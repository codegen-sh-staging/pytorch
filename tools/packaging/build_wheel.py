--- conflicted
+++ resolved
@@ -105,11 +105,7 @@
         "--destination",
         default="dist/",
         type=str,
-<<<<<<< HEAD
-        help="Destination to put the compailed binaries",
-=======
         help="Destination to put the compiled binaries",
->>>>>>> d48eb58d
     )
     return parser.parse_args()
 
