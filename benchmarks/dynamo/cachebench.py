--- conflicted
+++ resolved
@@ -17,7 +17,19 @@
 
 
 # Keep in sync with .ci/pytorch/test.sh
-TORCHBENCH_MODELS: list[str] = ["nanogpt", "BERT_pytorch", "resnet50"]
+TORCHBENCH_MODELS: list[str] = [
+    "nanogpt",
+    "BERT_pytorch",
+    "resnet50",
+    "moco",
+    "llama",
+    "hf_T5",
+]
+HUGGINGFACE_MODELS: list[str] = [
+    "AllenaiLongformerBase",
+    "BertForMaskedLM",
+    "GPT2ForSequenceClassification",
+]
 
 
 @dataclasses.dataclass
@@ -27,9 +39,8 @@
     benchmark: str
     dynamic: bool
     device: str  # cuda or cpu
-    cold_compile_s: float
-    warm_compile_s: float
-    speedup: float
+    cold_compile_s: list[float]
+    warm_compile_s: list[float]
     speedup_pct: float
 
 
@@ -42,23 +53,31 @@
     return float(compilation_time)
 
 
-def _run_torchbench_from_args(model: str, args: list[str]) -> tuple[float, float]:
-    with fresh_inductor_cache():
-        env = os.environ.copy()
-        with tempfile.NamedTemporaryFile(suffix=".csv") as file:
-            args.append("--output=" + file.name)
-            logger.info(f"Performing cold-start run for {model}")  # noqa: G004
-            subprocess.check_call(args, timeout=TIMEOUT, env=env)
-            cold_compile_time = get_compile_time(file)
-
-        args.pop()
-        with tempfile.NamedTemporaryFile(suffix=".csv") as file:
-            args.append("--output=" + file.name)
-            logger.info(f"Performing warm-start run for {model}")  # noqa: G004
-            subprocess.check_call(args, timeout=TIMEOUT, env=env)
-            warm_compile_time = get_compile_time(file)
-
-        return cold_compile_time, warm_compile_time
+def _run_torchbench_from_args(
+    cmd_args: argparse.Namespace,
+    model: str,
+    args: list[str],
+) -> tuple[list[float], list[float]]:
+    cold_compile_time: list[float] = []
+    warm_compile_time: list[float] = []
+
+    for _ in range(cmd_args.repeat):
+        with fresh_inductor_cache():
+            env = os.environ.copy()
+            with tempfile.NamedTemporaryFile(suffix=".csv") as file:
+                args.append("--output=" + file.name)
+                logger.info(f"Performing cold-start run for {model}")  # noqa: G004
+                subprocess.check_call(args, timeout=TIMEOUT, env=env)
+                cold_compile_time.append(get_compile_time(file))
+
+            args.pop()
+            with tempfile.NamedTemporaryFile(suffix=".csv") as file:
+                args.append("--output=" + file.name)
+                logger.info(f"Performing warm-start run for {model}")  # noqa: G004
+                subprocess.check_call(args, timeout=TIMEOUT, env=env)
+                warm_compile_time.append(get_compile_time(file))
+
+    return cold_compile_time, warm_compile_time
 
 
 MODE_ARGS_DICT = {
@@ -67,70 +86,79 @@
 }
 
 
+BENCHMARK_FILE = {
+    "torchbench": "torchbench.py",
+    "huggingface": "huggingface.py",
+}
+
+
 def _run_torchbench_model(
-    results: list[RunResult], model: str, device: str, mode: str
+    cmd_args: argparse.Namespace,
+    results: list[RunResult],
+    model: str,
 ) -> None:
     cur_file = os.path.abspath(__file__)
-<<<<<<< HEAD
-    torchbench_file = os.path.join(os.path.dirname(cur_file), "torchbench.py")
-    assert os.path.exists(
-        torchbench_file
-    ), f"Torchbench does not exist at {torchbench_file}"
-=======
     torchbench_file = os.path.join(
         os.path.dirname(cur_file), BENCHMARK_FILE[cmd_args.benchmark]
     )
     assert os.path.exists(torchbench_file), (
         f"Torchbench does not exist at {torchbench_file}"
     )
->>>>>>> 02e1580e
-
-    base_args = [
-        sys.executable,
-        torchbench_file,
-        f"--only={model}",
-        "--repeat=1",
-        "--performance",
-        "--backend=inductor",
-        f"--device={device}",
-    ] + MODE_ARGS_DICT[mode]
-
-    for dynamic, dynamic_args in [
-        (False, []),
-        (True, ["--dynamic-shapes", "--dynamic-batch-only"]),
-    ]:
-        args = list(base_args)
-        args.extend(dynamic_args)
-
-        logger.info(f"Command: {args}")  # noqa: G004
-        try:
-            cold_compile_t, warm_compile_t = _run_torchbench_from_args(model, args)
-            results.append(
-                RunResult(
-                    model,
-                    mode,
-                    "torchbench",
-                    dynamic,
-                    device,
-                    cold_compile_t,
-                    warm_compile_t,
-                    cold_compile_t / warm_compile_t,
-                    (1 - (warm_compile_t / cold_compile_t)) * 100,
-                )
+
+    dynamic = cmd_args.dynamic
+    dynamic_args = ["--dynamic-shapes", "--dynamic-batch-only"] if dynamic else []
+
+    args = (
+        [
+            sys.executable,
+            torchbench_file,
+            f"--only={model}",
+            "--repeat=1",
+            "--performance",
+            "--backend=inductor",
+            f"--device={cmd_args.device}",
+        ]
+        + MODE_ARGS_DICT[cmd_args.mode]
+        + dynamic_args
+    )
+
+    logger.info(f"Command: {args}")  # noqa: G004
+    try:
+        cold_compile_t, warm_compile_t = _run_torchbench_from_args(
+            cmd_args, model, args
+        )
+        speedup_pct = (1 - (sum(warm_compile_t) / sum(cold_compile_t))) * 100
+        results.append(
+            RunResult(
+                model=model,
+                mode=cmd_args.mode,
+                benchmark=cmd_args.benchmark,
+                dynamic=dynamic,
+                device=cmd_args.device,
+                cold_compile_s=cold_compile_t,
+                warm_compile_s=warm_compile_t,
+                speedup_pct=speedup_pct,
             )
-        except Exception:
-            logger.info("fail", exc_info=True)
-            return None
-
-
-def _write_results_to_json(results: list[RunResult], output_filename: str) -> None:
+        )
+    except Exception:
+        logger.info("fail", exc_info=True)
+        return None
+
+
+def _write_results_to_json(
+    cmd_args: argparse.Namespace,
+    results: list[RunResult],
+) -> None:
+    if len(results) == 0:
+        # do not write empty results
+        return
+
     records = []
     for result in results:
         for metric_name, value in [
             ("Cold compile time (s)", result.cold_compile_s),
             ("Warm compile time (s)", result.warm_compile_s),
-            ("Speedup", result.speedup),
-            ("Speedup (%)", result.speedup_pct),
+            ("Speedup (%)", [result.speedup_pct]),
         ]:
             records.append(
                 {
@@ -150,11 +178,11 @@
                     "metric": {
                         "name": metric_name,
                         "type": "OSS model",
-                        "benchmark_values": [value],
+                        "benchmark_values": value,
                     },
                 }
             )
-    with open(output_filename, "w") as f:
+    with open(cmd_args.output, "w") as f:
         json.dump(records, f)
 
 
@@ -166,46 +194,61 @@
         help="Name of the model to run",
     )
     parser.add_argument(
+        "--dynamic",
+        action="store_true",
+        help="Whether to run with dynamic enabled",
+    )
+    parser.add_argument(
         "--benchmark",
-        choices=["torchbench"],
+        choices=("torchbench", "huggingface"),
         required=True,
         help="Name of benchmark suite to run",
     )
     parser.add_argument(
         "--mode",
-        choices=["inference", "training"],
+        choices=("inference", "training"),
         default="training",
     )
     parser.add_argument(
         "--device",
         default="cuda",
-        choices=["cuda", "cpu"],
+        choices=("cuda", "cpu"),
     )
     parser.add_argument(
         "--output",
         required=True,
         help="The output filename (json)",
     )
+    parser.add_argument(
+        "--repeat",
+        type=int,
+        default=1,
+        choices=range(1, 10),
+        help="Number of times to repeat the compilation (reduce noise)",
+    )
     args, _ = parser.parse_known_args()
     return args
 
 
+Dispatch_fn_t = Callable[[argparse.Namespace, list[RunResult], str], None]
+
+
 def main() -> None:
-    args = parse_cmd_args()
-
-    dispatcher: dict[str, tuple[Callable[..., None], list[str]]] = {
-        "torchbench": (_run_torchbench_model, TORCHBENCH_MODELS)
+    cmd_args = parse_cmd_args()
+
+    dispatcher: dict[str, tuple[Dispatch_fn_t, list[str]]] = {
+        "torchbench": (_run_torchbench_model, TORCHBENCH_MODELS),
+        "huggingface": (_run_torchbench_model, HUGGINGFACE_MODELS),
     }
-    fn, models = dispatcher[args.benchmark]
+    fn, models = dispatcher[cmd_args.benchmark]
+    if cmd_args.model is not None:
+        models = [cmd_args.model]
 
     results: list[RunResult] = []
-    if args.model is not None:
-        fn(results, args.model, args.device, args.mode)
-    else:
-        for model in models:
-            fn(results, model, args.device, args.mode)
-
-    _write_results_to_json(results, args.output)
+    for model in models:
+        fn(cmd_args, results, model)
+
+    _write_results_to_json(cmd_args, results)
 
 
 if __name__ == "__main__":
