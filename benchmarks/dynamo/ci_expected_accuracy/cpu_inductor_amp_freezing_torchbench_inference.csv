--- conflicted
+++ resolved
@@ -74,11 +74,7 @@
 
 
 
-<<<<<<< HEAD
-detectron2_fcos_r_50_fpn,pass,24
-=======
 detectron2_fcos_r_50_fpn,fail_accuracy,22
->>>>>>> b8b1b364
 
 
 
