# Distributed under the OSI-approved BSD 3-Clause License.  See accompanying
# file Copyright.txt or https://cmake.org/licensing for details.

#.rst:
# FindOpenMP
# ----------
#
# Finds OpenMP support
#
# This module can be used to detect OpenMP support in a compiler.  If
# the compiler supports OpenMP, the flags required to compile with
# OpenMP support are returned in variables for the different languages.
# The variables may be empty if the compiler does not need a special
# flag to support OpenMP.
#
# Variables
# ^^^^^^^^^
#
# The module exposes the components ``C``, ``CXX``, and ``Fortran``.
# Each of these controls the various languages to search OpenMP support for.
#
# Depending on the enabled components the following variables will be set:
#
# ``OpenMP_FOUND``
#   Variable indicating that OpenMP flags for all requested languages have been found.
#   If no components are specified, this is true if OpenMP settings for all enabled languages
#   were detected.
# ``OpenMP_VERSION``
#   Minimal version of the OpenMP standard detected among the requested languages,
#   or all enabled languages if no components were specified.
#
# This module will set the following variables per language in your
# project, where ``<lang>`` is one of C, CXX, or Fortran:
#
# ``OpenMP_<lang>_FOUND``
#   Variable indicating if OpenMP support for ``<lang>`` was detected.
# ``OpenMP_<lang>_FLAGS``
#   OpenMP compiler flags for ``<lang>``, separated by spaces.
#
# For linking with OpenMP code written in ``<lang>``, the following
# variables are provided:
#
# ``OpenMP_<lang>_LIB_NAMES``
#   :ref:`;-list <CMake Language Lists>` of libraries for OpenMP programs for ``<lang>``.
# ``OpenMP_<libname>_LIBRARY``
#   Location of the individual libraries needed for OpenMP support in ``<lang>``.
# ``OpenMP_<lang>_LIBRARIES``
#   A list of libraries needed to link with OpenMP code written in ``<lang>``.
#
# Additionally, the module provides :prop_tgt:`IMPORTED` targets:
#
# ``OpenMP::OpenMP_<lang>``
#   Target for using OpenMP from ``<lang>``.
#
# Specifically for Fortran, the module sets the following variables:
#
# ``OpenMP_Fortran_HAVE_OMPLIB_HEADER``
#   Boolean indicating if OpenMP is accessible through ``omp_lib.h``.
# ``OpenMP_Fortran_HAVE_OMPLIB_MODULE``
#   Boolean indicating if OpenMP is accessible through the ``omp_lib`` Fortran module.
#
# The module will also try to provide the OpenMP version variables:
#
# ``OpenMP_<lang>_SPEC_DATE``
#   Date of the OpenMP specification implemented by the ``<lang>`` compiler.
# ``OpenMP_<lang>_VERSION_MAJOR``
#   Major version of OpenMP implemented by the ``<lang>`` compiler.
# ``OpenMP_<lang>_VERSION_MINOR``
#   Minor version of OpenMP implemented by the ``<lang>`` compiler.
# ``OpenMP_<lang>_VERSION``
#   OpenMP version implemented by the ``<lang>`` compiler.
#
# The specification date is formatted as given in the OpenMP standard:
# ``yyyymm`` where ``yyyy`` and ``mm`` represents the year and month of
# the OpenMP specification implemented by the ``<lang>`` compiler.

cmake_policy(PUSH)
cmake_policy(SET CMP0012 NEW) # if() recognizes numbers and booleans
cmake_policy(SET CMP0054 NEW) # if() quoted variables not dereferenced
cmake_policy(SET CMP0057 NEW) # if IN_LIST

<<<<<<< HEAD
=======

if(NOT "$ENV{OMP_PREFIX}" STREQUAL "")
  set(OpenMP_PREFIX "$ENV{OMP_PREFIX}")
elseif(${CMAKE_SYSTEM_NAME} STREQUAL "Darwin" AND EXISTS /opt/homebrew/opt/libomp)
  set(OpenMP_PREFIX "/opt/homebrew/opt/libomp")
endif()

>>>>>>> b8b1b364
function(_OPENMP_FLAG_CANDIDATES LANG)
  if(NOT OpenMP_${LANG}_FLAG)
    unset(OpenMP_FLAG_CANDIDATES)

    set(OMP_FLAG_GNU "-fopenmp")
    set(OMP_FLAG_Clang "-fopenmp=libomp" "-fopenmp=libiomp5" "-fopenmp")

    if(WIN32)
      # Prefer Intel OpenMP header which can be provided by CMAKE_INCLUDE_PATH.
      # Note that CMAKE_INCLUDE_PATH is searched before CMAKE_SYSTEM_INCLUDE_PATH (MSVC path in this case)
      find_path(__header_dir "omp.h")
    else()
      # AppleClang may need a header file, search for omp.h with hints to brew
      # default include dir
      find_path(__header_dir "omp.h" HINTS "/usr/local/include")
    endif()
    set(OMP_FLAG_AppleClang "-Xpreprocessor -fopenmp" "-Xpreprocessor -fopenmp -I${__header_dir}")

    set(OMP_FLAG_HP "+Oopenmp")
    if(WIN32)
      set(OMP_FLAG_Intel "-Qopenmp")
    elseif(CMAKE_${LANG}_COMPILER_ID STREQUAL "Intel" AND
           "${CMAKE_${LANG}_COMPILER_VERSION}" VERSION_LESS "15.0.0.20140528")
      set(OMP_FLAG_Intel "-openmp")
    else()
      set(OMP_FLAG_Intel "-qopenmp")
    endif()
    set(OMP_FLAG_MIPSpro "-mp")
    if(__header_dir MATCHES ".*Microsoft Visual Studio.*")
      # MSVC header. No need to pass it as additional include.
      set(OMP_FLAG_MSVC "-openmp:experimental" "-openmp")
    else()
      set(OMP_FLAG_MSVC "-openmp:experimental -I${__header_dir}" "-openmp -I${__header_dir}")
    endif()
    set(OMP_FLAG_PathScale "-openmp")
    set(OMP_FLAG_NAG "-openmp")
    set(OMP_FLAG_Absoft "-openmp")
    set(OMP_FLAG_PGI "-mp")
    set(OMP_FLAG_Flang "-fopenmp")
    set(OMP_FLAG_SunPro "-xopenmp")
    set(OMP_FLAG_XL "-qsmp=omp")
    # Cray compiler activate OpenMP with -h omp, which is enabled by default.
    set(OMP_FLAG_Cray " " "-h omp")

    # If we know the correct flags, use those
    if(DEFINED OMP_FLAG_${CMAKE_${LANG}_COMPILER_ID})
      set(OpenMP_FLAG_CANDIDATES "${OMP_FLAG_${CMAKE_${LANG}_COMPILER_ID}}")
    # Fall back to reasonable default tries otherwise
    else()
      set(OpenMP_FLAG_CANDIDATES "-openmp" "-fopenmp" "-mp" " ")
    endif()
    set(OpenMP_${LANG}_FLAG_CANDIDATES "${OpenMP_FLAG_CANDIDATES}" PARENT_SCOPE)
  else()
    set(OpenMP_${LANG}_FLAG_CANDIDATES "${OpenMP_${LANG}_FLAG}" PARENT_SCOPE)
  endif()
endfunction()

# sample openmp source code to test
set(OpenMP_C_CXX_TEST_SOURCE
"
#include <omp.h>
int main(void) {
#ifdef _OPENMP
  omp_get_max_threads();
  return 0;
#else
  breaks_on_purpose
#endif
}
")

# in Fortran, an implementation may provide an omp_lib.h header
# or omp_lib module, or both (OpenMP standard, section 3.1)
# Furthmore !$ is the Fortran equivalent of #ifdef _OPENMP (OpenMP standard, 2.2.2)
# Without the conditional compilation, some compilers (e.g. PGI) might compile OpenMP code
# while not actually enabling OpenMP, building code sequentially
set(OpenMP_Fortran_TEST_SOURCE
  "
      program test
      @OpenMP_Fortran_INCLUDE_LINE@
  !$  integer :: n
      n = omp_get_num_threads()
      end program test
  "
)

function(_OPENMP_WRITE_SOURCE_FILE LANG SRC_FILE_CONTENT_VAR SRC_FILE_NAME SRC_FILE_FULLPATH)
  set(WORK_DIR ${CMAKE_BINARY_DIR}${CMAKE_FILES_DIRECTORY}/FindOpenMP)
  if("${LANG}" STREQUAL "C")
    set(SRC_FILE "${WORK_DIR}/${SRC_FILE_NAME}.c")
    file(WRITE "${SRC_FILE}" "${OpenMP_C_CXX_${SRC_FILE_CONTENT_VAR}}")
  elseif("${LANG}" STREQUAL "CXX")
    set(SRC_FILE "${WORK_DIR}/${SRC_FILE_NAME}.cpp")
    file(WRITE "${SRC_FILE}" "${OpenMP_C_CXX_${SRC_FILE_CONTENT_VAR}}")
  elseif("${LANG}" STREQUAL "Fortran")
    set(SRC_FILE "${WORK_DIR}/${SRC_FILE_NAME}.f90")
    file(WRITE "${SRC_FILE}_in" "${OpenMP_Fortran_${SRC_FILE_CONTENT_VAR}}")
    configure_file("${SRC_FILE}_in" "${SRC_FILE}" @ONLY)
  endif()
  set(${SRC_FILE_FULLPATH} "${SRC_FILE}" PARENT_SCOPE)
endfunction()

include(CMakeParseImplicitLinkInfo)

function(_OPENMP_GET_FLAGS LANG FLAG_MODE OPENMP_FLAG_VAR OPENMP_LIB_NAMES_VAR)
  _OPENMP_FLAG_CANDIDATES("${LANG}")
  _OPENMP_WRITE_SOURCE_FILE("${LANG}" "TEST_SOURCE" OpenMPTryFlag _OPENMP_TEST_SRC)

  unset(OpenMP_VERBOSE_COMPILE_OPTIONS)
  if(UNIX)
    separate_arguments(OpenMP_VERBOSE_OPTIONS UNIX_COMMAND "${CMAKE_${LANG}_VERBOSE_FLAG}")
  else()
    separate_arguments(OpenMP_VERBOSE_OPTIONS WINDOWS_COMMAND "${CMAKE_${LANG}_VERBOSE_FLAG}")
  endif()
  foreach(_VERBOSE_OPTION IN LISTS OpenMP_VERBOSE_OPTIONS)
    if(NOT _VERBOSE_OPTION MATCHES "^-Wl,")
      list(APPEND OpenMP_VERBOSE_COMPILE_OPTIONS ${_VERBOSE_OPTION})
    endif()
  endforeach()

  foreach(OPENMP_FLAG IN LISTS OpenMP_${LANG}_FLAG_CANDIDATES)
    set(OPENMP_FLAGS_TEST "${OPENMP_FLAG}")
    if(OpenMP_VERBOSE_COMPILE_OPTIONS)
      string(APPEND OPENMP_FLAGS_TEST " ${OpenMP_VERBOSE_COMPILE_OPTIONS}")
    endif()
    string(REGEX REPLACE "[-/=+]" "" OPENMP_PLAIN_FLAG "${OPENMP_FLAG}")

    # NOTE [ Linking both MKL and OpenMP ]
    #
    # It is crucial not to link two `libomp` libraries together, even when they
    # are both Intel or GNU. Otherwise, you will end up with this nasty error,
    # and may get incorrect results.
    #
    #   OMP: Error #15: Initializing libomp.dylib, but found libiomp5.dylib
    #   already initialized.
    #
    #   OMP: Hint This means that multiple copies of the OpenMP runtime have
    #   been linked into the program. That is dangerous, since it can degrade
    #   performance or cause incorrect results. The best thing to do is to
    #   ensure that only a single OpenMP runtime is linked into the process,
    #   e.g. by avoiding static linking of the OpenMP runtime in any library. As
    #   an unsafe, unsupported, undocumented workaround you can set the
    #   environment variable KMP_DUPLICATE_LIB_OK=TRUE to allow the program to
    #   continue to execute, but that may cause crashes or silently produce
    #   incorrect results. For more information, please see
    #   http://openmp.llvm.org/
    #
    # So here, before we test each flag combination, we first try directly
    # linking against any `libomp` MKL has linked to (if any and when MKL is
    # specified). This allows us to do sensible things in tricky (yet common)
    # conditions like:
    #   - using `clang` (so no native GNU OpenMP), and
    #   - having `brew` `libomp` installed at `/usr/local/`, and
    #   - having `conda` `mkl` installed at `$HOME/conda/`, with includes a copy
    #     of `libiomp5`.
    # Rather than blindly picking one, we pick what ever `FindMKL.cmake` chooses
    # to avoid conflicts.
    #
    # `FindMKL.cmake` calls `FindOpenMP.cmake` when trying to find `gomp` and
    # thus will cause infinite recursion if this is not taken care of. Therefore,
    # we record an internal flag to detect repeatedly inclusion.

    if(NOT MKL_OPENMP_LIBRARY AND NOT IN_FIND_OMP AND BLAS STREQUAL "MKL")
      set(IN_FIND_OMP ON CACHE BOOL "" FORCE)
      find_package(MKL QUIET)
      unset(IN_FIND_OMP CACHE)
    endif()

    if(MKL_OPENMP_LIBRARY)
      # If we already link OpenMP via MKL, use that. Otherwise at run-time
      # OpenMP will complain about being initialized twice (OMP: Error #15),
      # can may cause incorrect behavior.
      set(OpenMP_libomp_LIBRARY "${MKL_OPENMP_LIBRARY}" CACHE STRING "libomp location for OpenMP")
    endif()

    if ((NOT OpenMP_libomp_LIBRARY) AND MSVC AND CMAKE_SYSTEM_PROCESSOR STREQUAL "ARM64")
      # On MSVC ARM64, OpenMP is provided by vcomp, which is a part of the Visual Studio installation.
      find_library(OpenMP_libomp_LIBRARY
      NAMES vcomp
      HINTS ${CMAKE_${LANG}_IMPLICIT_LINK_DIRECTORIES}
      DOC "vcomp location for OpenMP on MSVC ARM64"
      )
      mark_as_advanced(OpenMP_libomp_LIBRARY)
    endif()

    if (NOT OpenMP_libomp_LIBRARY)
      find_library(OpenMP_libomp_LIBRARY
        NAMES omp gomp iomp5
        HINTS ${CMAKE_${LANG}_IMPLICIT_LINK_DIRECTORIES}
        DOC "libomp location for OpenMP"
      )
      mark_as_advanced(OpenMP_libomp_LIBRARY)
    endif()

    if(OpenMP_libomp_LIBRARY MATCHES "iomp5")
      set(OpenMP_libiomp5_LIBRARY "${MKL_OPENMP_LIBRARY}" CACHE STRING "libiomp5 location for OpenMP")
      if("-fopenmp=libiomp5" IN_LIST OpenMP_${LANG}_FLAG_CANDIDATES)
        get_filename_component(iomp5_dir "${OpenMP_libomp_LIBRARY}" DIRECTORY)
        set(OPENMP_FLAGS_TEST "-fopenmp=libiomp5 -L${iomp5_dir}")
      endif()
    endif()

    if(OpenMP_libomp_LIBRARY)
      message(STATUS "Check OMP with lib ${OpenMP_libomp_LIBRARY} and flags ${OPENMP_FLAGS_TEST}")
      try_compile( OpenMP_COMPILE_RESULT_${FLAG_MODE}_${OPENMP_PLAIN_FLAG} ${CMAKE_BINARY_DIR} ${_OPENMP_TEST_SRC}
        CMAKE_FLAGS "-DCOMPILE_DEFINITIONS:STRING=${OPENMP_FLAGS_TEST}"
        LINK_LIBRARIES ${CMAKE_${LANG}_VERBOSE_FLAG} ${OpenMP_libomp_LIBRARY}
        OUTPUT_VARIABLE OpenMP_TRY_COMPILE_OUTPUT
      )
      if(OpenMP_COMPILE_RESULT_${FLAG_MODE}_${OPENMP_PLAIN_FLAG})
        set("${OPENMP_FLAG_VAR}" "${OPENMP_FLAG}" PARENT_SCOPE)
        if(OpenMP_libomp_LIBRARY MATCHES "iomp5")
          set("${OPENMP_LIB_NAMES_VAR}" "libiomp5" PARENT_SCOPE)
        else()
          set("${OPENMP_LIB_NAMES_VAR}" "libomp" PARENT_SCOPE)
        endif()
        break()
      else()
        message(WARNING "Detecting ${LANG} OpenMP compiler ABI info compiled with the following output:\n${OpenMP_TRY_COMPILE_OUTPUT}")
      endif()
    endif()

    try_compile( OpenMP_COMPILE_RESULT_${FLAG_MODE}_${OPENMP_PLAIN_FLAG} ${CMAKE_BINARY_DIR} ${_OPENMP_TEST_SRC}
      CMAKE_FLAGS "-DCOMPILE_DEFINITIONS:STRING=${OPENMP_FLAGS_TEST}"
      LINK_LIBRARIES ${CMAKE_${LANG}_VERBOSE_FLAG}
      OUTPUT_VARIABLE OpenMP_TRY_COMPILE_OUTPUT
    )

    if(OpenMP_COMPILE_RESULT_${FLAG_MODE}_${OPENMP_PLAIN_FLAG})
      set("${OPENMP_FLAG_VAR}" "${OPENMP_FLAG}" PARENT_SCOPE)

      if(CMAKE_${LANG}_VERBOSE_FLAG)
        unset(OpenMP_${LANG}_IMPLICIT_LIBRARIES)
        unset(OpenMP_${LANG}_IMPLICIT_LINK_DIRS)
        unset(OpenMP_${LANG}_IMPLICIT_FWK_DIRS)
        unset(OpenMP_${LANG}_LOG_VAR)

        file(APPEND ${CMAKE_BINARY_DIR}${CMAKE_FILES_DIRECTORY}/CMakeOutput.log
        "Detecting ${LANG} OpenMP compiler ABI info compiled with the following output:\n${OpenMP_TRY_COMPILE_OUTPUT}\n\n")

        cmake_parse_implicit_link_info("${OpenMP_TRY_COMPILE_OUTPUT}"
          OpenMP_${LANG}_IMPLICIT_LIBRARIES
          OpenMP_${LANG}_IMPLICIT_LINK_DIRS
          OpenMP_${LANG}_IMPLICIT_FWK_DIRS
          OpenMP_${LANG}_LOG_VAR
          "${CMAKE_${LANG}_IMPLICIT_OBJECT_REGEX}"
        )

        file(APPEND ${CMAKE_BINARY_DIR}${CMAKE_FILES_DIRECTORY}/CMakeOutput.log
        "Parsed ${LANG} OpenMP implicit link information from above output:\n${OpenMP_${LANG}_LOG_VAR}\n\n")

        unset(_OPENMP_LIB_NAMES)
        foreach(_OPENMP_IMPLICIT_LIB IN LISTS OpenMP_${LANG}_IMPLICIT_LIBRARIES)
          get_filename_component(_OPENMP_IMPLICIT_LIB_DIR "${_OPENMP_IMPLICIT_LIB}" DIRECTORY)
          get_filename_component(_OPENMP_IMPLICIT_LIB_NAME "${_OPENMP_IMPLICIT_LIB}" NAME)
          get_filename_component(_OPENMP_IMPLICIT_LIB_PLAIN "${_OPENMP_IMPLICIT_LIB}" NAME_WE)
          string(REGEX REPLACE "([][+.*?()^$])" "\\\\\\1" _OPENMP_IMPLICIT_LIB_PLAIN_ESC "${_OPENMP_IMPLICIT_LIB_PLAIN}")
          string(REGEX REPLACE "([][+.*?()^$])" "\\\\\\1" _OPENMP_IMPLICIT_LIB_PATH_ESC "${_OPENMP_IMPLICIT_LIB}")
          if(NOT ( "${_OPENMP_IMPLICIT_LIB}" IN_LIST CMAKE_${LANG}_IMPLICIT_LINK_LIBRARIES
            OR "${CMAKE_${LANG}_STANDARD_LIBRARIES}" MATCHES "(^| )(-Wl,)?(-l)?(${_OPENMP_IMPLICIT_LIB_PLAIN_ESC}|${_OPENMP_IMPLICIT_LIB_PATH_ESC})( |$)"
            OR "${CMAKE_${LANG}_LINK_EXECUTABLE}" MATCHES "(^| )(-Wl,)?(-l)?(${_OPENMP_IMPLICIT_LIB_PLAIN_ESC}|${_OPENMP_IMPLICIT_LIB_PATH_ESC})( |$)" ) )
            if(_OPENMP_IMPLICIT_LIB_DIR)
              set(OpenMP_${_OPENMP_IMPLICIT_LIB_PLAIN}_LIBRARY "${_OPENMP_IMPLICIT_LIB}" CACHE FILEPATH
                "Path to the ${_OPENMP_IMPLICIT_LIB_PLAIN} library for OpenMP")
            else()
              find_library(OpenMP_${_OPENMP_IMPLICIT_LIB_PLAIN}_LIBRARY
                NAMES "${_OPENMP_IMPLICIT_LIB_NAME}"
                DOC "Path to the ${_OPENMP_IMPLICIT_LIB_PLAIN} library for OpenMP"
                HINTS ${OpenMP_${LANG}_IMPLICIT_LINK_DIRS}
                CMAKE_FIND_ROOT_PATH_BOTH
                NO_DEFAULT_PATH
              )
            endif()
            mark_as_advanced(OpenMP_${_OPENMP_IMPLICIT_LIB_PLAIN}_LIBRARY)
            list(APPEND _OPENMP_LIB_NAMES ${_OPENMP_IMPLICIT_LIB_PLAIN})
          endif()
        endforeach()
        set("${OPENMP_LIB_NAMES_VAR}" "${_OPENMP_LIB_NAMES}" PARENT_SCOPE)
      else()
        # We do not know how to extract implicit OpenMP libraries for this compiler.
        # Assume that it handles them automatically, e.g. the Intel Compiler on
        # Windows should put the dependency in its object files.
        set("${OPENMP_LIB_NAMES_VAR}" "" PARENT_SCOPE)
      endif()
      break()
    elseif((CMAKE_${LANG}_COMPILER_ID STREQUAL "AppleClang") AND
           (NOT CMAKE_${LANG}_COMPILER_VERSION VERSION_LESS "7.0"))

      # LLVM 3.7 supports OpenMP 3.1, and continues to add more features to
      # support newer OpenMP standards in new versions.
      # http://releases.llvm.org/3.7.0/tools/clang/docs/ReleaseNotes.html#openmp-support
      #
      # Apple Clang 7.0 is the first version based on LLVM 3.7 or later.
      # https://en.wikipedia.org/wiki/Xcode#Latest_versions
      #
      # Check for separate OpenMP library on AppleClang 7+
      find_library(OpenMP_libomp_LIBRARY
        NAMES omp gomp iomp5
        HINTS ${CMAKE_${LANG}_IMPLICIT_LINK_DIRECTORIES}
        DOC "libomp location for OpenMP"
      )
      mark_as_advanced(OpenMP_libomp_LIBRARY)

      if(OpenMP_libomp_LIBRARY)
        try_compile( OpenMP_COMPILE_RESULT_${FLAG_MODE}_${OPENMP_PLAIN_FLAG} ${CMAKE_BINARY_DIR} ${_OPENMP_TEST_SRC}
          CMAKE_FLAGS "-DCOMPILE_DEFINITIONS:STRING=${OPENMP_FLAGS_TEST}"
          LINK_LIBRARIES ${CMAKE_${LANG}_VERBOSE_FLAG} ${OpenMP_libomp_LIBRARY}
          OUTPUT_VARIABLE OpenMP_TRY_COMPILE_OUTPUT
        )
        if(OpenMP_COMPILE_RESULT_${FLAG_MODE}_${OPENMP_PLAIN_FLAG})
          set("${OPENMP_FLAG_VAR}" "${OPENMP_FLAG}" PARENT_SCOPE)
          set("${OPENMP_LIB_NAMES_VAR}" "libomp" PARENT_SCOPE)
          break()
        endif()
      endif()
    else()
      file(APPEND ${CMAKE_BINARY_DIR}${CMAKE_FILES_DIRECTORY}/CMakeError.log
        "Detecting ${LANG} OpenMP failed with the following output:\n${OpenMP_TRY_COMPILE_OUTPUT}\n\n")
    endif()
    if (NOT ${OpenMP_${LANG}_FIND_QUIETLY})
      message(STATUS "OpenMP try_compile log:\n${OpenMP_TRY_COMPILE_OUTPUT}\n\n")
    endif()
    set("${OPENMP_LIB_NAMES_VAR}" "NOTFOUND" PARENT_SCOPE)
    set("${OPENMP_FLAG_VAR}" "NOTFOUND" PARENT_SCOPE)
  endforeach()

  unset(OpenMP_VERBOSE_COMPILE_OPTIONS)
endfunction()

set(OpenMP_C_CXX_CHECK_VERSION_SOURCE
"
#include <stdio.h>
#include <omp.h>
const char ompver_str[] = { 'I', 'N', 'F', 'O', ':', 'O', 'p', 'e', 'n', 'M',
                            'P', '-', 'd', 'a', 't', 'e', '[',
                            ('0' + ((_OPENMP/100000)%10)),
                            ('0' + ((_OPENMP/10000)%10)),
                            ('0' + ((_OPENMP/1000)%10)),
                            ('0' + ((_OPENMP/100)%10)),
                            ('0' + ((_OPENMP/10)%10)),
                            ('0' + ((_OPENMP/1)%10)),
                            ']', '\\0' };
int main(void)
{
  puts(ompver_str);
  return 0;
}
")

set(OpenMP_Fortran_CHECK_VERSION_SOURCE
"
      program omp_ver
      @OpenMP_Fortran_INCLUDE_LINE@
      integer, parameter :: zero = ichar('0')
      integer, parameter :: ompv = openmp_version
      character, dimension(24), parameter :: ompver_str =&
      (/ 'I', 'N', 'F', 'O', ':', 'O', 'p', 'e', 'n', 'M', 'P', '-',&
         'd', 'a', 't', 'e', '[',&
         char(zero + mod(ompv/100000, 10)),&
         char(zero + mod(ompv/10000, 10)),&
         char(zero + mod(ompv/1000, 10)),&
         char(zero + mod(ompv/100, 10)),&
         char(zero + mod(ompv/10, 10)),&
         char(zero + mod(ompv/1, 10)), ']' /)
      print *, ompver_str
      end program omp_ver
")

function(_OPENMP_GET_SPEC_DATE LANG SPEC_DATE)
  _OPENMP_WRITE_SOURCE_FILE("${LANG}" "CHECK_VERSION_SOURCE" OpenMPCheckVersion _OPENMP_TEST_SRC)

  set(BIN_FILE "${CMAKE_BINARY_DIR}${CMAKE_FILES_DIRECTORY}/FindOpenMP/ompver_${LANG}.bin")
  string(REGEX REPLACE "[-/=+]" "" OPENMP_PLAIN_FLAG "${OPENMP_FLAG}")
  try_compile(OpenMP_SPECTEST_${LANG}_${OPENMP_PLAIN_FLAG} "${CMAKE_BINARY_DIR}" "${_OPENMP_TEST_SRC}"
              CMAKE_FLAGS "-DCOMPILE_DEFINITIONS:STRING=${OpenMP_${LANG}_FLAGS}"
              COPY_FILE ${BIN_FILE}
              OUTPUT_VARIABLE OpenMP_TRY_COMPILE_OUTPUT)

  if(${OpenMP_SPECTEST_${LANG}_${OPENMP_PLAIN_FLAG}})
    file(STRINGS ${BIN_FILE} specstr LIMIT_COUNT 1 REGEX "INFO:OpenMP-date")
    set(regex_spec_date ".*INFO:OpenMP-date\\[0*([^]]*)\\].*")
    if("${specstr}" MATCHES "${regex_spec_date}")
      set(${SPEC_DATE} "${CMAKE_MATCH_1}" PARENT_SCOPE)
    endif()
  else()
    file(APPEND ${CMAKE_BINARY_DIR}${CMAKE_FILES_DIRECTORY}/CMakeError.log
        "Detecting ${LANG} OpenMP version failed with the following output:\n${OpenMP_TRY_COMPILE_OUTPUT}\n\n")
  endif()
endfunction()

macro(_OPENMP_SET_VERSION_BY_SPEC_DATE LANG)
  set(OpenMP_SPEC_DATE_MAP
    # Preview versions
    "201611=5.0" # OpenMP 5.0 preview 1
    # Combined versions, 2.5 onwards
    "201511=4.5"
    "201307=4.0"
    "201107=3.1"
    "200805=3.0"
    "200505=2.5"
    # C/C++ version 2.0
    "200203=2.0"
    # Fortran version 2.0
    "200011=2.0"
    # Fortran version 1.1
    "199911=1.1"
    # C/C++ version 1.0 (there's no 1.1 for C/C++)
    "199810=1.0"
    # Fortran version 1.0
    "199710=1.0"
  )

  if(OpenMP_${LANG}_SPEC_DATE)
    string(REGEX MATCHALL "${OpenMP_${LANG}_SPEC_DATE}=([0-9]+)\\.([0-9]+)" _version_match "${OpenMP_SPEC_DATE_MAP}")
  else()
    set(_version_match "")
  endif()
  if(NOT _version_match STREQUAL "")
    set(OpenMP_${LANG}_VERSION_MAJOR ${CMAKE_MATCH_1})
    set(OpenMP_${LANG}_VERSION_MINOR ${CMAKE_MATCH_2})
    set(OpenMP_${LANG}_VERSION "${OpenMP_${LANG}_VERSION_MAJOR}.${OpenMP_${LANG}_VERSION_MINOR}")
  else()
    unset(OpenMP_${LANG}_VERSION_MAJOR)
    unset(OpenMP_${LANG}_VERSION_MINOR)
    unset(OpenMP_${LANG}_VERSION)
  endif()
  unset(_version_match)
  unset(OpenMP_SPEC_DATE_MAP)
endmacro()

foreach(LANG IN ITEMS C CXX)
  if(CMAKE_${LANG}_COMPILER_LOADED)
    if(NOT DEFINED OpenMP_${LANG}_FLAGS OR "${OpenMP_${LANG}_FLAGS}" STREQUAL "NOTFOUND"
      OR NOT DEFINED OpenMP_${LANG}_LIB_NAMES OR "${OpenMP_${LANG}_LIB_NAMES}" STREQUAL "NOTFOUND")
      _OPENMP_GET_FLAGS("${LANG}" "${LANG}" OpenMP_${LANG}_FLAGS_WORK OpenMP_${LANG}_LIB_NAMES_WORK)
    endif()

    set(OpenMP_${LANG}_FLAGS "${OpenMP_${LANG}_FLAGS_WORK}"
      CACHE STRING "${LANG} compiler flags for OpenMP parallelization")
    set(OpenMP_${LANG}_LIB_NAMES "${OpenMP_${LANG}_LIB_NAMES_WORK}"
      CACHE STRING "${LANG} compiler libraries for OpenMP parallelization")
    mark_as_advanced(OpenMP_${LANG}_FLAGS OpenMP_${LANG}_LIB_NAMES)
  endif()
endforeach()

if(CMAKE_Fortran_COMPILER_LOADED)
  if(NOT DEFINED OpenMP_Fortran_FLAGS OR "${OpenMP_Fortran_FLAGS}" STREQUAL "NOTFOUND"
    OR NOT DEFINED OpenMP_Fortran_LIB_NAMES OR "${OpenMP_Fortran_LIB_NAMES}" STREQUAL "NOTFOUND"
    OR NOT DEFINED OpenMP_Fortran_HAVE_OMPLIB_MODULE)
    set(OpenMP_Fortran_INCLUDE_LINE "use omp_lib\n      implicit none")
    _OPENMP_GET_FLAGS("Fortran" "FortranHeader" OpenMP_Fortran_FLAGS_WORK OpenMP_Fortran_LIB_NAMES_WORK)
    if(OpenMP_Fortran_FLAGS_WORK)
      set(OpenMP_Fortran_HAVE_OMPLIB_MODULE TRUE CACHE BOOL INTERNAL "")
    endif()

    set(OpenMP_Fortran_FLAGS "${OpenMP_Fortran_FLAGS_WORK}"
      CACHE STRING "Fortran compiler flags for OpenMP parallelization")
    set(OpenMP_Fortran_LIB_NAMES "${OpenMP_Fortran_LIB_NAMES_WORK}"
      CACHE STRING "Fortran compiler libraries for OpenMP parallelization")
    mark_as_advanced(OpenMP_Fortran_FLAGS OpenMP_Fortran_LIB_NAMES)
  endif()

  if(NOT DEFINED OpenMP_Fortran_FLAGS OR "${OpenMP_Fortran_FLAGS}" STREQUAL "NOTFOUND"
    OR NOT DEFINED OpenMP_Fortran_LIB_NAMES OR "${OpenMP_Fortran_LIB_NAMES}" STREQUAL "NOTFOUND"
    OR NOT DEFINED OpenMP_Fortran_HAVE_OMPLIB_HEADER)
    set(OpenMP_Fortran_INCLUDE_LINE "implicit none\n      include 'omp_lib.h'")
    _OPENMP_GET_FLAGS("Fortran" "FortranModule" OpenMP_Fortran_FLAGS_WORK OpenMP_Fortran_LIB_NAMES_WORK)
    if(OpenMP_Fortran_FLAGS_WORK)
      set(OpenMP_Fortran_HAVE_OMPLIB_HEADER TRUE CACHE BOOL INTERNAL "")
    endif()

    set(OpenMP_Fortran_FLAGS "${OpenMP_Fortran_FLAGS_WORK}"
      CACHE STRING "Fortran compiler flags for OpenMP parallelization")

    set(OpenMP_Fortran_LIB_NAMES "${OpenMP_Fortran_LIB_NAMES}"
      CACHE STRING "Fortran compiler libraries for OpenMP parallelization")
  endif()

  if(OpenMP_Fortran_HAVE_OMPLIB_MODULE)
    set(OpenMP_Fortran_INCLUDE_LINE "use omp_lib\n      implicit none")
  else()
    set(OpenMP_Fortran_INCLUDE_LINE "implicit none\n      include 'omp_lib.h'")
  endif()
endif()

if(NOT OpenMP_FIND_COMPONENTS)
  set(OpenMP_FINDLIST C CXX Fortran)
else()
  set(OpenMP_FINDLIST ${OpenMP_FIND_COMPONENTS})
endif()

unset(_OpenMP_MIN_VERSION)

include(FindPackageHandleStandardArgs)

foreach(LANG IN LISTS OpenMP_FINDLIST)
  if(CMAKE_${LANG}_COMPILER_LOADED)
    if (NOT OpenMP_${LANG}_SPEC_DATE AND OpenMP_${LANG}_FLAGS)
      _OPENMP_GET_SPEC_DATE("${LANG}" OpenMP_${LANG}_SPEC_DATE_INTERNAL)
      set(OpenMP_${LANG}_SPEC_DATE "${OpenMP_${LANG}_SPEC_DATE_INTERNAL}" CACHE
        INTERNAL "${LANG} compiler's OpenMP specification date")
      _OPENMP_SET_VERSION_BY_SPEC_DATE("${LANG}")
    endif()

    set(OpenMP_${LANG}_FIND_QUIETLY ${OpenMP_FIND_QUIETLY})
    set(OpenMP_${LANG}_FIND_REQUIRED ${OpenMP_FIND_REQUIRED})
    set(OpenMP_${LANG}_FIND_VERSION ${OpenMP_FIND_VERSION})
    set(OpenMP_${LANG}_FIND_VERSION_EXACT ${OpenMP_FIND_VERSION_EXACT})

    set(_OPENMP_${LANG}_REQUIRED_VARS OpenMP_${LANG}_FLAGS)
    if("${OpenMP_${LANG}_LIB_NAMES}" STREQUAL "NOTFOUND")
      set(_OPENMP_${LANG}_REQUIRED_LIB_VARS OpenMP_${LANG}_LIB_NAMES)
    else()
      foreach(_OPENMP_IMPLICIT_LIB IN LISTS OpenMP_${LANG}_LIB_NAMES)
        list(APPEND _OPENMP_${LANG}_REQUIRED_LIB_VARS OpenMP_${_OPENMP_IMPLICIT_LIB}_LIBRARY)
      endforeach()
    endif()

    find_package_handle_standard_args(OpenMP_${LANG}
      REQUIRED_VARS OpenMP_${LANG}_FLAGS ${_OPENMP_${LANG}_REQUIRED_LIB_VARS}
      VERSION_VAR OpenMP_${LANG}_VERSION
    )

    if(OpenMP_${LANG}_FOUND)
      if(DEFINED OpenMP_${LANG}_VERSION)
        if(NOT _OpenMP_MIN_VERSION OR _OpenMP_MIN_VERSION VERSION_GREATER OpenMP_${LANG}_VERSION)
          set(_OpenMP_MIN_VERSION OpenMP_${LANG}_VERSION)
        endif()
      endif()
      set(OpenMP_${LANG}_LIBRARIES "")
      foreach(_OPENMP_IMPLICIT_LIB IN LISTS OpenMP_${LANG}_LIB_NAMES)
        list(APPEND OpenMP_${LANG}_LIBRARIES "${OpenMP_${_OPENMP_IMPLICIT_LIB}_LIBRARY}")
      endforeach()

      if(NOT TARGET OpenMP::OpenMP_${LANG})
        add_library(OpenMP::OpenMP_${LANG} INTERFACE IMPORTED)
      endif()
      if(OpenMP_${LANG}_FLAGS)
        if(UNIX)
          separate_arguments(_OpenMP_${LANG}_OPTIONS UNIX_COMMAND "${OpenMP_${LANG}_FLAGS}")
        else()
          separate_arguments(_OpenMP_${LANG}_OPTIONS WINDOWS_COMMAND "${OpenMP_${LANG}_FLAGS}")
        endif()
        set_property(TARGET OpenMP::OpenMP_${LANG} PROPERTY
          INTERFACE_COMPILE_OPTIONS "$<$<COMPILE_LANGUAGE:${LANG}>:${_OpenMP_${LANG}_OPTIONS}>")
        unset(_OpenMP_${LANG}_OPTIONS)
      endif()
      if(OpenMP_${LANG}_LIBRARIES)
        set_property(TARGET OpenMP::OpenMP_${LANG} PROPERTY
          INTERFACE_LINK_LIBRARIES "${OpenMP_${LANG}_LIBRARIES}")
      endif()
    endif()
  endif()
endforeach()

unset(_OpenMP_REQ_VARS)
foreach(LANG IN ITEMS C CXX Fortran)
  if((NOT OpenMP_FIND_COMPONENTS AND CMAKE_${LANG}_COMPILER_LOADED) OR LANG IN_LIST OpenMP_FIND_COMPONENTS)
    list(APPEND _OpenMP_REQ_VARS "OpenMP_${LANG}_FOUND")
  endif()
endforeach()

find_package_handle_standard_args(OpenMP
    REQUIRED_VARS ${_OpenMP_REQ_VARS}
    VERSION_VAR ${_OpenMP_MIN_VERSION}
    HANDLE_COMPONENTS)

set(OPENMP_FOUND ${OpenMP_FOUND})

if(CMAKE_Fortran_COMPILER_LOADED AND OpenMP_Fortran_FOUND)
  if(NOT DEFINED OpenMP_Fortran_HAVE_OMPLIB_MODULE)
    set(OpenMP_Fortran_HAVE_OMPLIB_MODULE FALSE CACHE BOOL INTERNAL "")
  endif()
  if(NOT DEFINED OpenMP_Fortran_HAVE_OMPLIB_HEADER)
    set(OpenMP_Fortran_HAVE_OMPLIB_HEADER FALSE CACHE BOOL INTERNAL "")
  endif()
endif()

if(NOT ( CMAKE_C_COMPILER_LOADED OR CMAKE_CXX_COMPILER_LOADED OR CMAKE_Fortran_COMPILER_LOADED ))
  message(SEND_ERROR "FindOpenMP requires the C, CXX or Fortran languages to be enabled")
endif()

unset(OpenMP_C_CXX_TEST_SOURCE)
unset(OpenMP_Fortran_TEST_SOURCE)
unset(OpenMP_C_CXX_CHECK_VERSION_SOURCE)
unset(OpenMP_Fortran_CHECK_VERSION_SOURCE)
unset(OpenMP_Fortran_INCLUDE_LINE)

cmake_policy(POP)<|MERGE_RESOLUTION|>--- conflicted
+++ resolved
@@ -79,8 +79,6 @@
 cmake_policy(SET CMP0054 NEW) # if() quoted variables not dereferenced
 cmake_policy(SET CMP0057 NEW) # if IN_LIST
 
-<<<<<<< HEAD
-=======
 
 if(NOT "$ENV{OMP_PREFIX}" STREQUAL "")
   set(OpenMP_PREFIX "$ENV{OMP_PREFIX}")
@@ -88,7 +86,6 @@
   set(OpenMP_PREFIX "/opt/homebrew/opt/libomp")
 endif()
 
->>>>>>> b8b1b364
 function(_OPENMP_FLAG_CANDIDATES LANG)
   if(NOT OpenMP_${LANG}_FLAG)
     unset(OpenMP_FLAG_CANDIDATES)
@@ -103,7 +100,7 @@
     else()
       # AppleClang may need a header file, search for omp.h with hints to brew
       # default include dir
-      find_path(__header_dir "omp.h" HINTS "/usr/local/include")
+      find_path(__header_dir "omp.h" HINTS "/usr/local/include" "${OpenMP_PREFIX}/include")
     endif()
     set(OMP_FLAG_AppleClang "-Xpreprocessor -fopenmp" "-Xpreprocessor -fopenmp -I${__header_dir}")
 
@@ -283,6 +280,16 @@
       mark_as_advanced(OpenMP_libomp_LIBRARY)
     endif()
 
+    # Use OpenMP_PREFIX if defined
+    if (NOT OpenMP_libomp_LIBRARY AND NOT "${OpenMP_PREFIX}" STREQUAL "")
+      find_library(OpenMP_libomp_LIBRARY
+        NAMES omp gomp iomp5
+        HINTS "${OpenMP_PREFIX}/lib"
+        DOC "libomp location for OpenMP"
+      )
+      mark_as_advanced(OpenMP_libomp_LIBRARY)
+    endif()
+
     if(OpenMP_libomp_LIBRARY MATCHES "iomp5")
       set(OpenMP_libiomp5_LIBRARY "${MKL_OPENMP_LIBRARY}" CACHE STRING "libiomp5 location for OpenMP")
       if("-fopenmp=libiomp5" IN_LIST OpenMP_${LANG}_FLAG_CANDIDATES)
@@ -676,5 +683,6 @@
 unset(OpenMP_C_CXX_CHECK_VERSION_SOURCE)
 unset(OpenMP_Fortran_CHECK_VERSION_SOURCE)
 unset(OpenMP_Fortran_INCLUDE_LINE)
+unset(OpenMP_PREFIX)
 
 cmake_policy(POP)