# Owner(s): ["module: inductor"]
# ruff: noqa: F841
# flake8: noqa: E731
# Skip do not assign a lambda expression, use a def
import functools
import logging
from unittest.mock import patch

import torch
import torch._dynamo.testing
import torch._inductor.test_case
from torch._higher_order_ops.triton_kernel_wrap import (
    generate_ttir,
    triton_kernel_wrapper_functional,
    triton_kernel_wrapper_mutation,
)
from torch._inductor import metrics
from torch._inductor.utils import run_and_get_code, triton_version_uses_attrs_dict
from torch._library import capture_triton
from torch.testing import FileCheck
from torch.testing._internal import common_utils
from torch.testing._internal.common_utils import (
    parametrize,
    skipIfRocm,
    skipIfWindows,
    skipIfXpu,
    TEST_WITH_ROCM,
)
from torch.testing._internal.inductor_utils import GPU_TYPE, HAS_CUDA, HAS_GPU, HAS_XPU
from torch.testing._internal.logging_utils import log_settings, logs_to_string

# Defines all the kernels for tests
from torch.testing._internal.triton_utils import *  # noqa: F403
from torch.utils._triton import has_triton_package, has_triton_tma


if HAS_GPU:
    import triton
    from triton import language as tl

    if not TEST_WITH_ROCM:
        if HAS_CUDA:
            try:
                from triton.language.extra.libdevice import (  # @manual
                    fast_dividef,
                    fast_dividef as my_fast_dividef,
                )
            except ImportError:
                from triton.language.extra.cuda.libdevice import (  # @manual
                    fast_dividef,
                    fast_dividef as my_fast_dividef,
                )
        elif HAS_XPU:
            from triton.language.extra.intel.libdevice import (  # @manual
                fast_dividef,
                fast_dividef as my_fast_dividef,
            )

    def _triton_get_ast_equal_to_str(params):
        try:
            from triton.backends.compiler import AttrsDescriptor  # noqa: F401

            return f"'tt.equal_to': {params}"
        except ImportError:
            return f"equal_to_1={params}"

    # Define shared triton constants here.
    CONSTANT_C: tl.constexpr = 4
    STRING_CONSTANT_C: tl.constexpr = "CONSTANT_C"
    BOOL_CONSTANT_C: tl.constexpr = True
    FLOAT_CONSTANT_C = tl.constexpr(3.14)  # intentionally un-annotated


class KernelTests(torch._inductor.test_case.TestCase):
    @requires_gpu
    def test_triton_kernel_with_kernel_param(self):
        @triton.jit
        def pass_kernel(kernel):
            pass

        @torch.compile(backend="eager")
        def f(x):
            grid = (x.numel(),)
            pass_kernel[grid](kernel=x)

        t1 = torch.rand(5, device=GPU_TYPE)
        f(t1)
        # No need to assert anything, the goal is to make sure dynamo does
        # not crash

    @requires_gpu
    def test_triton_kernel_higher_order_func(self):
        from torch._higher_order_ops.triton_kernel_wrap import kernel_side_table

        add_kernel_id = kernel_side_table.add_kernel(add_kernel)

        t1 = torch.rand(5, device=GPU_TYPE)
        t2 = torch.rand(5, device=GPU_TYPE)

        torch_add = t1 + t2

        # Test higher order function with mutation
        output = torch.zeros_like(t1)
        n_elements = output.numel()
        constant_args_idx = kernel_side_table.add_constant_args(
            {"n_elements": n_elements, "BLOCK_SIZE": 16}
        )
        grid = lambda meta: (triton.cdiv(n_elements, meta["BLOCK_SIZE"]),)
        triton_kernel_wrapper_mutation(
            kernel_idx=add_kernel_id,
            constant_args_idx=constant_args_idx,
            grid=[grid],
            tma_descriptor_metadata={},
            kwargs={
                "in_ptr0": t1,
                "in_ptr1": t2,
                "out_ptr": output,
            },
        )
        self.assertEqual(output, torch_add)
        # Make sure it is modified
        self.assertNotEqual(output, torch.zeros_like(t1))

        # Test higher order function without mutation
        output = torch.zeros_like(t1)
        out_dict = triton_kernel_wrapper_functional(
            kernel_idx=add_kernel_id,
            constant_args_idx=constant_args_idx,
            grid=[grid],
            tma_descriptor_metadata={},
            kwargs={
                "in_ptr0": t1,
                "in_ptr1": t2,
                "out_ptr": output,
            },
            tensors_to_clone=["in_ptr0", "in_ptr1", "out_ptr"],
        )
        self.assertEqual(out_dict["out_ptr"], torch_add)
        # Make sure it is NOT modified
        self.assertEqual(output, torch.zeros_like(t1))

    @requires_gpu
    def test_triton_kernel_functionalize(self):
        from functorch import make_fx
        from torch._higher_order_ops.triton_kernel_wrap import kernel_side_table
        from torch._subclasses.functional_tensor import (
            CppFunctionalizeAPI,
            FunctionalTensorMode,
            PythonFunctionalizeAPI,
        )

        kernel_side_table.reset_table()

        def f(x, output):
            out = triton_kernel_wrapper_functional(
                kernel_idx=kernel_side_table.add_kernel(mul2_kernel),
                constant_args_idx=kernel_side_table.add_constant_args(
                    {"n_elements": output.numel(), "BLOCK_SIZE": 16}
                ),
                grid=[(x.numel(),)],
                tma_descriptor_metadata={},
                kwargs={
                    "in_ptr0": x,
                    "out_ptr": output,
                },
                tensors_to_clone=["in_ptr0", "out_ptr"],
            )
            return out["out_ptr"]

        t1 = torch.rand(5, device=GPU_TYPE)
        t2 = torch.rand(5, device=GPU_TYPE)
        with FunctionalTensorMode():
            gm = make_fx(PythonFunctionalizeAPI().functionalize(f))(t1, t2)
        # Make sure t2 was not modified
        self.assertNotEqual(gm(t1, t2), t2)

        gm = make_fx(CppFunctionalizeAPI().functionalize(f))(t1, t2)
        # Make sure t2 was not modified
        self.assertNotEqual(gm(t1, t2), t2)

        gm = make_fx(torch.func.functionalize(f))(t1, t2)
        # Make sure t2 was not modified
        self.assertNotEqual(gm(t1, t2), t2)

        gm = make_fx(f, tracing_mode="fake")(t1, t2)
        self.assertExpectedInline(
            gm.code.strip(),
            """\
def forward(self, x_1, output_1):
    triton_kernel_wrapper_functional_proxy = torch.ops.higher_order.triton_kernel_wrapper_functional(kernel_idx = 0, constant_args_idx = 3, grid = [(5,)], tma_descriptor_metadata = {}, kwargs = {'in_ptr0': x_1, 'out_ptr': output_1}, tensors_to_clone = ['in_ptr0', 'out_ptr']);  x_1 = output_1 = None
    getitem = triton_kernel_wrapper_functional_proxy['in_ptr0'];  getitem = None
    getitem_1 = triton_kernel_wrapper_functional_proxy['out_ptr'];  triton_kernel_wrapper_functional_proxy = None
    return getitem_1""",
        )

    @requires_gpu
    def test_triton_kernel_mutation_type(self):
        from torch._higher_order_ops.triton_kernel_wrap import kernel_side_table
        from torch._subclasses.fake_tensor import FakeTensorMode
        from torch._subclasses.functional_tensor import (
            FunctionalTensor,
            FunctionalTensorMode,
        )

        def prep():
            x = torch.ones(4, device=GPU_TYPE, requires_grad=True)
            with FunctionalTensorMode():
                x_func = FunctionalTensor.to_functional(x)
            self.assertTrue(torch._is_functional_tensor(x_func.elem))
            return x_func

        # normal mutation only
        with FakeTensorMode():
            x_func = prep()

            with FunctionalTensorMode():
                x_func.mul_(2)

            self.assertFalse(
                torch._functionalize_are_all_mutations_hidden_from_autograd(x_func.elem)
            )

        # triton kernel mutation only
        with FakeTensorMode():
            x_func = prep()

            with FunctionalTensorMode():
                triton_kernel_wrapper_mutation(
                    kernel_idx=kernel_side_table.add_kernel(mul2_inplace_kernel),
                    constant_args_idx=kernel_side_table.add_constant_args(
                        {"n_elements": x_func.numel(), "BLOCK_SIZE": 16}
                    ),
                    grid=[(x_func.numel(),)],
                    tma_descriptor_metadata={},
                    kwargs={
                        "ptr": x_func,
                    },
                )

            self.assertTrue(
                torch._functionalize_are_all_mutations_hidden_from_autograd(x_func.elem)
            )

        # normal mutation + triton kernel mutation
        with FakeTensorMode():
            x_func = prep()

            with FunctionalTensorMode():
                x_func.mul_(2)
                triton_kernel_wrapper_mutation(
                    kernel_idx=kernel_side_table.add_kernel(mul2_inplace_kernel),
                    constant_args_idx=kernel_side_table.add_constant_args(
                        {"n_elements": x_func.numel(), "BLOCK_SIZE": 16}
                    ),
                    grid=[(x_func.numel(),)],
                    tma_descriptor_metadata={},
                    kwargs={
                        "ptr": x_func,
                    },
                )

            self.assertFalse(
                torch._functionalize_are_all_mutations_hidden_from_autograd(x_func.elem)
            )

    @requires_gpu
    @common_utils.parametrize("dynamic", [False, True])
    @common_utils.parametrize("backend", ["eager", "aot_eager", "inductor"])
    def test_triton_kernel_with_views(self, dynamic, backend):
        def call_triton_take_view(x: torch.Tensor):
            output = torch.zeros_like(x)
            n_elements = output.numel()
            grid = lambda meta: (triton.cdiv(n_elements, meta["BLOCK_SIZE"]),)
            mul2_kernel[grid](x, output, n_elements, BLOCK_SIZE=16)
            return output

        def call_triton_return_view(x: torch.Tensor):
            output = torch.zeros_like(x)
            n_elements = output.numel()
            grid = lambda meta: (triton.cdiv(n_elements, meta["BLOCK_SIZE"]),)
            mul2_kernel[grid](x, output, n_elements, BLOCK_SIZE=16)
            return output.view(4, 4)

        t = torch.rand(4, 4, device=GPU_TYPE)
        t_view = t.view(16)

        compiled_func = torch.compile(
            call_triton_take_view, backend=backend, fullgraph=True, dynamic=dynamic
        )
        self.assertEqual(2 * t_view, compiled_func(t_view))
        self.assertEqual(2 * t, compiled_func(t_view).view(4, 4))

        compiled_func = torch.compile(
            call_triton_return_view, backend=backend, fullgraph=True, dynamic=dynamic
        )
        self.assertEqual(2 * t_view, compiled_func(t).view(16))
        self.assertEqual(2 * t, compiled_func(t))

    @requires_gpu
    def test_no_nan_kernels(self):
        @triton.jit
        def add_one_kernel(
            in_ptr0,
            out_ptr,
            n_elements,
            BLOCK_SIZE: "tl.constexpr",
        ):
            pid = tl.program_id(axis=0)
            block_start = pid * BLOCK_SIZE
            offsets = block_start + tl.arange(0, BLOCK_SIZE)
            mask = offsets < n_elements
            x = tl.load(in_ptr0 + offsets, mask=mask)
            output = x + 1
            tl.store(out_ptr + offsets, output, mask=mask)

        def add_one(x, out):
            n_elements = x.numel()
            add_one_kernel[(n_elements,)](x, out, n_elements, BLOCK_SIZE=4)

        class AddOne(torch.autograd.Function):
            @staticmethod
            def forward(ctx, x):
                out = torch.empty_like(x)
                add_one(x, out)
                ctx.save_for_backward(out)
                return out

            @staticmethod
            def backward(ctx, grad):
                (saved,) = ctx.saved_tensors
                out = torch.empty_like(grad)
                add_one(saved, out)
                return out

        @torch.compile
        def f(x):
            return AddOne.apply(x)

        log_stream, ctx = logs_to_string("torch._inductor.codecache", "output_code")

        x = torch.randn(3, requires_grad=True, device=GPU_TYPE)
        with ctx():
            y = f(x)

        output_code = "\n".join(log_stream.getvalue().strip().split("\n")[3:]).strip()
        self.assertTrue(len(output_code) > 0, msg="output code is not empty")
        self.assertEqual(output_code.count('float("nan")'), 0)
        self.assertEqual(output_code.count("float('nan')"), 0)

    @requires_gpu
    @common_utils.parametrize("grad_fn", [torch.no_grad, torch.enable_grad])
    @common_utils.parametrize("backend", ["eager", "aot_eager", "inductor"])
    def test_triton_kernel_with_grad_option(self, grad_fn, backend):
        def call_triton(x: torch.Tensor):
            with grad_fn():
                output = torch.zeros_like(x)
                n_elements = output.numel()
                grid = lambda meta: (triton.cdiv(n_elements, meta["BLOCK_SIZE"]),)
                mul2_kernel[grid](x, output, n_elements, BLOCK_SIZE=16)
                return output

        t = torch.rand(5, device=GPU_TYPE)
        compiled_func = torch.compile(call_triton, backend=backend, fullgraph=True)
        self.assertEqual(2 * t, compiled_func(t))

    @requires_gpu
    @common_utils.parametrize("backend", ["eager", "aot_eager", "inductor"])
    def test_triton_kernel_inner_triton_function(self, backend):
        def f(x: torch.Tensor):
            @triton.jit
            def pow2_kernel(
                in_ptr0,
                out_ptr,
                n_elements,
                BLOCK_SIZE: "tl.constexpr",
            ):
                pid = tl.program_id(axis=0)
                block_start = pid * BLOCK_SIZE
                offsets = block_start + tl.arange(0, BLOCK_SIZE)
                mask = offsets < n_elements
                x = tl.load(in_ptr0 + offsets, mask=mask)
                output = x * x
                tl.store(out_ptr + offsets, output, mask=mask)

            output = torch.zeros_like(x)
            n_elements = output.numel()
            grid = lambda meta: (triton.cdiv(n_elements, meta["BLOCK_SIZE"]),)
            pow2_kernel[grid](x, output, n_elements, BLOCK_SIZE=16)
            return output

        t = torch.rand(5, device=GPU_TYPE)

        compiled_func = torch.compile(f, backend=backend, fullgraph=True)
        # TODO(oulgen): NYI - Support this
        # self.assertEqual(t * t, compiled_func(t))

    @requires_gpu
    @common_utils.parametrize("grad", [False, True])
    @common_utils.parametrize("dynamic", [False, True])
    @patch.object(torch._inductor.config, "implicit_fallbacks", False)
    def test_triton_kernel_no_clones(self, grad, dynamic):
        from torch._inductor.utils import run_and_get_code

        def call_triton(x: torch.Tensor, y: torch.Tensor, output: torch.Tensor):
            n_elements = output.numel()

            tmp = torch.add(x, 1)
            grid = (x.numel(),)
            add_kernel.run(
                x, y, output, n_elements, warmup=False, grid=grid, BLOCK_SIZE=16
            )

            return output, tmp

        t1 = torch.rand(5, device=GPU_TYPE, requires_grad=grad)
        t2 = torch.rand(5, device=GPU_TYPE, requires_grad=grad)
        o1 = torch.zeros_like(t1, requires_grad=grad)

        torch_add = call_triton(t1, t2, o1)
        metrics.reset()
        o2 = torch.zeros_like(t1, requires_grad=grad)
        test, codes = run_and_get_code(
            torch.compile(call_triton, dynamic=dynamic), t1, t2, o2
        )
        if not grad:
            self.assertEqual(metrics.generated_kernel_count, 1)
        self.assertEqual(torch_add, test)
        # These two asserts are not optimal since it requires original aten
        # to be in the metadata, so there might be false negatives
        self.assertTrue("aten.copy" not in codes[0])
        self.assertTrue("aten.clone" not in codes[0])
        # The following checks that there are only the tensor output is in
        # the compiled graph
        if dynamic and grad:
            self.assertTrue("return (buf0, s0, )" in codes[0])
        else:
            self.assertTrue("return (buf0, )" in codes[0])

    @requires_gpu
    def test_triton_kernel_caching(self):
        from torch._inductor.utils import run_and_get_code

        def add_in_loop(
            x: torch.Tensor,
            y: torch.Tensor,
        ):
            output = torch.zeros_like(x)
            n_elements = output.numel()
            grid = lambda meta: (triton.cdiv(n_elements, meta["BLOCK_SIZE"]),)
            add_kernel_autotuned[grid](x, y, output, n_elements)
            return output

        def call_triton_add(
            x: torch.Tensor,
            y: torch.Tensor,
        ):
            for i in range(4):
                x = add_in_loop(x, y)
            return x

        t1 = torch.ones(5, device=GPU_TYPE)
        t2 = torch.ones(5, device=GPU_TYPE)

        test, (code,) = run_and_get_code(torch.compile(call_triton_add), t1, t2)
        self.assertEqual(test, 5 * torch.ones(5, device=GPU_TYPE))
        self.assertTrue("add_kernel_autotuned_1.run" not in code)

    @requires_gpu
    def test_triton_kernel_caching_duplicate(self):
        from torch._inductor.utils import run_and_get_code

        class C:
            @triton.jit
            def pass_kernel(
                in_ptr0,
                out_ptr,
                n_elements,
                BLOCK_SIZE: "tl.constexpr",
            ):
                pid = tl.program_id(axis=0)
                block_start = pid * BLOCK_SIZE
                offsets = block_start + tl.arange(0, BLOCK_SIZE)
                mask = offsets < n_elements
                x = tl.load(in_ptr0 + offsets, mask=mask)
                tl.store(out_ptr + offsets, x, mask=mask)

        class D:
            @triton.jit
            def pass_kernel(
                in_ptr0,
                out_ptr,
                n_elements,
                BLOCK_SIZE: "tl.constexpr",
            ):
                pid = tl.program_id(axis=0)
                block_start = pid * BLOCK_SIZE
                offsets = block_start + tl.arange(0, BLOCK_SIZE)
                mask = offsets < n_elements
                x = tl.load(in_ptr0 + offsets, mask=mask)
                tl.store(out_ptr + offsets, x, mask=mask)

        def call_triton(x: torch.Tensor):
            output1 = torch.zeros_like(x)
            output2 = torch.zeros_like(x)
            n_elements = output1.numel()
            grid = (n_elements,)
            C.pass_kernel[grid](x, output1, n_elements, BLOCK_SIZE=16)
            D.pass_kernel[grid](x, output2, n_elements, BLOCK_SIZE=16)
            return output1 + output2

        t = torch.ones(5, device=GPU_TYPE)
        test, (code,) = run_and_get_code(torch.compile(call_triton), t)
        # Make sure we emitted two kernels here
        self.assertTrue("pass_kernel_0.run" in code)
        self.assertTrue("pass_kernel_1.run" in code)

    @requires_gpu
    def test_triton_kernel_various_args(self):
        @triton.autotune(
            configs=[triton.Config({"BLOCK_SIZE": 128})],
            key=[],
        )
        @triton.jit
        def pass_kernel(
            out_ptr,
            n_elements,
            dummy_None,
            dummy_empty,
            dummy_float,
            BLOCK_SIZE: "tl.constexpr",
            RANDOM_SIZE: "tl.constexpr",
        ):
            pass

        @torch.compile
        def call_triton(output):
            n_elements = output.numel()
            grid = (n_elements,)
            pass_kernel[grid](
                output,
                n_elements,
                None,
                torch.empty_like(output),
                3.1415926,
                RANDOM_SIZE=0,
            )
            return output

        output = torch.randn(5, device=GPU_TYPE)
        # Make sure this does not crash
        call_triton(output)

    @requires_gpu
    def test_triton_kernel_dependancies(self):
        def call_triton(
            x: torch.Tensor,
            y: torch.Tensor,
        ):
            output = torch.zeros_like(x)
            n_elements = output.numel()
            grid = lambda meta: (triton.cdiv(n_elements, meta["BLOCK_SIZE"]),)
            add_kernel_autotuned[grid](x, y, output, n_elements)
            output2 = torch.zeros_like(output)
            add_kernel_autotuned[grid](output, y, output2, n_elements)
            output3 = torch.add(output2, 1)
            return output3

        t1 = torch.rand(5, device=GPU_TYPE)
        t2 = torch.rand(5, device=GPU_TYPE)
        torch_result = call_triton(t1, t2)
        compiled_result = torch.compile(call_triton)(t1, t2)
        self.assertEqual(torch_result, compiled_result)

    @requires_gpu
    def test_triton_kernel_reinplace_inplaceable_pass(self):
        def call_triton(
            x: torch.Tensor,
            y: torch.Tensor,
        ):
            output = torch.zeros_like(x)
            n_elements = output.numel()
            grid = lambda meta: (triton.cdiv(n_elements, meta["BLOCK_SIZE"]),)
            add_kernel_autotuned[grid](x, y, output, n_elements)
            add_kernel_autotuned[grid](output, x, output, n_elements)
            return output

        t1 = torch.rand(5, device=GPU_TYPE)
        t2 = torch.rand(5, device=GPU_TYPE)
        torch_result = call_triton(t1, t2)
        compiled_result = torch.compile(call_triton)(t1, t2)
        self.assertEqual(torch_result, compiled_result)

    @requires_gpu
    @common_utils.parametrize("grad", [False, True])
    def test_triton_kernel_multi_kernel(self, grad):
        @triton.jit
        def mul2_and_add_and_zero_negatives_kernel(
            in_ptr0,
            in_ptr1,
            out_ptr,
            n_elements,
            BLOCK_SIZE: "tl.constexpr",
            ACTIVATION: "tl.constexpr",
        ):
            pid = tl.program_id(axis=0)
            block_start = pid * BLOCK_SIZE
            offsets = block_start + tl.arange(0, BLOCK_SIZE)
            mask = offsets < n_elements
            indirection_kernel(
                in_ptr0,
                in_ptr0,
                n_elements,
                BLOCK_SIZE=BLOCK_SIZE,
                ACTIVATION="mul2_inplace_kernel",
            )
            indirection_kernel(
                in_ptr1,
                in_ptr1,
                n_elements,
                BLOCK_SIZE=BLOCK_SIZE,
                ACTIVATION="mul2_inplace_kernel",
            )
            x = tl.load(in_ptr0 + offsets, mask=mask)
            y = tl.load(in_ptr1 + offsets, mask=mask)
            output = x + y
            if ACTIVATION == "zero_negs":
                output = zero_negs(output)
            tl.store(out_ptr + offsets, output, mask=mask)

        @torch.compile
        def call_triton(
            x: torch.Tensor,
            y: torch.Tensor,
            xi: torch.Tensor,
            yi: torch.Tensor,
            output: torch.Tensor,
            outputi: torch.Tensor,
        ):
            n_elements = output.numel()

            grid = (x.numel(),)
            mul2_and_add_and_zero_negatives_kernel[grid](
                x, y, output, n_elements, BLOCK_SIZE=16, ACTIVATION="zero_negs"
            )
            mul2_and_add_and_zero_negatives_kernel[grid](
                xi, yi, outputi, n_elements, BLOCK_SIZE=16, ACTIVATION=None
            )

            return (output, outputi)

        t1 = torch.tensor(
            [-2.0, -1.0, 0.0, 1.0, 2.0], device=GPU_TYPE, requires_grad=grad
        )
        t2 = torch.tensor(
            [-2.0, -1.0, 0.0, 1.0, 2.0], device=GPU_TYPE, requires_grad=grad
        )
        float_result = 2 * t1 + 2 * t2
        float_result = float_result.where(float_result >= 0, 0.0)

        t1i = torch.randint(-2, 2, (5,), device=GPU_TYPE)
        t2i = torch.randint(-2, 2, (5,), device=GPU_TYPE)
        o = torch.zeros_like(t1, requires_grad=grad)
        oi = torch.zeros_like(t1i)
        int_result = 2 * t1i + 2 * t2i

        (result, resulti) = call_triton(t1, t2, t1i, t2i, o, oi)
        self.assertEqual(float_result, result)
        self.assertEqual(int_result, resulti)

    @requires_gpu
    @skipIfXpu
    def test_triton_kernel_constants(self):
        @triton.jit
        def mulC_kernel(
            in_ptr0,
            out_ptr,
            n_elements,
            BLOCK_SIZE: "tl.constexpr",
            CONSTANT_NAME: "tl.constexpr",
        ):
            pid = tl.program_id(axis=0)
            block_start = pid * BLOCK_SIZE
            offsets = block_start + tl.arange(0, BLOCK_SIZE)
            mask = offsets < n_elements
            x = tl.load(in_ptr0 + offsets, mask=mask)
            if CONSTANT_NAME == STRING_CONSTANT_C:
                output = CONSTANT_C * x
            if BOOL_CONSTANT_C:
                output *= CONSTANT_C
            tl.store(out_ptr + offsets, output, mask=mask)

        def call_triton(
            x: torch.Tensor,
        ):
            output = torch.zeros_like(x)
            n_elements = output.numel()

            grid = (x.numel(),)
            mulC_kernel[grid](
                x, output, n_elements, BLOCK_SIZE=16, CONSTANT_NAME="CONSTANT_C"
            )
            return output

        # Triton kernels capture global constants by their parse time value
        # not runtime value
        global CONSTANT_C
        prev_c = CONSTANT_C
        # If the behavior of triton kernels change, this test will fail
        CONSTANT_C = 10
        assert CONSTANT_C != prev_c

        t = torch.randn(5, device=GPU_TYPE)
        torch_result = call_triton(t)
        compiled_result = torch.compile(call_triton)(t)

        self.assertEqual(torch_result, compiled_result)

        # reset back
        CONSTANT_C = prev_c

    @requires_gpu
    @common_utils.parametrize("grad", [False, True])
    @common_utils.parametrize("dynamic", [False, True])
    @common_utils.parametrize("backend", ["eager", "aot_eager", "inductor"])
    @common_utils.parametrize("grid_type", [1, 2, 3])
    def test_triton_kernel_autotune(self, grad, dynamic, backend, grid_type):
        def call_triton(x: torch.Tensor, y: torch.Tensor, output: torch.Tensor):
            n_elements = output.numel()

            def grid_fn(meta):
                return (triton.cdiv(n_elements, meta["BLOCK_SIZE"]),)

            if grid_type == 1:
                grid = (n_elements,)
            elif grid_type == 2:
                grid = lambda meta: (triton.cdiv(n_elements, meta["BLOCK_SIZE"]),)
            elif grid_type == 3:
                grid = grid_fn

            add_kernel_autotuned[grid](x, y, output, n_elements)
            return output

        t1 = torch.rand(256, device=GPU_TYPE, requires_grad=grad)
        t2 = torch.rand(256, device=GPU_TYPE, requires_grad=grad)
        output = torch.zeros_like(t1, requires_grad=grad)

        torch_add = call_triton(t1, t2, output)
        compiled_func = torch.compile(
            call_triton, backend=backend, fullgraph=True, dynamic=dynamic
        )

        output2 = torch.zeros_like(t1, requires_grad=grad)
        self.assertEqual(compiled_func(t1, t2, output2), torch_add)

    @requires_gpu
    @common_utils.parametrize("backend", ["eager", "aot_eager", "inductor"])
    @patch.object(
        torch._inductor.config, "unsafe_ignore_unsupported_triton_autotune_args", True
    )
    def test_triton_kernel_autotune_with_unsupported_args(self, backend):
        def call_triton(x: torch.Tensor, y: torch.Tensor):
            output = torch.zeros_like(x)
            n_elements = output.numel()
            add_kernel_autotuned_with_unsupported_args[(n_elements,)](
                x, y, output, n_elements
            )
            return output

        t1 = torch.rand(256, device=GPU_TYPE)
        t2 = torch.rand(256, device=GPU_TYPE)

        torch_add = call_triton(t1, t2)
        compiled_func = torch.compile(call_triton, backend=backend, fullgraph=True)
        compiled_add = compiled_func(t1, t2)
        self.assertEqual(compiled_add, torch_add)

    @requires_gpu
    @common_utils.parametrize("grad", [False, True])
    @common_utils.parametrize("dynamic", [False, True])
    @common_utils.parametrize("backend", ["eager", "aot_eager", "inductor"])
    @common_utils.parametrize("grid_type", [1, 2, 3])
    def test_triton_kernel_2d_autotune(self, grad, dynamic, backend, grid_type):
        def call_triton(x: torch.Tensor, y: torch.Tensor, output: torch.Tensor):
            x_elements = output.size()[0]
            y_elements = output.size()[1]

            def grid_fn(meta):
                return (
                    triton.cdiv(x_elements, meta["BLOCK_SIZE_X"]),
                    triton.cdiv(y_elements, meta["BLOCK_SIZE_Y"]),
                )

            if grid_type == 1:
                grid = (x_elements, y_elements)
            elif grid_type == 2:
                grid = lambda meta: (
                    triton.cdiv(x_elements, meta["BLOCK_SIZE_X"]),
                    triton.cdiv(y_elements, meta["BLOCK_SIZE_Y"]),
                )
            elif grid_type == 3:
                grid = grid_fn

            add_kernel_2d_autotuned[grid](x, y, output, x_elements, y_elements)
            return output

        t1 = torch.rand((512, 256), device=GPU_TYPE, requires_grad=grad)
        t2 = torch.rand((512, 256), device=GPU_TYPE, requires_grad=grad)
        output = torch.zeros_like(t1, requires_grad=grad)

        torch_result = call_triton(t1, t2, output)
        compiled_func = torch.compile(
            call_triton, backend=backend, fullgraph=True, dynamic=dynamic
        )
        output2 = torch.zeros_like(t1, requires_grad=grad)
        self.assertEqual(compiled_func(t1, t2, output2), torch_result)

    @requires_gpu
    @common_utils.parametrize("dynamic", [False, True])
    def test_triton_kernel_tracing(self, dynamic):
        def call_triton_add(
            x: torch.Tensor,
            y: torch.Tensor,
            grid_type: int,
            num=1,
            positional=False,
            autotuned=False,
        ):
            output = torch.empty_like(x)
            n_elements = output.numel()

            def grid_fn(meta):
                return (triton.cdiv(num, meta["BLOCK_SIZE"]),)

            if grid_type == 0:
                grid = (x.numel(),)
            elif grid_type == 1:
                grid = lambda meta: (triton.cdiv(n_elements, meta["BLOCK_SIZE"]),)
            elif grid_type == 2:
                grid = grid_fn
            else:
                grid = [x.numel()]

            if autotuned:
                capture_triton(add_kernel_autotuned)[grid](x, y, output, n_elements)
            else:
                if positional:
                    capture_triton(add_kernel)[grid](x, y, output, n_elements, 16)
                else:
                    capture_triton(add_kernel)[grid](
                        x, y, output, n_elements, BLOCK_SIZE=16
                    )

            return output

        t0 = torch.rand(5, device=GPU_TYPE, requires_grad=True)
        t1 = torch.rand(5, device=GPU_TYPE, requires_grad=True)
        t2 = torch.rand(5, device=GPU_TYPE, requires_grad=True)
        t3 = torch.rand(5, device=GPU_TYPE, requires_grad=True)
        torch_add = t2 + t3

        tests = [
            functools.partial(call_triton_add, grid_type=0),
            functools.partial(call_triton_add, grid_type=1),
            functools.partial(call_triton_add, grid_type=1, num=1, positional=True),
            functools.partial(call_triton_add, grid_type=2, num=200),
            functools.partial(call_triton_add, grid_type=3),
            functools.partial(call_triton_add, grid_type=0, autotuned=True),
            functools.partial(call_triton_add, grid_type=1, num=1, autotuned=True),
            functools.partial(call_triton_add, grid_type=2, num=200, autotuned=True),
            functools.partial(call_triton_add, grid_type=3, autotuned=True),
        ]
        from functorch import make_fx

        tracing_mode = "symbolic" if dynamic else "fake"

        for test in tests:
            gm = make_fx(test, tracing_mode=tracing_mode)(t0, t1)
            result = test(t2, t3)
            self.assertEqual(result, torch_add)

    @requires_gpu
    @common_utils.parametrize("grad", [False, True])
    @common_utils.parametrize("dynamic", [False, True])
    @common_utils.parametrize("backend", ["eager", "aot_eager", "inductor"])
    @patch.object(torch._inductor.config, "implicit_fallbacks", False)
    def test_triton_kernel_native(self, grad, dynamic, backend):
        def call_triton_add(
            x: torch.Tensor,
            y: torch.Tensor,
            output: torch.Tensor,
            grid_type: int,
            num=1,
            positional=False,
        ):
            n_elements = output.numel()

            def grid_fn(meta):
                return (triton.cdiv(num, meta["BLOCK_SIZE"]),)

            if grid_type == 0:
                grid = (x.numel(),)
            elif grid_type == 1:
                grid = lambda meta: (triton.cdiv(n_elements, meta["BLOCK_SIZE"]),)
            else:
                grid = grid_fn

            if positional:
                add_kernel[grid](x, y, output, n_elements, 16)
            else:
                add_kernel[grid](x, y, output, n_elements, BLOCK_SIZE=16)

            return output

        t1 = torch.rand(5, device=GPU_TYPE, requires_grad=grad)
        t2 = torch.rand(5, device=GPU_TYPE, requires_grad=grad)
        o1 = torch.zeros_like(t1, requires_grad=grad)

        torch_add = t1 + t2

        # No Dynamo -- Make sure triton kernel works
        self.assertEqual(call_triton_add(t1, t2, o1, 1), torch_add)
        # No Dynamo -- Make sure triton kernel works (with positional BLOCK_SIZE)
        o2 = torch.zeros_like(t1, requires_grad=grad)
        self.assertEqual(call_triton_add(t1, t2, o2, 1, True), torch_add)

        # With Dynamo
        compiled_func = torch.compile(
            call_triton_add, backend=backend, fullgraph=True, dynamic=dynamic
        )
        # With simple kernel
        o3 = torch.zeros_like(t1, requires_grad=grad)
        self.assertEqual(compiled_func(t1, t2, o3, 0), torch_add)
        # With lambda kernel
        o4 = torch.zeros_like(t1, requires_grad=grad)
        self.assertEqual(compiled_func(t1, t2, o4, 1), torch_add)
        # With lambda kernel (with positional BLOCK_SIZE)
        o5 = torch.zeros_like(t1, requires_grad=grad)
        self.assertEqual(compiled_func(t1, t2, o5, 1, 1, True), torch_add)
        # With user defined function kernel
        o6 = torch.zeros_like(t1, requires_grad=grad)
        self.assertEqual(compiled_func(t1, t2, o6, 2, 200), torch_add)

    @requires_gpu
    def test_triton_kernel_mutation_not_mark_dirty(self):
        @torch.compile
        def f(x):
            n_elements = x.numel()
            add_kernel[(n_elements,)](x, x, x, n_elements, 16)
            return x

        x = torch.randn(5, device=GPU_TYPE, requires_grad=True)
        x_cloned = x.clone()
        out = x_cloned.sin()
        f(x_cloned)
        out.sum().backward()

    @requires_gpu
    @patch.object(torch._inductor.config, "allow_buffer_reuse", True)
    def test_triton_kernel_inputs_buffer_reuse(self):
        def _mul2(x):
            y = torch.empty_like(x)
            mul2_kernel[(10,)](
                in_ptr0=x,
                out_ptr=y,
                n_elements=x.numel(),
                BLOCK_SIZE=1,
            )
            return y

        @torch.compile
        def f(x):
            for _ in range(4):
                # The output of one kernel is the input to the next kernel, but
                # at some point we should re-use buffers not allocate new ones.
                x = _mul2(x)
            return x + 1

        x = torch.randn(10, device=GPU_TYPE, dtype=torch.float32)
        eager_out = f(x)
        compiled_out, (code,) = run_and_get_code(torch.compile(f), x)
        self.assertEqual(compiled_out, eager_out)

        # Check that we're allocating the minimal # of buffers.
        code_string = f"empty_strided_{GPU_TYPE}((10, ), (1, ), torch.float32)"

        num_bufs_allocated = code.count(code_string)
        self.assertEqual(num_bufs_allocated, 2)

        # Check we're re-using buffers if not allocating.
        num_bufs_reused = code.count("# reuse")
        self.assertEqual(num_bufs_reused, 3)

    @requires_gpu
    def test_triton_kernel_matmul_tracking(self):
        @triton.jit
        def ones_kernel(x_ptr, n_elements, BLOCK_SIZE: "tl.constexpr"):
            pid = tl.program_id(axis=0)
            block_start = pid * BLOCK_SIZE
            offsets = block_start + tl.arange(0, BLOCK_SIZE)
            mask = offsets < n_elements
            x = 1.0
            tl.store(x_ptr + offsets, x, mask=mask)

        @torch.compile
        def f(x):
            out = torch.zeros_like(x)
            ones_kernel[(4,)](out, 16, BLOCK_SIZE=16)
            return torch.mm(out, x) + 10

        x = torch.randn(4, 4, device=GPU_TYPE)
        torch_out = f(x)
        python_out = torch.mm(torch.ones(4, 4, device=GPU_TYPE), x) + 10
        self.assertEqual(torch_out, python_out)

    @requires_gpu
    def test_triton_kernel_strided_input(self):
        def f(inp):
            # left has strides [256, 1]
            left, right = torch.split(inp, [128, 128], dim=1)
            out = torch.empty_like(left)
            X_BLOCK_SIZE, Y_BLOCK_SIZE = 32, 16
            grid = (left.size(1) // X_BLOCK_SIZE, left.size(0) // Y_BLOCK_SIZE)
            double_strided_kernel[grid](
                in_ptr=left,
                out_ptr=out,
                in_y_stride=left.stride(0),
                out_y_stride=out.stride(0),
                X_BLOCK_SIZE=X_BLOCK_SIZE,
                Y_BLOCK_SIZE=Y_BLOCK_SIZE,
            )
            return out

        inp = torch.randn(64, 256, device=GPU_TYPE)

        eager_out = f(inp)
        compiled_out = torch.compile(f)(inp)
        self.assertEqual(compiled_out, eager_out)

    @torch._inductor.config.patch(
        triton_kernel_default_layout_constraint="needs_fixed_stride_order"
    )
    @requires_gpu
    def test_layout_constraint_needs_fixed_stride_order(self):
        # Construct a custom op whose output strides are (1, 2)
        @torch.library.custom_op("mylib::weird_op_with_lowering", mutates_args={})
        def weird_op_with_lowering(x: torch.Tensor) -> torch.Tensor:
            return torch.empty_strided((2, 2), (1, 2), dtype=x.dtype, device=x.device)

        @weird_op_with_lowering.register_fake
        def _(x):
            return torch.empty_strided((2, 2), (1, 2), dtype=x.dtype, device=x.device)

        # The lowering for the custom op produces output strides (2, 1).
        from torch._inductor.lowering import empty_strided, register_lowering

        @register_lowering(torch.ops.mylib.weird_op_with_lowering)
        def _(x):
            return empty_strided(
                x.shape, (2, 1), dtype=x.dtype, device=torch.device(GPU_TYPE, 0)
            )

        # Triton kernel that has different behavior depending on the input strides.
        @triton.jit
        def kernel(
            in_ptr0,
            out_ptr,
            n_elements,
            BLOCK_SIZE: "tl.constexpr",
        ):
            pid = tl.program_id(axis=0)
            block_start = pid * BLOCK_SIZE
            offsets = block_start + tl.arange(0, BLOCK_SIZE)
            mask = offsets < n_elements
            output = offsets
            tl.store(out_ptr + offsets, output, mask=mask)

        def arange_out(x, out):
            n_elements = x.numel()
            grid = lambda meta: (triton.cdiv(n_elements, meta["BLOCK_SIZE"]),)
            kernel[grid](x, out, n_elements, BLOCK_SIZE=4)

        def f(x):
            y = weird_op_with_lowering(x)
            # Inductor lowering will decide that y is better having strides (2, 1).
            # This is different from the strides at tracing time (1, 2).
            # Under the "needs_fixed_stride_order" config, inductor will coerce
            # y to have strides (1, 2) before passing it to arange_out.
            # If it doesn't, then the result will be different from eager mode.
            arange_out(x, y)
            return x + y

        x = torch.randn(2, 2, device=GPU_TYPE)
        eager_out = f(x)

        compiled_inductor_f = torch.compile(f, backend="inductor", fullgraph=True)
        compiled_inductor_out = compiled_inductor_f(x)
        self.assertEqual(compiled_inductor_out, eager_out)

    @requires_gpu
    def test_triton_kernel_strided_input_nonzero_offset(self):
        def f(inp):
            # right has strides [256, 1] and storage offset 128
            left, right = torch.split(inp, [128, 128], dim=1)
            out = torch.empty_like(right)
            X_BLOCK_SIZE, Y_BLOCK_SIZE = 32, 16
            grid = (right.size(1) // X_BLOCK_SIZE, right.size(0) // Y_BLOCK_SIZE)
            double_strided_kernel[grid](
                in_ptr=right,
                out_ptr=out,
                in_y_stride=right.stride(0),
                out_y_stride=out.stride(0),
                X_BLOCK_SIZE=X_BLOCK_SIZE,
                Y_BLOCK_SIZE=Y_BLOCK_SIZE,
            )
            return out

        inp = torch.randn(64, 256, device=GPU_TYPE)

        eager_out = f(inp)
        compiled_out = torch.compile(f)(inp)
        self.assertEqual(compiled_out, eager_out)

    @requires_gpu
    def test_triton_kernel_slice_and_view_input(self):
        def f(inp):
            # left has strides [256, 1]
            left = inp[:, :128]
            left = left.view(64, 4, 32)
            out = torch.empty_like(left)
            X_BLOCK_SIZE, Y_BLOCK_SIZE = 32, 16
            grid = (
                (left.size(1) * left.size(2)) // X_BLOCK_SIZE,
                left.size(0) // Y_BLOCK_SIZE,
            )
            double_strided_kernel[grid](
                in_ptr=left,
                out_ptr=out,
                in_y_stride=left.stride(0),
                out_y_stride=out.stride(0),
                X_BLOCK_SIZE=X_BLOCK_SIZE,
                Y_BLOCK_SIZE=Y_BLOCK_SIZE,
            )
            return out + left

        inp = torch.randn(64, 256, device=GPU_TYPE)

        eager_out = f(inp)
        compiled_out = torch.compile(f)(inp)
        self.assertEqual(compiled_out, eager_out)

    @requires_gpu
    def test_triton_kernel_fallback(self):
        def f(x, y):
            out = torch.zeros_like(x)
            out2 = torch.zeros_like(x)
            # torch.mm is ExternKernelOut
            add_kernel[(4,)](x, torch.mm(x, y), out, 4, 16)
            # torch.sort creates fallback kernel and hence MultiOutput
            add_kernel[(4,)](x, torch.sort(y).values, out, 4, 16)
            return out, out2

        x = torch.randn(4, 4, device=GPU_TYPE)
        y = torch.randn(4, 4, device=GPU_TYPE)
        eager_out = f(x, y)
        compiled_out = torch.compile(f)(x, y)
        self.assertEqual(compiled_out, eager_out)

    @requires_gpu
    def test_triton_kernel_out_of_order(self):
        @triton.jit
        def add_kernel(
            in_ptr0,
            in_ptr1,
            BLOCK_SIZE: "tl.constexpr",
            out_ptr,
            n_elements,
        ):
            pid = tl.program_id(axis=0)
            block_start = pid * BLOCK_SIZE
            offsets = block_start + tl.arange(0, BLOCK_SIZE)
            mask = offsets < n_elements
            x = tl.load(in_ptr0 + offsets, mask=mask)
            y = tl.load(in_ptr1 + offsets, mask=mask)
            output = x + y
            tl.store(out_ptr + offsets, output, mask=mask)

        def f(x, y):
            out = torch.zeros_like(x)
            n_elements = x.numel()
            add_kernel[(n_elements,)](x, y, 4, out, n_elements)
            return out

        x = torch.randn(4, device=GPU_TYPE)
        y = torch.randn(4, device=GPU_TYPE)
        eager_out = f(x, y)
        compiled_out = torch.compile(f)(x, y)
        self.assertEqual(compiled_out, eager_out)

    @requires_gpu
    @torch._dynamo.config.patch(capture_dynamic_output_shape_ops=True)
    @torch._dynamo.config.patch(capture_scalar_outputs=True)
    @common_utils.parametrize("backend", ["eager", "aot_eager", "inductor"])
    def test_triton_kernel_unbacked_shape_tensor(self, backend):
        @triton.jit
        def square(
            in_ptr,
            out_ptr,
            n_elements,
            BLOCK_SIZE: "tl.constexpr",
        ):
            pid = tl.program_id(axis=0)
            block_start = pid * BLOCK_SIZE
            offsets = block_start + tl.arange(0, BLOCK_SIZE)
            mask = offsets < n_elements
            x = tl.load(in_ptr + offsets, mask=mask)
            output = x * x
            tl.store(out_ptr + offsets, output, mask=mask)

        def f(x):
            x = x[x > 2]
            n_elements = x.numel()
            output = torch.zeros_like(x)
            grid = lambda meta: (triton.cdiv(n_elements, meta["BLOCK_SIZE"]),)
            square[grid](x, output, n_elements, BLOCK_SIZE=16)
            return output

        x = torch.randn(4, device=GPU_TYPE)
        eager_out = f(x)
        compiled_out = torch.compile(f, fullgraph=True, backend=backend)(x)
        self.assertEqual(compiled_out, eager_out)

    @requires_gpu
    @common_utils.parametrize("dynamic", [False, True])
    def test_triton_kernel_equal_to_1_arg(self, dynamic):
        @triton.jit
        def add_kernel_half_n_elements(
            in_ptr0,
            in_ptr1,
            out_ptr,
            half_n_elements,
            BLOCK_SIZE: "tl.constexpr",
        ):
            pid = tl.program_id(axis=0)
            block_start = pid * BLOCK_SIZE
            offsets = block_start + tl.arange(0, BLOCK_SIZE)
            mask = offsets < half_n_elements * 2
            x = tl.load(in_ptr0 + offsets, mask=mask)
            y = tl.load(in_ptr1 + offsets, mask=mask)
            output = x + y
            tl.store(out_ptr + offsets, output, mask=mask)

        def f(x, y):
            out = torch.empty_like(x)
            half_n_elements = x.numel() // 2
            add_kernel_half_n_elements[(half_n_elements,)](
                x, y, out, half_n_elements, BLOCK_SIZE=16
            )
            return out

        x = torch.randn(2, device=GPU_TYPE)
        y = torch.randn(2, device=GPU_TYPE)
        eager_out = f(x, y)
        compiled_out, sources = run_and_get_code(
            torch.compile(f, dynamic=dynamic), x, y
        )

        if triton_version_uses_attrs_dict():
            self.assertFalse("equal_to" in sources[0])
        else:
            if dynamic:
                # when half_n_elements passed to the Triton kernel is
                # dynamic, equal_to_1 specializaiton can't be enforced

                # also, equal_to_1 specialization doesn't occur (or appear in the signature)
                # for newer versions ofo triton (i.e. the ones where triton_version_uses_attrs_dict() == True)
                self.assertTrue(_triton_get_ast_equal_to_str(()) in sources[0])
            else:
                self.assertTrue(_triton_get_ast_equal_to_str((3,)) in sources[0])
        self.assertEqual(compiled_out, eager_out)

    @requires_gpu
    @common_utils.parametrize("dynamic", [False, True])
    def test_triton_kernel_equal_to_1_float_arg(self, dynamic):
        def f(x, y):
            out = torch.empty_like(x)
            n_elements = x.numel()
            scaling_factor = (n_elements**0) / 1.0
            add_kernel_with_scaling[(n_elements,)](
                x,
                y,
                out,
                n_elements,
                scaling_factor,
                BLOCK_SIZE=16,
            )
            return out

        x = torch.randn(2, device=GPU_TYPE)
        y = torch.randn(2, device=GPU_TYPE)
        eager_out = f(x, y)
        compiled_out, sources = run_and_get_code(
            torch.compile(f, dynamic=dynamic), x, y
        )

        # float 1.0 (both literal or symbolic)
        # should not be added to equal_to_1
        if not triton_version_uses_attrs_dict():
            self.assertTrue(_triton_get_ast_equal_to_str(()) in sources[0])
        self.assertEqual(compiled_out, eager_out)

    @requires_gpu
    @skipIfRocm
    def test_triton_kernel_with_imported_symbol(self):
        @triton.jit
        def add_kernel_with_imported_symbol(
            in_ptr,
            out_ptr,
            n_elements,
            BLOCK_SIZE: "tl.constexpr",
        ):
            pid = tl.program_id(axis=0)
            block_start = pid * BLOCK_SIZE
            offsets = block_start + tl.arange(0, BLOCK_SIZE)
            mask = offsets < n_elements
            x = tl.load(in_ptr + offsets, mask=mask)
            output = fast_dividef(x, 3.14)
            tl.store(out_ptr + offsets, output, mask=mask)

        def f(x):
            out = torch.empty_like(x)
            n_elements = x.numel()
            add_kernel_with_imported_symbol[(n_elements,)](
                x, out, n_elements, BLOCK_SIZE=16
            )
            return out

        x = torch.randn(4, device=GPU_TYPE)
        eager_out = f(x)
        compiled_out = torch.compile(f)(x)

        self.assertEqual(compiled_out, eager_out)

    @requires_gpu
    @skipIfRocm
    def test_triton_kernel_with_imported_symbol_with_custom_name(self):
        @triton.jit
        def add_kernel_with_imported_symbol(
            in_ptr,
            out_ptr,
            n_elements,
            BLOCK_SIZE: "tl.constexpr",
        ):
            pid = tl.program_id(axis=0)
            block_start = pid * BLOCK_SIZE
            offsets = block_start + tl.arange(0, BLOCK_SIZE)
            mask = offsets < n_elements
            x = tl.load(in_ptr + offsets, mask=mask)
            output = my_fast_dividef(x, 3.14)
            tl.store(out_ptr + offsets, output, mask=mask)

        def f(x):
            out = torch.empty_like(x)
            n_elements = x.numel()
            add_kernel_with_imported_symbol[(n_elements,)](
                x, out, n_elements, BLOCK_SIZE=16
            )
            return out

        x = torch.randn(4, device=GPU_TYPE)
        eager_out = f(x)
        compiled_out = torch.compile(f)(x)

        self.assertEqual(compiled_out, eager_out)

    @requires_gpu
    @common_utils.parametrize("size", [4, 16])
    @common_utils.parametrize("dynamic", [False, True])
    def test_triton_kernel_different_shapes(self, size, dynamic):
        from torch._inductor.utils import run_and_get_code

        def f(x, y, xx, yy):
            n_elements = x.numel()
            output_1 = torch.zeros_like(x)
            grid = lambda meta: (triton.cdiv(n_elements, meta["BLOCK_SIZE"]),)
            add_kernel[grid](x, y, output_1, n_elements, BLOCK_SIZE=4)

            n_elements = xx.numel()
            output_2 = torch.zeros_like(xx)
            grid = lambda meta: (triton.cdiv(n_elements, meta["BLOCK_SIZE"]),)
            add_kernel[grid](xx, yy, output_2, n_elements, BLOCK_SIZE=4)

            return output_1, output_2

        x = torch.rand(size, device=GPU_TYPE)
        y = torch.rand(size, device=GPU_TYPE)
        xx = torch.rand(size, size, device=GPU_TYPE)
        yy = torch.rand(size, size, device=GPU_TYPE)
        args = [x, y, xx, yy]

        eager_out = f(*args)
        compiled_out, (code,) = run_and_get_code(
            torch.compile(f, fullgraph=True, dynamic=dynamic, backend="inductor"), *args
        )
        if size == 4 and not dynamic:
            # Produce 2 kernels due to divisibility
            self.assertTrue("add_kernel_0.run" in code)
            self.assertTrue("add_kernel_1.run" in code)
        else:
            # size == 16 or dynamic
            # Only one kernel
            self.assertTrue("add_kernel_0.run" in code)
            self.assertTrue("add_kernel_1.run" not in code)

        self.assertEqual(compiled_out, eager_out)

    @requires_gpu
    @common_utils.parametrize("dynamic", [False, True])
    @common_utils.parametrize("backend", ["eager", "aot_eager", "inductor"])
    def test_triton_kernel_triton_dtype(self, dynamic, backend):
        @triton.jit
        def add_kernel_with_dtype(
            in_ptr0,
            in_ptr1,
            out_ptr,
            dtype: "tl.constexpr",
            n_elements,
            BLOCK_SIZE: "tl.constexpr",
        ):
            pid = tl.program_id(axis=0)
            block_start = pid * BLOCK_SIZE
            offsets = block_start + tl.arange(0, BLOCK_SIZE)
            mask = offsets < n_elements
            x = tl.load(in_ptr0 + offsets, mask=mask).to(dtype)
            y = tl.load(in_ptr1 + offsets, mask=mask).to(dtype)
            output = x + y
            tl.store(out_ptr + offsets, output, mask=mask)

        def f(x, y, dtype_torch, dtype_triton):
            output = torch.zeros_like(x).to(dtype=dtype_torch)
            n_elements = output.numel()
            grid = lambda meta: (triton.cdiv(n_elements, meta["BLOCK_SIZE"]),)
            add_kernel_with_dtype[grid](
                x, y, output, dtype_triton, n_elements, BLOCK_SIZE=4
            )
            return output

        x = torch.randn(4, device=GPU_TYPE)
        y = torch.randn(4, device=GPU_TYPE)
        args_list = (
            [x, y, torch.float32, tl.float32],
            [x, y, torch.bfloat16, tl.bfloat16],
        )
        for args in args_list:
            eager_out = f(*args)
            compiled_out = torch.compile(
                f, fullgraph=True, backend=backend, dynamic=dynamic
            )(*args)
            self.assertEqual(compiled_out, eager_out)

    @requires_gpu
    @common_utils.parametrize("backend", ["eager", "aot_eager", "inductor"])
    def test_triton_kernel_special_kwargs_with_autotune(self, backend):
        @triton.autotune(
            configs=[
                triton.Config({"BLOCK_SIZE": 128}),
                triton.Config({"BLOCK_SIZE": 64}),
            ],
            key=["n_elements"],
        )
        @triton.jit
        def add_kernel(
            in_ptr0,
            in_ptr1,
            out_ptr,
            n_elements,
            BLOCK_SIZE: "tl.constexpr",
        ):
            pid = tl.program_id(axis=0)
            block_start = pid * BLOCK_SIZE
            offsets = block_start + tl.arange(0, BLOCK_SIZE)
            mask = offsets < n_elements
            x = tl.load(in_ptr0 + offsets, mask=mask)
            y = tl.load(in_ptr1 + offsets, mask=mask)
            output = x + y
            tl.store(out_ptr + offsets, output, mask=mask)

        @torch.compile(fullgraph=True, backend=backend)
        def f(x, y):
            output = torch.zeros_like(x)
            n_elements = output.numel()
            grid = lambda meta: (triton.cdiv(n_elements, meta["BLOCK_SIZE"]),)
            add_kernel[grid](
                x,
                y,
                output,
                n_elements,
                num_warps=8,
                num_stages=3,
            )
            return output

        x = torch.randn(4, device=GPU_TYPE)
        f(x, x)

    @requires_gpu
    @common_utils.parametrize("backend", ["eager", "aot_eager", "inductor"])
    def test_triton_kernel_empty_autotune_config_dict(self, backend):
        @triton.autotune(
            configs=[
                triton.Config({}, num_stages=2),
                triton.Config({}, num_stages=3),
            ],
            key=["n_elements"],
        )
        @triton.jit
        def add_kernel(
            in_ptr0,
            in_ptr1,
            out_ptr,
            n_elements,
            BLOCK_SIZE: "tl.constexpr",
        ):
            pid = tl.program_id(axis=0)
            block_start = pid * BLOCK_SIZE
            offsets = block_start + tl.arange(0, BLOCK_SIZE)
            mask = offsets < n_elements
            x = tl.load(in_ptr0 + offsets, mask=mask)
            y = tl.load(in_ptr1 + offsets, mask=mask)
            output = x + y
            tl.store(out_ptr + offsets, output, mask=mask)

        @torch.compile(fullgraph=True, backend=backend)
        def f(x, y):
            output = torch.zeros_like(x)
            n_elements = output.numel()
            grid = lambda meta: (triton.cdiv(n_elements, meta["BLOCK_SIZE"]),)
            add_kernel[grid](
                x,
                y,
                output,
                n_elements,
                BLOCK_SIZE=128,
            )
            return output

        x = torch.randn(4, device=GPU_TYPE)
        f(x, x)

    @requires_gpu
    @common_utils.parametrize("autotune", [False, True])
    @common_utils.parametrize("backend", ["eager", "aot_eager", "inductor"])
    def test_triton_kernel_special_params(self, autotune, backend):
        @triton.jit
        def special_params_kernel(
            in_ptr,
            out_ptr,
            n_elements,
            BLOCK_SIZE: "tl.constexpr",
            num_warps: "tl.constexpr",
            num_stages: "tl.constexpr",
        ):
            pid = tl.program_id(axis=0)
            block_start = pid * BLOCK_SIZE
            offsets = block_start + tl.arange(0, BLOCK_SIZE)
            mask = offsets < n_elements
            x = tl.load(in_ptr + offsets, mask=mask)
            output = x * num_stages + num_warps
            tl.store(out_ptr + offsets, output, mask=mask)

        NUM_WARPS = 4
        NUM_STAGES = 3

        if autotune:
            special_params_kernel = triton.autotune(
                configs=[
                    triton.Config(
                        {"BLOCK_SIZE": 128},
                        num_stages=NUM_STAGES,
                        num_warps=NUM_WARPS,
                    ),
                    triton.Config(
                        {"BLOCK_SIZE": 64},
                        num_stages=NUM_STAGES,
                        num_warps=NUM_WARPS,
                    ),
                ],
                key=["n_elements"],
            )(special_params_kernel)
            kwargs = {}
        else:
            kwargs = {
                "BLOCK_SIZE": 128,
                "num_stages": NUM_STAGES,
                "num_warps": NUM_WARPS,
            }

        def f(x):
            output = torch.zeros_like(x)
            n_elements = output.numel()
            grid = lambda meta: (triton.cdiv(n_elements, meta["BLOCK_SIZE"]),)
            special_params_kernel[grid](
                x,
                output,
                n_elements,
                **kwargs,
            )
            return output

        x = torch.randn(4, device=GPU_TYPE)
        eager_out = f(x)
        compiled_out = torch.compile(f, fullgraph=True, backend=backend)(x)
        expected_out = x * NUM_STAGES + NUM_WARPS
        self.assertEqual(eager_out, expected_out)
        self.assertEqual(compiled_out, expected_out)

    @requires_gpu
    @common_utils.parametrize("dynamic", [False, True])
    @common_utils.parametrize("backend", ["eager", "aot_eager", "inductor"])
    def test_triton_kernel_multiple_outputs(self, dynamic, backend):
        @triton.jit
        def add_kernel(
            in_ptr0,
            in_ptr1,
            out_ptr,
            out_ptr2,
            n_elements,
            BLOCK_SIZE: "tl.constexpr",
        ):
            pid = tl.program_id(axis=0)
            block_start = pid * BLOCK_SIZE
            offsets = block_start + tl.arange(0, BLOCK_SIZE)
            mask = offsets < n_elements
            x = tl.load(in_ptr0 + offsets, mask=mask)
            y = tl.load(in_ptr1 + offsets, mask=mask)
            output = x + y
            tl.store(out_ptr + offsets, output, mask=mask)
            tl.store(out_ptr2 + offsets, output + 1, mask=mask)

        @torch.compile(fullgraph=True, backend=backend, dynamic=dynamic)
        def f(x, y, z):
            output = torch.empty_like(x)
            output2 = torch.empty_like(x)
            n_elements = output.numel()
            grid = lambda meta: (triton.cdiv(n_elements, meta["BLOCK_SIZE"]),)
            add_kernel[grid](x, y, output, output2, n_elements, BLOCK_SIZE=16)
            # The z return is intentional: we're testing training
            return output, output2, z**2

        x = torch.randn(3, requires_grad=True, device=GPU_TYPE)
        y = torch.randn(3, requires_grad=True, device=GPU_TYPE)
        z = torch.randn(3, requires_grad=True, device=GPU_TYPE)
        out, out2, out3 = f(x, y, z)
        self.assertEqual(out, x + y)
        self.assertEqual(out2, x + y + 1)
        self.assertEqual(out3, z**2)

    @requires_gpu
    @unittest.skipIf(not has_triton_tma(), "requires Triton TMA support")
    @common_utils.parametrize("dynamic", [False, True])
    def test_tma_capture_and_functionalize(self, dynamic):
        from torch._higher_order_ops.triton_kernel_wrap import kernel_side_table

        kernel_side_table.reset_table()

        def f(a, b):
            BLOCK_SIZE = 256
            out = torch.zeros_like(a)
            n_elements = out.numel()

            desc_a, desc_b, desc_out = (
                triton.tools.experimental_descriptor.create_1d_tma_descriptor(
                    t.data_ptr(),
                    n_elements,
                    BLOCK_SIZE,
                    t.element_size(),
                )
                for t in (a, b, out)
            )

            grid = lambda meta: (triton.cdiv(n_elements, meta["BLOCK_SIZE"]),)
            add_kernel_with_tma_1d[grid](
                desc_a,
                desc_b,
                desc_out,
                BLOCK_SIZE=BLOCK_SIZE,
            )

            return out

        a = torch.randn(301, device=GPU_TYPE)
        b = torch.randn(301, device=GPU_TYPE)

        backend = torch._dynamo.testing.AotEagerAndRecordGraphs()
        torch.compile(
            f,
            fullgraph=True,
            backend=backend,
            dynamic=dynamic,
        )(a, b)

        if dynamic:
            self.assertExpectedInline(
                backend.fw_graphs[0].code.strip(),
                """\
def forward(self, arg0_1, arg1_1, arg2_1):
    zeros_like = torch.ops.aten.zeros_like.default(arg1_1, pin_memory = False)
    add_2 = arg0_1 + 256
    sub_1 = add_2 - 1;  add_2 = None
    floordiv = sub_1 // 256;  sub_1 = None
    triton_kernel_wrapper_functional_proxy = torch.ops.higher_order.triton_kernel_wrapper_functional(kernel_idx = 0, constant_args_idx = 0, grid = [(floordiv, 1, 1)], tma_descriptor_metadata = {'in_desc_ptr0': ([arg0_1], [256], 4), 'in_desc_ptr1': ([arg0_1], [256], 4), 'out_desc_ptr': ([arg0_1], [256], 4)}, kwargs = {'in_desc_ptr0': arg1_1, 'in_desc_ptr1': arg2_1, 'out_desc_ptr': zeros_like}, tensors_to_clone = ['out_desc_ptr']);  floordiv = arg0_1 = arg1_1 = arg2_1 = zeros_like = None
    getitem = triton_kernel_wrapper_functional_proxy['out_desc_ptr'];  triton_kernel_wrapper_functional_proxy = None
    return (getitem,)""",
            )
        else:
            self.assertExpectedInline(
                backend.fw_graphs[0].code.strip(),
                """\
def forward(self, arg0_1, arg1_1):
    zeros_like = torch.ops.aten.zeros_like.default(arg0_1, pin_memory = False)
    triton_kernel_wrapper_functional_proxy = torch.ops.higher_order.triton_kernel_wrapper_functional(kernel_idx = 0, constant_args_idx = 0, grid = [(2, 1, 1)], tma_descriptor_metadata = {'in_desc_ptr0': ([301], [256], 4), 'in_desc_ptr1': ([301], [256], 4), 'out_desc_ptr': ([301], [256], 4)}, kwargs = {'in_desc_ptr0': arg0_1, 'in_desc_ptr1': arg1_1, 'out_desc_ptr': zeros_like}, tensors_to_clone = ['out_desc_ptr']);  arg0_1 = arg1_1 = zeros_like = None
    getitem = triton_kernel_wrapper_functional_proxy['out_desc_ptr'];  triton_kernel_wrapper_functional_proxy = None
    return (getitem,)""",
            )

    @requires_gpu
    @unittest.skipIf(not has_triton_tma(), "requires Triton TMA support")
    @common_utils.parametrize("after_data_ptr", [False, True])
    @common_utils.parametrize("after_create_desc", [False, True])
    def test_tma_graph_breaks(self, after_data_ptr, after_create_desc):
        def f(a, b):
            BLOCK_SIZE = 256
            out = torch.zeros_like(a)
            n_elements = out.numel()

            if after_data_ptr:
                torch._dynamo.graph_break()

            descs = [
                triton.tools.experimental_descriptor.create_1d_tma_descriptor(
                    t.data_ptr(),
                    n_elements,
                    BLOCK_SIZE,
                    t.element_size(),
                )
                for t in (a, b, out)
            ]

            if after_create_desc:
                torch._dynamo.graph_break()

            grid = lambda meta: (triton.cdiv(n_elements, meta["BLOCK_SIZE"]),)
            add_kernel_with_tma_1d[grid](
                *descs,
                BLOCK_SIZE=BLOCK_SIZE,
            )

            return out

        a = torch.randn(301, device=GPU_TYPE)
        b = torch.randn(301, device=GPU_TYPE)

        expected_out = a + b
        eager_out = f(a, b)
        compiled_out = torch.compile(
            f,
            fullgraph=False,
            backend="eager",
            dynamic=False,
        )(a, b)

        self.assertEqual(eager_out, expected_out)
        self.assertEqual(compiled_out, expected_out)

    @requires_gpu
    @unittest.skipIf(not has_triton_tma(), "requires Triton TMA support")
    @common_utils.parametrize("dynamic", [False, True])
    @common_utils.parametrize("backend", ["eager", "aot_eager", "inductor"])
    def test_tma_descriptor_1d(self, dynamic, backend):
        def f(a, b):
            BLOCK_SIZE = 256
            out = torch.zeros_like(a)
            n_elements = out.numel()

            desc_a, desc_b, desc_out = (
                triton.tools.experimental_descriptor.create_1d_tma_descriptor(
                    t.data_ptr(),
                    n_elements,
                    BLOCK_SIZE,
                    t.element_size(),
                )
                for t in (a, b, out)
            )

            grid = lambda meta: (triton.cdiv(n_elements, meta["BLOCK_SIZE"]),)
            add_kernel_with_tma_1d[grid](
                desc_a,
                desc_b,
                desc_out,
                BLOCK_SIZE=BLOCK_SIZE,
            )

            return out

        a = torch.randn(301, device=GPU_TYPE)
        b = torch.randn(301, device=GPU_TYPE)

        expected_out = a + b
        eager_out = f(a, b)
        compiled_out = torch.compile(
            f,
            fullgraph=True,
            backend=backend,
            dynamic=dynamic,
        )(a, b)

        self.assertEqual(eager_out, expected_out)
        self.assertEqual(compiled_out, expected_out)

    @requires_gpu
    @unittest.skipIf(not has_triton_tma(), "requires Triton TMA support")
    def test_tma_descriptor_dedup(self):
        def f(a):
            BLOCK_SIZE = 256
            out = torch.zeros_like(a)
            n_elements = out.numel()

            desc_a, desc_out = (
                triton.tools.experimental_descriptor.create_1d_tma_descriptor(
                    t.data_ptr(),
                    n_elements,
                    BLOCK_SIZE,
                    t.element_size(),
                )
                for t in (a, out)
            )

            grid = lambda meta: (triton.cdiv(n_elements, meta["BLOCK_SIZE"]),)
            add_kernel_with_tma_1d[grid](
                desc_a,
                desc_a,
                desc_out,
                BLOCK_SIZE=BLOCK_SIZE,
            )

            return out

        a = torch.randn(301, device=GPU_TYPE)

        expected_out = a + a
        eager_out = f(a)
        compiled_out, (code,) = run_and_get_code(
            torch.compile(
                f,
                fullgraph=True,
                backend="inductor",
                dynamic=True,
            ),
            a,
        )

        self.assertEqual(eager_out, expected_out)
        self.assertEqual(compiled_out, expected_out)

        # 2 calls: one for two inputs (dedupped), one for the output
        self.assertEqual(code.count("create_1d_tma_descriptor("), 2)

    @requires_gpu
    @unittest.skipIf(not has_triton_tma(), "requires Triton TMA support")
    @common_utils.parametrize("dynamic", [False, True])
    @common_utils.parametrize("backend", ["eager", "aot_eager"])
    def test_tma_descriptor_2d(self, dynamic, backend):
        def f(a, b):
            BLOCK_SIZE_X = 16
            BLOCK_SIZE_Y = 32
            out = torch.zeros_like(a)
            x_size, y_size = out.size()

            desc_a, desc_b, desc_out = (
                triton.tools.experimental_descriptor.create_2d_tma_descriptor(
                    t.data_ptr(),
                    x_size,
                    y_size,
                    BLOCK_SIZE_X,
                    BLOCK_SIZE_Y,
                    t.element_size(),
                )
                for t in (a, b, out)
            )

            grid = lambda meta: (
                triton.cdiv(x_size, meta["BLOCK_SIZE_X"]),
                triton.cdiv(y_size, meta["BLOCK_SIZE_Y"]),
            )
            add_kernel_with_tma_2d[grid](
                desc_a,
                desc_b,
                desc_out,
                BLOCK_SIZE_X=BLOCK_SIZE_X,
                BLOCK_SIZE_Y=BLOCK_SIZE_Y,
            )

            return out

        a = torch.randn((25, 16), device=GPU_TYPE)
        b = torch.randn((25, 16), device=GPU_TYPE)

        expected_out = a + b
        eager_out = f(a, b)
        compiled_out = torch.compile(
            f,
            fullgraph=True,
            backend=backend,
            dynamic=dynamic,
        )(a, b)

        self.assertEqual(eager_out, expected_out)
        self.assertEqual(compiled_out, expected_out)

    @requires_gpu
    @common_utils.parametrize("backend", ["eager", "aot_eager", "inductor"])
    def test_triton_kernel_num_ctas(self, backend):
        @triton.jit
        def kernel(X):
            return

        @torch.compile(fullgraph=True, backend=backend)
        def f(x):
            kernel[(1,)](x, num_ctas=1)
            kernel.run(x, num_ctas=1, grid=(1,), warmup=False)
            return x

        msg = "Passing num_ctas directly to the Triton kernel is not supported. Please use a Config in @triton.autotune instead."
        with self.assertRaisesRegex(torch._dynamo.exc.Unsupported, msg):
            x = torch.randn(4, device=GPU_TYPE)
            f(x)

    @requires_gpu
    @common_utils.parametrize("backend", ["eager", "aot_eager", "inductor"])
    def test_triton_kernel_special_kwargs_without_autotune(self, backend):
        @triton.jit
        def add_kernel(
            in_ptr0,
            in_ptr1,
            out_ptr,
            n_elements,
            BLOCK_SIZE: "tl.constexpr",
        ):
            pid = tl.program_id(axis=0)
            block_start = pid * BLOCK_SIZE
            offsets = block_start + tl.arange(0, BLOCK_SIZE)
            mask = offsets < n_elements
            x = tl.load(in_ptr0 + offsets, mask=mask)
            y = tl.load(in_ptr1 + offsets, mask=mask)
            output = x + y
            tl.store(out_ptr + offsets, output, mask=mask)

        @torch.compile(fullgraph=True, backend=backend)
        def f(x, y):
            output = torch.zeros_like(x)
            n_elements = output.numel()
            grid = lambda meta: (triton.cdiv(n_elements, meta["BLOCK_SIZE"]),)
            add_kernel[grid](
                x,
                y,
                output,
                n_elements,
                BLOCK_SIZE=128,
                num_warps=8,
                num_stages=3,
            )
            return output

        x = torch.randn(4, device=GPU_TYPE)
        f(x, x)

    @requires_gpu
    @common_utils.parametrize("backend", ["eager", "aot_eager", "inductor"])
    @common_utils.parametrize("autotune_at_compile_time", [True, False])
    def test_triton_kernel_restore_value(self, backend, autotune_at_compile_time):
        if autotune_at_compile_time and backend != "inductor":
            raise unittest.SkipTest("compile-time autotuning only exists in inductor")

        @triton.autotune(
            configs=[
                triton.Config({"BLOCK_SIZE": 16}, num_stages=3, num_warps=8),
                triton.Config({"BLOCK_SIZE": 32}, num_stages=3, num_warps=8),
            ],
            key=[],
            restore_value=["in_ptr0"],
        )
        @triton.jit
        def increment_kernel(
            in_ptr0,
            n_elements,
            BLOCK_SIZE: "tl.constexpr",
        ):
            pid = tl.program_id(axis=0)
            block_start = pid * BLOCK_SIZE
            offsets = block_start + tl.arange(0, BLOCK_SIZE)
            mask = offsets < n_elements
            x = tl.load(in_ptr0 + offsets, mask=mask)
            output = x + 1
            tl.store(in_ptr0 + offsets, output, mask=mask)

        @torch.compile(fullgraph=True, backend=backend)
        def f(x):
            n_elements = x.numel()
            grid = lambda meta: (triton.cdiv(n_elements, meta["BLOCK_SIZE"]),)
            increment_kernel[grid](x, n_elements=n_elements)
            return x

        x = torch.rand(4, device=GPU_TYPE)
        prev = x.clone()

        with torch._inductor.config.patch(
            {"triton.autotune_at_compile_time": autotune_at_compile_time}
        ):
            f(x)

        # make sure x was restored after autotuning
        torch.testing.assert_close(x, prev + 1)

    @requires_gpu
    @parametrize("dtype", (torch.float16, torch.float32, torch.float64))
    def test_triton_kernel_float64_constant(self, dtype):
        def f(x):
            return x * (0.12 * x.shape[0])

        x = torch.ones(200, device=GPU_TYPE, dtype=dtype)

        eager_out = f(x)
        compiled_out = torch.compile(f, dynamic=True)(x)
        self.assertEqual(compiled_out, eager_out)

    # TODO enable this test case on XPU.
    @requires_cuda
    @parametrize("cfg", ["normal", "cpp_wrapper"])
    def test_triton_kernel_dtype_view(self, cfg):
        # https://github.com/pytorch/pytorch/issues/136159
        if cfg == "normal":
            config_kwargs = {"cpp_wrapper": False}
        elif cfg == "cpp_wrapper":
            config_kwargs = {"cpp_wrapper": True}

        with torch._inductor.config.patch(**config_kwargs):

            @triton.jit
            def _triton_kernel(out_ptr, numel, BLOCK_SIZE: tl.constexpr):
                pid = tl.program_id(0)
                offsets = BLOCK_SIZE * pid + tl.arange(0, BLOCK_SIZE)
                mask = offsets < numel
                ones = tl.full((BLOCK_SIZE,), 1, tl.float16)
                tl.store(out_ptr + offsets, ones, mask)

            def fn(x):
                buf = torch.empty(x.shape, device=x.device, dtype=torch.float16)
                # the buf.view() should be a view sharing the same storage as buf.
                bfloat_buf = buf.view(dtype=torch.bfloat16)
                BLOCK_SIZE = 256
                numel = buf.numel()
                grid = (triton.cdiv(numel, BLOCK_SIZE),)
                _triton_kernel[grid](bfloat_buf, numel, BLOCK_SIZE)
                return buf, bfloat_buf

            fn_c = torch.compile(fn)

            x = torch.randn(8, device=GPU_TYPE)
            out_c = fn_c(x)
            out_e = fn(x)

            # expect view() to be an actual view, sharing the same data as the original buffer
            # verify first that this is true in the eager output
            self.assertEqual(out_e[0].data_ptr(), out_e[1].data_ptr())
            # .. and also in the compiled output
            self.assertEqual(out_c[0].data_ptr(), out_c[1].data_ptr())

            self.assertEqual(out_e[0], out_c[0])
            self.assertEqual(out_e[1], out_c[1])

    # TODO enable this test case on XPU.
    @requires_gpu
    def test_i64_input(self):
        # The i64 "seed" input needs to be marked as "i64", not "i32".
        @triton.jit
        def triton_add_noise_(x_ptr, y_ptr, seed, numel, BLOCK_SIZE: tl.constexpr):
            pid = tl.program_id(0)
            offsets = pid * BLOCK_SIZE + tl.arange(0, BLOCK_SIZE)

            x = tl.load(x_ptr + offsets, mask=(offsets < numel))
            rnd = tl.rand(seed, offsets)
            res = x + rnd
            tl.store(y_ptr + offsets, res, mask=(offsets < numel))

        def add_noise(x, seed):
            y = torch.empty_like(x)
            numel = x.numel()
            BLOCK_SIZE = 256

            def grid(meta):
                return (triton.cdiv(numel, meta["BLOCK_SIZE"]),)

            triton_add_noise_[grid](x, y, seed, numel, BLOCK_SIZE)
            return y

        def fn(x):
            x = x * x
            seed = torch.randint(
                low=2**32, high=2**62, size=(1,), dtype=torch.int64
            ).item()
            return add_noise(x, seed)

        inp = torch.rand(400, device=GPU_TYPE)
        torch._dynamo.mark_dynamic(inp, 0)

        fn_c = torch.compile(fn, fullgraph=True)
        with torch._dynamo.config.patch(capture_scalar_outputs=True):
            res = fn_c(inp)

        self.assertTrue(((res < 2) & (res >= 0)).all().item())

    @requires_gpu
    @parametrize("wrapped", [False, True])
    @parametrize("autotune", [False, True])
    def test_constexpr_dynamic_shapes(self, wrapped, autotune):
        # https://github.com/pytorch/pytorch/issues/136504
        @triton.jit
        def triton_(
            x_ptr,
            y_ptr,
            NUMEL: tl.constexpr,
            IS_ODD: tl.constexpr,
            BLOCK_SIZE: tl.constexpr,
        ):
            pid = tl.program_id(0)
            offsets = BLOCK_SIZE * pid + tl.arange(0, BLOCK_SIZE)
            mask = offsets < NUMEL

            data = tl.load(x_ptr + offsets, mask)
            result = data * data
            if IS_ODD:
                result = result + 1

            tl.store(y_ptr + offsets, result, mask)

        if autotune:
            triton_ = triton.autotune(
                [
                    triton.Config(kwargs={"BLOCK_SIZE": 128}),
                    triton.Config(kwargs={"BLOCK_SIZE": 256}),
                ],
                key=[],
            )(triton_)

        def triton_kernel_impl(x: torch.Tensor) -> torch.Tensor:
            y = torch.empty_like(x)
            numel = x.numel()

            args = [x, y, numel, numel % 2 == 0]
            if not autotune:
                args.append(256)  # BLOCK_SIZE

            def grid(meta):
                return (triton.cdiv(numel, meta["BLOCK_SIZE"]),)

            if wrapped:
                capture_triton(triton_)[grid](*args)
            else:
                triton_[grid](*args)
            return y

        if wrapped:
            triton_kernel = torch.library.triton_op(
                "constexpr_test::square", triton_kernel_impl, mutates_args={}
            )
        else:
            triton_kernel = triton_kernel_impl

        def fn(x):
            return triton_kernel(x)

        fn_c = torch.compile(fn, dynamic=True)

        x = torch.randn(512 + 5, device=GPU_TYPE)
        res = fn_c(x)
        self.assertEqual(x * x, res)

        x2 = torch.randn(1024 + 5, device=GPU_TYPE)
        res2 = fn_c(x2)
        self.assertEqual(x2 * x2, res2)

    @requires_gpu
    def test_triton_kernel_none_args(self):
        # https://github.com/pytorch/pytorch/issues/115344
        @triton.autotune(
            configs=[
                triton.Config({"BLOCK_SIZE": 32}, num_stages=5, num_warps=2),
                triton.Config({"BLOCK_SIZE": 64}, num_stages=4, num_warps=4),
            ],
            key=["n_elements"],
        )
        @triton.jit
        def sin_kernel(
            in_ptr0,
            out_ptr,
            n_elements,
            BLOCK_SIZE: "tl.constexpr",
        ):
            pid = tl.program_id(axis=0)
            block_start = pid * BLOCK_SIZE
            offsets = block_start + tl.arange(0, BLOCK_SIZE)
            mask = offsets < n_elements
            if in_ptr0 is not None:
                x = tl.load(in_ptr0 + offsets, mask=mask)
            else:
                x = 0.0
            output = tl.sin(x)
            tl.store(out_ptr + offsets, output, mask=mask)

        def sin_triton(x, out):
            n_elements = out.numel()
            sin_kernel[(n_elements,)](x, out, n_elements)

        x = torch.randn(65, device=GPU_TYPE)
        out = torch.empty_like(x)
        out_compiled = torch.empty_like(x)
        sin_triton_compiled = torch.compile(fullgraph=True)(sin_triton)

        sin_triton(x, out)
        sin_triton_compiled(x, out_compiled)
        self.assertEqual(out, out_compiled)

        sin_triton(None, out)
        sin_triton_compiled(None, out_compiled)
        self.assertEqual(out, out_compiled)

    @requires_gpu
    def test_triton_kernel_global_constexpr(self):
        @triton.jit
        def triton_(in_ptr, out_ptr, BLOCK_SIZE: tl.constexpr):
            pid = tl.program_id(0)
            offsets = pid * BLOCK_SIZE + tl.arange(0, BLOCK_SIZE)
            x = tl.load(in_ptr + offsets)
            output = x + FLOAT_CONSTANT_C
            tl.store(out_ptr + offsets, output)

        def fn(x):
            y = torch.empty_like(x)
            BLOCK_SIZE = 256
            grid = (triton.cdiv(x.numel(), BLOCK_SIZE),)
            triton_[grid](x, y, BLOCK_SIZE)
            return y

        # make sure FLOAT_CONSTANT_C is NOT annotated
        self.assertFalse("FLOAT_CONSTANT_C" in globals().get("__annotations__", {}))
        # sanity check: STRING_CONSTANT_C _should_ be annotated
        self.assertTrue("STRING_CONSTANT_C" in globals().get("__annotations__", {}))

        x = torch.randn(512, device=GPU_TYPE)
        expected = x + 3.14
        actual = torch.compile(fn)(x)
        self.assertEqual(expected, actual)

    @requires_gpu
    @unittest.skipIf(
        not triton_version_uses_attrs_dict(),
        "Test is only valid for new triton versions where attrs is represented by a raw dict",
    )
    def test_triton_attrs_dict_equal_1_None_format(self):
        @triton.jit
        def triton_(in_ptr, out_ptr, numel, add_amount, BLOCK_SIZE: tl.constexpr):
            offsets = tl.arange(0, BLOCK_SIZE)
            x = tl.load(in_ptr + offsets, mask=(offsets < numel))
            output = x * x
            if add_amount is not None:
                output = output + add_amount
            tl.store(out_ptr + offsets, output, mask=(offsets < numel))

        def fn(x):
            y = torch.empty_like(x)
            BLOCK_SIZE = 256
            grid = (1,)
            triton_[grid](x, y, x.numel(), None, BLOCK_SIZE)
            return y

        x = torch.full((1,), 2.5, device=GPU_TYPE)
        expected = fn(x)

        fn_c = torch.compile(fn)
        res, code = run_and_get_code(fn_c, x)
        self.assertEqual(expected, res)

        FileCheck().check("triton_meta=").check("'constants':").check("'numel': 1").run(
            code[0]
        )
        FileCheck().check("triton_meta=").check("'constants':").check(
            "'add_amount': None"
        ).run(code[0])
        FileCheck().check("triton_meta=").check("'constants':").check(
            "'BLOCK_SIZE': 256"
        ).run(code[0])

        FileCheck().check("triton_meta=").check("'signature':").check(
            "'numel': 'constexpr'"
        ).run(code[0])
        FileCheck().check("triton_meta=").check("'signature':").check(
            "'add_amount': 'constexpr'"
        ).run(code[0])
        FileCheck().check("triton_meta=").check("'signature':").check(
            "'BLOCK_SIZE': 'constexpr'"
        ).run(code[0])


def make_mutation_test(fn):
    @requires_gpu
    def test_fn(self):
        from torch._higher_order_ops.triton_kernel_wrap import identify_mutated_tensors

        kernel, inputs, outputs = fn()
        self.assertListEqual(
            identify_mutated_tensors(kernel, inputs),
            outputs,
        )

    return test_fn


# Triton codegen suffers from scoping issues.
# Define helpers here
if HAS_GPU:

    @triton.jit
    def helper_id(p):
        return p

    @triton.jit
    def helper_add_and_out(x, y, out_ptr):
        return x + y, out_ptr


class MutationTests(torch._inductor.test_case.TestCase):
    # Tests injected below

    @make_mutation_test
    def test_out_of_order_kernel():
        @triton.jit
        def add_kernel_out_of_order(
            in_ptr0,
            n_elements,
            in_ptr1,
            out_ptr,
            BLOCK_SIZE: "tl.constexpr",
        ):
            pid = tl.program_id(axis=0)
            block_start = pid * BLOCK_SIZE
            offsets = block_start + tl.arange(0, BLOCK_SIZE)
            mask = offsets < n_elements
            x = tl.load(in_ptr0 + offsets, mask=mask)
            y = tl.load(in_ptr1 + offsets, mask=mask)
            output = x + y
            tl.store(out_ptr + offsets, output, mask=mask)

        t = torch.randn(4)
        return (
            add_kernel_out_of_order,
            {
                "in_ptr0": t,
                "n_elements": 4,
                "in_ptr1": t,
                "out_ptr": t,
                "BLOCK_SIZE": 4,
            },
            ["out_ptr"],
        )

    @make_mutation_test
    def test_out_of_order_kernel_call():
        @triton.jit
        def add_kernel_out_of_order_fn1(
            in_ptr0,
            n_elements,
            in_ptr1,
            out_ptr,
            BLOCK_SIZE: "tl.constexpr",
        ):
            pid = tl.program_id(axis=0)
            block_start = pid * BLOCK_SIZE
            offsets = block_start + tl.arange(0, BLOCK_SIZE)
            mask = offsets < n_elements
            add_kernel_out_of_order_fn2(
                in_ptr0, in_ptr1, n_elements, out_ptr, BLOCK_SIZE=BLOCK_SIZE
            )

        t = torch.randn(4)
        return (
            add_kernel_out_of_order_fn1,
            {
                "in_ptr0": t,
                "n_elements": 4,
                "in_ptr1": t,
                "out_ptr": t,
                "BLOCK_SIZE": 4,
            },
            ["out_ptr"],
        )

    @make_mutation_test
    def test_reduce_sum():
        @triton.jit
        def reduce_sum_kernel(a_ptr, c_ptr, stride_am, stride_an):
            offs_am = tl.arange(0, 4)
            offs_an = tl.arange(0, 4)
            a_ptrs = a_ptr + (
                offs_am[:, None] * stride_am + offs_an[None, :] * stride_an
            )
            a = tl.load(a_ptrs)
            m = tl.sum(a, axis=1)
            tl.store(c_ptr + tl.arange(0, 4), m)

        t = torch.randn(4)
        kernel = reduce_sum_kernel
        kwargs = {
            "a_ptr": t,
            "c_ptr": t,
            "stride_am": 4,
            "stride_an": 4,
        }

        # TODO(aakhundov): tt.reduce is now supported, but only
        # in the new MLIR-based Triton analysis pass (not in the
        # old TTIR string parsing-based one). remove this gating
        # and use ["c_ptr"] as `expected` after the new Triton
        # pin lands both in OSS and internally.
        ttir_module, _ = generate_ttir(kernel, kwargs)
        if hasattr(ttir_module, "walk"):
            # with MLIR-based Triton analysis pass
            expected = ["c_ptr"]
        else:
            # with TTIR string parsing-based Triton analysis pass
            expected = ["a_ptr", "c_ptr"]

        return (
            kernel,
            kwargs,
            expected,
        )

    @make_mutation_test
    def test_argmax():
        @triton.jit
        def argmax_kernel(a_ptr, c_ptr, stride_am, stride_an):
            offs_am = tl.arange(0, 4)
            offs_an = tl.arange(0, 4)
            a_ptrs = a_ptr + (
                offs_am[:, None] * stride_am + offs_an[None, :] * stride_an
            )
            a = tl.load(a_ptrs)
            m = tl.argmax(a, axis=1)
            tl.store(c_ptr + tl.arange(0, 4), m)

        t = torch.randn(4)
        kernel = argmax_kernel
        kwargs = {
            "a_ptr": t,
            "c_ptr": t,
            "stride_am": 4,
            "stride_an": 4,
        }

        # TODO(aakhundov): tt.reduce is now supported, but only
        # in the new MLIR-based Triton analysis pass (not in the
        # old TTIR string parsing-based one). remove this gating
        # and use ["c_ptr"] as `expected` after the new Triton
        # pin lands both in OSS and internally.
        ttir_module, _ = generate_ttir(kernel, kwargs)
        if hasattr(ttir_module, "walk"):
            # with MLIR-based Triton analysis pass
            expected = ["c_ptr"]
        else:
            # with TTIR string parsing-based Triton analysis pass
            expected = ["a_ptr", "c_ptr"]

        return (
            kernel,
            kwargs,
            expected,
        )

    @requires_gpu
    def test_triton_kernel_inference_mode(self):
        def f(x, y, out):
            n_elements = x.numel()
            grid = lambda meta: (triton.cdiv(n_elements, meta["BLOCK_SIZE"]),)
            add_kernel[grid](x, y, out, n_elements, BLOCK_SIZE=4)

        with torch.inference_mode():
            x = torch.ones(32, device=GPU_TYPE)
            y = torch.ones(32, device=GPU_TYPE)
            out_ref = torch.zeros_like(x)
            out_test = torch.zeros_like(x)
            f(x, y, out_ref)
            torch.compile(f)(x, y, out_test)
            self.assertEqual(out_ref, out_test)

    @make_mutation_test
    def test_cumsum():
        @triton.jit
        def cumsum_kernel(in_ptr, out_ptr, XBLOCK: tl.constexpr, RBLOCK: tl.constexpr):
            rindex = tl.arange(0, RBLOCK)[None, :]
            xindex = tl.arange(0, XBLOCK)[:, None]
            data = tl.load(in_ptr + rindex)
            scan = tl.cumsum(data, 1)
            expected_max = tl.sum(data, 1)
            tl.device_assert(scan <= expected_max)
            tl.store(out_ptr + xindex * RBLOCK + rindex, scan)

        t = torch.randn(4)
        kernel = cumsum_kernel
        kwargs = {
            "in_ptr": t,
            "out_ptr": t,
            "XBLOCK": 4,
            "RBLOCK": 16,
        }

        # TODO(aakhundov): tt.scan is now supported, but only
        # in the new MLIR-based Triton analysis pass (not in the
        # old TTIR string parsing-based one). remove this gating
        # and use ["out_ptr"] as `expected` after the new Triton
        # pin lands both in OSS and internally.
        ttir_module, _ = generate_ttir(kernel, kwargs)
        if hasattr(ttir_module, "walk"):
            # with MLIR-based Triton analysis pass
            expected = ["out_ptr"]
        else:
            # with TTIR string parsing-based Triton analysis pass
            expected = ["in_ptr", "out_ptr"]

        return (
            kernel,
            kwargs,
            expected,
        )

    @make_mutation_test
    def test_fn_call_one_return():
        @triton.jit
        def add_kernel_with_fn_call(
            in_ptr0,
            in_ptr1,
            n_elements,
            out_ptr,
            BLOCK_SIZE: "tl.constexpr",
        ):
            pid = tl.program_id(axis=0)
            block_start = pid * BLOCK_SIZE
            offsets = block_start + tl.arange(0, BLOCK_SIZE)
            mask = offsets < n_elements
            x = tl.load(in_ptr0 + offsets, mask=mask)
            y = tl.load(in_ptr1 + offsets, mask=mask)
            output = x + y
            out = helper_id(out_ptr)
            tl.store(out + offsets, output, mask=mask)

        t = torch.randn(4)
        return (
            add_kernel_with_fn_call,
            {
                "in_ptr0": t,
                "in_ptr1": t,
                "n_elements": 4,
                "out_ptr": t,
                "BLOCK_SIZE": 4,
            },
            ["out_ptr"],
        )

    @make_mutation_test
    def test_fn_call_multi_return():
        @triton.jit
        def add_kernel_with_fn_call(
            in_ptr0,
            in_ptr1,
            n_elements,
            out_ptr,
            BLOCK_SIZE: "tl.constexpr",
        ):
            pid = tl.program_id(axis=0)
            block_start = pid * BLOCK_SIZE
            offsets = block_start + tl.arange(0, BLOCK_SIZE)
            mask = offsets < n_elements
            x = tl.load(in_ptr0 + offsets, mask=mask)
            y = tl.load(in_ptr1 + offsets, mask=mask)
            output, out = helper_add_and_out(x, y, out_ptr)
            tl.store(out + offsets, output, mask=mask)

        t = torch.randn(4)
        return (
            add_kernel_with_fn_call,
            {
                "in_ptr0": t,
                "in_ptr1": t,
                "n_elements": 4,
                "out_ptr": t,
                "BLOCK_SIZE": 4,
            },
            ["out_ptr"],
        )

    @make_mutation_test
    def test_nested_cond_op_kernel():
        @triton.jit
        def nested_cond_op_kernel(
            in_ptr0,
            in_ptr1,
            out_ptr,
            n_elements,
            BLOCK_SIZE: "tl.constexpr",
        ):
            pid = tl.program_id(axis=0)
            block_start = pid * BLOCK_SIZE
            offsets = block_start + tl.arange(0, BLOCK_SIZE)
            mask = offsets < n_elements
            x = tl.load(in_ptr0 + offsets, mask=mask)
            y = tl.load(in_ptr1 + offsets, mask=mask)
            if tl.program_id(0) == 0:
                if tl.program_id(1) == 0:
                    output = x + y
                    tl.store(out_ptr + offsets, output, mask=mask)
            else:
                pass

        t = torch.randn(4)
        return (
            nested_cond_op_kernel,
            {
                "in_ptr0": t,
                "in_ptr1": t,
                "out_ptr": t,
                "n_elements": 4,
                "BLOCK_SIZE": 4,
            },
            ["out_ptr"],
        )

    @make_mutation_test
    def test_add_for_loop():
        @triton.jit
        def add_4_times_kernel(
            in_ptr0,
            in_ptr1,
            out_ptr,
            n_elements,
            BLOCK_SIZE: "tl.constexpr",
        ):
            pid = tl.program_id(axis=0)
            block_start = pid * BLOCK_SIZE
            offsets = block_start + tl.arange(0, BLOCK_SIZE)
            mask = offsets < n_elements
            x = tl.load(in_ptr0 + offsets, mask=mask)
            y = tl.load(in_ptr1 + offsets, mask=mask)
            output = tl.zeros((n_elements,), dtype=tl.float32)
            for i in range(4):
                output += x + y
            tl.store(out_ptr + offsets, output, mask=mask)

        t = torch.randn(4)
        return (
            add_4_times_kernel,
            {
                "in_ptr0": t,
                "in_ptr1": t,
                "out_ptr": t,
                "n_elements": 4,
                "BLOCK_SIZE": 4,
            },
            ["out_ptr"],
        )

    @make_mutation_test
    def test_add_for_loop2():
        @triton.jit
        def add_1_time_kernel(
            in_ptr0,
            in_ptr1,
            out_ptr,
            n_elements,
            BLOCK_SIZE: "tl.constexpr",
        ):
            pid = tl.program_id(axis=0)
            block_start = pid * BLOCK_SIZE
            offsets = block_start + tl.arange(0, BLOCK_SIZE)
            mask = offsets < n_elements
            x = tl.load(in_ptr0 + offsets, mask=mask)
            y = tl.load(in_ptr1 + offsets, mask=mask)
            for i in range(0, BLOCK_SIZE):
                i = tl.multiple_of(i, 1)
            output = x + y
            tl.store(out_ptr + offsets, output, mask=mask)

        t = torch.randn(4)
        return (
            add_1_time_kernel,
            {
                "in_ptr0": t,
                "in_ptr1": t,
                "out_ptr": t,
                "n_elements": 4,
                "BLOCK_SIZE": 4,
            },
            ["out_ptr"],
        )

    @make_mutation_test
    def test_add_nested_for_loop():
        @triton.jit
        def add_4_times_kernel(
            in_ptr0,
            in_ptr1,
            out_ptr,
            n_elements,
            BLOCK_SIZE: "tl.constexpr",
        ):
            pid = tl.program_id(axis=0)
            block_start = pid * BLOCK_SIZE
            offsets = block_start + tl.arange(0, BLOCK_SIZE)
            mask = offsets < n_elements
            x = tl.load(in_ptr0 + offsets, mask=mask)
            y = tl.load(in_ptr1 + offsets, mask=mask)
            output = tl.zeros((n_elements,), dtype=tl.float32)
            for i in range(2):
                for j in range(2):
                    output += x + y
            tl.store(out_ptr + offsets, output, mask=mask)

        t = torch.randn(4)
        return (
            add_4_times_kernel,
            {
                "in_ptr0": t,
                "in_ptr1": t,
                "out_ptr": t,
                "n_elements": 4,
                "BLOCK_SIZE": 4,
            },
            ["out_ptr"],
        )

    @make_mutation_test
    def test_add_nested_for_loop_multi_return():
        @triton.jit
        def add_4_times_kernel(
            in_ptr0,
            in_ptr1,
            out_ptr,
            n_elements,
            BLOCK_SIZE: "tl.constexpr",
        ):
            pid = tl.program_id(axis=0)
            block_start = pid * BLOCK_SIZE
            offsets = block_start + tl.arange(0, BLOCK_SIZE)
            mask = offsets < n_elements
            x = tl.load(in_ptr0 + offsets, mask=mask)
            y = tl.load(in_ptr1 + offsets, mask=mask)
            output1 = tl.zeros((n_elements,), dtype=tl.float32)
            output2 = tl.zeros((n_elements,), dtype=tl.float32)
            for i in range(2):
                for j in range(2):
                    output1 += y
                    output2 += x
            output = output1 + output2
            tl.store(out_ptr + offsets, output, mask=mask)

        t = torch.randn(4)
        return (
            add_4_times_kernel,
            {
                "in_ptr0": t,
                "in_ptr1": t,
                "out_ptr": t,
                "n_elements": 4,
                "BLOCK_SIZE": 4,
            },
            ["out_ptr"],
        )

    @make_mutation_test
    def test_labels():
        @triton.jit
        def kernel_with_label(
            in_ptr0,
            in_ptr1,
            out_ptr,
            n_elements,
            BLOCK_SIZE: "tl.constexpr",
        ):
            pid = tl.program_id(axis=0)
            if pid > 1:
                return
            block_start = pid * BLOCK_SIZE
            offsets = block_start + tl.arange(0, BLOCK_SIZE)
            mask = offsets < n_elements
            x = tl.load(in_ptr0 + offsets, mask=mask)
            y = tl.load(in_ptr1 + offsets, mask=mask)
            output = x + y
            tl.store(out_ptr + offsets, output, mask=mask)

        t = torch.randn(4)
        return (
            kernel_with_label,
            {
                "in_ptr0": t,
                "in_ptr1": t,
                "out_ptr": t,
                "n_elements": 4,
                "BLOCK_SIZE": 4,
            },
            ["out_ptr"],
        )

    @make_mutation_test
    def test_for_loop_arg():
        @triton.jit
        def fwd_kernel(
            X_ptr,
            W1_ptr,
            b1_ptr,
            O_ptr,
            M: tl.constexpr,
            C1: tl.constexpr,
            C2: tl.constexpr,
            BLOCK_SIZE_M: tl.constexpr,
            BLOCK_SIZE_C2: tl.constexpr,
        ):
            # Get program ids
            pid_m = tl.program_id(0)

            # Compute offsets
            offs_c1 = tl.arange(0, C1)
            offs_m = pid_m * BLOCK_SIZE_M + tl.arange(0, BLOCK_SIZE_M)

            # Load input data
            x_block_ptr = X_ptr + offs_m[:, None] * C1 + offs_c1[None, :]
            x = tl.load(x_block_ptr)

            # Compute gating
            for c2 in range(0, tl.cdiv(C2, BLOCK_SIZE_C2)):
                # Compute block pointers
                offs_c2 = c2 * BLOCK_SIZE_C2 + tl.arange(0, BLOCK_SIZE_C2)
                o_block_ptr = O_ptr + offs_m[:, None] * C2 + offs_c2[None, :]
                w1_block_ptr = W1_ptr + offs_c1[:, None] * C2 + offs_c2[None, :]
                b1_block_ptr = b1_ptr + offs_c2

                # Compute output
                w = tl.load(w1_block_ptr)
                b = tl.load(b1_block_ptr)
                o = tl.dot(x, w, allow_tf32=False)
                o += b[None, :]

                # Store output
                tl.store(o_block_ptr, o)

        t = torch.randn(64)
        return (
            fwd_kernel,
            {
                "X_ptr": t,
                "W1_ptr": t,
                "b1_ptr": t,
                "O_ptr": t,
                "M": 64,
                "C1": 64,
                "C2": 64,
                "BLOCK_SIZE_M": 64,
                "BLOCK_SIZE_C2": 64,
            },
            ["O_ptr"],
        )

    @make_mutation_test
    def test_for_loop_arg_2():
        @triton.jit
        def fwd_kernel(
            x_ptr,
            o_ptr,
            M,
            N,
            stride_m,
            stride_n,
            BLOCK_B: tl.constexpr,
            BLOCK_M: tl.constexpr,
            BLOCK_N: tl.constexpr,
        ):
            # Get program ids
            pid_m = tl.program_id(0)
            X_block_ptr = tl.make_block_ptr(
                base=x_ptr,
                shape=(M, N),
                strides=(stride_m, stride_n),
                offsets=(0, 0),
                block_shape=(BLOCK_M, BLOCK_N),
                order=(1, 0),
            )
            O_block_ptr = tl.make_block_ptr(
                base=o_ptr,
                shape=(M, N),
                strides=(stride_m, stride_n),
                offsets=(0, 0),
                block_shape=(BLOCK_M, BLOCK_N),
                order=(1, 0),
            )

            for _ in range(BLOCK_B):
                x = tl.load(X_block_ptr)
                tl.store(O_block_ptr, x)

                X_block_ptr = tl.advance(X_block_ptr, (BLOCK_M, 0))
                O_block_ptr = tl.advance(O_block_ptr, (BLOCK_M, 0))

        t = torch.randn((32, 64, 128))
        o = torch.empty_like(t)
        B, M, N = t.shape
        return (
            fwd_kernel,
            {
                "x_ptr": t,
                "o_ptr": o,
                "M": M,
                "N": N,
                "stride_m": N,
                "stride_n": 1,
                "BLOCK_B": B,
                "BLOCK_M": M,
                "BLOCK_N": N,
            },
            ["o_ptr"],
        )

    @make_mutation_test
    def test_while_loop():
        @triton.jit
        def fwd_kernel(
            x_ptr,
            o_ptr,
            M,
            N,
            stride_m,
            stride_n,
            BLOCK_B: tl.constexpr,
            BLOCK_M: tl.constexpr,
            BLOCK_N: tl.constexpr,
        ):
            # Get program ids
            pid_m = tl.program_id(0)
            X_block_ptr = tl.make_block_ptr(
                base=x_ptr,
                shape=(M, N),
                strides=(stride_m, stride_n),
                offsets=(0, 0),
                block_shape=(BLOCK_M, BLOCK_N),
                order=(1, 0),
            )
            O_block_ptr = tl.make_block_ptr(
                base=o_ptr,
                shape=(M, N),
                strides=(stride_m, stride_n),
                offsets=(0, 0),
                block_shape=(BLOCK_M, BLOCK_N),
                order=(1, 0),
            )

            i = 0
            while i < BLOCK_B:
                x = tl.load(X_block_ptr)
                tl.store(O_block_ptr, x)

                X_block_ptr = tl.advance(X_block_ptr, (BLOCK_M, 0))
                O_block_ptr = tl.advance(O_block_ptr, (BLOCK_M, 0))
                i += 1

        t = torch.randn((32, 64, 128))
        o = torch.empty_like(t)
        B, M, N = t.shape
        return (
            fwd_kernel,
            {
                "x_ptr": t,
                "o_ptr": o,
                "M": M,
                "N": N,
                "stride_m": N,
                "stride_n": 1,
                "BLOCK_B": B,
                "BLOCK_M": M,
                "BLOCK_N": N,
            },
            ["o_ptr"],
        )


if HAS_GPU:
    t = torch.randn(4)
    tt = torch.randn(4, 1)
    tests = [
        [
            add_kernel,
            {
                "in_ptr0": t,
                "in_ptr1": t,
                "out_ptr": t,
                "n_elements": 4,
                "BLOCK_SIZE": 4,
            },
            ["out_ptr"],
        ],
        [
            add_kernel_2d_autotuned,
            {
                "in_ptr0": t,
                "in_ptr1": t,
                "out_ptr": t,
                "x_elements": 4,
                "y_elements": 4,
            },
            ["out_ptr"],
        ],
        [
            indirection_kernel,
            {
                "in_ptr0": t,
                "out_ptr": t,
                "n_elements": 4,
                "BLOCK_SIZE": 4,
                "ACTIVATION": "mul2_inplace_kernel",
            },
            ["in_ptr0", "out_ptr"],
        ],
        [
            indirection_kernel,
            {
                "in_ptr0": t,
                "out_ptr": t,
                "n_elements": 4,
                "BLOCK_SIZE": 4,
                "ACTIVATION": "add_kernel",
            },
            ["out_ptr"],
        ],
        [
            mul2_inplace_kernel,
            {"ptr": t, "n_elements": 4, "BLOCK_SIZE": 4},
            ["ptr"],
        ],
        [
            inline_asm_kernel_is_pure_true,
            {"X": t, "Y": t, "Z": t, "n": 4, "BLOCK": 4},
            ["Z"],
        ],
        [
            inline_asm_kernel_is_pure_false,
            {"X": t, "Y": t, "Z": t, "n": 4, "BLOCK": 4},
            ["X", "Y", "Z"],
        ],
        [
            add_kernel_with_block_ptr,
            {
                "x_ptr": t,
                "y_ptr": t,
                "output_ptr": t,
                "n_elements": 4,
                "BLOCK_SIZE": 4,
            },
            ["output_ptr"],
        ],
        [
            kernel_with_block_ptr_2d,
            {
                "x_ptr": tt,
                "output_ptr": tt,
                "n_elements": 4,
                "BLOCK_SIZE": 4,
            },
            ["output_ptr"],
        ],
        [
            add_kernel_with_import,
            {
                "in_ptr0": t,
                "in_ptr1": t,
                "out_ptr": t,
                "n_elements": 4,
                "BLOCK_SIZE": 4,
            },
            ["out_ptr"],
        ],
        [
            atomic_add_kernel,
            {
                "in_ptr0": t,
                "in_ptr1": t,
                "out_ptr": t,
                "n_elements": 4,
                "BLOCK_SIZE": 4,
            },
            ["out_ptr"],
        ],
        [
            add_4_times_kernel,
            {
                "in_ptr0": t,
                "in_ptr1": t,
                "out_ptr": t,
                "n_elements": 4,
                "BLOCK_SIZE": 4,
            },
            ["out_ptr"],
        ],
        [
            cond_op_kernel,
            {
                "in_ptr0": t,
                "in_ptr1": t,
                "out_ptr": t,
                "n_elements": 4,
                "BLOCK_SIZE": 4,
            },
            ["out_ptr"],
        ],
    ]
    for kernel, inputs, outputs in tests:
        fn = make_mutation_test(
            # Add default arguments to avoid Python lambda capture pitfall
            # This forces the capture at lambda creation
            lambda kernel=kernel, inputs=inputs, outputs=outputs: (
                kernel,
                inputs,
                outputs,
            )
        )
        name = f"test_mutations_{kernel.fn.__name__}"
        # Poor way to make test names be unique
        while name in MutationTests.__dict__:
            name += "1"

        setattr(MutationTests, name, fn)


class CustomOpTests(torch._inductor.test_case.TestCase):
    """Tests for custom ops wrapping triton kernels"""

    @requires_gpu
    @common_utils.parametrize("autotuned", [False, True])
    @common_utils.parametrize("dynamic", [False, True])
    def test_add_kernel(self, autotuned, dynamic):
        from torch._inductor.utils import run_and_get_code

        libname = "my_cool_namespace"
        opname = "my_triton_operator"

        @torch.library.triton_op(f"{libname}::{opname}", mutates_args={})
        def add(x: torch.Tensor, y: torch.Tensor) -> torch.Tensor:
            output = torch.empty_like(x)
            n_elements = output.numel()

            def grid(meta):
                return (triton.cdiv(n_elements, meta["BLOCK_SIZE"]),)

            if autotuned:
                capture_triton(add_kernel_autotuned)[grid](x, y, output, n_elements)
            else:
                capture_triton(add_kernel)[grid](x, y, output, n_elements, 16)
            return output

        def f(x, y):
            return add(x, y)

        x = torch.randn(3, device=GPU_TYPE)
        y = torch.randn(3, device=GPU_TYPE)

        out = f(x, y)
        expected = x + y
        self.assertEqual(out, expected)
        out_compiled, codes = run_and_get_code(torch.compile(f, dynamic=dynamic), x, y)
        self.assertEqual(out_compiled, expected)
        self.assertEqual(len(codes), 1)

        # Check that we decomposed the operator away
        code = "\n".join(codes[0])
        self.assertNotIn(libname, code)
        self.assertNotIn(opname, code)

    @requires_gpu
    @patch.object(torch._dynamo.config, "recompile_limit", 1)
    def test_triton_dynamic_grid_no_recompile(self):
        libname = "my_cool_namespace"
        opname = "my_triton_operator"

        @torch.library.triton_op(f"{libname}::{opname}", mutates_args={})
        def add(x: torch.Tensor, y: torch.Tensor) -> torch.Tensor:
            output = torch.empty_like(x)
            n_elements = output.numel()
            capture_triton(add_kernel)[(n_elements,)](x, y, output, n_elements, 16)
            return output

        @torch.compile(fullgraph=True, dynamic=True)
        def f(x):
            return add(x, x)

        f(torch.randn(8, device=GPU_TYPE))
        f(torch.randn(16, device=GPU_TYPE))

    @unittest.skipIf(not has_triton_package(), "requires triton")
    def test_capture_triton_meta(self):
        import triton
        import triton.language as tl

        @triton.jit
        def add_kernel(
            in_ptr0,
            in_ptr1,
            out_ptr,
            n_elements,
            BLOCK_SIZE: "tl.constexpr",
        ):
            pid = tl.program_id(axis=0)
            block_start = pid * BLOCK_SIZE
            offsets = block_start + tl.arange(0, BLOCK_SIZE)
            mask = offsets < n_elements
            x = tl.load(in_ptr0 + offsets, mask=mask)
            y = tl.load(in_ptr1 + offsets, mask=mask)
            output = x + y
            tl.store(out_ptr + offsets, output, mask=mask)

        @torch.library.triton_op("mylib::add", mutates_args=())
        def add(x: torch.Tensor, y: torch.Tensor) -> torch.Tensor:
            output = torch.empty_like(x)
            n_elements = output.numel()

            def grid(meta):
                return (triton.cdiv(n_elements, meta["BLOCK_SIZE"]),)

            capture_triton(add_kernel)[grid](x, y, output, n_elements, 16)
            return output

        def f(x, y):
            return add(x, y)

        x = torch.randn(3, device="meta")
        y = torch.randn(3, device="meta")

        out = f(x, y)
        expected = torch.empty_like(x)
        self.assertEqual(out, expected)

    @requires_gpu
    def test_wrap_triton_disabled_in_triton_op(self):
        import triton  # @manual
        import triton.language as tl  # @manual

        @triton.jit
        def add_kernel(
            in_ptr0,
            in_ptr1,
            out_ptr,
            n_elements,
            BLOCK_SIZE: "tl.constexpr",
        ):
            pid = tl.program_id(axis=0)
            block_start = pid * BLOCK_SIZE
            offsets = block_start + tl.arange(0, BLOCK_SIZE)
            mask = offsets < n_elements
            x = tl.load(in_ptr0 + offsets, mask=mask)
            y = tl.load(in_ptr1 + offsets, mask=mask)
            output = x + y
            tl.store(out_ptr + offsets, output, mask=mask)

        add_kernel_decorated = torch.library.wrap_triton(add_kernel)

        status = []

        @torch.library.triton_op("mylib::add", mutates_args=())
        def add(x: torch.Tensor, y: torch.Tensor) -> torch.Tensor:
            import torch._higher_order_ops.triton_kernel_wrap

            status.append(torch._library.triton.is_wrap_triton_enabled())

            # capture_triton should return the kernel directly if disabled
            result = torch.library.wrap_triton(add_kernel)
            self.assertIs(result, add_kernel)

            # Smoke test: check that with capture_triton disabled this still does something
            output = torch.empty_like(x)
            output2 = torch.empty_like(x)

            n_elements = output.numel()
            grid = lambda meta: (triton.cdiv(n_elements, meta["BLOCK_SIZE"]),)
            add_kernel_decorated[grid](x, y, output, n_elements, BLOCK_SIZE=16)

            add_kernel_decorated.run(
                x, y, output2, n_elements, BLOCK_SIZE=16, grid=grid, warmup=False
            )

            return output + output2

        x = torch.randn(3, device=GPU_TYPE)
        y = torch.randn(3, device=GPU_TYPE)
        z = add(x, y)
        self.assertEqual(status[-1], False)
        self.assertEqual(z, (x + y) * 2)

    @requires_gpu
<<<<<<< HEAD
=======
    def test_preserves_strides(self):
        import triton
        import triton.language as tl

        @triton.jit
        def add_kernel(
            in_ptr0,
            in_ptr1,
            out_ptr,
            n_elements,
            BLOCK_SIZE: "tl.constexpr",
        ):
            pid = tl.program_id(axis=0)
            block_start = pid * BLOCK_SIZE
            offsets = block_start + tl.arange(0, BLOCK_SIZE)
            mask = offsets < n_elements
            x = tl.load(in_ptr0 + offsets, mask=mask)
            y = tl.load(in_ptr1 + offsets, mask=mask)
            output = x + y
            tl.store(out_ptr + offsets, output, mask=mask)

        x = torch.randn(4, 4, 2, 2, device=GPU_TYPE)
        other = torch.randn(4, 4, 2, 2, device=GPU_TYPE)

        def f(x, other):
            y = x.transpose(2, 3).contiguous().transpose(2, 3)
            z = y.sin().transpose(2, 3)
            grid = (z.numel(),)
            out = torch.empty_like(other)
            add_kernel[grid](z, other, out, z.numel(), BLOCK_SIZE=16)
            return out

        class _CustomPass(PatternMatcherPass):
            def __init__(self) -> None:
                super().__init__()

            def __call__(self, g: torch.fx.Graph):
                self.apply(g)

        g = _CustomPass()
        called = False

        @register_graph_pattern(
            CallFunctionVarArgs(torch.ops.aten.permute),
            pass_dict=g,
        )
        def _(match, *args, **kwargs):
            flat_args, spec = pytree.tree_flatten((args, kwargs))

            def decomp(*flat_args):
                args, kwargs = pytree.tree_unflatten(flat_args, spec)
                return torch.ops.aten.permute(*args, **kwargs).clone(
                    memory_format=torch.channels_last
                )

            nonlocal called
            called = True
            match.replace_by_example(decomp, flat_args)

        from torch._inductor import config

        with config.patch(
            post_grad_custom_post_pass=g,
        ):
            f_compile = torch.compile(f)
            self.assertEqual(f(x, other), f_compile(x, other))
            self.assertTrue(called)

    @requires_gpu
>>>>>>> 02e1580e
    @common_utils.parametrize("dynamic", [False, True])
    @common_utils.parametrize("autotune", [False, True])
    def test_capture_triton_special_kwargs(self, dynamic, autotune):
        @triton.jit
        def add_kernel(
            in_ptr0,
            in_ptr1,
            out_ptr,
            n_elements,
            BLOCK_SIZE: "tl.constexpr",
        ):
            pid = tl.program_id(axis=0)
            block_start = pid * BLOCK_SIZE
            offsets = block_start + tl.arange(0, BLOCK_SIZE)
            mask = offsets < n_elements
            x = tl.load(in_ptr0 + offsets, mask=mask)
            y = tl.load(in_ptr1 + offsets, mask=mask)
            output = x + y
            tl.store(out_ptr + offsets, output, mask=mask)

        if autotune:
            add_kernel = triton.autotune(
                configs=[
                    triton.Config({"BLOCK_SIZE": 128}),
                    triton.Config({"BLOCK_SIZE": 64}),
                ],
                key=["n_elements"],
            )(add_kernel)

        def f(x, y):
            output = torch.zeros_like(x)
            n_elements = output.numel()
            grid = lambda meta: (triton.cdiv(n_elements, meta["BLOCK_SIZE"]),)
            if autotune:
                kwargs = {}
            else:
                kwargs = {"BLOCK_SIZE": 128}
            capture_triton(add_kernel)[grid](
                x,
                y,
                output,
                n_elements,
                num_warps=8,
                num_stages=3,
                **kwargs,
            )
            return output

        x = torch.randn(4, device=GPU_TYPE)
        tracing_mode = "symbolic" if dynamic else "fake"

        result = f(x, x)
        self.assertEqual(result, x + x)

        from functorch import make_fx

        gm = make_fx(f, tracing_mode=tracing_mode)(x, x)
        self.assertEqual(gm(x, x), x + x)

    @skipIfWindows(msg="AOTI/Cpp_Wrapper have not enabled on Windows")
    @requires_gpu
    @patch.object(torch._inductor.config, "cpp_wrapper", True)
    @patch.object(torch._inductor.config, "triton.autotune_at_compile_time", True)
    def test_autotune_unbacked(self):
        import triton
        import triton.language as tl

        def get_op_configs():
            return [
                triton.Config(
                    {
                        "BLOCK_M": 32,
                        "BLOCK_N": 64,
                        "BLOCK_K": 32,
                        "GROUP_M": 8,
                    },
                    num_stages=5,
                    num_warps=2,
                ),
                triton.Config(
                    {
                        "BLOCK_M": 128,
                        "BLOCK_N": 256,
                        "BLOCK_K": 64,
                        "GROUP_M": 8,
                    },
                    num_stages=3,
                    num_warps=8,
                ),
            ]

        @triton.autotune(
            configs=get_op_configs(),
            key=["N", "K"],
        )
        @triton.jit
        def op_zeros(
            x_ptr,
            w_ptr,
            z_ptr,
            M,
            N,
            K,
            stride_xm,
            stride_xk,
            stride_wk,
            stride_wn,
            stride_zm,
            stride_zn,
            BLOCK_M: tl.constexpr,
            BLOCK_N: tl.constexpr,
            BLOCK_K: tl.constexpr,
            GROUP_M: tl.constexpr,
            ALLOW_TF32: tl.constexpr,
        ):
            pid = tl.program_id(axis=0)
            num_pid_m = tl.cdiv(M, BLOCK_M)
            num_pid_n = tl.cdiv(N, BLOCK_N)
            num_pid_in_group = GROUP_M * num_pid_n
            group_id = pid // num_pid_in_group
            first_pid_m = group_id * GROUP_M
            group_size_m = min(num_pid_m - first_pid_m, GROUP_M)
            pid_m = first_pid_m + (pid % group_size_m)
            pid_n = (pid % num_pid_in_group) // group_size_m

            offs_m = tl.arange(0, BLOCK_M)
            offs_n = tl.arange(0, BLOCK_N)
            mask_m = (pid_m * BLOCK_M + offs_m)[:, None] < M
            mask_n = (pid_n * BLOCK_N + offs_n)[None, :] < N

            z_mask = mask_m & mask_n
            z = 0.0
            z_ptr += pid_m.to(tl.int64) * BLOCK_M * stride_zm
            z_ptr += pid_n.to(tl.int64) * BLOCK_N * stride_zn
            z_ptrs = z_ptr + stride_zm * offs_m[:, None] + stride_zn * offs_n[None, :]
            tl.store(z_ptrs, z, mask=z_mask)

        @torch.compile()
        def foo(x, w):
            M, K = x.shape
            KB, N = w.shape
            assert K == KB, f"incompatible dimensions {K}, {KB}"

            z = torch.empty((M, N), device=x.device, dtype=x.dtype)

            def grid(META):
                return (
                    triton.cdiv(M, META["BLOCK_M"]) * triton.cdiv(N, META["BLOCK_N"]),
                )

            op_zeros[grid](
                x,
                w,
                z,
                M,
                N,
                K,
                x.stride(0),
                x.stride(1),
                w.stride(0),
                w.stride(1),
                z.stride(0),
                z.stride(1),
                ALLOW_TF32=torch.backends.cuda.matmul.allow_tf32,
            )
            return z

        M, K, N = 128, 64, 32
        x = torch.randn(M, K, device=GPU_TYPE)
        w = torch.randn(K, N, device=GPU_TYPE)

        torch._dynamo.decorators.mark_unbacked(x, 0)

        with log_settings("+output_code"), self.assertLogs(
            logger="torch._inductor", level=logging.DEBUG
        ) as log:
            foo(x, w)

        output = "\n".join(record.getMessage() for record in log.records)
        # correct grid example values updated per block size
        FileCheck().check("Compile-time auto-tuning block:").check(
            "grid_wrapper_for_op_zeros_0"
        ).check_next("return (256").check_next("return (64").run(output)

    # Triton 3.2.0 adds the required flags to the Autotuner object for this test
    # PR: https://github.com/triton-lang/triton/pull/5092
    @requires_gpu
    def test_autotune_no_pre_or_post_hook_user_defined(self):
        from triton.runtime.autotuner import Autotuner

        def init_to_zero(name):
            return lambda nargs: nargs[name].zero_()

        @triton.autotune(
            configs=[
                triton.Config(
                    {"BLOCK_SIZE": 1024},
                    num_warps=4,
                    num_stages=2,
                    pre_hook=init_to_zero("output_ptr"),
                )
            ],
            pre_hook=init_to_zero("output_ptr"),
            post_hook=init_to_zero("output_ptr"),
            key=["n_elements"],
        )
        @triton.jit
        def add_kernel(x_ptr, y_ptr, output_ptr, n_elements, BLOCK_SIZE: tl.constexpr):
            pid = tl.program_id(axis=0)

            block_start = pid * BLOCK_SIZE
            offsets = block_start + tl.arange(0, BLOCK_SIZE)
            mask = offsets < n_elements

            x = tl.load(x_ptr + offsets, mask=mask)
            y = tl.load(y_ptr + offsets, mask=mask)
            output = x + y
            tl.atomic_add(output_ptr + offsets, output, mask=mask)

        def add(x: torch.Tensor, y: torch.Tensor) -> torch.Tensor:
            output = torch.ones(x.shape, device=x.device, dtype=x.dtype)
            n_elements = output.numel()
            grid = lambda meta: (triton.cdiv(n_elements, meta["BLOCK_SIZE"]),)
            add_kernel[grid](x, y, output, n_elements)
            return output

        x = torch.ones((4096,), device=GPU_TYPE, dtype=torch.float16)
        y = torch.ones((4096,), device=GPU_TYPE, dtype=torch.float16)

        # should always pass
        assert add(x, y).mean() == 2, "Problem with add kernel"

        # assert that the user_defined_* flags are properly set on the kernel before compilation
        self.assertEqual(isinstance(add_kernel, Autotuner), True)
        if not hasattr(add_kernel, "user_defined_pre_hook") or not hasattr(
            add_kernel, "user_defined_post_hook"
        ):
            raise unittest.SkipTest(
                "test requires Triton version >= 3.2.0 for Autotuner.user_defined* hooks"
            )

        self.assertEqual(add_kernel.user_defined_pre_hook, True)
        self.assertEqual(add_kernel.user_defined_post_hook, True)

        # this should cause an exception, since pre_hook is not allowed
        msg = "pre_hook and post_hook are not supported in triton.Autotune or triton.Config"
        with self.assertRaisesRegex(torch._dynamo.exc.Unsupported, msg):
            add_compiled = torch.compile(add, mode="reduce-overhead", fullgraph=True)
            add_compiled(x, y).mean()

    @requires_gpu
    @common_utils.parametrize("backend", ["eager", "aot_eager", "inductor"])
    @common_utils.parametrize("autotune_at_compile_time", [True, False])
    def test_triton_kernel_reset_to_zero(self, backend, autotune_at_compile_time):
        if autotune_at_compile_time and backend != "inductor":
            raise unittest.SkipTest("compile-time autotuning only exists in inductor")

        @triton.autotune(
            configs=[
                triton.Config({"BLOCK_SIZE": 64}, num_stages=3, num_warps=8),
                triton.Config({"BLOCK_SIZE": 32}, num_stages=3, num_warps=8),
                triton.Config({"BLOCK_SIZE": 16}, num_stages=3, num_warps=8),
            ],
            key=[],
            reset_to_zero=["increment_ptr"],
        )
        @triton.jit
        def increment_kernel(
            in_ptr0,
            increment_ptr,  # reset this to zero every time
            n_elements,
            BLOCK_SIZE: "tl.constexpr",
        ):
            pid = tl.program_id(axis=0)
            block_start = pid * BLOCK_SIZE
            offsets = block_start + tl.arange(0, BLOCK_SIZE)
            mask = offsets < n_elements

            in_ptr_vals = tl.load(in_ptr0 + offsets, mask=mask)
            increment_val = tl.load(increment_ptr + offsets, mask=mask)
            # increment_val should always be zero
            tl.store(in_ptr0 + offsets, in_ptr_vals + increment_val, mask=mask)

        @torch.compile(fullgraph=True, backend=backend)
        def f(x, increment):
            n_elements = x.numel()
            grid = lambda meta: (triton.cdiv(n_elements, meta["BLOCK_SIZE"]),)
            increment_kernel[grid](x, increment, n_elements=n_elements)
            return x

        x = torch.rand(4, device=GPU_TYPE)
        y = torch.clone(x)
        increment = torch.rand(4, device=GPU_TYPE)

        # during autotuning, x should not change in value
        with torch._inductor.config.patch(
            {"triton.autotune_at_compile_time": autotune_at_compile_time}
        ):
            # we will add rand a single time to x
            f(x, increment)

        self.assertEqual(y + increment, x)

    @requires_gpu
    @common_utils.parametrize("backend", ["eager", "aot_eager", "inductor"])
    def test_triton_single_autotune(self, backend):
        @triton.autotune(
            configs=[
                triton.Config(
                    {"BLOCK_SIZE": 4096},
                )
            ],
            key=["n_elements"],
        )
        # Currently, this autotuning decorator will never run!
        # We only support having a single autotuning decorator on each Triton kernel
        @triton.autotune(
            configs=[
                triton.Config(
                    {"BLOCK_SIZE": 1024},
                )
            ],
            key=["n_elements"],
        )
        @triton.jit
        def add_kernel(x_ptr, y_ptr, output_ptr, n_elements, BLOCK_SIZE: tl.constexpr):
            pid = tl.program_id(axis=0)

            block_start = pid * BLOCK_SIZE
            offsets = block_start + tl.arange(0, BLOCK_SIZE)
            mask = offsets < n_elements

            x = tl.load(x_ptr + offsets, mask=mask)
            y = tl.load(y_ptr + offsets, mask=mask)
            output = x + y
            tl.store(output_ptr + offsets, output, mask=mask)

        def add(x: torch.Tensor, y: torch.Tensor) -> torch.Tensor:
            output = torch.ones(x.shape, device=x.device, dtype=x.dtype)
            n_elements = output.numel()
            grid = lambda meta: (triton.cdiv(n_elements, meta["BLOCK_SIZE"]),)
            add_kernel[grid](x, y, output, n_elements)
            return output

        x = torch.ones((4096,), device=GPU_TYPE, dtype=torch.float16)
        y = torch.ones((4096,), device=GPU_TYPE, dtype=torch.float16)

        # this should cause an exception, since pre_hook is not allowed
        msg = "Passing multiple @triton.autotune decorators is not supported. Please use a single @triton.autotune decorator instead."
        with self.assertRaisesRegex(torch._dynamo.exc.Unsupported, msg):
            add_compiled = torch.compile(
                add, mode="reduce-overhead", fullgraph=True, backend=backend
            )
            add_compiled(x, y).mean()

    @requires_gpu
    @common_utils.parametrize("non_strict", [True, False])
    @common_utils.parametrize("backend", ["eager", "aot_eager", "inductor"])
    @common_utils.parametrize("with_perf_model", [True, False])
    def test_triton_kernel_prune_configs_by(self, backend, with_perf_model, non_strict):
        # for non-strict mode
        libname = "my_cool_namespace"
        opname = "my_triton_operator"

        records = {}

        def early_config_prune(configs, named_args, **kwargs):
            # we need to save the records to the returned config
            records["run_early_config_prune"] = True
            if "N" in kwargs and kwargs["N"] == 1024:
                records["capture_kwargs"] = True
            # named args are: dst, src, add_float
            if "dst" in named_args and "src" in named_args and len(named_args) == 3:
                records["capture_named_args"] = True
            return [configs[0]]

        def perf_model(*args, **kwargs):
            records["run_perf_model"] = True
            return kwargs["BLOCK_SIZE"] * -1

        if with_perf_model:
            prune_configs_by = {"perf_model": perf_model, "top_k": 1}
        else:
            prune_configs_by = {"early_config_prune": early_config_prune}

        @triton.autotune(
            configs=[
                triton.Config(kwargs={"BLOCK_SIZE": 32}),
                triton.Config(kwargs={"BLOCK_SIZE": 128}),
            ],
            key=["N"],
            prune_configs_by=prune_configs_by,
        )
        @triton.jit
        def prune_by_kernel(
            dst,
            src,
            add_float,
            N,
            BLOCK_SIZE: tl.constexpr,
        ):
            offsets = tl.program_id(0) * BLOCK_SIZE + tl.arange(0, BLOCK_SIZE)
            x = tl.load(src + offsets, mask=offsets < N)
            # we only modify dst if our perf_model is applied (and a BLOCK_SIZE of 128 is selected)
            if BLOCK_SIZE == 128:
                x = x + add_float
            tl.store(dst + offsets, x, mask=offsets < N)

        def f(
            dst: torch.Tensor,
            src: torch.Tensor,
            add_float: float,
            N: int,
        ) -> None:
            grid = lambda META: (triton.cdiv(N, META["BLOCK_SIZE"]),)
            if non_strict:
                torch.library.wrap_triton(prune_by_kernel)[grid](
                    dst, src, add_float, N=N
                )
            else:
                prune_by_kernel[grid](dst, src, add_float, N=N)

        if non_strict:
            decorator = torch.library.triton_op(
                f"{libname}::{opname}", mutates_args={"dst"}
            )(f)
        else:
            # we can just pass the function 'f' for dynamo
            decorator = f

        compiled_f = torch.compile(decorator, backend=backend)
        N = 1024
        src = torch.randn(N, device=GPU_TYPE)
        dst = torch.empty(N, device=GPU_TYPE)
        compiled_f(dst, src, 1.5, N)

        if with_perf_model:
            # when applying the perf_model: kwargs["BLOCK_SIZE"] * -1, the largest config (BLOCK_SIZE==128) is selected
            self.assertEqual(len(records), 1)
            self.assertEqual(src + 1.5, dst)
        else:
            # without the perf_model, the BLOCK_SIZE==32, and as a result dst is not modified and remains equal to src
            self.assertEqual(src, dst)
            self.assertEqual(len(records), 3)
            self.assertTrue(records["run_early_config_prune"])
            self.assertTrue(records["capture_kwargs"])
            self.assertTrue(records["capture_named_args"])

    @requires_gpu
    @common_utils.parametrize("backend", ["eager", "aot_eager", "inductor"])
    @common_utils.parametrize("with_perf_model", [True, False])
    def test_triton_kernel_prune_configs_by_recompile(self, backend, with_perf_model):
        """
        We want to recompile if anyone changes configs in the autotuner object
        In short if for example the following sequence of events happens:
        1. foo = torch.compile(bar)
        1. call foo
        2. autotuner.configs = [new configs list]
        3. call foo

        A recompile event should occur, which we check with Dynamo counters
        This tests that we are installing guards on input objects properly
        """

        # We don't modify records here because we are testing whether or not
        # recompiles occur/guards are installed
        # If we modified the non-local records dict here, this would trigger
        # recompile events.
        def early_config_prune(configs, named_args, **kwargs):
            return [configs[0]]

        def perf_model(*args, **kwargs):
            return kwargs["BLOCK_SIZE"] * -1

        if with_perf_model:
            prune_configs_by = {"perf_model": perf_model, "top_k": 1}
        else:
            prune_configs_by = {"early_config_prune": early_config_prune}

        @triton.autotune(
            configs=[
                triton.Config(kwargs={"BLOCK_SIZE": 32}),
                triton.Config(kwargs={"BLOCK_SIZE": 128}),
            ],
            key=["N"],
            prune_configs_by=prune_configs_by,
        )
        @triton.jit
        def prune_by_kernel(
            dst,
            src,
            add_float,
            N,
            BLOCK_SIZE: tl.constexpr,
        ):
            offsets = tl.program_id(0) * BLOCK_SIZE + tl.arange(0, BLOCK_SIZE)
            x = tl.load(src + offsets, mask=offsets < N)
            # Let's make sure we always select a block size of 128 based on our perf_model
            if BLOCK_SIZE == 128:
                x = x + add_float
            tl.store(dst + offsets, x, mask=offsets < N)

        torch._dynamo.reset()
        counter = torch._dynamo.testing.CompileCounterWithBackend(backend=backend)

        @torch.compile(fullgraph=True, backend=counter)
        def f(dst, src, add_float, N):
            grid = lambda META: (triton.cdiv(N, META["BLOCK_SIZE"]),)
            prune_by_kernel[grid](dst, src, add_float, N=N)

        N = 1024
        src = torch.randn(N, device=GPU_TYPE)
        dst = torch.empty(N, device=GPU_TYPE)

        # first compilation, this prunes the configs
        f(dst, src, 1.5, N)

        self.assertEqual(counter.op_count, 1)

        f(dst, src, 1.5, N)

        # this should not trigger a recompilation
        # this is because we modified the test to not touch the records dict
        # as we do in test_triton_kernel_prune_configs_by. If we kept it, it would trigger a recompile here.
        self.assertEqual(counter.op_count, 1)

        # Modify the autotuner object
        prune_by_kernel.configs = [triton.Config(kwargs={"BLOCK_SIZE": 64})]

        # Calling the kernel after modifying the autotuner should
        # trigger a recompile
        f(dst, src, 1.5, N)

        self.assertEqual(counter.op_count, 2)

        # there should be no recompile here
        f(dst, src, 1.5, N)

        self.assertEqual(counter.op_count, 2)

    # see: https://github.com/triton-lang/triton/blob/67ea999935f4511a535a25bdecb27e79e3c3af41/python/test/unit/language/test_decorator.py#L31
    @requires_gpu
    @common_utils.parametrize("non_strict", [True, False])
    @common_utils.parametrize("backend", ["eager", "aot_eager", "inductor"])
    @common_utils.parametrize("autotune_at_compile_time", [True, False])
    def test_triton_kernel_heuristic(
        self, backend, autotune_at_compile_time, non_strict
    ):
        # for non-strict mode
        libname = "my_cool_namespace"
        opname = "my_triton_operator"

        @triton.autotune(
            configs=[
                triton.Config(kwargs={"BLOCK_SIZE": 32}),
            ],
            key=["N"],
        )
        # we should be able to modify existing keys in kwargs
        @triton.heuristics({"BLOCK_SIZE": lambda nargs: nargs["BLOCK_SIZE"] * 2})
        # test kwargs
        @triton.heuristics({"EVEN_N": lambda nargs: nargs["N"] + 10})
        @triton.heuristics({"EVEN_N": lambda nargs: nargs["EVEN_N"] * 2})
        # test args
        # There are differences here from OSS Triton because we run these functions in Dynamo
        # We don't have access to the .data_ptr() of TensorVariables
        @triton.heuristics({"NDIM_src": lambda nargs: nargs["src"] is None})
        # test that heuristics are applied in the correct order
        @triton.heuristics({"EVEN_N": lambda nargs: nargs["EVEN_N"] - 10})
        @triton.jit
        def heuristics_kernel(
            dst,
            src,
            N,
            BLOCK_SIZE: tl.constexpr,
            EVEN_N: tl.constexpr,
            NDIM_src: tl.constexpr,
        ):
            tl.store(dst, EVEN_N + BLOCK_SIZE)
            tl.store(dst + 1, NDIM_src)

        grid = lambda META: (triton.cdiv(N, META["BLOCK_SIZE"]),)

        def f(
            dst: torch.Tensor,
            src: torch.Tensor,
            N: int,
        ) -> None:
            grid = lambda META: (triton.cdiv(N, META["BLOCK_SIZE"]),)
            if non_strict:
                torch.library.wrap_triton(heuristics_kernel)[grid](dst, src, N=N)
            else:
                heuristics_kernel[grid](dst, src, N=N)

        if non_strict:
            decorator = torch.library.triton_op(
                f"{libname}::{opname}", mutates_args={"dst"}
            )(f)
        else:
            # we can just pass the function 'f' for dynamo
            decorator = f

        compiled_f = torch.compile(decorator, backend=backend)

        N = 1023
        src = torch.empty(N, device=GPU_TYPE)
        dst = torch.zeros(N, device=GPU_TYPE)

        with torch._inductor.config.patch(
            {"triton.autotune_at_compile_time": autotune_at_compile_time}
        ):
            compiled_f(dst, src, N=N)

        # now let's run without torch.compile to compare
        triton_src = torch.empty(N, device=GPU_TYPE)
        triton_dst = torch.zeros(N, device=GPU_TYPE)
        heuristics_kernel[grid](triton_dst, triton_src, N=N)

        # triton_dst[0].item() is 2120
        # (1023 + 10) * 2 - 10 + BLOCK_SIZE = 2056 + 64 = 2120
        # this is to test that we apply the heuristics in the correct order
        self.assertEqual(triton_dst[0].item(), 2120)
        self.assertEqual(triton_dst[1].item(), 0.0)

        # Results should match
        self.assertEqual(dst[0].item(), triton_dst[0].item())
        self.assertEqual(dst[1].item(), triton_dst[1].item())

        # @triton.heuristics cannot return non-constant values
        # check for the exception
        if not non_strict:

            @triton.autotune(
                configs=[
                    triton.Config(kwargs={"BLOCK_SIZE": 32}),
                ],
                key=["N"],
            )
            # torch.randint(...)[0] will produce a non-constant value
            @triton.heuristics({"EVEN_N": lambda nargs: torch.randint(1, (1, 1))[0]})
            @triton.jit
            def heuristics_kernel(
                dst,
                src,
                N,
                BLOCK_SIZE: tl.constexpr,
                EVEN_N: tl.constexpr,
            ):
                tl.store(dst, N)

            grid = lambda META: (triton.cdiv(N, META["BLOCK_SIZE"]),)

            def f(
                dst: torch.Tensor,
                src: torch.Tensor,
                N: int,
            ) -> None:
                grid = lambda META: (triton.cdiv(N, META["BLOCK_SIZE"]),)
                heuristics_kernel[grid](dst, src, N=N)

            compiled_f = torch.compile(f, backend=backend, fullgraph=True)
            N = 1023
            src = torch.empty(N, device=GPU_TYPE)
            dst = torch.zeros(N, device=GPU_TYPE)
            msg = "@triton.heuristics must return constant values because configs can only contain constant values."
            with self.assertRaisesRegex(torch._dynamo.exc.Unsupported, msg):
                compiled_f(dst, src, N=N)


common_utils.instantiate_parametrized_tests(KernelTests)
common_utils.instantiate_parametrized_tests(CustomOpTests)


if __name__ == "__main__":
    from torch._inductor.test_case import run_tests

    run_tests()<|MERGE_RESOLUTION|>--- conflicted
+++ resolved
@@ -4,17 +4,23 @@
 # Skip do not assign a lambda expression, use a def
 import functools
 import logging
-from unittest.mock import patch
 
 import torch
 import torch._dynamo.testing
 import torch._inductor.test_case
+import torch.utils._pytree as pytree
+from torch._dynamo import config as dynamo_config
 from torch._higher_order_ops.triton_kernel_wrap import (
     generate_ttir,
     triton_kernel_wrapper_functional,
     triton_kernel_wrapper_mutation,
 )
-from torch._inductor import metrics
+from torch._inductor import config as inductor_config, metrics
+from torch._inductor.pattern_matcher import (
+    CallFunctionVarArgs,
+    PatternMatcherPass,
+    register_graph_pattern,
+)
 from torch._inductor.utils import run_and_get_code, triton_version_uses_attrs_dict
 from torch._library import capture_triton
 from torch.testing import FileCheck
@@ -72,6 +78,11 @@
 
 
 class KernelTests(torch._inductor.test_case.TestCase):
+    def _kernel_launched_in_code(self, kernel_name: str, code: str) -> bool:
+        if inductor_config.cpp_wrapper:
+            return f"launchKernel({kernel_name}" in code
+        return f"{kernel_name}.run(" in code
+
     @requires_gpu
     def test_triton_kernel_with_kernel_param(self):
         @triton.jit
@@ -344,8 +355,13 @@
 
         output_code = "\n".join(log_stream.getvalue().strip().split("\n")[3:]).strip()
         self.assertTrue(len(output_code) > 0, msg="output code is not empty")
-        self.assertEqual(output_code.count('float("nan")'), 0)
-        self.assertEqual(output_code.count("float('nan')"), 0)
+        if inductor_config.cpp_wrapper:
+            self.assertEqual(
+                output_code.count("std::numeric_limits<double>::quiet_NaN()"), 0
+            )
+        else:
+            self.assertEqual(output_code.count('float("nan")'), 0)
+            self.assertEqual(output_code.count("float('nan')"), 0)
 
     @requires_gpu
     @common_utils.parametrize("grad_fn", [torch.no_grad, torch.enable_grad])
@@ -397,7 +413,7 @@
     @requires_gpu
     @common_utils.parametrize("grad", [False, True])
     @common_utils.parametrize("dynamic", [False, True])
-    @patch.object(torch._inductor.config, "implicit_fallbacks", False)
+    @inductor_config.patch("implicit_fallbacks", False)
     def test_triton_kernel_no_clones(self, grad, dynamic):
         from torch._inductor.utils import run_and_get_code
 
@@ -419,7 +435,7 @@
         torch_add = call_triton(t1, t2, o1)
         metrics.reset()
         o2 = torch.zeros_like(t1, requires_grad=grad)
-        test, codes = run_and_get_code(
+        test, (code,) = run_and_get_code(
             torch.compile(call_triton, dynamic=dynamic), t1, t2, o2
         )
         if not grad:
@@ -427,14 +443,27 @@
         self.assertEqual(torch_add, test)
         # These two asserts are not optimal since it requires original aten
         # to be in the metadata, so there might be false negatives
-        self.assertTrue("aten.copy" not in codes[0])
-        self.assertTrue("aten.clone" not in codes[0])
+        self.assertNotIn(
+            "aoti_torch_copy_" if inductor_config.cpp_wrapper else "aten.copy", code
+        )
+        self.assertNotIn(
+            "aoti_torch_clone" if inductor_config.cpp_wrapper else "aten.clone", code
+        )
         # The following checks that there are only the tensor output is in
         # the compiled graph
         if dynamic and grad:
-            self.assertTrue("return (buf0, s0, )" in codes[0])
+            if inductor_config.cpp_wrapper:
+                self.assertIn("output_handles[0] = ", code)
+                self.assertIn("output_handles[1] = ", code)
+            else:
+                self.assertIn("return (buf0, s0, )", code)
         else:
-            self.assertTrue("return (buf0, )" in codes[0])
+            self.assertIn(
+                "output_handles[0] = "
+                if inductor_config.cpp_wrapper
+                else "return (buf0, )",
+                code,
+            )
 
     @requires_gpu
     def test_triton_kernel_caching(self):
@@ -511,8 +540,8 @@
         t = torch.ones(5, device=GPU_TYPE)
         test, (code,) = run_and_get_code(torch.compile(call_triton), t)
         # Make sure we emitted two kernels here
-        self.assertTrue("pass_kernel_0.run" in code)
-        self.assertTrue("pass_kernel_1.run" in code)
+        self.assertTrue(self._kernel_launched_in_code("pass_kernel_0", code))
+        self.assertTrue(self._kernel_launched_in_code("pass_kernel_1", code))
 
     @requires_gpu
     def test_triton_kernel_various_args(self):
@@ -754,9 +783,7 @@
 
     @requires_gpu
     @common_utils.parametrize("backend", ["eager", "aot_eager", "inductor"])
-    @patch.object(
-        torch._inductor.config, "unsafe_ignore_unsupported_triton_autotune_args", True
-    )
+    @inductor_config.patch("unsafe_ignore_unsupported_triton_autotune_args", True)
     def test_triton_kernel_autotune_with_unsupported_args(self, backend):
         def call_triton(x: torch.Tensor, y: torch.Tensor):
             output = torch.zeros_like(x)
@@ -882,7 +909,7 @@
     @common_utils.parametrize("grad", [False, True])
     @common_utils.parametrize("dynamic", [False, True])
     @common_utils.parametrize("backend", ["eager", "aot_eager", "inductor"])
-    @patch.object(torch._inductor.config, "implicit_fallbacks", False)
+    @inductor_config.patch("implicit_fallbacks", False)
     def test_triton_kernel_native(self, grad, dynamic, backend):
         def call_triton_add(
             x: torch.Tensor,
@@ -955,7 +982,7 @@
         out.sum().backward()
 
     @requires_gpu
-    @patch.object(torch._inductor.config, "allow_buffer_reuse", True)
+    @inductor_config.patch("allow_buffer_reuse", True)
     def test_triton_kernel_inputs_buffer_reuse(self):
         def _mul2(x):
             y = torch.empty_like(x)
@@ -981,13 +1008,18 @@
         self.assertEqual(compiled_out, eager_out)
 
         # Check that we're allocating the minimal # of buffers.
-        code_string = f"empty_strided_{GPU_TYPE}((10, ), (1, ), torch.float32)"
-
+        code_string = (
+            "aoti_torch_empty_strided("
+            if inductor_config.cpp_wrapper
+            else f"empty_strided_{GPU_TYPE}((10, ), (1, ), torch.float32)"
+        )
         num_bufs_allocated = code.count(code_string)
         self.assertEqual(num_bufs_allocated, 2)
 
         # Check we're re-using buffers if not allocating.
-        num_bufs_reused = code.count("# reuse")
+        num_bufs_reused = code.count(
+            "// reuse" if inductor_config.cpp_wrapper else "# reuse"
+        )
         self.assertEqual(num_bufs_reused, 3)
 
     @requires_gpu
@@ -1036,7 +1068,7 @@
         compiled_out = torch.compile(f)(inp)
         self.assertEqual(compiled_out, eager_out)
 
-    @torch._inductor.config.patch(
+    @inductor_config.patch(
         triton_kernel_default_layout_constraint="needs_fixed_stride_order"
     )
     @requires_gpu
@@ -1197,8 +1229,8 @@
         self.assertEqual(compiled_out, eager_out)
 
     @requires_gpu
-    @torch._dynamo.config.patch(capture_dynamic_output_shape_ops=True)
-    @torch._dynamo.config.patch(capture_scalar_outputs=True)
+    @dynamo_config.patch(capture_dynamic_output_shape_ops=True)
+    @dynamo_config.patch(capture_scalar_outputs=True)
     @common_utils.parametrize("backend", ["eager", "aot_eager", "inductor"])
     def test_triton_kernel_unbacked_shape_tensor(self, backend):
         @triton.jit
@@ -1403,13 +1435,13 @@
         )
         if size == 4 and not dynamic:
             # Produce 2 kernels due to divisibility
-            self.assertTrue("add_kernel_0.run" in code)
-            self.assertTrue("add_kernel_1.run" in code)
+            self.assertTrue(self._kernel_launched_in_code("add_kernel_0", code))
+            self.assertTrue(self._kernel_launched_in_code("add_kernel_1", code))
         else:
             # size == 16 or dynamic
             # Only one kernel
-            self.assertTrue("add_kernel_0.run" in code)
-            self.assertTrue("add_kernel_1.run" not in code)
+            self.assertTrue(self._kernel_launched_in_code("add_kernel_0", code))
+            self.assertFalse(self._kernel_launched_in_code("add_kernel_1", code))
 
         self.assertEqual(compiled_out, eager_out)
 
@@ -1446,10 +1478,10 @@
 
         x = torch.randn(4, device=GPU_TYPE)
         y = torch.randn(4, device=GPU_TYPE)
-        args_list = (
-            [x, y, torch.float32, tl.float32],
-            [x, y, torch.bfloat16, tl.bfloat16],
-        )
+        args_list = [(x, y, torch.float32, tl.float32)]
+        if torch.cuda.is_bf16_supported(including_emulation=False):
+            args_list.append((x, y, torch.bfloat16, tl.bfloat16))
+
         for args in args_list:
             eager_out = f(*args)
             compiled_out = torch.compile(
@@ -2012,7 +2044,7 @@
         x = torch.rand(4, device=GPU_TYPE)
         prev = x.clone()
 
-        with torch._inductor.config.patch(
+        with inductor_config.patch(
             {"triton.autotune_at_compile_time": autotune_at_compile_time}
         ):
             f(x)
@@ -2042,7 +2074,7 @@
         elif cfg == "cpp_wrapper":
             config_kwargs = {"cpp_wrapper": True}
 
-        with torch._inductor.config.patch(**config_kwargs):
+        with inductor_config.patch(**config_kwargs):
 
             @triton.jit
             def _triton_kernel(out_ptr, numel, BLOCK_SIZE: tl.constexpr):
@@ -2113,7 +2145,7 @@
         torch._dynamo.mark_dynamic(inp, 0)
 
         fn_c = torch.compile(fn, fullgraph=True)
-        with torch._dynamo.config.patch(capture_scalar_outputs=True):
+        with dynamo_config.patch(capture_scalar_outputs=True):
             res = fn_c(inp)
 
         self.assertTrue(((res < 2) & (res >= 0)).all().item())
@@ -2994,6 +3026,51 @@
                 "BLOCK_N": N,
             },
             ["o_ptr"],
+        )
+
+    @make_mutation_test
+    def test_branch_with_multiple_yield_args():
+        @triton.jit
+        def branch_with_multiple_yield_args(
+            in_ptr0,
+            in_ptr1,
+            out_ptr,
+            conditional_ptr,
+            n_elements,
+            BLOCK_SIZE: "tl.constexpr",
+        ):
+            pid = tl.program_id(axis=0)
+            block_start = pid * BLOCK_SIZE
+            offsets = block_start + tl.arange(0, BLOCK_SIZE)
+            mask = offsets < n_elements
+            conditional = tl.load(conditional_ptr)
+            if conditional:
+                in0 = in_ptr0 + 1
+                in1 = in_ptr1 + 1
+                out = out_ptr + 1
+            else:
+                in0 = in_ptr0
+                in1 = in_ptr1
+                out = out_ptr
+            x = tl.load(in0 + offsets, mask=mask)
+            y = tl.load(in1 + offsets, mask=mask)
+            tl.store(out + offsets, x + y, mask=mask)
+
+        x = torch.randn(15)
+        y = torch.randn(15)
+        out = torch.zeros(15)
+        conditional = torch.tensor(True)
+        return (
+            branch_with_multiple_yield_args,
+            {
+                "in_ptr0": x,
+                "in_ptr1": y,
+                "out_ptr": out,
+                "conditional_ptr": conditional,
+                "n_elements": 14,
+                "BLOCK_SIZE": 16,
+            },
+            ["out_ptr"],
         )
 
 
@@ -3189,7 +3266,7 @@
         self.assertNotIn(opname, code)
 
     @requires_gpu
-    @patch.object(torch._dynamo.config, "recompile_limit", 1)
+    @dynamo_config.patch("recompile_limit", 1)
     def test_triton_dynamic_grid_no_recompile(self):
         libname = "my_cool_namespace"
         opname = "my_triton_operator"
@@ -3308,8 +3385,6 @@
         self.assertEqual(z, (x + y) * 2)
 
     @requires_gpu
-<<<<<<< HEAD
-=======
     def test_preserves_strides(self):
         import triton
         import triton.language as tl
@@ -3379,7 +3454,6 @@
             self.assertTrue(called)
 
     @requires_gpu
->>>>>>> 02e1580e
     @common_utils.parametrize("dynamic", [False, True])
     @common_utils.parametrize("autotune", [False, True])
     def test_capture_triton_special_kwargs(self, dynamic, autotune):
@@ -3441,8 +3515,8 @@
 
     @skipIfWindows(msg="AOTI/Cpp_Wrapper have not enabled on Windows")
     @requires_gpu
-    @patch.object(torch._inductor.config, "cpp_wrapper", True)
-    @patch.object(torch._inductor.config, "triton.autotune_at_compile_time", True)
+    @inductor_config.patch("cpp_wrapper", True)
+    @inductor_config.patch("triton.autotune_at_compile_time", True)
     def test_autotune_unbacked(self):
         import triton
         import triton.language as tl
@@ -3675,7 +3749,7 @@
         increment = torch.rand(4, device=GPU_TYPE)
 
         # during autotuning, x should not change in value
-        with torch._inductor.config.patch(
+        with inductor_config.patch(
             {"triton.autotune_at_compile_time": autotune_at_compile_time}
         ):
             # we will add rand a single time to x
@@ -3988,7 +4062,7 @@
         src = torch.empty(N, device=GPU_TYPE)
         dst = torch.zeros(N, device=GPU_TYPE)
 
-        with torch._inductor.config.patch(
+        with inductor_config.patch(
             {"triton.autotune_at_compile_time": autotune_at_compile_time}
         ):
             compiled_f(dst, src, N=N)
