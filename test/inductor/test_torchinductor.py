# Owner(s): ["module: inductor"]
# ruff: noqa: F841
import contextlib
import copy
import dataclasses
import functools
import gc
import importlib
import itertools
import math
import operator
import os
import random
import re
import subprocess
import sys
import threading
import time
import unittest
import unittest.mock
import weakref
from pathlib import Path
from typing import Callable, TypeVar
from typing_extensions import ParamSpec
from unittest.mock import patch

import numpy as np

import torch
import torch._dynamo.config as dynamo_config
import torch._inductor.aoti_eager
import torch.nn as nn
from torch._dispatch.python import enable_python_dispatcher
from torch._dynamo.debug_utils import aot_graph_input_parser
from torch._dynamo.device_interface import get_interface_for_device
from torch._dynamo.testing import (
    CompileCounterWithBackend,
    expectedFailureCodegenDynamic,
    rand_strided,
    reset_rng_state,
    same,
    skipIfPy312,
)
from torch._dynamo.utils import ifdynstaticdefault
from torch._guards import CompileContext, CompileId
from torch._inductor import lowering
from torch._inductor.aoti_eager import (
    aoti_compile_with_persistent_cache,
    aoti_eager_cache_dir,
    load_aoti_eager_cache,
)
from torch._inductor.codecache import cpp_prefix_path
from torch._inductor.codegen.common import DataTypePropagation, OptimizationContext
from torch._inductor.fx_passes import pad_mm
from torch._inductor.test_case import TestCase as InductorTestCase
from torch._inductor.utils import (
    add_scheduler_init_hook,
    run_and_get_code,
    run_and_get_cpp_code,
    run_and_get_kernels,
    run_and_get_triton_code,
    run_fw_bw_and_get_code,
    triton_version_uses_attrs_dict,
)
from torch._inductor.virtualized import V
from torch._prims_common import is_integer_dtype
from torch.fx.experimental.proxy_tensor import make_fx
from torch.library import _scoped_library
from torch.nn import functional as F
from torch.testing import FileCheck, make_tensor
from torch.testing._internal.common_cuda import (
    PLATFORM_SUPPORTS_FLASH_ATTENTION,
    PLATFORM_SUPPORTS_MEM_EFF_ATTENTION,
    SM80OrLater,
    TEST_CUDNN,
    tf32_on_and_off,
    with_tf32_off,
)
from torch.testing._internal.common_device_type import (
    expectedFailureXPU,
    largeTensorTest,
)
from torch.testing._internal.common_dtype import all_types, get_all_dtypes
from torch.testing._internal.common_quantization import (
    _dynamically_quantize_per_channel,
    _group_quantize_tensor_symmetric,
)
from torch.testing._internal.common_utils import (
    DeterministicGuard,
    instantiate_parametrized_tests,
    IS_FBCODE,
    IS_MACOS,
    IS_X86,
    MACOS_VERSION,
    parametrize,
    serialTest,
    skipIfRocm,
    skipIfWindows,
    skipIfXpu,
    subtest,
    TEST_WITH_ASAN,
    TEST_WITH_ROCM,
    xfailIfS390X,
)
from torch.utils import _pytree as pytree
from torch.utils._python_dispatch import TorchDispatchMode
from torch.utils._pytree import tree_flatten, tree_unflatten
from torch.utils.weak import WeakTensorKeyDictionary


DO_PERF_TEST = os.environ.get("DO_PERF_TEST") == "1"

importlib.import_module("functorch")
importlib.import_module("filelock")

from torch._inductor import config, cpu_vec_isa, test_operators
from torch._inductor.compile_fx import (
    compile_fx,
    compile_fx_inner,
    complex_memory_overlap,
)
from torch._inductor.utils import has_torchvision_roi_align
from torch.testing._internal.common_utils import slowTest
from torch.testing._internal.inductor_utils import (
    clone_preserve_strides_offset,
    GPU_TYPE,
    HAS_CPU,
    HAS_GPU,
    HAS_MULTIGPU,
    requires_gpu,
    RUN_CPU,
    RUN_GPU,
    skipCPUIf,
    skipCUDAIf,
)
from torch.testing._internal.triton_utils import requires_cuda


_T = TypeVar("_T")
_P = ParamSpec("_P")


HAS_AVX2 = "fbgemm" in torch.backends.quantized.supported_engines

aten = torch.ops.aten

requires_multigpu = functools.partial(
    unittest.skipIf, not HAS_MULTIGPU, f"requires multiple {GPU_TYPE} devices"
)
skip_if_x86_mac = functools.partial(
    unittest.skipIf, IS_MACOS and IS_X86, "Does not work on x86 Mac"
)
vec_dtypes = [torch.float, torch.bfloat16, torch.float16]

libtest = torch.library.Library("test", "FRAGMENT")  # noqa: TOR901
ids = set()

f32 = torch.float32
i64 = torch.int64
i32 = torch.int32

test_dtypes = [
    torch.float32,
    torch.float64,
    torch.float16,
    torch.uint8,
    torch.int8,
    torch.int16,
    torch.int32,
    torch.int64,
]
if SM80OrLater or MACOS_VERSION >= 14.0:
    test_dtypes.append(torch.bfloat16)


def _large_cumprod_input(shape, dim, dtype, device):
    # Construct a cumprod input which guaruntees not to overflow or underflow
    if is_integer_dtype(dtype):
        # Large products don't fit in integers, the best we can do
        # is random +/-1 values to test the sign of the result
        x = torch.randint(0, 1, shape, dtype=dtype, device=device)
        return x * 2 - 1

    comp_dtype = torch._prims_common.get_computation_dtype(dtype)
    batch_size = 256
    if comp_dtype != dtype:
        batch_size = math.floor(math.log2(torch.finfo(dtype).max) / 3)

    # Create random values with a uniform magnitude and uniform exponent
    num_batches = (shape[dim] + 2 * batch_size - 1) // (2 * batch_size)
    batch_shape = (
        shape[:dim]
        + (
            num_batches,
            batch_size,
        )
        + shape[dim + 1 :]
    )
    magnitude = 1 + torch.rand(batch_shape, dtype=comp_dtype, device=device)
    exponent = torch.randint(-1, 1, batch_shape, device=device).to(comp_dtype)
    batch = magnitude * exponent.exp2()

    # Alternate each batch of values with their reciprocals so the product
    # never gets too far away from 1
    t = torch.cat((batch, batch.reciprocal()), dim=dim + 1)
    t = t.flatten(dim, dim + 1)
    t = aten.slice(t, dim=dim, start=0, end=shape[dim])

    # Randomize sign
    sign = torch.randint(0, 1, shape, device=device) * 2 - 1
    return (t * sign).to(dtype)


def define_custom_op_for_test(id_, fn, fn_meta, tags=()):
    global libtest
    global ids
    if id_ not in ids:
        libtest.define(f"{id_}(Tensor self) -> Tensor", tags=tags)
        libtest.impl(id_, fn, "CPU")
        libtest.impl(id_, fn, "CUDA")
        libtest.impl(id_, fn, "XPU")
        libtest.impl(id_, fn, "MPS")
        libtest.impl(id_, fn_meta, "Meta")
        ids.add(id_)


def define_custom_op_2_for_test(id_, fn, fn_meta, tags=()):
    global libtest
    global ids
    if id_ not in ids:
        libtest.define(
            f"{id_}(Tensor self, float scale) -> (Tensor, Tensor)", tags=tags
        )
        libtest.impl(id_, fn, "CPU")
        libtest.impl(id_, fn, "CUDA")
        libtest.impl(id_, fn, "XPU")
        libtest.impl(id_, fn, "MPS")
        libtest.impl(id_, fn_meta, "Meta")
        ids.add(id_)


def define_custom_op_3_for_test(id_, fn, fn_meta, tags=()):
    global libtest
    global ids
    if id_ not in ids:
        libtest.define(f"{id_}(Tensor[] x) -> Tensor", tags=tags)
        libtest.impl(id_, fn, "CPU")
        libtest.impl(id_, fn, "CUDA")
        libtest.impl(id_, fn, "XPU")
        libtest.impl(id_, fn, "MPS")
        libtest.impl(id_, fn_meta, "Meta")
        ids.add(id_)


f32 = torch.float32


def register_ops_with_aoti_compile(ns, op_set, dispatch_key, torch_compile_op_lib_impl):
    for _op_name in op_set:
        qualified_op_name = f"{ns}::{_op_name}"
        _, overload_names = torch._C._jit_get_operation(qualified_op_name)
        for overload_name in overload_names:
            try:
                reg_op_name = qualified_op_name
                schema = torch._C._get_schema(qualified_op_name, overload_name)
                if schema.overload_name:
                    reg_op_name = f"{qualified_op_name}.{schema.overload_name}"
                torch_compile_op_lib_impl._impl_with_aoti_compile(  # noqa: F821
                    reg_op_name, dispatch_key
                )
            except Exception as e:
                continue


def get_divisible_by_16(cfg):
    # attribute was renamed between triton versions, from "divisible_by_16" to "divisibility_16"
    if hasattr(cfg, "divisibility_16"):
        return cfg.divisibility_16
    elif hasattr(cfg, "divisible_by_16"):
        return cfg.divisible_by_16
    # `cfg` example:
    # {(0,): [['tt.divisibility', 16]], (1,): [['tt.divisibility', 16]], (3,): [['tt.divisibility', 16]]}
    return [
        key[0]
        for key, value in cfg.items()
        if len(key) == 1 and value[0] == ["tt.divisibility", 16]
    ]


class TestCase(InductorTestCase):
    @classmethod
    def setUpClass(cls):
        super().setUpClass()
        cls._stack = contextlib.ExitStack()
        cls._stack.enter_context(
            config.patch(
                {
                    "debug": True,
                    "debug_index_asserts": True,
                    "cpp.min_chunk_size": 1,
                    "triton.autotune_pointwise": False,  # too slow
                    "implicit_fallbacks": False,
                    "generate_intermediate_hooks": True,
                }
            )
        )

    @classmethod
    def tearDownClass(cls):
        cls._stack.close()
        super().tearDownClass()

    def setUp(self):
        torch._dynamo.reset()
        torch._inductor.metrics.reset()
        super().setUp()
        self._start = time.perf_counter()

    def tearDown(self):
        super().tearDown()
        torch._dynamo.reset()
        if os.environ.get("ERROR_ON_SLOW") == "1":
            elapsed = time.perf_counter() - self._start
            assert elapsed < 120


class ToTuple(torch.nn.Module):
    def forward(self, x):
        return (x,)


@dataclasses.dataclass
class InputGen:
    n: int
    device: str

    def dense(self):
        return torch.randn((self.n, self.n), device=self.device)

    def transposed(self):
        return self.dense().transpose(0, 1)

    def strided(self):
        return torch.randn((self.n * 2, self.n * 3), device=self.device)[
            self.n :, self.n :: 2
        ]

    def broadcast1(self):
        return torch.randn((self.n,), device=self.device)

    def broadcast2(self):
        return torch.randn((1, self.n, 1), device=self.device)

    def broadcast3(self):
        return torch.randn((1,), device=self.device)

    def double(self):
        if self.device == "mps":
            raise unittest.SkipTest("MPS does not support torch.float64")
        return torch.randn((self.n, self.n), device=self.device, dtype=torch.double)

    def int(self):
        return torch.arange(self.n, device=self.device, dtype=torch.int32)


def compute_grads(args, kwrags, results, grads):
    def gather_leaf_tensors(args, kwargs):
        args = pytree.arg_tree_leaves(*args, **kwargs)
        leaf_tensors = [
            arg for arg in args if isinstance(arg, torch.Tensor) and arg.requires_grad
        ]
        return leaf_tensors

    flat_results = pytree.tree_leaves(results)
    flat_diff_results = [
        r for r in flat_results if isinstance(r, torch.Tensor) and r.requires_grad
    ]
    assert len(flat_diff_results) > 0

    leaf_tensors = gather_leaf_tensors(args, kwrags)
    assert len(leaf_tensors) > 0
    return torch.autograd.grad(
        flat_diff_results,
        leaf_tensors,
        grads,
        allow_unused=True,
        retain_graph=True,
    )


def check_model(
    self: TestCase,
    model,
    example_inputs,
    kwargs=None,
    *,
    atol=None,
    rtol=None,
    grad_atol=None,
    grad_rtol=None,
    check_lowp=True,
    exact_dtype=True,
    nopython=True,
    copy_to_gpu=True,
    reference_in_float=True,
    assert_equal=True,
    check_gradient=False,
    check_has_compiled=True,
    output_process_fn_grad=lambda x: x,
):
    kwargs = kwargs or {}
    torch._dynamo.reset()

    ref_inputs = [clone_preserve_strides_offset(x) for x in example_inputs]
    ref_kwargs = kwargs
    has_lowp_args = False

    if reference_in_float and exact_dtype:
        # Store expected dtypes so we can check actual result gives the correct types
        torch.manual_seed(0)
        try:
            eager_result = model(*ref_inputs, **ref_kwargs)
        except RuntimeError:
            # Eager model may fail if the dtype is not supported
            eager_result = None

        ref_inputs = [clone_preserve_strides_offset(x) for x in example_inputs]
        expect_dtypes = [
            x.dtype if isinstance(x, torch.Tensor) else None
            for x in pytree.tree_leaves(eager_result)
        ]
        del eager_result

    ref_model = model
    if reference_in_float:
        # check_lowp is ignored here, it's kept just to be able to call `common` with extra arg
        def upcast_fn(x):
            nonlocal has_lowp_args
            if isinstance(x, torch.Tensor) and (
                x.dtype == torch.float16 or x.dtype == torch.bfloat16
            ):
                has_lowp_args = True
                return x.float()
            else:
                return x

        # We previously call upcast_fn on example_inputs. It's incorrect
        # if example_inputs is already fp32 and get inplace updated in the model.
        # Call on the cloned tensors instead
        ref_inputs = list(map(upcast_fn, ref_inputs))
        ref_kwargs = {k: upcast_fn(v) for k, v in kwargs.items()}
        if has_lowp_args and hasattr(model, "to"):
            ref_model = copy.deepcopy(model).to(torch.float)

    torch.manual_seed(0)

    correct = ref_model(*ref_inputs, **ref_kwargs)

    torch._inductor.metrics.reset()

    called = False

    def compile_fx_wrapper(model_, example_inputs_):
        nonlocal called
        called = True
        return compile_fx(model_, example_inputs_)

    def run(*ex, **kwargs):
        return model(*ex, **kwargs)

    run = torch.compile(run, backend=compile_fx_wrapper, fullgraph=nopython)

    torch.manual_seed(0)
    actual = run(*example_inputs, **kwargs)
    # if not called:
    #     exp = torch._dynamo.explain(run)(*example_inputs)
    #     print("Explain:", exp[0])
    #     for graph in exp[2]:
    #         print("Graph", graph)
    if check_has_compiled:
        assert called, "Ran graph without calling compile_fx"
    assert type(actual) == type(correct)
    if isinstance(actual, (tuple, list)):
        assert len(actual) == len(correct)
        assert all(
            type(actual_item) == type(correct_item)
            for actual_item, correct_item in zip(actual, correct)
        )

    correct_flat, correct_spec = tree_flatten(correct)
    actual_flat = pytree.tree_leaves(actual)

    def reference_to_expect(actual_flat, correct_flat):
        return tuple(
            (
                y.to(x.dtype)
                if isinstance(y, torch.Tensor) and y.dtype.is_floating_point
                else y
            )
            for x, y in zip(actual_flat, correct_flat)
        )

    if reference_in_float and exact_dtype:
        for expect_dtype, actual_result in zip(expect_dtypes, actual_flat):
            if expect_dtype is not None:
                assert (
                    actual_result.dtype == expect_dtype
                ), f"dtype mismatch, expected {expect_dtype} but got {actual_result.dtype}"

    if reference_in_float:
        correct_flat = reference_to_expect(actual_flat, correct_flat)
        correct = tree_unflatten(correct_flat, correct_spec)

    if assert_equal:
        self.assertEqual(
            actual,
            correct,
            atol=atol,
            rtol=rtol,
            equal_nan=True,
            exact_dtype=exact_dtype,
        )
        # In case of input mutations, check that inputs are the same
        self.assertEqual(
            ref_inputs,
            example_inputs,
            atol=atol,
            rtol=rtol,
            equal_nan=True,
            # our testing sometimes uses higher precision inputs for the reference
            exact_dtype=False,
        )
    else:
        for correct_val, actual_val in zip(correct_flat, actual_flat):
            if isinstance(correct_val, torch.Tensor):
                assert correct_val.device == actual_val.device
                assert correct_val.size() == actual_val.size()
                strides_equal, _ = torch._prims_common.check_significant_strides(
                    correct_val, actual_val
                )
                assert strides_equal
                assert correct_val.layout == actual_val.layout
                if exact_dtype:
                    assert correct_val.dtype == actual_val.dtype

    if check_gradient:
        actual = output_process_fn_grad(actual)
        correct = output_process_fn_grad(correct)
        actual_flat = pytree.tree_leaves(actual)
        correct_flat = pytree.tree_leaves(correct)

        # generate random unit norm gradients
        grads = [
            torch.randn_like(r)
            for r in correct_flat
            if isinstance(r, torch.Tensor) and r.requires_grad
        ]
        for g in grads:
            g /= g.norm()

        correct_grad = compute_grads(ref_inputs, ref_kwargs, correct, grads)
        all_none_grads = all(x is None for x in correct_grad)
        tensor_args = [
            x
            for x in pytree.tree_flatten(example_inputs)[0]
            if isinstance(x, torch.Tensor)
        ]
        any_non_leaves = any(x.grad_fn is not None for x in tensor_args)
        if all_none_grads and any_non_leaves:
            # See Note [Detaching inputs that never need gradients]
            # There are a handful of ops that can return None gradients, into of zero gradients.
            # If all inputs to an AOTAutograd graph are supposed to get None gradients,
            # AOTAutograd will end up forcing all of the outputs of the forward to not require grad.
            # There's no easy fix to this (see the note above), although one option is to
            # force any derivative formulas in core to return tensors of zeros instead of None.
            flat_results = pytree.tree_leaves(actual)
            results_that_require_grad = [
                x
                for x in flat_results
                if isinstance(x, torch.Tensor) and x.requires_grad
            ]
            self.assertEqual(len(results_that_require_grad), 0)
        else:
            actual_grad = compute_grads(example_inputs, kwargs, actual, grads)

            if reference_in_float:
                expect_grad = reference_to_expect(actual_grad, correct_grad)
            else:
                expect_grad = correct_grad

            self.assertEqual(
                actual_grad,
                expect_grad,
                atol=grad_atol or atol,
                rtol=grad_rtol or rtol,
                equal_nan=True,
                exact_dtype=exact_dtype,
            )

    torch._dynamo.reset()


@torch._inductor.config.patch("triton.cudagraphs", False)
def check_model_gpu(
    self: TestCase,
    model,
    example_inputs,
    kwargs=None,
    *,
    atol=None,
    rtol=None,
    grad_atol=None,
    grad_rtol=None,
    check_lowp=True,
    exact_dtype=True,
    nopython=True,
    copy_to_gpu=True,
    reference_in_float=True,
    assert_equal=True,
    check_gradient=False,
    check_has_compiled=True,
    output_process_fn_grad=lambda x: x,
):
    kwargs = kwargs or {}
    if hasattr(model, "to"):
        model = model.to(device=GPU_TYPE)

    if copy_to_gpu:
        example_inputs = tuple(
            clone_preserve_strides_offset(x, device=GPU_TYPE) for x in example_inputs
        )

    check_model(
        self,
        model,
        example_inputs,
        kwargs,
        atol=atol,
        rtol=rtol,
        grad_atol=grad_atol,
        grad_rtol=grad_rtol,
        exact_dtype=exact_dtype,
        nopython=nopython,
        reference_in_float=reference_in_float,
        assert_equal=assert_equal,
        check_gradient=check_gradient,
        check_has_compiled=check_has_compiled,
        output_process_fn_grad=output_process_fn_grad,
    )

    if check_lowp:

        def downcast_fn(x):
            if not isinstance(x, torch.Tensor) or not x.dtype == torch.float:
                return x
            return torch.empty_strided(
                x.size(), x.stride(), device=GPU_TYPE, dtype=torch.half
            ).copy_(x)

        example_inputs = list(map(downcast_fn, example_inputs))
        if hasattr(model, "to"):
            model = model.to(torch.half)
        if rtol is not None:
            rtol = max(2e-3, rtol)
        check_model(
            self,
            model,
            example_inputs,
            kwargs,
            atol=atol,
            rtol=rtol,
            grad_atol=grad_atol,
            grad_rtol=grad_rtol,
            exact_dtype=exact_dtype,
            nopython=nopython,
            reference_in_float=reference_in_float,
            assert_equal=assert_equal,
            check_gradient=check_gradient,
            check_has_compiled=check_has_compiled,
            output_process_fn_grad=output_process_fn_grad,
        )


check_model_cuda = check_model_gpu


def _run_and_assert_no_indirect_indexing(
    test_case, func, *args, has_wrapping=None, has_assert=False, **kwargs
):
    result, source_codes = run_and_get_code(func, *args, **kwargs)

    for code in source_codes:
        for line in code.split("\n"):
            stmt = None
            # Find indexing expressions
            if ".load(" in line:
                stmt = line.split(".load")[-1]
            elif "tl.store" in line:
                stmt = line.split(".store")[-1]
                stmt = ",".join(stmt.split(",")[:-2])  # Remove store value and mask
            elif ".store" in line:
                stmt = line.split(".store")[-1]
            elif "[" in line:
                stmt = line.split("[")[-1].split("]")[0]
            if "tl.make_block_ptr(" in line:
                continue

            if stmt is None:
                continue

            # indirect indexing involves a `tmp` variable
            test_case.assertTrue(
                "tmp" not in stmt,
                msg=f"Found indirect indexing in statement '{stmt}' from code:\n{code}",
            )
        if has_wrapping is not None:
            test_case.assertTrue(
                ("where" in code or ") ? (" in code) is has_wrapping,
                msg=f"Wanted {has_wrapping=} but got\n{code}",
            )
    test_case.assertTrue(
        any(
            ("device_assert" in code or "TORCH_CHECK" in code) is has_assert
            for code in source_codes
        )
    )
    return result


def assertGeneratedKernelCountEqual(self: TestCase, expected: int):
    if config.triton.multi_kernel:
        # when multi_kernel is enabled, we generated both persistent reduction
        # and non-persistent reduction kernels for the same node schedule.
        # That will mess up with the kernel count. Just don't check it.
        return
    self.assertEqual(torch._inductor.metrics.generated_kernel_count, expected)


class SweepInputs2:
    input_gen_types1 = [
        "dense",
        "transposed",
        "strided",
        "broadcast1",
        "broadcast2",
        "broadcast3",
        "double",
        "int",
    ]
    input_gen_types2 = input_gen_types1
    gen = None

    @staticmethod
    def kernel(a, b):
        return (a + b,)

    @classmethod
    def gen_template(cls, name1, name2):
        def test(self):
            check_model(
                self,
                cls.kernel,
                (
                    getattr(cls.gen, name1)(),
                    getattr(cls.gen, name2)(),
                ),
            )

        test.__name__ = f"test_{cls.gen.device}_{name1}_{name2}"
        setattr(cls, test.__name__, test)

    @classmethod
    def populate(cls):
        for name1 in cls.input_gen_types1:
            for name2 in cls.input_gen_types2:
                cls.gen_template(name1, name2)


def is_cpp_backend(device):
    return getattr(device, "type", device) == "cpu" and config.cpu_backend == "cpp"


def skip_if_cpu(fn):
    @functools.wraps(fn)
    def wrapper(self, *args, **kwargs):
        if self.device == "cpu":
            raise unittest.SkipTest("cpu not supported")
        return fn(self, *args, **kwargs)

    return wrapper


def skip_if_halide(fn):
    @functools.wraps(fn)
    def wrapper(self, *args, **kwargs):
        if is_halide_backend(self.device):
            raise unittest.SkipTest("halide not supported")
        return fn(self, *args, **kwargs)

    return wrapper


def xfail_if_mps(fn):
    @functools.wraps(fn)
    def wrapper(self, *args, **kwargs):
        if not is_mps_backend(self.device):
            return fn(self, *args, **kwargs)
        with self.assertRaises(Exception):
            return fn(self, *args, **kwargs)

    return wrapper


def skip_if_triton(fn):
    @functools.wraps(fn)
    def wrapper(self, *args, **kwargs):
        if is_triton_backend(self.device):
            raise unittest.SkipTest("triton not supported")
        return fn(self, *args, **kwargs)

    return wrapper


def skip_if_not_triton(fn):
    @functools.wraps(fn)
    def wrapper(self, *args, **kwargs):
        if not is_triton_backend(self.device):
            raise unittest.SkipTest(f"triton backend is required for {self.device}")
        return fn(self, *args, **kwargs)

    return wrapper


def skip_if_dynamic(fn):
    @functools.wraps(fn)
    def wrapper(self, *args, **kwargs):
        if ifdynstaticdefault(True, False) or torch._dynamo.config.dynamic_shapes:
            raise unittest.SkipTest("associtaive_scan doesn's support lifted SymInts.")
        return fn(self, *args, **kwargs)

    return wrapper


def is_halide_backend(device):
    if getattr(device, "type", device) == "cpu":
        return config.cpu_backend == "halide"
    return config.cuda_backend == "halide"


def is_mps_backend(device):
    return getattr(device, "type", device) == "mps"


def is_triton_backend(device):
    device_type = getattr(device, "type", device)
    if device_type == "cpu":
        return config.cpu_backend == "triton"
    if device_type == "mps":
        return False
    return config.cuda_backend == "triton"


def is_triton_cpu_backend(device):
    return getattr(device, "type", device) == "cpu" and config.cpu_backend == "triton"


def skip_if_triton_cpu(fn):
    import types

    reason = "Triton CPU not supported"

    def decorator(fn):
        @functools.wraps(fn)
        def wrapper(self, *args, **kwargs):
            if is_triton_cpu_backend(self.device):
                raise unittest.SkipTest(reason)
            return fn(self, *args, **kwargs)

        return wrapper

    if isinstance(fn, types.FunctionType):
        return decorator(fn)
    else:
        reason = fn
        return decorator


def xfail_if_triton_cpu(fn):
    fn._expected_failure_triton_cpu = True
    return fn


def skip_if_gpu_halide(fn):
    @functools.wraps(fn)
    def wrapper(self, *args, **kwargs):
        if (
            is_halide_backend(self.device)
            and getattr(self.device, "type", self.device) == "cuda"
        ):
            raise unittest.SkipTest("halide not supported")
        return fn(self, *args, **kwargs)

    return wrapper


class skip_if_cpp_wrapper:
    def __init__(self, reason: str = "") -> None:
        self.reason = reason

    def __call__(self, fn, *args, **kwargs):
        @functools.wraps(fn)
        def wrapper(test_self):
            if config.cpp_wrapper:
                raise unittest.SkipTest(f"cpp wrapper bug to be fixed: {self.reason}")
            return fn(test_self, *args, **kwargs)

        return wrapper


def is_dynamic_shape_enabled():
    # What's the best way to decide this?
    return not torch._dynamo.config.assume_static_by_default


@instantiate_parametrized_tests
class CommonTemplate:
    def is_dtype_supported(self, dtype: torch.dtype) -> bool:
        device_interface = get_interface_for_device(self.device)
        return device_interface.is_dtype_supported(dtype)

    def test_bool(self):
        def fn(a, b):
            return (
                a + b,
                a * b,
                a & b,
                a | b,
                a ^ b,
                torch.logical_and(a, b),
                torch.logical_or(a, b),
                torch.logical_not(a),
                torch.sign(b),
            )

        self.common(
            fn,
            (
                torch.tensor([True, False, True, False]),
                torch.tensor([False, False, True, True]),
            ),
        )

    @skipCUDAIf(not SM80OrLater, "Requires sm80")
    @skip_if_halide  # aoti
    @skip_if_triton_cpu  # aoti
    @skipIfWindows(msg="aoti not support on Windows")
    def test_aoti_eager_dtype_device_layout(self):
        ns = "aten"
        op_name = "tril_indices"
        dispatch_key = "CPU"
        device = "cpu"
        if self.device.lower() == "cuda":
            dispatch_key = "CUDA"
            device = "cuda"

        with _scoped_library("aten", "IMPL") as torch_compile_op_lib_impl:
            row = 128
            col = 256
            offset = 1
            dtype = torch.int32
            layout = torch.strided
            pin_memory = False
            ref = torch.tril_indices(
                row=row,
                col=col,
                offset=offset,
                dtype=dtype,
                layout=layout,
                pin_memory=pin_memory,
                device=device,
            )
            register_ops_with_aoti_compile(
                ns, [op_name], dispatch_key, torch_compile_op_lib_impl
            )
            res = torch.tril_indices(
                row=row,
                col=col,
                offset=offset,
                dtype=dtype,
                layout=layout,
                pin_memory=pin_memory,
                device=device,
            )
            self.assertEqual(ref, res)

    @skipCUDAIf(not SM80OrLater, "Requires sm80")
    @skip_if_halide  # aoti
    @skip_if_triton_cpu  # aoti
    @skipIfWindows(msg="aoti not support on Windows")
    def test_aoti_eager_support_out(self):
        ns = "aten"
        op_name = "clamp"
        dispatch_key = "CPU"
        device = "cpu"
        if self.device.lower() == "cuda":
            dispatch_key = "CUDA"
            device = "cuda"

        inp_tensor = torch.randn(128, dtype=torch.float, device=device).fill_(1.0)
        min_tensor = inp_tensor - 0.05
        max_tensor = inp_tensor + 0.05
        with _scoped_library("aten", "IMPL") as torch_compile_op_lib_impl:
            ref_out_tensor = torch.randn(128, dtype=torch.float, device=device).fill_(
                -1
            )
            ref_tensor = torch.clamp(
                max=max_tensor, min=min_tensor, input=inp_tensor, out=ref_out_tensor
            )

            ref_out_tensor1 = torch.randn(128, dtype=torch.float, device=device).fill_(
                -1
            )
            ref_tensor1 = torch.clamp(
                max=max_tensor, out=ref_out_tensor1, min=min_tensor, input=inp_tensor
            )

            register_ops_with_aoti_compile(
                ns, [op_name], dispatch_key, torch_compile_op_lib_impl
            )

            res_out_tensor = torch.randn(128, dtype=torch.float, device=device).fill_(
                -1
            )
            res_tensor = torch.clamp(
                max=max_tensor, min=min_tensor, input=inp_tensor, out=res_out_tensor
            )

            self.assertEqual(ref_tensor, res_tensor)
            self.assertEqual(ref_out_tensor, res_out_tensor)

            res_out_tensor1 = torch.randn(128, dtype=torch.float, device=device).fill_(
                -1
            )
            res_tensor1 = torch.clamp(
                max=max_tensor, out=res_out_tensor1, min=min_tensor, input=inp_tensor
            )

            self.assertEqual(ref_tensor1, res_tensor1)
            self.assertEqual(ref_out_tensor1, res_out_tensor1)

    @skipCUDAIf(not SM80OrLater, "Requires sm80")
    @skip_if_halide  # aoti
    @skip_if_triton_cpu  # aoti
    @skipIfWindows(msg="aoti not support on Windows")
    def test_aoti_eager_support_str(self):
        ns = "aten"
        op_name = "div"
        dispatch_key = "CPU"
        device = "cpu"
        if self.device.lower() == "cuda":
            dispatch_key = "CUDA"
            device = "cuda"

        a = torch.randn(128, dtype=torch.float, device=device)
        b = torch.randn(128, dtype=torch.float, device=device)
        rounding_mode_list = ["trunc", "floor"]
        with _scoped_library("aten", "IMPL") as torch_compile_op_lib_impl:
            # Get ref result from eager
            ref_value_list = []
            for rounding_mode in rounding_mode_list:
                ref_value = getattr(torch.ops.aten, op_name)(
                    a, b, rounding_mode=rounding_mode
                )
                ref_value_list.append(ref_value)

            register_ops_with_aoti_compile(
                ns, [op_name], dispatch_key, torch_compile_op_lib_impl
            )

            # Invoke the pre-compiled kernel and get result.
            res_value_list = []
            for rounding_mode in rounding_mode_list:
                res_value = getattr(torch.ops.aten, op_name)(
                    a, b, rounding_mode=rounding_mode
                )
                res_value_list.append(res_value)

            for ref_value, res_value in zip(ref_value_list, res_value_list):
                self.assertEqual(ref_value, res_value)

    @skipCUDAIf(not SM80OrLater, "Requires sm80")
    @skip_if_halide  # aoti
    @skip_if_triton_cpu  # aoti
    @skipIfWindows(msg="aoti not support on Windows")
    def test_aoti_eager_cache_hit(self):
        ns = "aten"
        op_name = "abs"
        dispatch_key = "CPU"
        device = "cpu"
        if self.device.lower() == "cuda":
            dispatch_key = "CUDA"
            device = "cuda"

        input_tensor = torch.randn(128, dtype=torch.float, device=device)
        kernel_lib_path = aoti_compile_with_persistent_cache(
            ns,
            op_name,
            device,
            False,
            getattr(torch.ops.aten, op_name),
            (input_tensor,),
            {},
        )
        self.assertTrue(Path(kernel_lib_path).exists())

        from unittest import mock

        # Patch the aoti_compile_with_persistent_cache as None to ensure no new kernel is generated
        with mock.patch(
            "torch._inductor.aoti_eager.aoti_compile_with_persistent_cache", None
        ):
            with _scoped_library("aten", "IMPL") as torch_compile_op_lib_impl:
                # Get ref result from eager
                ref_value = getattr(torch.ops.aten, op_name)(input_tensor)

                register_ops_with_aoti_compile(
                    ns, [op_name], dispatch_key, torch_compile_op_lib_impl
                )

                # Invoke the pre-compiled kernel and get result.
                res_value = getattr(torch.ops.aten, op_name)(input_tensor)

                self.assertEqual(ref_value, res_value)

    @skipCUDAIf(not SM80OrLater, "Requires sm80")
    @skip_if_halide  # aoti
    @skip_if_triton_cpu  # aoti
    @skipIfWindows(msg="aoti not support on Windows")
    def test_aoti_eager_with_persistent_cache(self):
        def fn(a):
            return torch.abs(a)

        ns = "aten"
        op_name = "abs"

        device = "cpu"
        if self.device.lower() == "cuda":
            device = "cuda"

        input_tensor = torch.randn(128, dtype=torch.float, device=device)
        kernel_lib_path = aoti_compile_with_persistent_cache(
            ns,
            op_name,
            input_tensor.device.type,
            False,
            fn,
            args=(input_tensor,),
            kwargs={},
        )
        self.assertTrue(len(kernel_lib_path) > 0)

        device_kernel_cache = aoti_eager_cache_dir(ns, device)
        kernel_conf = device_kernel_cache / f"{op_name}.json"
        self.assertTrue(kernel_conf.exists())

        json_data = load_aoti_eager_cache("aten", "abs", input_tensor.device.type)
        self.assertTrue(json_data is not None)
        self.assertTrue(isinstance(json_data, list))
        self.assertTrue(len(json_data) > 0)

        op_info = json_data[0]
        self.assertTrue(isinstance(op_info, dict))
        self.assertTrue("meta_info" in op_info)
        self.assertTrue("kernel_path" in op_info)
        kernel_libs_abs_path = []
        for item in json_data:
            kernel_path = device_kernel_cache / item["kernel_path"]
            kernel_libs_abs_path.append(kernel_path.as_posix())

        self.assertTrue(kernel_lib_path in kernel_libs_abs_path)

    @skipCUDAIf(not SM80OrLater, "Requires sm80")
    @skip_if_halide  # aoti
    @skip_if_triton_cpu  # aoti
    @skipIfWindows(msg="aoti not support on Windows")
    def test_aoti_eager_with_scalar(self):
        namespace_name = "aten"
        op_name = "add"
        op_overload_name = "Tensor"
        op_name_with_overload = f"{op_name}.{op_overload_name}"

        dispatch_key = "CPU"
        device = torch.device("cpu")
        if self.device.lower() == "cuda":
            dispatch_key = "CUDA"
            device = torch.device("cuda")

        # Test the difference between scalar tensor and scalar
        a = torch.scalar_tensor(1.0, device=device)
        b = torch.scalar_tensor(2.0, device=device)

        kernel_lib_path = aoti_compile_with_persistent_cache(
            namespace_name,
            op_name_with_overload,
            a.device.type,
            False,
            torch.ops.aten.add,
            args=(a, b),
            kwargs={"alpha": 3.0},
        )
        self.assertTrue(Path(kernel_lib_path).exists())
        device_kernel_cache = aoti_eager_cache_dir(namespace_name, device.type)
        kernel_conf = device_kernel_cache / f"{op_name_with_overload}.json"
        self.assertTrue(kernel_conf.exists())
        json_data = load_aoti_eager_cache(
            namespace_name, op_name_with_overload, a.device.type
        )
        op_info = json_data[0]
        self.assertTrue(isinstance(op_info, dict))
        self.assertTrue("meta_info" in op_info)
        self.assertTrue(len(op_info["meta_info"]) == 3)
        # Scalar Tensor
        self.assertTrue("scalar_value" not in op_info["meta_info"][0])
        self.assertTrue(op_info["meta_info"][0]["sizes"] == [])
        self.assertTrue(op_info["meta_info"][0]["strides"] == [])
        # Scalar Tensor
        self.assertTrue("scalar_value" not in op_info["meta_info"][1])
        self.assertTrue(op_info["meta_info"][1]["sizes"] == [])
        self.assertTrue(op_info["meta_info"][1]["strides"] == [])
        # Scalar
        self.assertTrue("scalar_value" in op_info["meta_info"][2])
        self.assertTrue("sizes" not in op_info["meta_info"][2])
        self.assertTrue("strides" not in op_info["meta_info"][2])

        with _scoped_library("aten", "IMPL") as torch_compile_op_lib_impl:
            a = torch.randn(128, device=device)
            b = torch.randn(128, device=device)

            scalar_values = [1.0, 2.0, 3.0]
            ref_values = []
            for scalar_value in scalar_values:
                ref_values.append(torch.add(a, b, alpha=scalar_value))

            register_ops_with_aoti_compile(
                namespace_name, [op_name], dispatch_key, torch_compile_op_lib_impl
            )

            res_values = []
            for scalar_value in scalar_values:
                res_values.append(torch.add(a, b, alpha=scalar_value))

            self.assertEqual(len(ref_values), len(res_values))
            self.assertEqual(ref_values, res_values)

    @skipCUDAIf(not SM80OrLater, "Requires sm80")
    @skip_if_halide  # aoti
    @skip_if_triton_cpu  # aoti
    @skipIfWindows(msg="aoti not support on Windows")
    def test_aoti_eager_override_registration(self):
        namespace_name = "aten"
        dispatch_key = "CPU"
        device = torch.device("cpu")
        if self.device.lower() == "cuda":
            dispatch_key = "CUDA"
            device = torch.device("cuda")

        unary_op_set = ["abs", "acos"]

        def fn(x, op_name=""):
            return getattr(torch, op_name)(x)

        # Invoke torch.compile directly to get referent results
        x = torch.randn(3, 4, device=device)

        ref_array = []
        for unary_op_name in unary_op_set:
            opt_fn = torch.compile(functools.partial(fn, op_name=unary_op_name))
            ref = opt_fn(x)
            ref_array.append(ref)

        with _scoped_library("aten", "IMPL") as torch_compile_op_lib_impl:
            register_ops_with_aoti_compile(
                namespace_name, unary_op_set, dispatch_key, torch_compile_op_lib_impl
            )

            res_array = []
            for unary_op_name in unary_op_set:
                res_array.append(getattr(torch, unary_op_name)(x))

            for ref, res in zip(ref_array, res_array):
                self.assertEqual(ref, res)

        a = torch.randn(128, device=device)
        min_tensor = torch.randn(128, device=device)
        max_tensor = min_tensor + 0.5

        ref_with_min = torch.ops.aten.clamp(a, min_tensor)
        ref_with_min_max = torch.ops.aten.clamp(a, min_tensor, max_tensor)

        with _scoped_library("aten", "IMPL") as torch_compile_op_lib_impl:
            register_ops_with_aoti_compile(
                namespace_name, ["clamp"], dispatch_key, torch_compile_op_lib_impl
            )
            res_with_min = torch.ops.aten.clamp(a, min_tensor)
            res_with_min_max = torch.ops.aten.clamp(a, min_tensor, max_tensor)
            self.assertEqual(ref_with_min, res_with_min)
            self.assertEqual(ref_with_min_max, res_with_min_max)

    def test_add_const_int(self):
        def fn(a):
            return (a + 1, torch.add(a, 1, alpha=2))

        for dtype in [torch.float32, torch.int32, torch.int64]:
            self.common(fn, (torch.arange(32, dtype=dtype),))

    def test_add_const_float(self):
        def fn(a):
            return (a + 1.5,)

        self.common(fn, (torch.randn(32),))

    def test_add_inplace_permuted(self):
        if config.cpu_backend == "halide":
            raise unittest.SkipTest(
                "Halide cpu backend does not work for this test case: https://github.com/pytorch/pytorch/issues/140344"
            )

        def fn(x, y):
            return x.add_(y)

        x = torch.ones([2, 12, 13, 17]).transpose(1, 2)
        y = torch.randn([2, 13, 1, 17])

        self.common(fn, (x, y))

    def test_add_complex(self):
        def fn(a, b, alpha):
            return torch.add(a, b, alpha=alpha)

        x = torch.tensor([1 + 1j, -1 + 1j, -2 + 2j, 3 - 3j, 0, 1j, 1, -1])
        y = torch.tensor([1 + 1j, -1 + 1j, -2 + 2j, 3 - 3j, 0, 1j, 1, -1])

        self.common(fn, (x, y, 2))

    def test_add_complex3(self):
        # fix https://github.com/pytorch/pytorch/issues/115071
        @torch.compile
        def fn(*args):
            a = torch.neg(args[0])
            b = torch.add(args[0], args[0])
            return (a, b)

        x = torch.randn(41, dtype=torch.complex64)
        y = x.clone()
        # should not inplace write to the input
        fn(x)
        self.assertEqual(x, y)

    def test_add_complex4(self):
        @torch.compile
        def fn(a, b):
            c = a + b
            d = a + b
            return c + d

        for dtype in [torch.complex32, torch.complex64, torch.complex128]:
            x = torch.tensor(
                [1 + 1j, -1 + 1j, -2 + 2j, 3 - 3j, 0, 1j, 1, -1],
                dtype=dtype,
                device=self.device,
            )
            y = torch.tensor(
                [1 + 1j, -1 + 1j, -2 + 2j, 3 - 3j, 0, 1j, 1, -1],
                dtype=dtype,
                device=self.device,
            )
            _, code = run_and_get_code(fn, x, y)
            code = " ".join(code)
            self.assertEqual(
                code.count("view_dtype" if config.cpp_wrapper else "aten.view"), 3
            )

    def test_add_complex5(self):
        def fn(a, b, alpha):
            return torch.add(a, b, alpha=alpha)

        x = torch.tensor([[1 + 1j, -1 + 1j], [-2 + 2j, 3 - 3j]])
        y = torch.tensor([[1 + 1j, -1 + 1j], [-2 + 2j, 3 - 3j]])

        self.common(fn, (x, y, 2))

    def test_add_complex6(self):
        # Fix https://github.com/pytorch/pytorch/issues/125745.
        # Add complex tensors with broadcasting.
        def fn(a, b, alpha):
            return torch.add(a, b, alpha=alpha)

        x = torch.tensor([[1 + 1j, -1 + 1j, -2 + 2j, 3 - 3j]])
        y = torch.tensor([[1 + 1j]])

        self.common(fn, (x, y, 2))

    def test_concat_add_inplace(self):
        def fn(x, y, z):
            return torch.cat([x, y], dim=1).add_(z)

        x = torch.randn([2, 12, 14, 14])
        y = torch.randn([2, 12, 14, 14])
        z = torch.randn([2, 24, 14, 14])

        self.common(fn, (x, y, z))

    def test_abs(self):
        def fn(a):
            return (a / (torch.abs(a) + 1),)

        self.common(fn, (torch.randn(17),))

    @xfail_if_triton_cpu
    def test_angle(self):
        def fn(a, b, c):
            return torch.angle(a), torch.angle(b), torch.angle(c)

        complex_input = torch.tensor(
            [1 + 1j, -1 + 1j, -2 + 2j, 3 - 3j, 0, 1j, 1, -1, float("nan")]
        )
        real_input = torch.tensor([-1.0, 0.0, 1.0, float("nan")])
        interger_real_input = torch.tensor([-1, 0, 1])
        # Complex are not supported on MacOS-13
        if self.device == "mps" and MACOS_VERSION < 14.0:
            self.common(fn, (complex_input.real, real_input, interger_real_input))
            return
        self.common(fn, (complex_input, real_input, interger_real_input))

    def test_sgn(self):
        def fn(a):
            return torch.sgn(a), torch.sgn(a + 1) - 1

        self.common(fn, [torch.linspace(-10, 10, 41)])

    @skipCUDAIf(not SM80OrLater, "uses bfloat16 which requires SM >= 80")
    def test_scatter_bf16(self):
        def fn(inp, src, index):
            return inp.scatter_add(0, index, src)

        for dtype in [torch.int64, torch.bool, torch.bfloat16]:
            self.common(
                fn,
                [
                    torch.zeros(3, 5, dtype=dtype),
                    torch.ones((2, 5), dtype=dtype),
                    torch.tensor([[0, 1, 2, 0, 0]]),
                ],
            )

    def test_randn_generator(self):
        def fn(a, generator):
            return torch.randn([20, 20], generator=generator, device=a.device)

        self.common(fn, (torch.linspace(-10, 10, 41), None), assert_equal=False)

        # generator not yet supported in dynamo
        with self.assertRaisesRegex(torch._dynamo.exc.Unsupported, "Generator"):
            self.common(fn, (torch.linspace(-10, 10, 41), torch.Generator(self.device)))

    def test_sgn_extremal(self):
        def fn(a):
            return (torch.sgn(a),)

        self.common(fn, [torch.tensor([np.nan, np.inf, -np.inf, 0])])

    def test_max_min(self):
        def fn(a, b):
            return (torch.maximum(a, b), torch.minimum(a, b))

        self.common(fn, (torch.randn(8), torch.randn(8)))
        t1 = torch.randn(8)
        t1[0] = float("nan")
        t2 = torch.randn(8)
        t2[1] = float("nan")
        self.common(fn, (t1, t2))

    def test_neg_max_uint8(self):
        # https://github.com/pytorch/pytorch/issues/93380
        def fn(a, b):
            c = torch.neg(a)
            return torch.maximum(b, c)

        a = torch.randint(256, (1,), dtype=torch.uint8)
        b = torch.randint(256, (8390,), dtype=torch.uint8)
        self.common(fn, (a, b))

    def test_compar(self):
        def fn(x):
            return x.gt(3.5), x.ge(3.5), x.eq(3.5), x.le(2.5), x.lt(3.5), x.ne(3.5)

        a = torch.tensor([3])
        self.common(fn, (a,))

    def test_horizonal_fusion1(self):
        def fn(a, b, c):
            return (a + b, a - c, b * c)

        self.common(
            fn, (torch.randn(8, 16, 16), torch.randn(8, 16, 16), torch.randn(1, 16, 1))
        )

    def test_horizonal_fusion2(self):
        def fn(a, b, c):
            return a + 1, b + 2, c + 3

        self.common(fn, (torch.randn(8, 16, 8), torch.randn(8, 16), torch.randn(16, 8)))

    def test_vertical_fusion1(self):
        def fn(sa, ct, p):
            # From torchbench.pyhpc_equation_of_state
            v17 = -3.087032500374211e-7
            v18 = -1.988366587925593e-8
            v19 = -1.061519070296458e-11
            v20 = 1.550932729220080e-10
            t15 = v19 * ct
            t19 = v17 + ct * (v18 + t15) + v20 * sa
            t20 = 1.0 / t19
            t128 = t19 * p
            return t20 + t128

        self.common(
            fn,
            (
                torch.randn(204, 204, 26),
                torch.randn(204, 204, 26),
                torch.randn(26),
            ),
        )
        assertGeneratedKernelCountEqual(self, 1)

    @config.patch({"fx_graph_cache": False})
    @skipIfWindows(msg="torch._dynamo.exc.Unsupported")
    def test_forced_buffer_realize(self):
        # Test torch._test_inductor_realize forces a buffer to be realized
        def fn(a):
            b = test_operators.realize(a * 2)
            return (b * 2,)

        self.common(fn, (torch.randn(10),))
        self.assertEqual(torch._inductor.metrics.ir_nodes_pre_fusion, 2)

    @config.patch({"fx_graph_cache": False})
    @skipIfWindows(msg="torch._dynamo.exc.Unsupported")
    def test_scheduler_vertical_fusion1(self):
        realize = test_operators.realize

        def fn(sa, ct, p):
            # From torchbench.pyhpc_equation_of_state
            v17 = -3.087032500374211e-7
            v18 = -1.988366587925593e-8
            v19 = -1.061519070296458e-11
            v20 = 1.550932729220080e-10
            t15 = realize(v19 * ct)
            t19 = realize(v17 + ct * (v18 + t15) + v20 * sa)
            t20 = realize(1.0 / t19)
            t128 = realize(t19 * p)
            return t20 + t128

        self.common(
            fn,
            (
                torch.randn(204, 204, 26),
                torch.randn(204, 204, 26),
                torch.randn(26),
            ),
        )
        self.assertEqual(torch._inductor.metrics.ir_nodes_pre_fusion, 5)
        assertGeneratedKernelCountEqual(
            self, 1 if not is_cpp_backend(self.device) else 2
        )

    def test_index_propagation(self):
        def copy(x):
            i = torch.arange(x.size(0), device=x.device)
            return x[i]

        x = torch.randn(8, device=self.device)
        copy_opt = torch.compile(copy, backend="inductor")

        expect = copy(x)
        actual = _run_and_assert_no_indirect_indexing(self, copy_opt, x)
        self.assertEqual(expect, actual)

    @dynamo_config.patch("capture_dynamic_output_shape_ops", True)
    # https://github.com/halide/Halide/issues/8308
    @config.patch("halide.scheduler_cpu", "Mullapudi2016")
    @config.patch("halide.scheduler_cuda", "Li2018")
    @config.patch(implicit_fallbacks=True)
    def test_index_propagation_nested_indirect_indexing(self):
        def nested(x, repeats):
            rank = torch.arange(repeats.numel(), device=x.device)
            index = rank.repeat_interleave(repeats, dim=0)
            return torch.index_select(x, index=index, dim=0)

        example_inputs = (
            torch.randn((32, 64), device=self.device),
            repeats := torch.tensor([5, 10, 15], device=self.device),
        )
        torch._dynamo.mark_dynamic(repeats, 0)  # create backed symint

        nested_opt = torch.compile(nested, backend="inductor")

        expect = nested(*example_inputs)
        actual = nested_opt(*example_inputs)
        self.assertEqual(expect, actual)

    def test_index_propagation_flip(self):
        def flip(x):
            i = torch.arange(x.size(0) - 1, -1, -1, device=x.device)
            return x[i]

        x = torch.randn(8, device=self.device)
        flip_opt = torch.compile(flip, backend="inductor")

        expect = flip(x)
        actual = _run_and_assert_no_indirect_indexing(self, flip_opt, x)
        self.assertEqual(expect, actual)

    def test_index_propagation_floordiv(self):
        def repeat_interleave(x, n):
            # e.g. x=[1, 2, 3], n=2 => returns [1, 1, 2, 2, 3, 3]
            i = torch.arange(x.shape[0] * n, device=x.device)
            return x[i // n]

        x = torch.randn(8, 16, device=self.device)
        repeat_interleave_opt = torch.compile(repeat_interleave, backend="inductor")
        # With static shapes we can prove the bound, our dynamic shapes reasoning is not good enough
        has_assert = ifdynstaticdefault(False, True)
        # this should be collapsed to direct indexing
        actual = _run_and_assert_no_indirect_indexing(
            self, repeat_interleave_opt, x, 3, has_assert=has_assert
        )
        expect = torch.repeat_interleave(x, 3, dim=0)
        self.assertEqual(expect, actual)
        self.assertEqual(actual, repeat_interleave(x, 3))

    def test_index_propagation_remainder(self):
        def repeat(x, n):
            # e.g. x=[1, 2, 3], n=2 => returns [1, 2, 3, 1, 2, 3]
            i = torch.arange(x.shape[0] * n, device=x.device)
            return x[i % x.shape[0]]

        x = torch.randn(8, 16, device=self.device)
        repeat_opt = torch.compile(repeat, backend="inductor")

        # With static shapes we can prove the bound, our dynamic shapes reasoning is not good enough
        has_assert = ifdynstaticdefault(False, True)
        # this should be collapsed to direct indexing
        actual = _run_and_assert_no_indirect_indexing(
            self, repeat_opt, x, 3, has_wrapping=False, has_assert=has_assert
        )
        expect = x.repeat(3, 1)
        self.assertEqual(expect, actual)
        self.assertEqual(actual, repeat(x, 3))

    def test_index_propagation_abs(self):
        def reflection_pad_left(x, n):
            # e.g. x=[1, 2, 3], n=2 => returns [3, 2, 1, 2, 3]
            i = torch.arange(x.shape[0] + n, device=x.device)
            return x[(i - n).abs()]

        x = torch.randn(8, device=self.device)
        opt_fn = torch.compile(reflection_pad_left, backend="inductor")

        # With static shapes we can prove the bound, our dynamic shapes reasoning is not good enough
        has_assert = ifdynstaticdefault(False, True)
        # this should be collapsed to direct indexing
        actual = _run_and_assert_no_indirect_indexing(
            self, opt_fn, x, 3, has_wrapping=False, has_assert=has_assert
        )
        expect = reflection_pad_left(x, 3)
        self.assertEqual(expect, actual)

    def test_index_propagation_device_assert_masked(self):
        def fn(a):
            idx = torch.arange(a.size(0), device=a.device)
            padded_idx = torch.constant_pad_nd(idx, (1050, 0))
            padded_idx = torch.where(padded_idx >= 0, padded_idx, padded_idx)
            return a[padded_idx]

        self.common(fn, (torch.randn(1024),))

    @xfailIfS390X
    @config.patch(debug_index_asserts=False)
    @config.patch("cpp.enable_tiling_heuristics", False)
    def test_neg_index(self):
        def test(
            fn, inps, has_assert: bool, has_wrapping: bool, vectorize: bool = True
        ):
            fn_opt = torch.compile(fn)
            if is_halide_backend(self.device):
                pass  # no device asserts in halide
            elif self.device == "cpu" and not is_triton_cpu_backend(self.device):
                _, code = run_and_get_cpp_code(fn_opt, *inps)
                self.assertTrue(("TORCH_CHECK" in code) is has_assert)
                if (
                    cpu_vec_isa.valid_vec_isa_list()
                    and os.getenv("ATEN_CPU_CAPABILITY") != "default"
                ):
                    self.assertTrue(
                        (") ? (" in code or "blendv" in code) is has_wrapping
                    )
                    # Assert that we always vectorize the kernel regardless of wrapping / checks
                    self.assertTrue(("loadu" in code) is vectorize)
            else:
                code = run_and_get_triton_code(fn_opt, *inps)
                self.assertTrue(("tl.where" in code) is has_wrapping)
                self.assertTrue(("device_assert" in code) is has_assert)

        def indirect(a, b):
            return a[b - 1]

        a = torch.rand(1024, device=self.device)
        b = torch.zeros(256, dtype=torch.long, device=self.device)
        test(indirect, (a, b), has_assert=True, has_wrapping=True)

        def direct(x):
            return x[:, -1]

        a = torch.rand(1, 64, 32, device=self.device)
        # Does not even generate a kernel as it's a view
        test(direct, (a,), has_assert=False, has_wrapping=False, vectorize=False)

        def flip(a, b):
            return a[b]

        a = torch.rand(1024, device=self.device)
        b = torch.arange(start=-1, end=-a.numel() - 1, step=-1, device=self.device)
        test(flip, (a, b), has_assert=True, has_wrapping=True)

        # Constant propagate a constant that's negative
        def flip_with_index_constant(a):
            b = torch.arange(start=-1, end=-a.numel() - 1, step=-1, device=a.device)
            return a[b]

        # Wrapping is constant-folded
        test(flip_with_index_constant, (a,), has_assert=False, has_wrapping=False)

        # Operation where we can't prove that the index is always positive or negative
        def pos_and_neg(a):
            b = torch.arange(start=1, end=-a.numel() - 1, step=-1, device=a.device)
            return a[b]

        # It has wrapping but no assert
        test(pos_and_neg, (a,), has_assert=False, has_wrapping=True)

        # We currently don't do constant propagation with float constants
        # We cannot prove this kind of asserts just with bounds. We would need
        # to lift IndexPropagation.shape_env to be accessible in all of Inductor
        def flip_with_index(a):
            b = 1.0 * torch.arange(
                start=-1, end=-a.numel() - 1, step=-1, device=a.device
            )
            b = b.int()
            return a[b]

        test(
            flip_with_index,
            (a,),
            has_assert=ifdynstaticdefault(False, True),
            has_wrapping=False,
            vectorize=True,
        )

        def unsafe_index(a, b):
            return aten._unsafe_index(a, (b,))

        test(unsafe_index, (a, b), has_assert=False, has_wrapping=True)

        def constant_propagation(a):
            b = torch.tensor([2], device=a.device)
            return a[b]

        test(
            constant_propagation,
            (a,),
            has_assert=ifdynstaticdefault(False, True),
            has_wrapping=False,
            vectorize=False,  # There's no loop to vectorize!
        )

        def constant_propagation_neg(a):
            b = torch.tensor([-2], device=a.device)
            return a[b]

        # In symbolic shapes, we know that we can access -2, so no assert is necessary!
        test(
            constant_propagation_neg,
            (a,),
            has_assert=False,
            has_wrapping=False,
            vectorize=False,  # There's no loop to vectorize!
        )

    def test_computed_buffer_inlining(self):
        def flip(x):
            idx = torch.arange(x.size(0) - 1, -1, -1, device=x.device)
            return x[idx], idx

        flip_opt = torch.compile(flip, backend="inductor")
        x = torch.randn(8, device=self.device)

        expect = flip(x)
        actual = _run_and_assert_no_indirect_indexing(self, flip_opt, x)
        self.assertEqual(expect, actual)

    def test__unsafe_masked_index(self):
        def fn(a, mask, idx):
            return aten._unsafe_masked_index(a, mask, idx, 1)

        self.common(
            fn,
            (
                torch.randn(8, device=self.device),
                torch.tensor([True, False, True], device=self.device),
                [torch.tensor([3, 9, 2], device=self.device)],
            ),
        )

    def test__unsafe_masked_index_put_accumulate(self):
        def fn(a, mask, idx, values):
            return aten._unsafe_masked_index_put_accumulate(a, mask, idx, values)

        self.common(
            fn,
            (
                torch.randn(8, device=self.device),
                torch.tensor([True, False, True], device=self.device),
                [torch.tensor([3, 9, 2], device=self.device)],
                torch.randn(3, device=self.device),
            ),
        )

    def test_sum1(self):
        def fn(a, b):
            return ((a + b).sum(-1),)

        self.common(fn, (torch.randn(8, 8), torch.randn(8, 8)))

    def test_sum2(self):
        def fn(a, b):
            return ((a + b).sum([1, 2]), (a + b).sum(-1))

        self.common(fn, (torch.randn(8, 9, 3, 21), torch.randn(8, 9, 3, 21)))

    def test_sum3(self):
        def fn(a, b):
            r1 = a + b
            r2 = r1.sum(-1)
            r3 = torch.squeeze(b) + 10
            return (r1, r2, r3)

        # Mismatched elements: 2 / 10 (20.0%)
        # Greatest absolute difference: 0.0029296875 at index (8,) (up to 1e-05 allowed)
        # Greatest relative difference: 0.0017482517482517483 at index (6,) (up to 0.001 allowed)
        self.common(fn, (torch.randn(10, 10), torch.randn(1, 10)), atol=1e-5, rtol=2e-3)

    def test_sum4(self):
        def fn(a):
            b = a + 1
            c = b.sum(-1)
            d = c + 3
            e = d.sum(-1)
            f = e + 5
            return (f, e, d, c, b)

        self.common(fn, (torch.randn(1, 16, 8, 8),))

    def test_sum5(self):
        def fn(a):
            b = a + 1
            c = b.sum(-1)
            d = c + 3
            e = d.sum(-1)
            f = e + 5
            return (f,)

        self.common(fn, (torch.randn(1, 17, 8, 9),))

    def test_reduction1(self):
        def fn(a):
            return (a.sum(), a.max(), a.min(), a.argmax(), a.argmin())

        self.common(fn, (torch.tensor([float("-inf"), 0.0, float("inf")]),))

    @skip_if_x86_mac()
    def test_reduction2(self):
        def fn(a):
            # FIXME: a.argmax
            return (a.sum(), a.max(), a.min(), a.argmin())

        self.common(fn, (torch.full((4,), float("inf")),))

    @skip_if_x86_mac()
    def test_reduction3(self):
        def fn(a):
            # FIXME: a.argmin
            return (a.sum(), a.max(), a.min(), a.argmax())

        self.common(fn, (torch.full((4,), float("-inf")),))

    def test_reduction4(self):
        if self.device == "cpu":
            raise unittest.SkipTest("Non-deterministic CPU results")

        def fn(a):
            return (a.argmax(-1), a.argmin(-1))

        inputs = (torch.ones(128), torch.ones(4, 4, 1))
        for i in inputs:
            self.common(fn, (i,), check_lowp=not is_halide_backend(self.device))

    @config.patch(unroll_reductions_threshold=1)
    def test_reduction5(self):
        if self.device == "cpu":
            raise unittest.SkipTest("Non-deterministic CPU results")

        def fn(a):
            return (a.sum(), a.max(), a.min(), a.argmax())

        self.common(fn, (torch.full((4,), float("-inf")),))

    @skip_if_not_triton
    def test_reduction_config_limit(self):
        """
        This unit-test tests whether we exceed cudaDeviceProperties.maxGridSize in
        triton reduction configs for large size hints. #128826 introduced a scaling XBLOCK
        feature to resolve the issue in reduction configs which may exceed the maxGridSize
        """
        from torch._inductor.runtime.runtime_utils import next_power_of_2
        from torch._inductor.runtime.triton_heuristics import triton_config_reduction

        size_hints = {"x": 67108864, "r0_": 8192}
        for i in range(4):
            size_hints["x"] = next_power_of_2(size_hints["x"])
            triton_config_reduction(size_hints, 1, 2048, 1, 8)

    def test_prod(self):
        def fn(a):
            return a.prod(0), a.prod(1), a.prod()

        self.common(fn, (torch.rand((10, 10)),))
        self.common(fn, (torch.rand((1, 2050)),))

    def test_unroll_small_reduction(self):
        def fn(x):
            val1, index1 = x.min(-1)
            val2, index2 = x.max(-1)
            return (
                val1,
                index1,
                val2,
                index2,
                x.sum(-1),
                (x > 1).any(-1),
                (x > 0).all(-1),
                x.argmin(-1),
                x.argmax(-1),
                x.amin(-1),
                x.amax(-1),
                x.aminmax(),
            )

        with config.patch(unroll_reductions_threshold=8):
            # small sized reductions will get unrolled
            self.common(fn, (torch.randn(8, 3),))
        torch._dynamo.reset()
        with config.patch(unroll_reductions_threshold=1):
            # make sure things also work if they aren't unrolled
            self.common(fn, (torch.randn(8, 3),))

    def test_multilayer_sum_low_prec(self):
        # fp16 nyi for cpu
        if self.device == "cpu":
            raise unittest.SkipTest(f"requires {GPU_TYPE}")

        def fn(a):
            return torch.mean(a)

        self.common(fn, ((torch.rand((10, 3, 352, 352), dtype=torch.float16),)))

    def test_multilayer_prime_size(self):
        def fn(a):
            return torch.max(a), torch.sum(a)

        # Requires masked loading for the intermediate reduction
        sample = torch.full((3999971,), 0, dtype=torch.int64)
        sample[-1] = 1
        self.common(fn, (sample,))

    @skip_if_gpu_halide
    @skipCPUIf(IS_MACOS, "fails on macos")
    def test_multilayer_var(self):
        def fn(a):
            return torch.var(a)

        self.common(
            fn,
            ((torch.rand((10, 3, 352, 352), dtype=torch.float32),)),
            atol=1e-3,
            rtol=1e-3,
        )
        self.common(
            fn,
            ((torch.rand((14923), dtype=torch.float32),)),
            atol=1e-3,
            rtol=1e-3,
        )

    @skipCPUIf(IS_MACOS, "fails on macos")
    @skip_if_halide  # accuracy 4.7% off
    @xfailIfS390X  # accuracy failure
    def test_multilayer_var_lowp(self):
        def fn(a):
            return torch.var(a)

        atol = None
        rtol = None
        if self.device == "cpu" and os.getenv("ATEN_CPU_CAPABILITY") == "default":
            atol = 1e-3
            rtol = 1e-3
        self.common(
            fn,
            (torch.rand((16, 16, 352, 352), dtype=torch.float16),),
            atol=atol,
            rtol=rtol,
        )
        self.common(
            fn, (torch.rand((14923), dtype=torch.float16),), atol=atol, rtol=rtol
        )

    def test_split_cumsum(self):
        def fn(a):
            return torch.cumsum(a, -1)

        for dtype in get_all_dtypes(
            include_bfloat16=False,
            include_bool=True,
            include_complex=False,
            include_half=False,
        ):
            if not self.is_dtype_supported(dtype):
                continue
            # cumsum not implemented for integers on MacOS-13
            if (
                self.device == "mps"
                and not dtype.is_floating_point
                and MACOS_VERSION < 13.3
            ):
                continue
            # Use low=0 since when the mean value is 0, cumsum at all points
            # tends towards zero which makes the relative error term blow up
            inp = make_tensor(10, 3, 352, 352, low=0, dtype=dtype, device=self.device)
            self.common(fn, (inp.view(-1),), rtol=1e-4, atol=1e-5, check_lowp=False)
            self.common(fn, (inp.view(10, -1),), rtol=1e-4, atol=1e-5, check_lowp=False)

    @skipCUDAIf(not SM80OrLater, "Requires sm80")
    @skipCUDAIf(TEST_WITH_ROCM, "Computation not done in float on ROCm")
    @skip_if_gpu_halide  # accuracy issue
    def test_split_cumsum_low_prec(self):
        if is_cpp_backend(self.device):
            raise unittest.SkipTest("ir.Scan nyi on CPU")

        def fn(a):
            return torch.cumsum(a.view(-1), 0)

        self.common(
            fn,
            (torch.rand((10, 3, 352, 352), dtype=torch.float16),),
            reference_in_float=True,
            check_lowp=False,
        )

    def test_consecutive_split_cumsum(self):
        def fn(a, b):
            a = a.view(-1)
            b = b.view(-1)
            return torch.cumsum(a, 0) + torch.cumsum(b, 0)

        dtype_a = torch.float32
        dtype_b = torch.float64

        ctx = (
            contextlib.nullcontext()
            if self.is_dtype_supported(dtype_a) and self.is_dtype_supported(dtype_b)
            else self.assertRaises(TypeError)
        )

        with ctx:
            a = make_tensor(10, 3, 352, 352, low=0, dtype=dtype_a, device=self.device)
            b = make_tensor(10, 3, 352, 352, low=0, dtype=dtype_b, device=self.device)

            self.common(fn, (a, b), rtol=1e-4, atol=1e-5, check_lowp=False)

    @config.patch(max_autotune_pointwise=True)
    def test_split_cumsum_index(self):
        # Split scan uses a workspace that needs to be zeroed before use.
        # data[index] does indirect indexing that should catch issues if the
        # workspace is not zeroed.
        def fn(lengths, data):
            offsets = torch.cumsum(lengths, 0)
            return data[offsets]

        lengths = torch.full((2**14,), 2**2, dtype=torch.int64, device=self.device)
        lengths[-2] = 3
        lengths[-1] = 3
        data = make_tensor((2**16,), dtype=torch.float32, device=self.device)
        self.common(fn, (lengths, data))

    def test_split_cumprod(self):
        def fn(a):
            return torch.cumprod(a, -1)

        for dtype in [torch.float32, torch.float64, torch.int32, torch.int64]:
            if not self.is_dtype_supported(dtype):
                continue
            # cumsum not implemented on MacOS-13
            if (
                self.device == "mps"
                and not dtype.is_floating_point
                and MACOS_VERSION < 13.3
            ):
                continue
            inp = _large_cumprod_input(
                (10, 10000), dim=1, dtype=dtype, device=self.device
            )
            self.common(fn, (inp,), atol=1e-5, rtol=1e-4, check_lowp=False)

    @skipCUDAIf(not SM80OrLater, "Requires sm80")
    @skipCUDAIf(TEST_WITH_ROCM, "Computation not done in float on ROCm")
    @skip_if_gpu_halide  # accuracy issue
    def test_split_cumprod_low_prec(self):
        if is_cpp_backend(self.device):
            raise unittest.SkipTest("ir.Scan nyi on CPU")

        def fn(a):
            return torch.cumprod(a.view(-1), 0)

        for dtype in [torch.float16, torch.bfloat16]:
            inp = _large_cumprod_input(
                (10, 10000), dim=1, dtype=dtype, device=self.device
            )
            self.common(
                fn,
                (inp,),
                reference_in_float=True,
                check_lowp=False,
            )

    def test_consecutive_split_cumprod(self):
        def fn(a, b):
            return torch.cumprod(a, 0) + torch.cumprod(b, 0)

        dtype_a = torch.float32
        dtype_b = torch.float64

        ctx = (
            contextlib.nullcontext()
            if self.is_dtype_supported(dtype_a) and self.is_dtype_supported(dtype_b)
            else self.assertRaises(TypeError)
        )

        with ctx:
            a = _large_cumprod_input((10000,), dim=0, dtype=dtype_a, device=self.device)
            b = _large_cumprod_input((10000,), dim=0, dtype=dtype_b, device=self.device)

            self.common(fn, (a, b), atol=1e-5, rtol=1e-5, check_lowp=False)

    @skipCUDAIf(TEST_WITH_ROCM, "associative_scan is not supported on ROCm")
    @skip_if_halide  # scan ops
    # TODO: support lifted symints when dynamic
    @torch._dynamo.config.patch(
        {"dynamic_shapes": False, "assume_static_by_default": True}
    )
    def test_custom_scan_op(self):
        if self.device != "cuda":
            raise unittest.SkipTest("associative_scan only supported on GPU")

        def sum_combine(a, b):
            return a + b

        from torch._higher_order_ops.associative_scan import associative_scan

        a = torch.randn(100, 100, device=self.device)
        expect = torch.cumsum(a, 0)
        actual = associative_scan(sum_combine, a, 0)
        self.assertEqual(expect, actual)

        def logcumsum_combine(a, b):
            min_v = torch.minimum(a, b)
            max_v = torch.maximum(a, b)
            mask = (min_v != max_v) | ~min_v.isinf()
            return torch.where(mask, max_v + (min_v - max_v).exp().log1p(), a)

        expect = torch.logcumsumexp(a, 0)
        actual = associative_scan(logcumsum_combine, a, 0)
        self.assertEqual(expect, actual)

    @skip_if_halide  # scan ops
    # TODO: support lifted symints when dynamic
    @torch._dynamo.config.patch(
        {"dynamic_shapes": False, "assume_static_by_default": True}
    )
    def test_custom_scan_op_compiled(self):
        if self.device != "cuda":
            raise unittest.SkipTest("associative_scan only supported on GPU")

        from torch._higher_order_ops.associative_scan import associative_scan

        def sum_combine(a, b):
            return a + b

        def fn(a, b, dim):
            diff = (a - b).abs()
            sad = associative_scan(sum_combine, diff, dim)
            return sad.sum(dim)

        a = torch.randn(100, 100, device=self.device)
        b = torch.randn(100, 100, device=self.device)
        self.common(fn, (a, b, 0))
        cfn = torch.compile(fn)
        _, code = run_and_get_code(cfn, a, b, 0)

        # Check everything is fused into a single kernel
        FileCheck().check_not("run(").check_regex(
            r"triton_.*\.run\(arg[01]_1, arg[12]_1, buf1,"
        ).check_not("run(").run(code[0])

    @skipCUDAIf(TEST_WITH_ROCM, "associative_scan is not supported on ROCm")
    @skip_if_halide  # scan ops
    # TODO: support lifted symints when dynamic
    @torch._dynamo.config.patch(
        {"dynamic_shapes": False, "assume_static_by_default": True}
    )
    def test_custom_scan_op_multi_input(self):
        if self.device != "cuda":
            raise unittest.SkipTest("associative_scan only supported on GPU")

        def argmax_combine(a, b):
            a_value, a_index = a
            b_value, b_index = b
            mask = (a_value > b_value) | ((a_value == b_value) & (a_index > b_index))
            return (
                torch.where(mask, a_value, b_value),
                torch.where(mask, a_index, b_index),
            )

        from torch._higher_order_ops.associative_scan import associative_scan

        a = torch.randn(100, 100, device=self.device)
        expect = torch.cummax(a, 0)

        idx = torch.arange(100, device=self.device).view(100, 1).expand(100, 100)
        actual = associative_scan(argmax_combine, (a, idx), 0)
        self.assertEqual(expect, actual)

    @skipCUDAIf(TEST_WITH_ROCM, "associative_scan is not supported on ROCm")
    @skip_if_halide  # scan ops
    # TODO: support lifted symints when dynamic
    @torch._dynamo.config.patch(
        {"dynamic_shapes": False, "assume_static_by_default": True}
    )
    def test_custom_scan_would_split(self):
        if self.device != "cuda":
            raise unittest.SkipTest("associative_scan only supported on GPU")

        def combine_linear_recurrence(left, right):
            xl, fl = left
            xr, fr = right
            x = xl * fr + xr
            f = fl * fr
            return x, f

        def eager_scan(x, g):
            x, g = x.to(torch.float64), g.to(torch.float64)
            x_out = torch.empty_like(x)
            g_out = torch.empty_like(g)
            x_out[:, 0] = x[:, 0]
            g_out[:, 0] = g[:, 0]
            for i in range(1, x.shape[1]):
                x_out[:, i], g_out[:, i] = combine_linear_recurrence(
                    (x_out[:, i - 1], g_out[:, i - 1]),
                    (x[:, i], g[:, i]),
                )
            return x_out.float(), g_out.float()

        @torch.compile
        def compiled_scan(x, f):
            from torch._higher_order_ops.associative_scan import associative_scan

            x, f = associative_scan(combine_linear_recurrence, (x, f), dim=1)
            return x, f

        x = torch.randn(1, 129, 2, device=self.device)
        f = torch.randn(1, 129, 2, device=self.device)
        expect = eager_scan(x, f)
        actual = compiled_scan(x, f)
        self.assertEqual(expect, actual)

    def test_embedding_bag_byte_unpack(self):
        if self.device != "cpu":
            raise unittest.SkipTest(f"No {GPU_TYPE} implementation (it returns empty)")

        def fn(a):
            return torch.ops.quantized.embedding_bag_byte_unpack(a)

        M, N = 32, 64
        scales = torch.randn(M, 1).view(torch.uint8)
        offsets = torch.randn(M, 1).view(torch.uint8)
        data = torch.randint(0, 255, (M, N), dtype=torch.uint8)
        packed = torch.cat([data, scales, offsets], dim=-1)
        self.common(fn, [packed])

    @skipCUDAIf(True, "No _weight_int8pack_mm implementation on CUDA")
    @skipIfXpu(msg="No _weight_int8pack_mm implementation on XPU")
    def test_int8_weight_only_quant(self):
        def convert_weight_to_int8pack(b):
            b_int8pack, b_scales, _ = _dynamically_quantize_per_channel(
                b, -128, 127, torch.int8
            )
            return b_int8pack, b_scales

        def fn(a, b_int8pack, b_scales, c):
            res = torch._weight_int8pack_mm(a, b_int8pack, b_scales)
            res = res + c
            return res

        m = 32
        k = 32
        n = 48
        a = torch.rand((m, k), dtype=torch.bfloat16)
        b = torch.rand((n, k), dtype=torch.bfloat16)
        c = torch.rand((m, n), dtype=torch.bfloat16)
        b_int8pack, b_scales = convert_weight_to_int8pack(b)
        self.common(fn, (a, b_int8pack, b_scales, c))

    @xfail_if_triton_cpu
    @skipCUDAIf(True, "No _dyn_quant_pack_4bit_weight implementation on CUDA")
    @skipIfRocm
    @skipIfXpu(msg="No _dyn_quant_pack_4bit_weight implementation on XPU")
    def test__dyn_quant_pack_4bit_weight(self):
        q_group = 32
        k = 128
        n = 128

        torch.manual_seed(1)
        b = torch.rand((k, n), dtype=torch.float32)
        in_features = b.size(0)
        out_features = b.size(1)

        def dyn_quant_pack_4bit_weight(b, in_features, out_features):
            b_uint8, b_scales_and_zeros = _group_quantize_tensor_symmetric(
                b, n_bit=4, groupsize=q_group
            )

            if q_group == in_features:
                b_scales_and_zeros = b_scales_and_zeros.to(torch.float)
            else:
                b_scales_and_zeros = b_scales_and_zeros.to(torch.bfloat16)
            b_int4pack = torch._dyn_quant_pack_4bit_weight(
                b_uint8, b_scales_and_zeros, None, q_group, in_features, out_features
            )

            return b_int4pack, b_scales_and_zeros

        def fn(b, in_features, out_features):
            b_int4pack, _ = dyn_quant_pack_4bit_weight(b, in_features, out_features)
            return b_int4pack

        self.common(fn, (b, in_features, out_features))

    @xfail_if_triton_cpu
    @skipCUDAIf(True, "No _dyn_quant_matmul_4bit implementation on CUDA")
    @skipIfRocm
    @skipIfXpu(msg="No _dyn_quant_matmul_4bit implementation on XPU")
    def test__dyn_quant_matmul_4bit(self):
        q_group = 32
        m = 32
        k = 128
        n = 128

        torch.manual_seed(1)
        a = torch.rand((m, k), dtype=torch.float32)
        b = torch.rand((k, n), dtype=torch.float32)
        in_features = b.size(0)
        out_features = b.size(1)

        def dyn_quant_pack_4bit_weight(b, in_features, out_features):
            b_uint8, b_scales_and_zeros = _group_quantize_tensor_symmetric(
                b, n_bit=4, groupsize=q_group
            )

            if q_group == in_features:
                b_scales_and_zeros = b_scales_and_zeros.to(torch.float)
            else:
                b_scales_and_zeros = b_scales_and_zeros.to(torch.bfloat16)
            b_int4pack = torch._dyn_quant_pack_4bit_weight(
                b_uint8, b_scales_and_zeros, None, q_group, in_features, out_features
            )

            return b_int4pack, b_scales_and_zeros

        def fn(a, q_group, in_features, out_features):
            b_int4pack, _ = dyn_quant_pack_4bit_weight(b, in_features, out_features)
            res = torch._dyn_quant_matmul_4bit(
                a,
                b_int4pack,
                q_group,
                in_features,
                out_features,
            )
            return res

        self.common(fn, (a, q_group, in_features, out_features))

    def test_expanded_reduction(self):
        def fn(x, y):
            z = x * y
            return z.sum((0, 1))

        atol = None
        rtol = None

        # By default, inductor generate non-persistent reduction kernels in this
        # case. But when multi-kernel is enabled, inductor will pick the faster
        # of persistent reduction and non-persistent-reduction kernel.
        # In this case, inductor picked the persistent-reduction kernel.
        # The persistent reduction kernel happens to need looser tolerance.
        if config.triton.multi_kernel:
            atol = 1e-5
            rtol = 1e-5
        self.common(
            fn, (torch.randn(2, 197, 256), torch.randn(2, 1, 256)), atol=atol, rtol=rtol
        )

    @skip_if_gpu_halide
    def test_min_max_reduction(self):
        def fn(a, b):
            return (
                (a + b).max(),
                (a + b).min(),
                torch.amax(a + 1, keepdim=True),
                torch.amin(b + 1, keepdim=True),
            )

        dtypes = [torch.float, torch.float16]
        if self.is_dtype_supported(torch.bfloat16):
            dtypes += [torch.bfloat16]
        for dtype in dtypes:
            self.common(fn, (torch.randn(8, 8).to(dtype), torch.randn(8, 8).to(dtype)))

    @skip_if_halide  # bug in nan handling
    def test_min_max_reduction_nan(self):
        def fn(a):
            return (torch.max(a), torch.min(a))

        t1 = torch.randn(32)
        t1[16] = float("nan")
        self.common(fn, (t1,))

    @skip_if_halide  # bug in nan handling
    def test_fmin_fmax(self):
        def fn(a, b):
            return (
                torch.fmin(a, b),
                torch.fmax(a, b),
                torch.fmax(a + 1, torch.tensor(0.0)),
            )

        self.common(
            fn,
            (
                torch.tensor(
                    [-10.0, 10.0, float("nan"), float("nan"), float("nan"), 3, 4]
                ),
                torch.tensor(
                    [float("nan"), float("nan"), -10.0, 10.0, float("nan"), 4, 3]
                ),
            ),
        )

    def test_sum_int(self):
        def fn(x):
            return 2 * x.sum(-1) + x.sum()

        dtypes = torch.bool, torch.uint8, torch.int
        inps = [torch.randint(2, (64,), dtype=dtype) for dtype in dtypes]
        for i in inps:
            self.common(fn, (i,), check_lowp=False)

    @xfail_if_mps
    def test_sum_dtype(self):
        def fn(x):
            return x * x.sum(-1, dtype=torch.double) + x.sum(dtype=torch.double)

        self.common(fn, (torch.ones(32, 32) * 70,))

    def test_cumsum(self):
        def fn(x):
            return x.cumsum(0), x.cumsum(1)

        # Persistent reductions
        self.common(
            fn, (torch.rand(16, 32),), check_lowp=not is_halide_backend(self.device)
        )
        self.common(
            fn, (torch.rand(20, 30),), check_lowp=not is_halide_backend(self.device)
        )

        # Non-persistent reduction
        self.common(
            fn,
            (torch.rand(100, 4000),),
            check_lowp=not is_halide_backend(self.device),
            atol=1e-5,
            rtol=1e-5,
        )

    def test_cumsum_zero_dim(self):
        def fn(x):
            return x.cumsum(0), x.cumsum(-1)

        a = torch.rand(())
        self.common(fn, (a,))

    def test_cumsum_no_mask(self):
        def fn(x):
            return x.cumsum(-1)

        # Persistent reduction
        a = torch.rand((1, 1024))
        self.common(
            fn, (a,), check_lowp=not (TEST_WITH_ROCM or is_halide_backend(self.device))
        )

        # Non-persistent reduction
        b = torch.rand((1, 8192))
        self.common(
            fn,
            (b,),
            check_lowp=not (TEST_WITH_ROCM or is_halide_backend(self.device)),
            atol=1e-5,
            rtol=1e-5,
        )

    def test_cumprod_zero_dim(self):
        def fn(x):
            return x.cumprod(0), x.cumprod(-1)

        a = torch.rand(())
        self.common(fn, (a,))

    def test_cumsum_inf(self):
        def fn(x):
            return x.cumsum(-1)

        _dtype = torch.float64

        def make_tensor(shape):
            return torch.full(shape, float("inf"), device=self.device, dtype=_dtype)

        ctx = (
            contextlib.nullcontext()
            if self.is_dtype_supported(_dtype)
            else self.assertRaises(TypeError)
        )
        with ctx:
            cfn = torch.compile(fn)

            for n in [100, 10, 100]:
                inp = torch.full((2, n), float("inf"), device=self.device, dtype=_dtype)
                self.assertEqual(cfn(inp), fn(inp))

    @xfail_if_triton_cpu
    def test_logcumsumexp(self):
        def fn(x):
            return x.logcumsumexp(0), x.logcumsumexp(1)

        # Persistent reductions
        self.common(
            fn,
            (torch.rand(16, 32),),
            check_lowp=not (TEST_WITH_ROCM or is_halide_backend(self.device)),
        )
        self.common(
            fn,
            (torch.rand(20, 30),),
            check_lowp=not (TEST_WITH_ROCM or is_halide_backend(self.device)),
        )

        # Non-persistent reduction
        self.common(
            fn,
            (torch.rand(100, 4000),),
            check_lowp=not (TEST_WITH_ROCM or is_halide_backend(self.device)),
            atol=1e-5,
            rtol=1e-5,
        )

    def test_logcumsumexp_zero_dim(self):
        def fn(x):
            return x.logcumsumexp(0), x.logcumsumexp(-1)

        a = torch.rand(())
        self.common(fn, (a,))

    def test_clamp(self):
        def fn(a, b):
            return (a.clamp(-0.1, 0.1), b.clamp(0), torch.clamp(a + b, max=0))

        self.common(fn, (torch.randn(8, 8), torch.randn(8, 8)))

    def test_clamp_type_promotion(self):
        tgt_dtype = torch.double if self.device != "mps" else torch.half

        def fn(a):
            b = torch.tensor(1.0, dtype=tgt_dtype, device=self.device)
            c = torch.full((4,), 2, device=self.device)
            return a.clamp(min=b, max=c)

        self.common(fn, (torch.randint(4, (4,)),))

    @skip_if_gpu_halide
    @xfail_if_triton_cpu
    def test_dist(self):
        def fn(a, b):
            return (
                torch.dist(a, b),
                torch.dist(a, b, p=1.2),
            )

        self.common(fn, (torch.randn(4, 4), torch.randn(4, 4)))

    @skipCUDAIf(not SM80OrLater, "Requires sm80")
    @skip_if_gpu_halide  # https://github.com/halide/Halide/issues/8311
    def test_dist_bf16(self):
        def fn(a, b):
            return torch.dist(a.to(torch.bfloat16), b.to(torch.bfloat16))

        self.common(fn, (torch.randn(4, 4), torch.randn(4, 4)))

    def test_arange1(self):
        def fn(x):
            rng1 = torch.arange(8 * 8, dtype=torch.float32, device=x.device).view(8, 8)
            rng2 = torch.arange(10, 18, device=x.device)
            tmp = x * rng1
            return tmp, tmp + rng2

        self.common(fn, (torch.randn(8, 8),))

    def test_arange2(self):
        def fn(x):
            rng1 = torch.arange(8, device=x.device)
            return (x + rng1,)

        self.common(fn, (torch.randint(4, (8, 8)),), check_lowp=False)

    def test_arange3(self):
        def fn(x):
            return x + torch.ops.aten.arange.start_step(
                0, 53, 4, dtype=torch.int64, device=x.device
            )

        self.common(fn, (torch.randn(14),))

    def test_arange4(self):
        def fn(x):
            return x - torch.arange(512, -512, -1.0, device=x.device)

        self.common(fn, (torch.randn(1024),))

    def test_arange5(self):
        def fn(step, device):
            return torch.arange(512, -512, step, device=device)

        compiled_fn = torch.compile(fn)

        # NOTE: use assertEqual to check dtypes which self.common doesn't do
        for step in (-1, -1.0):
            expect = fn(step, self.device)
            actual = compiled_fn(step, self.device)
            self.assertEqual(expect, actual)
        self.assertEqual(expect, actual)

    def test_arange6(self):
        def fn(x):
            return torch.arange(0.1, 8.0001, 1, dtype=x.dtype, device=x.device)

        # Test that float arguments are truncated to int when dtype is set explicitly
        make_arg = functools.partial(
            make_tensor, device=self.device, requires_grad=False
        )
        self.common(fn, (make_arg(1, dtype=torch.float32),))
        self.common(fn, (make_arg(1, dtype=torch.int64),))

    def test_linspace1(self):
        def fn(x):
            return torch.linspace(0.125, 0.875, 7, device=x.device) + x

        self.common(fn, (torch.randn(1, 7),))

    def test_linspace2(self):
        def fn(x):
            return torch.linspace(0, 2, 1, device=x.device) + x

        self.common(fn, (torch.randn(1, 1),))

    def test_linspace3(self):
        def fn(x):
            return torch.linspace(0, 2, 0, device=x.device)

        self.common(fn, (torch.Tensor([]),))

    @requires_multigpu()
    def test_linspace4(self):
        def fn(x):
            return torch.linspace(0, 2, 0, device=f"{GPU_TYPE}:1")

        self.common(fn, (torch.Tensor([]),))

    def test_tensor1(self):
        def fn(x):
            return torch.tensor([1], device=x.device) + x, torch.tensor(
                5, device=x.device
            )

        self.common(fn, (torch.randn(10),))

    def test_tensor2(self):
        def fn(x):
            return torch.tensor(list(range(2, 40, 2)), device=x.device) + x

        self.common(fn, (torch.randn(1),))

    def test_tensor3(self):
        def fn(x):
            return (
                torch.tensor([], device=x.device),
                torch.tensor([1, 2], device=x.device) + 1,
                torch.tensor([1, 2, 3], device=x.device) + 2,
                torch.tensor([1, 2, 3, 4], device=x.device) + x,
            )

        self.common(fn, [torch.randn(4)])

    def test_views1(self):
        def fn1(x, y):
            return (x.view(size2) + y,)

        def fn2(x, y):
            return ((x + 1).view(size2) + y,)

        views = [
            ([5 * 7], [5, 7]),
            ([2 * 3 * 4 * 5 * 6 * 7], [2, 3, 4, 5, 6, 7]),
            ([2 * 3, 4, 5, 6 * 7], [2, 3, 4, 5, 6, 7]),
            ([10 * 5, 20], [10, 5, 20]),
            ([1, 10, 1], [10]),
            ([10, 1, 10, 1, 10], [10, 100]),
            ([2, 2, 2, 2], [4, 4]),
        ]
        for size1, size2 in views:
            self.common(fn1, (torch.randn(size1), torch.randn(size2)))
            self.common(fn2, (torch.randn(size1), torch.randn(size2)))

        for size2, size1 in views:
            self.common(fn1, (torch.randn(size1), torch.randn(size2)))
            self.common(fn2, (torch.randn(size1), torch.randn(size2)))

    def test_views2(self):
        def fn1(x):
            return (x.view(size2) + 1,)

        def fn2(x):
            return ((x * 2).view(size2) + 1,)

        for size1, size2 in [
            ([2, 2, 2, 2], [4, -1]),
            ([10, 1, 10, 1, 10], [-1, 100]),
            ([10 * 5, 20], [10, -1, 20]),
        ]:
            self.common(fn1, (torch.randn(size1),))
            self.common(fn2, (torch.randn(size1),))

    def test_views3(self):
        # example taken from hf_BigBird
        def forward(arg1, arg2):
            index = torch.ops.aten.index(arg1, [arg2])
            view_1 = torch.ops.aten.view(index, [1, 2232, 64])
            view_2 = torch.ops.aten.view(view_1, [1, 12, 62, 192])
            return view_2

        self.common(
            forward,
            (
                rand_strided((64, 64), (64, 1), torch.float32),
                rand_strided((2232,), (1,), torch.int64),
            ),
        )

    def test_views4(self):
        # example taken from hf_BigBird
        def forward(arg1, arg2):
            arg1 = arg1.index_select(0, arg2)
            arg1 = torch.ops.aten.view(arg1, [2, 3, 4, 5, 5])
            arg1 = torch.ops.aten.view(arg1, [2, 3, 2, 10, -1])
            return arg1

        self.common(
            forward,
            (
                torch.randn(12, 5, 5),
                torch.randint(0, 11, (24,)),
            ),
        )

    def test_views5(self):
        # tensor with shape 0 in any dimension
        def forward(x):
            y = x[:, 4:]
            return y.view(len(y), -1, 4)

        self.common(
            forward,
            (torch.randn(4, 4, 4, 4),),
        )

    def test_views6(self):
        def forward(x):
            x = torch.ops.aten.relu(x)
            s = torch.ops.aten.slice(x, 0, 0, 9223372036854775807)
            s = torch.ops.aten.slice(s, 1, 0, 9223372036854775807)
            s = torch.ops.aten.slice(s, 3, 0, 0)
            y = torch.ops.aten.view(s, [4, 2, -1])
            return y

        self.common(
            forward,
            (torch.randn(4, 2, 4, 4),),
        )

    def test_views7(self):
        # x.view(dtype)
        def forward(x, y):
            x = (x + 1).to(torch.float32)
            y = (y + 1).to(torch.int32)
            return x.view(torch.int32), y.view(torch.float32)

        self.common(
            forward,
            (
                torch.rand(2, 3, dtype=torch.float32),
                torch.randint(10, (2, 3), dtype=torch.int32),
            ),
        )

    def test_relu(self):
        def fn(a, b):
            return (torch.relu(a), torch.relu(a + b) / 10)

        self.common(fn, (torch.randn(8, 8), torch.randn(8, 8)))

    def test_exp(self):
        def fn(a, b):
            return (torch.exp(a), torch.exp(a + b))

        self.common(fn, (torch.randn(8, 8), torch.randn(8, 8)))

    def test_exp2(self):
        def fn(a, b):
            return (torch.exp2(a), torch.exp2(a + b), torch.pow(2, -torch.abs(a - b)))

        self.common(fn, (torch.randn(8, 8), torch.randn(8, 8)))

    @skipIfXpu(msg="logaddexp_xpu not implemented for ComplexFloat")
    @skipCUDAIf(True, "Not implemented for CUDA")
    def test_logaddexp(self):
        self.common(
            torch.logaddexp,
            (
                torch.randn(8, 8).to(dtype=torch.complex64),
                torch.randn(8, 8).to(dtype=torch.complex64),
            ),
        )

    def test_sigmoid(self):
        def fn(a, b):
            return (torch.sigmoid(a), torch.sigmoid(a + b))

        self.common(fn, (torch.randn(8, 8), torch.randn(8, 8)))

    @xfail_if_triton_cpu
    def test_round(self):
        def fn(a, b):
            return torch.round(a), torch.round(b + 1), torch.round(a, decimals=2)

        # without manual_seed, there is some chance this test fails due to:
        # https://github.com/openai/triton/issues/530
        torch.manual_seed(0)

        # with *100 we are always getting a number exactly at .5 which we don't do right in half
        self.common(fn, (torch.randn(8, 8) * 100, torch.randn(8, 8) * 10))

    @xfail_if_triton_cpu
    def test_round_correctness(self):
        if self.device == "cuda":
            raise unittest.SkipTest("need to debug tl.libdevice on A100/V100")

        def fn(a):
            return torch.round(a)

        dtype = torch.float64 if self.device != "mps" else torch.float32
        self.common(
            fn,
            [torch.arange(-10, 10, 0.1, dtype=dtype)],
            check_lowp=False,
        )

    @xfail_if_triton_cpu
    def test_builtins_round(self):
        def fn(x, i):
            return x[: round(i / 2 + 1)] + round(i / 2)

        cfn = torch.compile(fullgraph=True, dynamic=True)(fn)

        x = torch.zeros(5, dtype=torch.int, device=self.device)
        with torch.no_grad():
            for i in range(1, 6):
                self.assertEqual(cfn(x, i), fn(x, i))

    @xfail_if_triton_cpu
    def test_builtins_round_float_ndigits_pos(self):
        def fn(x, i):
            return x + round(i / 2 * 123.4567, 1)

        cfn = torch.compile(fullgraph=True, dynamic=True)(fn)

        x = torch.zeros(2, device=self.device)
        i = 2

        with torch.no_grad():
            self.assertEqual(cfn(x, i), fn(x, i))

    @xfail_if_triton_cpu
    def test_builtins_round_float_ndigits_zero(self):
        def fn(x, i):
            return x + round(i / 2 * 123.4567, 0)

        cfn = torch.compile(fullgraph=True, dynamic=True)(fn)

        x = torch.zeros(2, device=self.device)
        i = 2

        with torch.no_grad():
            self.assertEqual(cfn(x, i), fn(x, i))

    @xfail_if_triton_cpu
    def test_builtins_round_float_ndigits_neg(self):
        def fn(x, i):
            return x + round(i / 2 * 123.4567, -1)

        cfn = torch.compile(fullgraph=True, dynamic=True)(fn)

        x = torch.zeros(2, device=self.device)
        i = 2

        with torch.no_grad():
            self.assertEqual(cfn(x, i), fn(x, i))

    def test_builtins_round_int_ndigits_pos(self):
        def fn(x, i):
            return x + round(i, 1)

        cfn = torch.compile(fullgraph=True, dynamic=True)(fn)

        x = torch.zeros(2, device=self.device)
        i = 123

        with torch.no_grad():
            self.assertEqual(cfn(x, i), fn(x, i))

    def test_builtins_round_int_ndigits_zero(self):
        def fn(x, i):
            return x + round(i, 0)

        cfn = torch.compile(fullgraph=True, dynamic=True)(fn)

        x = torch.zeros(2, device=self.device)
        i = 123

        with torch.no_grad():
            self.assertEqual(cfn(x, i), fn(x, i))

    def test_silu(self):
        def fn(a):
            return (torch.nn.functional.silu(a),)

        self.common(fn, (torch.randn(8, 8),))

    @skip_if_halide  # halide has buggy nan handling
    def test_nan_to_num(self):
        def fn(a):
            return (
                torch.nan_to_num(a),
                torch.nan_to_num(a, nan=3.0),
                torch.nan_to_num(a, nan=None),
                torch.nan_to_num(a, posinf=4.0),
                torch.nan_to_num(a, neginf=5.0),
                torch.nan_to_num(a, nan=3.0, posinf=4.0, neginf=5.0),
            )

        self.common(
            fn,
            (torch.tensor((float("nan"), float("inf"), float("-inf"), 1.0)),),
            check_lowp=False,  # a much more elaborate test is required to match finfo max's for float and half
        )

    def test_one_hot(self):
        def fn(a):
            return torch.nn.functional.one_hot(a, 8) + 1

        self.common(
            fn,
            (torch.arange(100).view(4, 5, 5) % 8,),
            check_lowp=False,
        )

    def test_div1(self):
        def fn(a, b):
            return (
                aten.div(a, b, rounding_mode=None),
                aten.div(a, b, rounding_mode="floor"),
                aten.div(a, b, rounding_mode="trunc"),
                a / b,
                a // b,
            )

        self.common(fn, (torch.randn(8, 8) * 100, torch.randn(8, 8) * 100))

    def test_div2(self):
        def fn(a, b):
            return (
                aten.div(a, b, rounding_mode=None),
                aten.div(a, b, rounding_mode="floor"),
                aten.div(a, b, rounding_mode="trunc"),
                a / b,
                a // b,
            )

        self.common(fn, (torch.randint(-100, 100, [8, 8]), 100 * torch.randn(8, 8)))

    def test_div3(self):
        def fn(a, b):
            return (
                aten.div(a, b, rounding_mode=None),
                aten.div(a, b, rounding_mode="floor"),
                aten.div(a, b, rounding_mode="trunc"),
                a / b,
                a // b,
            )

        a = torch.randint(1, 100, [8, 8])
        self.common(fn, (a * 2, a))

    def test_div4(self):
        def fn(a, b):
            return (
                aten.div(a, b, rounding_mode=None),
                aten.div(a, b, rounding_mode="floor"),
                aten.div(a, b, rounding_mode="trunc"),
                a / b,
                a // b,
            )

        self.common(
            fn,
            (torch.randint(-100, 0, [8, 8]), torch.randint(1, 10, [8, 8])),
        )

    def test_div5(self):
        def fn(a, b):
            return (
                aten.div(a, b, rounding_mode=None),
                aten.div(a, b, rounding_mode="floor"),
                aten.div(a, b, rounding_mode="trunc"),
                a / b,
                a // b,
            )

        # divide a scalar
        self.common(fn, (torch.randint(-100, 0, [8, 8]), 16))

    def test_div6(self):
        def fn(a, b):
            return (
                aten.div(a, b, rounding_mode=None),
                aten.div(a, b, rounding_mode="floor"),
                aten.div(a, b, rounding_mode="trunc"),
                a / b,
                a // b,
            )

        # treat boolean as integer
        self.common(
            fn,
            (torch.ones([8, 8], dtype=torch.bool), torch.randint(-100, -1, [8, 8])),
        )

    @skip_if_triton_cpu  # divide by zero; cannot xfail because it crashes process
    def test_div7(self):
        def fn(a, b):
            return (
                aten.div(a, b, rounding_mode=None),
                aten.div(a, b, rounding_mode="floor"),
                aten.div(a, b, rounding_mode="trunc"),
                a / b,
                a // b,
            )

        self.common(
            fn,
            (
                torch.randint(2**32, 2**40, [100, 100]),
                torch.randint(-10, -1, [100, 100]),
            ),
        )

    def test_div8(self):
        def fn(a, b):
            return (
                aten.div(a, b, rounding_mode=None),
                aten.div(a * 0.5, b, rounding_mode=None),
                aten.div(a, b * 1.0, rounding_mode=None),
                aten.div(a, b, rounding_mode="floor"),
                aten.div(a, b, rounding_mode="trunc"),
                a / b,
                a // b,
            )

        self.common(fn, (1024, 100))

    def test_div9(self):
        def fn(x):
            return (torch.div(42, x), aten.true_divide(42, x), aten.div.Tensor(42, x))

        self.common(fn, (torch.randn(8),))

    @skip_if_triton_cpu  # divide by zero; cannot xfail because it crashes process
    def test_div_zero_dim(self):
        def fn(a, b):
            return (
                aten.div(a, b, rounding_mode=None),
                aten.div(a, b, rounding_mode="floor"),
                aten.div(a, b, rounding_mode="trunc"),
                a / b,
                a // b,
            )

        for dtype in (torch.float32, torch.int64):
            self.common(
                fn,
                (
                    make_tensor(10, device=self.device, dtype=dtype),
                    make_tensor((), device=self.device, dtype=dtype, exclude_zero=True),
                ),
            )
            self.common(
                fn,
                (
                    make_tensor((), device=self.device, dtype=dtype),
                    make_tensor(10, device=self.device, dtype=dtype, exclude_zero=True),
                ),
            )

    @skip_if_triton_cpu  # divide by zero; cannot xfail because it crashes process
    def test_div_prim(self):
        def fn(a, b):
            return (torch.ops.prims.div(a, b),)

        for dtype in (torch.float32, torch.int64):
            self.common(
                fn,
                (
                    make_tensor(100, device=self.device, dtype=dtype),
                    make_tensor(
                        100, device=self.device, dtype=dtype, exclude_zero=True
                    ),
                ),
            )

    def test_floordiv(self):
        def fn_floor_input(a, i):
            n = (i * 1.234) // 8.234
            return a + n

        self.common(
            fn_floor_input,
            (make_tensor(10, device=self.device, dtype=torch.float32), 33),
        )

        def fn_int_input(a, i):
            n = i // 8
            return a + n

        self.common(
            fn_int_input, (make_tensor(10, device=self.device, dtype=torch.float32), 33)
        )

    def test_div_precision(self):
        # Reproducer for https://github.com/pytorch/pytorch/issues/101039

        def forward(x, y):
            z = x.div(y)
            return F.softmax(z, dim=-1)

        query = torch.randn(1, 10, 40)
        key = torch.randn(1, 2, 40)
        x = torch.matmul(query, key.transpose(-2, -1))
        self.common(forward, (x, 1e-6))

        x = torch.tensor(
            [
                [
                    [
                        [-16.1649, 5.6846, -5.1022, -9.1134],
                        [-11.5552, -2.2615, -12.8913, 10.6538],
                        [-7.1666, -5.3333, 2.0776, -9.7984],
                        [7.4469, -2.3948, 2.7371, 0.9201],
                    ],
                    [
                        [-8.0361, -16.3771, 22.7741, 4.4685],
                        [20.8047, -0.7771, -2.4355, -2.2299],
                        [3.8343, -2.0914, -2.4077, 2.2740],
                        [-15.8663, -2.7015, -12.5241, -3.0040],
                    ],
                    [
                        [-2.5139, 14.4393, -3.7186, 1.2255],
                        [5.6742, 14.1842, -8.5976, 16.8366],
                        [-9.7358, -3.0279, 11.8164, -4.0787],
                        [-9.0621, 8.2580, 29.9486, -2.4107],
                    ],
                    [
                        [7.3622, 12.5640, -20.5592, 13.6237],
                        [-11.5640, 0.8832, 16.7275, -2.5009],
                        [-2.0953, -12.2276, -26.2633, 4.5268],
                        [15.3329, -11.7492, 6.5650, -9.2483],
                    ],
                ],
                [
                    [
                        [7.9980, -4.9369, 3.1508, 5.2994],
                        [3.8052, 3.9514, 8.4987, -10.5045],
                        [-2.6827, -4.0010, -4.0611, 6.4091],
                        [-19.0318, 6.4073, 2.8923, 8.0250],
                    ],
                    [
                        [7.1650, -3.4585, 5.7720, -5.0305],
                        [-0.9765, -3.0086, 11.7114, 8.0555],
                        [-3.1027, -3.5514, 9.6182, -8.8526],
                        [-9.2348, -6.0239, 6.2528, -6.7221],
                    ],
                    [
                        [11.5936, 22.4139, -0.4089, -4.9889],
                        [14.8217, -2.3426, -17.6189, 3.7427],
                        [1.9546, -13.0902, 8.6293, -7.2457],
                        [-7.6900, -4.5796, 9.6332, -10.2631],
                    ],
                    [
                        [0.8027, -1.0955, 14.8404, -0.2673],
                        [3.2143, -1.8640, -2.9678, 6.5165],
                        [-3.9865, 6.5230, 6.3019, -0.4247],
                        [8.3185, -13.5076, 27.0986, -1.6792],
                    ],
                ],
            ]
        )
        x = torch.matmul(x, x)
        y = torch.tensor([[[0.6331]], [[1.6358]], [[-0.3459]], [[1.0196]]])
        self.common(forward, (x, y))

    def test_div_softmax_symfloat(self):
        def forward(x, y):
            z = x.div(y * x.shape[-1])
            return F.softmax(z, dim=-1)

        query = torch.randn(1, 10, 40)
        key = torch.randn(1, 2, 40)
        x = torch.matmul(query, key.transpose(-2, -1))

        cf = torch.compile(forward, dynamic=True)
        cf(x, 1e-5)
        cf(x, 1e-6)

    def test_mul_softmax_symfloat(self):
        def forward(x, y):
            z = x.mul(y * x.shape[-1])
            return F.softmax(z, dim=-1)

        query = torch.randn(1, 10, 40)
        key = torch.randn(1, 2, 40)
        x = torch.matmul(query, key.transpose(-2, -1))

        cf = torch.compile(forward, dynamic=True)
        cf(x, 1e-5)
        cf(x, 1e-6)

    def test_div_by_zero(self):
        def fn(x, runtime_zero, runtime_neg_zero):
            zero = torch.zeros_like(x)
            return (
                x / 0.0,
                x / -0.0,
                zero / 0.0,
                x / zero,
                x / -zero,
                zero / zero,
                x / runtime_zero,
                # NOTE: -runtime_zero doesn't work as -(0.0) is broken in triton
                x / runtime_neg_zero,
                runtime_zero / runtime_neg_zero,
            )

        a = torch.randn(10)
        zero = torch.zeros(10)
        neg_zero = -zero
        self.common(fn, (a, zero, neg_zero))

    def test_both_scalars(self):
        def fn(a, b):
            return (
                aten.add(a, b),
                aten.add(b, a),
                aten.sub(a, b),
                aten.sub(b, a),
                aten.mul(a, b),
                aten.mul(b, a),
            )

        self.common(fn, (4, 3.3), reference_in_float=False)

    def test_sum_keepdims(self):
        def fn(a, b):
            return (torch.sum(a + b, -1, keepdim=True),)

        self.common(fn, (torch.randn(8, 8), torch.randn(8, 8)))

    @skip_if_cpu
    @skip_if_halide  # only 32-bit indexing
    @largeTensorTest("4GB", inductor=True)
    def test_large_tensor_reduction(self):
        # Test 64-bit indexing works correctly
        def fn(a):
            return torch.max(a)

        t = torch.ones(2**32, dtype=torch.int8, device=self.device)
        t[-1] = 2

        # self.common OOMs here because it copies inputs to check for mutations
        compiled_fn = torch.compile(fn)
        actual = compiled_fn(t)
        expect = torch.tensor(2, dtype=torch.int8, device=self.device)
        self.assertEqual(actual, expect)

    @skip_if_cpu
    @skip_if_gpu_halide  # only 32-bit indexing
    def test_large_broadcast_reduction(self):
        # Test 64-bit indexing works correctly when inputs are less than 32-bit
        # but intermediate tensors require 64-bit indexing
        def fn(a, b):
            return torch.max(a + b)

        t1 = torch.ones(1, 2**16, dtype=torch.int8, device=self.device)
        t2 = torch.ones(2**16, 1, dtype=torch.int8, device=self.device)

        t1[-1, -1] = 2
        t2[-1, -1] = 2

        # self.common OOMs here because it copies inputs to check for mutations
        compiled_fn = torch.compile(fn)
        actual = compiled_fn(t1, t2)
        expect = torch.tensor(4, dtype=torch.int8, device=self.device)
        self.assertEqual(actual, expect)

    @skip_if_halide  # only 32-bit indexing
    @largeTensorTest("4GB", inductor=True)
    def test_large_pointwise(self):
        def fn(a):
            return a + 1

        t = torch.ones(2**31 + 1, dtype=torch.int8, device=self.device)
        compiled_fn = torch.compile(fn)
        actual = compiled_fn(t)

        # Can't use assertEqual as it expands broadcasted inputs
        del t
        if torch.device(self.device).type == GPU_TYPE:
            getattr(torch, GPU_TYPE).empty_cache()

        self.assertTrue((actual == 2).all())

    @skip_if_halide  # only 32-bit indexing
    @largeTensorTest("3GB", inductor=True)
    def test_large_offset_pointwise(self):
        # Test 64-bit indexing is used when input views a tensor that can be
        # indexed with 32-bit strides but the storage offset pushes it over
        # INT_MAX
        def fn(a):
            return a + 4

        t = torch.ones(2**31 + 1, dtype=torch.int8, device=self.device)
        t[2**30 :] = 0
        compiled_fn = torch.compile(fn)
        actual = compiled_fn(t[2**30 :])
        self.assertTrue((actual == 4).all())

    @skip_if_halide  # only 32-bit indexing
    @largeTensorTest("2GB", inductor=True)
    def test_large_strided_reduction(self):
        # Test 64-bit indexing is used when input numel is less than INT_MAX
        # but stride calculations go above INT_MAX
        def fn(a):
            return torch.max(a)

        storage = torch.ones(2**31 + 1, dtype=torch.int8, device=self.device)
        view = storage[::32]
        view[-1] = 2

        compiled_fn = torch.compile(fn)
        actual = compiled_fn(view)
        expect = torch.tensor(2, dtype=torch.int8, device=self.device)
        self.assertEqual(actual, expect)

    def test_softmax(self):
        def fn(a, b):
            return (torch.softmax(a + b, -1), torch.softmax(a, 0), torch.softmax(b, 1))

        self.common(fn, (torch.randn(8, 8), torch.randn(8, 8)))

    def test_log_softmax(self):
        def fn(a, b):
            return (F.log_softmax(a + b, -1), F.log_softmax(a, 0), F.log_softmax(b, 1))

        self.common(fn, (torch.randn(8, 8), torch.randn(8, 8)))

    def test_transpose(self):
        def fn(a, b):
            return (
                torch.t(a) + b,
                torch.transpose(b * 2, 0, 1) + 10,
            )

        self.common(fn, (torch.randn(8, 8), torch.randn(8, 8)))

    def test_permute1(self):
        def fn(a):
            return (
                torch.permute(a + 1, [2, 1, 4, 0, 3]) + 2,
                torch.permute(a, [2, 1, 4, 0, 3]) + 2,
            )

        self.common(fn, (torch.randn(2, 2, 2, 2, 2),))

    def test_permute2(self):
        def fn(a):
            a = a.unfold(0, 2, 1)
            a = torch.unsqueeze(a, 1)
            a = torch.permute(a, [0, 2, 3, -3])
            return (a,)

        self.common(fn, (torch.randn(4, 4),))

    def test_expand(self):
        def fn(a):
            return (
                (a + 1).expand(3, 4, 2, 3, 2) + 2,
                a.expand(2, 1, 2, 3, 2) + 2,
            ), a.expand(2, -1, 5, -1)

        self.common(fn, (torch.randn(2, 1, 2),))

    def test_squeeze1(self):
        def fn(a):
            return ((a + 1).squeeze() + 2, a.squeeze() + 2)

        self.common(fn, (torch.randn(1, 2, 1, 2, 2, 1, 1),))

    def test_squeeze2(self):
        def fn(a):
            return ((a + 1).squeeze(-1).squeeze(2) + 2, a.squeeze(0) + 2)

        self.common(fn, (torch.randn(1, 2, 1, 2, 2, 2, 1),))

    def test_squeeze_varargs(self):
        def fn(x):
            return x.squeeze(1, 2).clone()

        a = torch.randn(1024, 1, 1)
        self.common(fn, (a,))

    def test_simplify_loops(self):
        def fn(a, b):
            return a + b

        self.common(
            fn,
            (
                torch.randn(2, 3, 4, 5, 6),
                torch.randn(4, 2, 3, 5, 6).permute(1, 2, 0, 3, 4),
            ),
        )

    def test_unsqueeze(self):
        def fn(a):
            return (
                torch.unsqueeze(a + 1, -1) + 2,
                torch.unsqueeze(a, 2) + 2,
                torch.unsqueeze(a + 1, 0) + 2,
                torch.unsqueeze(a, -2) + 2,
            )

        self.common(
            fn,
            (
                torch.randn(
                    2,
                    2,
                    2,
                    2,
                ),
            ),
        )

    def test_unsqueeze_inplace(self):
        def fn(a):
            tmp1 = a + 1
            aten.unsqueeze_(tmp1, 2)
            tmp2 = aten.unsqueeze_(a + 1, 0) + 2
            return (tmp1, tmp2)

        self.common(
            fn,
            (
                torch.randn(
                    2,
                    2,
                    2,
                    2,
                ),
            ),
        )

    def test_addmm(self):
        def fn(a, b, c):
            return (torch.addmm(a + 1, b + 2, c + 3) + 4,)

        self.common(
            fn,
            (
                torch.randn(8, 8),
                torch.randn(8, 8),
                torch.randn(8, 8),
            ),
        )

    def test_addmv(self):
        def fn(a, b, c):
            return torch.addmv(a, b, c)

        cfn = torch.compile(backend="inductor")(fn)
        input = torch.tensor([2], dtype=torch.int32)
        mat = torch.tensor(np.random.randn(0, 0), dtype=torch.int32)
        vec = torch.tensor([])
        with torch.no_grad():
            self.assertEqual(cfn(input, mat, vec), fn(input, mat, vec))

    # https://github.com/pytorch/pytorch/issues/98979
    @skipCUDAIf(True, "cuda failed for float64 linear")
    @skipIfXpu(msg="Double and complex datatype matmul is not supported in oneDNN")
    def test_linear_float64(self):
        _dtype = torch.float64
        ctx = (
            contextlib.nullcontext()
            if self.is_dtype_supported(_dtype)
            else self.assertRaises(TypeError)
        )
        with ctx:
            mod = torch.nn.Sequential(torch.nn.Linear(8, 16).to(_dtype)).eval()
            with torch.no_grad():
                self.common(mod, (torch.randn(2, 8).to(_dtype),))

    def test_linear1(self):
        mod = torch.nn.Sequential(
            torch.nn.Linear(8, 16),
            torch.nn.Sigmoid(),
            ToTuple(),
        )
        self.common(mod, (torch.randn(2, 8),))

    def test_linear2(self):
        mod = torch.nn.Sequential(
            torch.nn.Linear(8, 8),
            torch.nn.ReLU(),
            torch.nn.Linear(8, 8),
            torch.nn.ReLU(),
            torch.nn.Linear(8, 8),
            torch.nn.ReLU(),
            torch.nn.Linear(8, 8),
            torch.nn.ReLU(),
        )
        self.common(
            mod,
            (torch.randn(2, 8),),
            atol=1e-3,
            rtol=0.01,
        )

    def test_bmm1(self):
        def fn(a, b):
            return (
                torch.bmm(a, b),
                torch.bmm(a + 1, b + 2) + 3,
            )

        self.common(
            fn,
            (
                torch.randn(2, 8, 8),
                torch.randn(2, 8, 8),
            ),
            check_lowp=False,
        )
        self.common(
            fn,
            (
                torch.randn(1, 16, 8),
                torch.randn(1, 8, 10),
            ),
            check_lowp=False,
        )

    def test_bmm2(self):
        def fn(a, b):
            return torch.bmm(a.permute(0, 2, 1), b)

        self.common(
            fn,
            (
                torch.randn(1, 8, 8),
                torch.randn(1, 8, 8),
            ),
            check_lowp=False,
        )

    @skipIfPy312  # segfaults
    @skipCUDAIf(not SM80OrLater, "Requires sm80")
    @config.patch(mixed_mm_choice="triton")
    def test_mixed_mm(self):
        def fn(a, b):
            return torch.mm(a, b.to(a.dtype))

        self.common(
            fn,
            (
                torch.randn(8, 8),
                torch.randint(-128, 127, (8, 8), dtype=torch.int8),
            ),
            check_lowp=True,
        )

    @skipIfPy312  # segfaults
    @skipCUDAIf(not SM80OrLater, "Requires sm80")
    @config.patch(mixed_mm_choice="triton")
    def test_mixed_mm2(self):
        def fn(a, b, scale, bias):
            return torch.mm(a, b.to(a.dtype)) * scale + bias

        self.common(
            fn,
            (
                torch.randn(8, 8),
                torch.randint(-128, 127, (8, 8), dtype=torch.int8),
                torch.randn(8),
                torch.randn(8),
            ),
            check_lowp=True,
        )

    @skipIfPy312  # segfaults
    @skipCUDAIf(not SM80OrLater, "Requires sm80")
    @config.patch(mixed_mm_choice="triton")
    def test_mixed_mm3(self):
        def fn(a, b):
            return torch.mm(a, b.to(a.dtype))

        # (256, 256) @ (256, 256) so different block sizes are tried out during autotuning
        self.common(
            fn,
            (
                torch.randn(256, 256),
                torch.randint(-128, 127, (256, 256), dtype=torch.int8),
            ),
            check_lowp=True,
            rtol=0.01,
            atol=0.1,
        )

    @with_tf32_off
    @config.patch(use_mixed_mm=True)
    def test_uint4x2_mixed_mm(self):
        def fn(a, b):
            return torch.mm(
                a,
                torch.cat((b & 0xF, b >> 4), 1)
                .reshape(-1, b.shape[1])
                .to(a.dtype)
                .sub(8),
            )

        self.common(
            fn,
            (
                torch.randn(8, 8),
                torch.randint(0, 255, (4, 8), dtype=torch.uint8),
            ),
            check_lowp=True,
        )

    @skipIfXpu
    def test_mm_mixed_dtype(self):
        def fn(a, b):
            return torch.mm(a, b)

        t1 = torch.arange(6, dtype=torch.float, device=self.device).view(2, 3)
        t2 = torch.arange(9, dtype=torch.int64, device=self.device).view(3, 3)

        msg = "expected .* and .* to have the same dtype, but got: .* != .*"
        with self.assertRaisesRegex(RuntimeError, msg):
            fn(t1, t2)
        if config.cpp_wrapper:
            msg = "aoti_torch_.* API call failed at .*"
        with self.assertRaisesRegex(RuntimeError, msg):
            torch.compile(fn)(t1, t2)

    @skipIfXpu
    def test_linear_mixed_dtype(self):
        class Net(nn.Module):
            def __init__(self) -> None:
                super(Net, self).__init__()  # noqa: UP008
                self.fc1 = nn.Linear(3, 3)

            def forward(self, x):
                x = self.fc1(x.permute(1, 2, 0))
                return x

        fn = Net().to(self.device)
        t = torch.arange(27, device=self.device).view(3, 3, 3)

        msg = "expected .* and .* to have the same dtype, but got: .* != .*"
        with self.assertRaisesRegex(RuntimeError, msg):
            fn(t)
        if config.cpp_wrapper:
            msg = "aoti_torch_.* API call failed at .*"
        with self.assertRaisesRegex(RuntimeError, msg):
            with torch.no_grad():
                torch.compile(fn)(t)
        # TODO: Autograd internal assertion
        msg = r".*isDifferentiableType\(variable.scalar_type\(\)\) INTERNAL ASSERT FAILED.*"
        with self.assertRaisesRegex(RuntimeError, msg):
            torch.compile(fn)(t)

    @config.patch(
        {
            "max_autotune": True,
            "max_autotune_gemm_backends": "TRITON",
        }
    )
    def test_linear_dynamic_maxautotune(self):
        @torch.compile(dynamic=True)
        class Model(torch.nn.Module):
            def __init__(self) -> None:
                super().__init__()
                self.linear = torch.nn.Linear(1, 1)

            def forward(self, x):
                return self.linear(x)

        x = torch.randn(10, 1)
        torch._dynamo.mark_dynamic(x, 0)
        self.common(Model(), (x,))

    def test_scalar_input(self):
        def fn(x, y):
            a = torch.div(x, y, rounding_mode="floor")
            return a

        self.common(fn, [torch.randint(5, (1, 8)), 5400])

    @torch._dynamo.config.patch(dynamic_shapes=True)
    @torch._dynamo.config.patch(assume_static_by_default=False)
    def test_scalar_output(self):
        def fn(arg0_1, arg2_1):
            arg1_1 = arg2_1.size(1)
            view = torch.ops.aten.view.default(arg2_1, [-1, arg1_1])
            embedding = torch.ops.aten.embedding.default(arg0_1, view)
            full = torch.ops.aten.full.default([1, arg1_1], 1, dtype=torch.float32)
            return (full, arg1_1, embedding)

        arg0_1 = rand_strided((32128, 768), (768, 1), device="cpu", dtype=torch.float32)
        arg2_1 = rand_strided((1, 22), (22, 1), device="cpu", dtype=torch.int64)
        self.common(fn, [arg0_1, arg2_1])

    def test_shape_prop_torch_ones(self):
        class Model(torch.nn.Module):
            def forward(self, attention_scores):
                extended_attention_mask = torch.ones(
                    8, 1, 1, 512, device=attention_scores.device
                )
                attention_scores = attention_scores + extended_attention_mask

                return attention_scores

        mod = Model().eval()
        with torch.no_grad():
            self.common(
                mod,
                (torch.randn(8, 12, 512, 512),),
            )

    @slowTest
    @expectedFailureCodegenDynamic
    @config.patch({"freezing": True})
    def test_conv_bn_fuse(self):
        # For gpu path, there is an accuracy issue
        if self.device == GPU_TYPE:
            raise unittest.SkipTest("only support cpu conv bn test")

        # fails dynamic check which bn is fused, and there will not have loops vars.
        input_shapes = {1: (112,), 2: (112, 112), 3: (55, 55, 55)}
        conv_modules = {1: torch.nn.Conv1d, 2: torch.nn.Conv2d, 3: torch.nn.Conv3d}
        bn_modules = {
            1: torch.nn.BatchNorm1d,
            2: torch.nn.BatchNorm2d,
            3: torch.nn.BatchNorm3d,
        }
        options = itertools.product(
            [1, 2, 3],
            [True, False],
            [1, 3],
            [1, 2],
            [1, 4],
        )

        for (
            dim,
            bias,
            kernel_size,
            dilation,
            groups,
        ) in options:
            oC = 32 * groups
            iC = 3 * groups
            x_shape = (1, iC) + input_shapes[dim]
            mod = torch.nn.Sequential(
                conv_modules[dim](
                    iC,
                    oC,
                    kernel_size=kernel_size,
                    dilation=dilation,
                    groups=groups,
                    bias=bias,
                ),
                bn_modules[dim](oC),
            ).eval()
            test_memory_format = [torch.contiguous_format]
            # TODO: GPU path doesn't support channels_last now.
            if not HAS_GPU and dim > 1:
                channels_last = (
                    torch.channels_last if dim == 2 else torch.channels_last_3d
                )
                test_memory_format.append(channels_last)
            for memory_format in test_memory_format:
                v = torch.randn(x_shape, dtype=torch.float32).to(
                    memory_format=memory_format
                )
                with torch.no_grad():
                    self.common(
                        mod,
                        (v,),
                    )

    def test_conv_functional_bn_fuse(self):
        # For gpu path, there is an accuracy issue
        if self.device == GPU_TYPE:
            raise unittest.SkipTest("only support cpu conv bn test")

        # Define a BatchNorm using functional BN.
        class BatchNorm(torch.nn.BatchNorm2d):
            def __init__(
                self,
                num_features,
                eps=1e-5,
                momentum=0.1,
                affine=True,
                track_running_stats=True,
                device=None,
                dtype=None,
            ):
                factory_kwargs = {"device": device, "dtype": dtype}
                super().__init__(
                    num_features,
                    eps=eps,
                    momentum=momentum,
                    affine=affine,
                    track_running_stats=track_running_stats,
                    **factory_kwargs,
                )

            def forward(self, x):
                if self.momentum is None:
                    exponential_average_factor = 0.0
                else:
                    exponential_average_factor = self.momentum

                if self.training and self.track_running_stats:
                    # TODO: if statement only here to tell the jit to skip emitting this when it is None
                    if self.num_batches_tracked is not None:  # type: ignore[has-type]
                        self.num_batches_tracked = self.num_batches_tracked + 1  # type: ignore[has-type]
                        if self.momentum is None:  # use cumulative moving average
                            exponential_average_factor = 1.0 / float(
                                self.num_batches_tracked
                            )
                        else:  # use exponential moving average
                            exponential_average_factor = self.momentum
                if self.training:
                    bn_training = True
                else:
                    bn_training = (self.running_mean is None) and (
                        self.running_var is None
                    )
                x = F.batch_norm(
                    x,
                    # If buffers are not to be tracked, ensure that they won't be updated
                    (
                        self.running_mean
                        if not self.training or self.track_running_stats
                        else None
                    ),
                    (
                        self.running_var
                        if not self.training or self.track_running_stats
                        else None
                    ),
                    self.weight,
                    self.bias,
                    bn_training,
                    exponential_average_factor,
                    self.eps,
                )
                return x

        v = torch.randn(1, 3, 556, 56, dtype=torch.float32)
        mod = torch.nn.Sequential(
            torch.nn.Conv2d(
                3,
                64,
                kernel_size=3,
                dilation=1,
                groups=1,
                bias=True,
            ),
            BatchNorm(64),
        ).eval()
        with torch.no_grad():
            self.common(
                mod,
                (v,),
            )

    @skipIfRocm
    def test_conv_inference_heuristics(self):
        if self.device != GPU_TYPE:
            raise unittest.SkipTest(f"{GPU_TYPE} only test")

        in_channels = 6
        out_channels = 6
        kernel_size = 3
        groups = 3

        grouped_conv = nn.Conv2d(
            in_channels, out_channels, kernel_size, groups=groups
        ).to(self.device)

        input_tensor = torch.randn(1, in_channels, 10, 10).to(self.device)

        # Perform the forward pass
        @torch.compile()
        def foo(m, inp):
            return m(inp)

        with torch.no_grad():
            _, code = run_and_get_code(foo, grouped_conv, input_tensor)
            # no to channels last permuting before kernel
            if config.cpp_wrapper:
                FileCheck().check_not("  call_triton").check("_convolution(").run(
                    code[0]
                )
            else:
                FileCheck().check_not(".run(").check(".convolution(").run(code[0])

        # in out should do channels last in inference
        in_channels = 8
        out_channels = 4
        kernel_size = 3

        # Create the convolution layer
        conv_layer = nn.Conv2d(in_channels, out_channels, kernel_size).to(self.device)

        input_tensor = torch.randn(1, in_channels, 10, 10).to(self.device)

        with torch.no_grad():
            _, code = run_and_get_code(foo, conv_layer, input_tensor)
            # should be channels last permuting before kernel
            if is_halide_backend(self.device):
                FileCheck().check("halide_kernel_0(").check(".convolution(").run(
                    code[0]
                )
            else:
                FileCheck().check(".run(").check("convolution(").run(code[0])

    def test_upsample_cat_conv(self):
        if self.device == GPU_TYPE:
            raise unittest.SkipTest("only support cpu upsample_cat_conv test")

        class M(torch.nn.Module):
            def __init__(
                self,
                **kwargs,
            ):
                super().__init__()
                self.upsample = torch.nn.UpsamplingNearest2d(scale_factor=2)
                self.conv = torch.nn.Conv2d(
                    8,
                    5,
                    kernel_size=1,
                    padding=0,
                    stride=1,
                    dilation=1,
                    **kwargs,
                )

            def forward(self, x, y):
                x = self.upsample(x)
                z = torch.cat([x, y], dim=1)
                z = self.conv(z)
                return z

        v1 = torch.randn([8, 2, 12, 26])
        v2 = torch.randn([8, 6, 24, 52])

        with torch.no_grad():
            self.common(
                M().eval(),
                (v1, v2),
            )

    def test_aliased_buffer_reuse(self):
        def fn(x, y):
            x = 2 * x
            y = 2 * y
            c = torch.cat([x, y], dim=-1)
            d = 1 + c
            m = torch.mm(d, d)
            return m[:, :2] + x

        self.common(fn, (torch.randn(4, 2), torch.randn(4, 2)), check_lowp=False)

    def test_slice_view_with_graph_break(self):
        def fn():
            a = torch.tensor([1], device=self.device)
            a = a[0:1]
            b = a.squeeze()
            a[0] = 0
            if a[0] < 1e5:
                pass
            a[0] = 2
            return b

        expect = fn()
        opt_fn = torch.compile(fn)
        actual = opt_fn()
        self.assertEqual(expect, actual)

    def test_view_detach(self):
        def fn(a):
            return a[0].detach()

        self.common(
            fn,
            (torch.randn([4, 4], requires_grad=True),),
        )

    def test_gather1(self):
        def fn(a, b):
            return (
                torch.gather(a.expand([4, 5, 10, 6]), 3, b + 1),
                torch.gather(a.expand([4, 5, 10, 6]), -1, b + 1),
            )

        self.common(
            fn,
            (
                torch.randn([1, 1, 10, 6]),
                torch.randint(5, [4, 5, 10, 1], dtype=torch.int64),
            ),
        )

    def test_gather2(self):
        # 0d tensor
        def fn(a, b):
            return torch.gather(a, 0, b) + torch.gather(a, -1, b)

        x = torch.tensor(123)
        y = torch.tensor(0)
        self.assertEqual(fn(x, y), x + x)

    def test_gather3(self):
        def fn(a, b):
            return torch.gather(a, 1, b, sparse_grad=True)

        self.common(
            fn,
            (
                torch.randn([4, 5, 10, 6], requires_grad=True),
                torch.randint(5, [4, 5, 10, 1], dtype=torch.int64),
            ),
        )

    def test_device_assert(self):
        def fn(x, y):
            x = torch.sum(x.view(int(x.shape[0] / 6), 6), dim=1)
            return torch.gather(x, 0, torch.trunc(y).to(torch.int64))

        x1 = torch.randn(30, device=self.device)
        x2 = torch.randn(36, device=self.device)
        y = torch.ones(1, dtype=torch.float64, device=self.device)

        self.assertEqual(torch.compile(fn)(x1, y), fn(x1, y))
        self.assertEqual(torch.compile(fn)(x2, y), fn(x2, y))

    def test_slice1(self):
        def fn(a):
            return (
                a[:, :10, 0] + a[:, 10:, 0],
                (a + 1)[:, :10, 0] + (a + 1)[:, 10:, 0],
                a[:, -30:, 0],  # negative index out of range
                a[:, :-30, 0],  # negative index out of range
            )

        self.common(
            fn,
            (torch.randn([2, 20, 2]),),
        )

    def test_slice2(self):
        def fn(a):
            return (
                a[:-1, ::2, -1] + a[-1:, 1::2, -2],
                (a + 1)[:-1, ::2, -1] + (a + 2)[-1:, 1::2, -2],
            )

        self.common(
            fn,
            (torch.randn([2, 20, 2]),),
        )

    # It's a view so it doens't generate a kernel
    @expectedFailureCodegenDynamic
    def test_slice3(self):
        def fn(a, b):
            return torch.ops.aten.slice.Tensor(a, 0, 0, -b)

        x = torch.rand(48, 3, 512, 512)
        self.common(fn, (x, 2))

    @expectedFailureCodegenDynamic
    def test_slice4(self):
        # empty slices that require clamping the start or end
        def fn(a):
            return (
                aten.slice.Tensor(a, 0, 2, 0, 1),
                aten.slice.Tensor(a, 0, a.shape[0], a.shape[0] + 10, 1),
                aten.slice.Tensor(a, 0, -20, 0, 1),
                aten.slice.Tensor(a, 0, -20, -16, 1),
            )

        x = torch.rand(10)
        self.common(fn, (x,))

    def test_split_with_list(self):
        def fn(a, sizes):
            return [t + 1.0 for t in torch.split(a * 2.0, sizes, -1)]

        self.common(fn, (torch.randn(2, 2, 10), [3, 3, 4]))
        self.common(fn, (torch.randn(2, 2, 10), [4, 3, 3]))
        self.common(fn, (torch.randn(2, 2, 10), [1, 2, 3, 4]))

    def test_split_with_integer(self):
        # argument `split_size_or_sections` is integer
        @torch.compile(dynamic=True)
        def f(x, sizes):
            return torch.split(x, sizes, -1)

        # split into equally sized chunks, 10 = 5 + 5
        r1, r2 = f(torch.randn(2, 10), 5)
        self.assertTrue(r1.size() == (2, 5))
        self.assertTrue(r2.size() == (2, 5))

        # split into equally sized chunks, 12 = 4 + 4 + 4
        r1, r2, r3 = f(torch.randn(2, 12), 4)
        self.assertTrue(r1.size() == (2, 4))
        self.assertTrue(r2.size() == (2, 4))
        self.assertTrue(r3.size() == (2, 4))

        # split unevenly, 10 = 3 + 3 + 3 + 1
        r1, r2, r3, r4 = f(torch.randn(2, 10), 3)
        self.assertTrue(r1.size() == (2, 3))
        self.assertTrue(r2.size() == (2, 3))
        self.assertTrue(r3.size() == (2, 3))
        self.assertTrue(r4.size() == (2, 1))

    def test_split_failed(self):
        @torch.compile(backend="inductor")
        def fn(a):
            return torch.split(a, [2, 1, 1], dim=1)

        with self.assertRaisesRegex(RuntimeError, ""):
            fn(torch.randn(1, 5))

    def test_inductor_assert(self):
        @torch.compile(backend="inductor", dynamic=True)
        def fn(a):
            assert a.shape[0] >= 2 and a.shape[1] >= 4
            return a.cos()

        inp = torch.randn(2, 4, 6)
        torch._dynamo.mark_dynamic(inp, 0)
        torch._dynamo.mark_dynamic(inp, 1)
        self.assertEqual(fn(inp), inp.cos())

    def test_split(self):
        def fn(a):
            t = torch.split(a, 3, -1)
            return (t[0], t[1], t[2], t[3])

        def fn2(a):
            return fn(a + 1)

        self.common(
            fn,
            (torch.randn([2, 2, 10]),),
        )

        self.common(
            fn2,
            (torch.randn([2, 2, 10]),),
        )

    @parametrize("dilation", (1, 2))
    def test_low_memory_max_pool(self, dilation: int):
        prims = torch.ops.prims

        def fn(x):
            kernel_size = [3, 3]
            stride = [2, 2]
            padding = [1, 1]
            ceil_mode = False

            vals, offsets = prims._low_memory_max_pool2d_with_offsets(
                x,
                kernel_size,
                stride,
                padding,
                [dilation] * 2,
                ceil_mode,
            )
            indices = prims._low_memory_max_pool2d_offsets_to_indices(
                offsets,
                kernel_size[1],
                x.size(-1),
                stride,
                padding,
                dilation=[dilation] * 2,
            )
            return vals, indices, offsets

        self.common(fn, (torch.randn(1, 3, 10, 10),))

    @xfail_if_mps
    def test_to_dtype(self):
        def fn(a, b):
            return (
                aten._to_copy(a, dtype=6),
                aten._to_copy(b + 1, dtype=6),
                aten.to(b, torch.float64),
                aten.to(b, torch.bool),
            )

        self.common(
            fn,
            (
                torch.randn([2, 2, 10]),
                torch.randn([2, 2, 10], dtype=torch.float64),
            ),
        )

    @requires_gpu()
    def test_to_device(self):
        def fn(a):
            if a.device.type == "cpu":
                return aten._to_copy(
                    a, device=torch.device(GPU_TYPE), dtype=6, layout=0
                )
            else:
                return aten._to_copy(a, device=torch.device("cpu"), dtype=6, layout=0)

        self.common(
            fn,
            (torch.randn([2, 2, 10]),),
        )

    def test_to_memory_format(self):
        def fn(a, memory_format):
            return a.to(memory_format=memory_format)

        self.common(
            fn,
            (torch.randn([2, 2, 10, 10]), torch.channels_last),
        )
        self.common(
            fn,
            (
                torch.randn([2, 2, 10, 10]).to(memory_format=torch.channels_last),
                torch.contiguous_format,
            ),
        )

    @requires_gpu()
    def test_to_device_constant(self):
        def fn(a):
            d1 = a.device.type
            if d1 == "cpu":
                d2 = GPU_TYPE
            else:
                d2 = "cpu"

            const1 = torch.as_tensor(list(range(64)), device=d2)
            return (
                torch.arange(10, device=d2).to(d1) + a,
                const1.to(d1),
                (const1 + 1).to(d1),
            )

        self.common(
            fn,
            (torch.randn([10]),),
        )

    @requires_gpu()
    @xfail_if_triton_cpu
    def test_multi_device(self):
        def fn(x):
            x = x + 1
            x = x + 2
            x = x.to(device=GPU_TYPE)
            x = x + 3
            x = x + 4
            x = x.cpu()
            x = x + 5
            x = x + 6
            x = x.to(device=GPU_TYPE)
            x = x + 7
            x = x + 8
            x = x.cpu()
            x = x + 9
            x = x + 10
            return x

        self.common(
            fn,
            (torch.randn([2, 2, 10]),),
            check_lowp=False,  # cpu doesn't understand fp16, and there are explicit .cpu() calls
        )

    @skipIfRocm
    @requires_multigpu()
    def test_multi_gpu_device(self):
        # TODO: https://github.com/pytorch/pytorch/issues/92627
        x = torch.rand([4], device=GPU_TYPE)

        def fn(x, y):
            r = torch.ops.aten.div(x, y)
            r = r.to(f"{GPU_TYPE}:1")
            return 2 * r

        self.common(fn, (torch.randn(4), torch.randn(4)), check_lowp=False)

    @requires_multigpu()
    def test_multi_gpu_recompile_on_index(self):
        torch.set_float32_matmul_precision("high")

        def gemm(x, y):
            return x @ y

        failed_guard = None

        def fail(guard):
            nonlocal failed_guard
            failed_guard = guard

        gemm_opt = torch._dynamo.optimize("inductor", guard_fail_fn=fail)(gemm)

        x0 = torch.randn(1024, 1024, device=f"{GPU_TYPE}:0")
        y0 = torch.randn(1024, 1024, device=f"{GPU_TYPE}:0")

        gemm_opt(x0, y0)

        x1 = torch.randn(1024, 1024, device=f"{GPU_TYPE}:1")
        y1 = torch.randn(1024, 1024, device=f"{GPU_TYPE}:1")

        gemm_opt(x1, y1)
        self.assertTrue(failed_guard is not None)
        self.assertTrue(
            "tensor 'x' Tensor device index mismatch. Expected device index to be"
            in failed_guard.reason
        )

    def test_unbind(self):
        def fn(a):
            return torch.unbind(a), torch.unbind(a, -1)

        self.common(
            fn,
            (torch.randn([4, 4, 4]),),
        )

    def test_convolution1(self):
        m = torch.nn.Sequential(
            torch.nn.Conv2d(5, 6, [3, 3]),
            torch.nn.ReLU(),
            ToTuple(),
        )

        self.common(
            m,
            (torch.randn([2, 5, 16, 16]),),
            # Mismatched elements: 10 / 2352 (0.4%)
            # Greatest absolute difference: 5.7220458984375e-05 at index (0, 3, 12, 12) (up to 1e-05 allowed)
            # Greatest relative difference: 0.06512477175897748 at index (0, 4, 11, 9) (up to 0.001 allowed)
            atol=6e-5,
            rtol=0.001,
            # Make sure we compute also with fp16 in the reference. Otherwise,
            # the reference will compute with fp32 and cast back to fp16, which
            # causes numeric differences beyond tolerance.
            reference_in_float=False if torch.version.hip else True,
        )

    def test_convolution2(self):
        def fn(x, w, b):
            # transposed conv
            return (aten.convolution(x, w, b, [4], [0], [1], True, [0], 1),)

        self.common(
            fn,
            (
                torch.randn([2, 32, 90]),
                torch.randn([32, 16, 8]),
                torch.randn([16]),
            ),
            check_lowp=False,
        )

    def test_convolution3(self):
        # Test stride or padding or dilation is 1 element list.
        m = torch.nn.Sequential(
            torch.nn.Conv2d(5, 6, [3, 3], stride=[1], padding=[0], dilation=[1]),
            torch.nn.ReLU(),
            ToTuple(),
        )

        self.common(
            m,
            (torch.randn([2, 5, 16, 16]),),
            atol=6e-5,
            rtol=0.001,
            # Make sure we compute also with fp16 in the reference. Otherwise,
            # the reference will compute with fp32 and cast back to fp16, which
            # causes numeric differences beyond tolerance.
            reference_in_float=False if torch.version.hip else True,
        )

    @skip_if_gpu_halide
    def test_convolution4(self):
        def fn(x, w):
            x = F.conv2d(x, w, groups=w.shape[0])
            return x.sum()

        self.common(
            fn,
            (
                torch.randn([2, 3, 16, 20]),
                torch.randn([3, 1, 5, 5]),
            ),
        )

    def test_convolution5(self):
        def fn(x, w):
            x = F.conv2d(x, w, dilation=[x.size(0)])
            return x.sum()

        x = torch.randn([2, 1, 16, 20])
        w = torch.randn([1, 1, 5, 5])

        torch._dynamo.mark_dynamic(x, 0)

        atol = None
        rtol = None
        if self.device == "xpu":
            # set to float32 default tolerance,
            # check_model_gpu with update rotl to 2e-3 for fp16.
            # fix issue #129974
            atol = 1e-05
            rtol = 1.3e-06
        self.common(fn, (x, w), atol=atol, rtol=rtol)

    def test_conv3d(self):
        m = torch.nn.Sequential(
            torch.nn.Conv3d(3, 3, kernel_size=7),
            ToTuple(),
        )

        self.common(
            m,
            (torch.randn([1, 3, 8, 16, 32]),),
            atol=6e-5,
            rtol=0.001,
            # Make sure we compute also with fp16 in the reference. Otherwise,
            # the reference will compute with fp32 and cast back to fp16, which
            # causes numeric differences beyond tolerance.
            reference_in_float=False if torch.version.hip else True,
        )

    def test_conv2d_channels_last(self):
        if self.device == GPU_TYPE:
            raise unittest.SkipTest("only support cpu conv2d channels_last")

        m = torch.nn.Sequential(
            torch.nn.Conv2d(3, 3, 1, 1),
            ToTuple(),
        )
        # only weight is channels_last
        self.common(
            m.to(memory_format=torch.channels_last),
            (torch.randn([2, 3, 16, 16]),),
            check_lowp=False,
        )
        # only activation is channels_last
        self.common(
            m,
            (torch.randn([2, 3, 16, 16]).to(memory_format=torch.channels_last),),
            check_lowp=False,
        )
        # activation and weight are all channels_last
        self.common(
            m.to(memory_format=torch.channels_last),
            (torch.randn([2, 3, 16, 16]).to(memory_format=torch.channels_last),),
            check_lowp=False,
        )

    def test_conv2d_backward_channels_last(self):
        def fn(grad_output, inp, weight):
            convolution_backward_8 = torch.ops.aten.convolution_backward.default(
                grad_output,
                inp,
                weight,
                [320],
                [1, 1],
                [0, 0],
                [1, 1],
                False,
                [0, 0],
                1,
                [True, True, True],
            )
            return convolution_backward_8

        # only weight is channels_last
        self.common(
            fn,
            (
                torch.randn([2, 320, 8, 8]),
                torch.randn([2, 2048, 8, 8]),
                torch.randn([320, 2048, 1, 1]).to(memory_format=torch.channels_last),
            ),
            check_lowp=False,
        )

    @parametrize(
        "use_block_ptr",
        [subtest(False), subtest(True, decorators=[skip_if_not_triton])],
    )
    def test_conv3d_channels_last(self, use_block_ptr: bool):
        if self.device == GPU_TYPE:
            raise unittest.SkipTest("only support cpu conv3d channels_last")

        m = torch.nn.Sequential(
            torch.nn.Conv3d(3, 3, 1, 1),
            ToTuple(),
        )
        with config.patch({"triton.use_block_ptr": use_block_ptr}):
            # only weight is channels_last
            self.common(
                m.to(memory_format=torch.channels_last_3d),
                (torch.randn([2, 3, 16, 16, 16]),),
            )
            # only activation is channels_last
            self.common(
                m,
                (
                    torch.randn([2, 3, 16, 16, 16]).to(
                        memory_format=torch.channels_last_3d
                    ),
                ),
            )
            # activation and weight are all channels_last
            self.common(
                m.to(memory_format=torch.channels_last_3d),
                (
                    torch.randn([2, 3, 16, 16, 16]).to(
                        memory_format=torch.channels_last_3d
                    ),
                ),
            )

    @skip_if_gpu_halide  # slow
    @xfail_if_mps  # Non-divisible input sizes are not implemented on MPS device
    def test_adaptive_avg_pool2d1(self):
        def fn(x):
            return aten._adaptive_avg_pool2d(x, (6, 6)), aten._adaptive_avg_pool2d(
                x + 1, (2, 5)
            )

        self.common(
            fn,
            (torch.randn(2, 4, 16, 16),),
            check_lowp=False,
        )

        # lowering to avg_pool2d case
        self.common(
            fn,
            (torch.randn(2, 4, 3, 3),),
        )

        # no-op case
        self.common(
            fn,
            (torch.randn(2, 4, 6, 6),),
        )

    @xfail_if_mps  # Non-divisible input sizes are not implemented on MPS device
    def test_adaptive_avg_pool2d2(self):
        # Big kernel size, use fallback
        def fn(x):
            return aten._adaptive_avg_pool2d(x, (4, 4))

        torch._inductor.metrics.generated_kernel_count = 0
        self.common(
            fn,
            (torch.randn(2, 4, 21, 21),),
            check_lowp=False,
        )
        assertGeneratedKernelCountEqual(self, 0)

    @skip_if_gpu_halide  # slow
    def test_adaptive_max_pool2d1(self):
        def fn(x):
            return aten.adaptive_max_pool2d(x, (6, 6))

        self.common(
            fn,
            (torch.randn(2, 4, 16, 16),),
            check_lowp=False,
        )

        self.common(
            fn,
            (torch.randn(2, 4, 3, 3),),
        )

        # no-op case
        self.common(
            fn,
            (torch.randn(2, 4, 6, 6),),
        )

    @skip_if_gpu_halide  # slow
    def test_adaptive_max_pool2d2(self):
        # Big kernel size, use fallback
        def fn(x):
            return aten.adaptive_max_pool2d(x, (4, 4))

        torch._inductor.metrics.generated_kernel_count = 0
        self.common(
            fn,
            (torch.randn(2, 4, 21, 21),),
            check_lowp=False,
        )
        assertGeneratedKernelCountEqual(self, 0)

    @skip_if_gpu_halide  # slow
    def test_adaptive_max_pool2d3(self):
        # test when adaptive_max_pool2d fallbacks to max_pool2d
        def fn(x):
            return aten.adaptive_max_pool2d(x, (2, 2))

        # Big kernel (12 / 2 * 12 / 2 > 25)
        self.common(
            fn,
            (torch.randn(2, 4, 12, 12),),
        )

        # Small kernel
        self.common(
            fn,
            (torch.randn(2, 4, 4, 4),),
        )

    def test_fractional_max_pool2d1(self):
        def fn(x, samples):
            return aten.fractional_max_pool2d(x, (3, 3), (2, 2), samples)

        self.common(
            fn, (torch.randn(1, 4, 16, 16), torch.rand(1, 4, 2)), check_lowp=False
        )

    def test_fractional_max_pool2d2(self):
        # fallback for larger kernel size

        def fn(x, samples):
            return aten.fractional_max_pool2d(x, (6, 5), (3, 3), samples)

        torch._inductor.metrics.generated_kernel_count = 0
        self.common(
            fn,
            (torch.randn(2, 4, 36, 36), torch.rand(2, 4, 2)),
            check_lowp=False,
        )
        assertGeneratedKernelCountEqual(self, 0)

    def test_fractional_max_pool2d3(self):
        def fn(x, samples):
            return aten.fractional_max_pool2d(x, (1, 1), (16, 16), samples)

        self.common(
            fn, (torch.randn(2, 4, 16, 16), torch.rand(2, 4, 2)), check_lowp=False
        )

    @config.patch(fallback_random=True)
    @skip_if_halide  # Can only unroll for loops over a constant extent
    def test_fractional_max_pool2d4(self):
        random.seed(1234)
        torch.manual_seed(1234)

        # check rectangular kernel/output size

        def fn(x):
            return torch.nn.functional.fractional_max_pool2d_with_indices(
                x, (4, 3), (3, 2)
            )

        self.common(fn, (torch.randn(1, 4, 16, 16),), check_lowp=False)

    def test_multi_threading(self):
        model = torch.nn.Linear(2, 3).eval()
        inp = torch.randn(4, 2)

        num_run = 3

        def run_weights_sharing_model(m, inp):
            with torch.no_grad():
                for i in range(num_run):
                    y = m(inp)

        numb_instance = 2
        threads = []
        compiled_m = torch.compile(model)
        for i in range(1, numb_instance + 1):
            thread = threading.Thread(
                target=run_weights_sharing_model, args=(compiled_m, inp)
            )
            threads.append(thread)
            thread.start()
        for thread in threads:
            thread.join()

    @unittest.skipIf(config.is_fbcode(), "fbcode triton error, needs debugging")
    @skip_if_triton_cpu("Flaky on Triton CPU")
    @skip_if_gpu_halide  # https://github.com/halide/Halide/issues/8311
    def test_adaptive_avg_pool2d_low_prec(self):
        class Model(torch.nn.Module):
            def __init__(self) -> None:
                super().__init__()
                self.avgpool = torch.nn.AdaptiveAvgPool2d((1, 1))

            def forward(self, x):
                x = self.avgpool(x)
                return x

        mod = Model().to(self.device)
        for dtype in [torch.half, torch.bfloat16]:
            x = torch.randn(4, 3, 7, 7, device=self.device).to(dtype=dtype)
            opt_mod = torch.compile(mod)
            res = opt_mod(x)
            expected = mod(x)
            self.assertTrue(torch.allclose(res, expected))

    def test_buffer_copied_in_graph(self):
        class MyModel(torch.nn.Module):
            def __init__(self) -> None:
                super().__init__()
                self.buf = torch.nn.Buffer(torch.zeros(1))
                self.w1 = torch.nn.Parameter(torch.zeros(1))
                self.w2 = torch.nn.Parameter(torch.zeros(1))

            def forward(self, x):
                self.buf.add_(1)
                return (self.w1 * x * self.w2).sum() + self.buf.sum()

        model_for_eager = MyModel().to(self.device)
        model_for_compile = copy.deepcopy(model_for_eager)

        eager_version_counters = [
            buffer._version for _, buffer in model_for_eager.named_buffers()
        ]
        compile_version_counters = [
            buffer._version for _, buffer in model_for_compile.named_buffers()
        ]

        compiled_f = torch.compile(model_for_compile, backend="inductor")

        inp_ref = torch.ones(1, requires_grad=True, device=self.device)
        inp_test = torch.ones(1, requires_grad=True, device=self.device)

        out_ref = model_for_eager(inp_ref.clone())
        out_test = compiled_f(inp_test.clone())

        eager_version_counters_after = [
            buffer._version for _, buffer in model_for_eager.named_buffers()
        ]
        compile_version_counters_after = [
            buffer._version for _, buffer in model_for_compile.named_buffers()
        ]

        eager_delta = list(
            map(operator.sub, eager_version_counters_after, eager_version_counters)
        )
        compile_delta = list(
            map(operator.sub, compile_version_counters_after, compile_version_counters)
        )

        self.assertEqual(eager_delta, compile_delta)

    @skip_if_gpu_halide
    def test_buffer_copied_in_graph_with_different_shapes(self):
        class MyModel(torch.nn.Module):
            def __init__(self) -> None:
                super().__init__()
                self.buf = torch.nn.Buffer(torch.ones(4, 4))
                self.w = torch.nn.Parameter(
                    torch.Tensor([[4, 5], [1, 2], [6, 7], [8, 9]])
                )

            def forward(self, x):
                self.buf.add_(1)
                return (self.w @ x).sum() + self.buf.sum()

        model_for_eager = MyModel().to(self.device)
        model_for_compile = copy.deepcopy(model_for_eager)

        eager_version_counters = [
            buffer._version for _, buffer in model_for_eager.named_buffers()
        ]
        compile_version_counters = [
            buffer._version for _, buffer in model_for_compile.named_buffers()
        ]

        compiled_f = torch.compile(model_for_compile, backend="inductor")

        inp_ref = torch.ones(2, 4, requires_grad=True, device=self.device)
        inp_test = torch.ones(2, 4, requires_grad=True, device=self.device)

        out_ref = model_for_eager(inp_ref.clone())
        out_test = compiled_f(inp_test.clone())

        eager_version_counters_after = [
            buffer._version for _, buffer in model_for_eager.named_buffers()
        ]
        compile_version_counters_after = [
            buffer._version for _, buffer in model_for_compile.named_buffers()
        ]

        eager_delta = list(
            map(operator.sub, eager_version_counters_after, eager_version_counters)
        )
        compile_delta = list(
            map(operator.sub, compile_version_counters_after, compile_version_counters)
        )

        self.assertEqual(eager_delta, compile_delta)

    def test_buffer_batch_norm(self):
        class MyModel(torch.nn.Module):
            def __init__(self) -> None:
                super().__init__()
                self.m = torch.nn.BatchNorm1d(100)

            def forward(self, x):
                return self.m(x)

        model_for_eager = MyModel().to(self.device)
        model_for_compile = copy.deepcopy(model_for_eager)

        eager_version_counters = [
            buffer._version for _, buffer in model_for_eager.named_buffers()
        ]
        compile_version_counters = [
            buffer._version for _, buffer in model_for_compile.named_buffers()
        ]

        compiled_f = torch.compile(model_for_compile, backend="inductor")

        inp_ref = torch.ones(20, 100, requires_grad=True, device=self.device)
        inp_test = torch.ones(20, 100, requires_grad=True, device=self.device)

        out_ref = model_for_eager(inp_ref.clone())
        out_test = compiled_f(inp_test.clone())

        eager_version_counters_after = [
            # TODO: remove the + 1 after https://github.com/pytorch/pytorch/issues/120622 is fixed
            buffer._version + 1
            if k in ["m.running_mean", "m.running_var"]
            else buffer._version
            for k, buffer in model_for_eager.named_buffers()
        ]

        compile_version_counters_after = [
            buffer._version for _, buffer in model_for_compile.named_buffers()
        ]

        eager_delta = list(
            map(operator.sub, eager_version_counters_after, eager_version_counters)
        )
        compile_delta = list(
            map(operator.sub, compile_version_counters_after, compile_version_counters)
        )

        self.assertEqual(eager_delta, compile_delta)

    @xfail_if_mps  # Non-divisible input sizes are not implemented on MPS device
    def test_adaptive_avg_pool_with_output_size_0(self):
        m1 = nn.AdaptiveAvgPool1d(0)
        self.common(m1, (torch.randn(1, 2),))
        m2 = nn.AdaptiveAvgPool2d(0)
        self.common(m2, (torch.randn(1, 2, 3),))

    def test_max_pool2d1(self):
        def fn(x):
            return aten.max_pool2d_with_indices(x, [3, 3], [2, 2])

        self.common(
            fn,
            (torch.randn(2, 4, 16, 16),),
        )

    @skip_if_gpu_halide  # slow
    def test_max_pool2d2(self):
        def fn(x):
            return aten.max_pool2d_with_indices(x, [3, 3], [2, 2])

        self.common(
            fn,
            (torch.randn([16, 64, 55, 55]),),
        )

    @skip_if_gpu_halide  # slow
    def test_max_pool2d3(self):
        def fn(x):
            # with padding
            return (
                aten.max_pool2d_with_indices(x, [3, 3], [2, 2], [1, 1]),
                aten.max_pool2d_with_indices(
                    x,
                    [
                        3,
                    ],
                    [
                        2,
                    ],
                    [
                        1,
                    ],
                ),
            )

        self.common(
            fn,
            (-torch.arange(1 * 8 * 8, dtype=torch.float32).view(1, 1, 8, 8),),
        )

    @skip_if_halide  # Can only unroll for loops over a constant extent
    def test_max_pool2d4(self):
        def fn(x):
            # with padding
            return aten.max_pool2d_with_indices(x, [3, 3], [2, 2], [0, 0], [1, 1], True)

        self.common(
            fn,
            (torch.randn([2, 8, 111, 111]),),
        )

    @skip_if_gpu_halide  # slow
    def test_max_pool2d5(self):
        def fn(x):
            return aten.max_pool2d_with_indices(x, [3, 3], [])

        self.common(
            fn,
            (torch.randn([16, 64, 55, 55]),),
        )

    @skip_if_gpu_halide  # slow
    @parametrize("dilation", (1, 2))
    def test_max_pool2d6(self, dilation: int):
        # Big kernel size
        def fn(x):
            return aten.max_pool2d_with_indices(
                x, [13, 13], [], dilation=[dilation] * 2
            )

        self.common(
            fn,
            (torch.randn([16, 64, 55, 55]),),
        )

    # From https://github.com/pytorch/pytorch/issues/94775
    def test_max_pool2d7(self):
        # ceil mode turns on
        def fn(x):
            return torch.nn.functional.max_pool2d(
                x, 1, stride=(2, 2), padding=0, ceil_mode=True
            )

        self.common(
            fn,
            (torch.randn([1, 1, 6, 7]),),
        )

    # From https://github.com/pytorch/pytorch/issues/93384
    def test_max_pool2d8(self):
        # dilation is not 1
        def fn(x):
            return aten.max_pool2d_with_indices(x, [3, 2], [2, 1], [1, 1], [1, 2])

        self.common(
            fn,
            (torch.randn([2, 2, 3, 6]),),
        )

    def test_avg_pool2d1(self):
        def fn(x):
            return aten.avg_pool2d(x, [3, 3], [2, 2])

        self.common(
            fn,
            (torch.randn(2, 4, 16, 16),),
        )

    def test_avg_pool2d2(self):
        def fn(x):
            return aten.avg_pool2d(x, [3, 3], [2, 2])

        self.common(
            fn,
            (torch.randn([16, 64, 55, 55]),),
        )

    def test_avg_pool2d3(self):
        def fn(x):
            return (
                aten.avg_pool2d(x, [3, 3], [2, 2], [1, 1]),
                aten.avg_pool2d(
                    x,
                    [
                        3,
                    ],
                    [
                        2,
                    ],
                    [
                        1,
                    ],
                ),
            )

        self.common(
            fn,
            (-torch.arange(1 * 8 * 8, dtype=torch.float32).view(1, 1, 8, 8),),
            check_lowp=not is_halide_backend(self.device),  # misaligned addr fp16
        )

    def test_avg_pool2d4(self):
        def fn(x):
            return aten.avg_pool2d(x, [3, 3], [2, 2], [0, 0], True)

        self.common(
            fn,
            (torch.randn([2, 8, 111, 111]),),
        )

    def test_avg_pool2d5(self):
        def fn(x):
            return aten.avg_pool2d(x, [3, 3], [2, 2], [1, 1], count_include_pad=False)

        self.common(
            fn,
            (-torch.arange(1 * 8 * 8, dtype=torch.float32).view(1, 1, 8, 8),),
            check_lowp=not is_halide_backend(self.device),  # misaligned addr fp16
        )

    def test_avg_pool2d6(self):
        def fn(x):
            return aten.avg_pool2d(x, [3, 3], [2, 2], [1, 1], divisor_override=3)

        self.common(
            fn,
            (-torch.arange(1 * 8 * 8, dtype=torch.float32).view(1, 1, 8, 8),),
            check_lowp=not is_halide_backend(self.device),  # misaligned addr fp16
        )

    def test_avg_pool2d7(self):
        # Large kernel size, use fallback
        def fn(x):
            return aten.avg_pool2d(x, [13, 13], [1, 1], [0, 0])

        torch._inductor.metrics.generated_kernel_count = 0
        self.common(
            fn,
            (-torch.arange(1 * 24 * 24, dtype=torch.float32).view(1, 1, 24, 24),),
        )
        assertGeneratedKernelCountEqual(self, 0)

    def test_avg_pool2d8(self):
        # https://github.com/pytorch/pytorch/issues/100987
        def fn(x):
            return aten.avg_pool2d(
                x, kernel_size=3, stride=2, padding=1, ceil_mode=True
            )

        self.common(
            fn,
            (torch.randn(1, 3, 6, 6),),
            check_lowp=not is_halide_backend(self.device),  # misaligned addr fp16
        )

    @skip_if_gpu_halide  # slow
    def test_alexnet_prefix(self):
        def forward(arg6, arg7, arg16):
            convolution = torch.ops.aten.convolution(
                arg16, arg7, arg6, [4, 4], [2, 2], [1, 1], False, [0, 0], 1
            )
            relu = torch.ops.aten.relu(convolution)
            max_pool2d_with_indices = torch.ops.aten.max_pool2d_with_indices(
                relu, [3, 3], [2, 2]
            )
            getitem = max_pool2d_with_indices[0]
            return (getitem,)

        self.common(
            forward,
            (
                rand_strided((64,), (1,), torch.float32, "cpu"),
                rand_strided((64, 3, 11, 11), (363, 121, 11, 1), torch.float32, "cpu"),
                rand_strided(
                    (16, 3, 224, 224), (150528, 50176, 224, 1), torch.float32, "cpu"
                ),
            ),
            # Mismatched elements: 127 / 746496 (0.0%)
            # Greatest absolute difference: 0.0009765625 at index (1, 62, 7, 16) (up to 1e-05 allowed)
            # Greatest relative difference: 0.05187467899332306 at index (14, 18, 11, 0) (up to 0.001 allowed)
            atol=3e-3,
            rtol=2,
        )

    def test_elu(self):
        def fn(x):
            return aten.elu(x, 1.6732632423543772, 1.0507009873554805) + 2, aten.elu(
                x + 1, 2, 3, 4
            )

        self.common(
            fn,
            (torch.randn([16, 16]),),
            rtol=1e-4,
            atol=1e-4,
        )

    def test_tan(self):
        def fn(x):
            return aten.tan(x) + 2, aten.tan(x + 1)

        self.common(
            fn,
            (torch.randn([16, 16]),),
        )

    def test_tanh(self):
        def fn(x):
            return aten.tanh(x) + 2, aten.tanh(x + 1)

        self.common(
            fn,
            (torch.randn([16, 16]),),
        )

    @skip_if_halide  # lgamma not implemented
    @xfail_if_triton_cpu
    def test_lgamma(self):
        def fn(x):
            return aten.lgamma(x) + 2, aten.cos(x + 1)

        self.common(
            fn,
            (torch.randn([16, 16]),),
        )

    def test_cos(self):
        def fn(x):
            return aten.cos(x) + 2, aten.cos(x + 1)

        self.common(
            fn,
            (torch.randn([16, 16]),),
        )

    def test_sin(self):
        def fn(x):
            return aten.sin(x) + 2, aten.sin(x + 1)

        self.common(
            fn,
            (torch.randn([16, 16]),),
        )

    def test_repeat(self):
        def fn(x):
            return (
                x.repeat(0, 1, 1, 1),
                x.repeat(2, 2, 3, 1),
                x.repeat(8, 1, 1, 1),
                x.repeat(2, 1, 1, 1, 1, 1),
            )

        self.common(
            fn,
            (torch.randn([1, 2, 4, 8]),),
        )

    def test_repeat_as_strided(self):
        # Reproducer for #127474

        def fn(x):
            view_size = (3, 2)
            full = x.repeat((3, 2))
            view = torch.as_strided(full, view_size, full.stride())
            result = view + view

            return result

        self.common(fn, (torch.randn(1, 1),))

    def test_repeat_interleave(self):
        def fn(x):
            return (
                x.repeat_interleave(2),
                x.repeat_interleave(3, dim=0),
                x.repeat_interleave(x.size(1), dim=1),
            )

        self.common(
            fn,
            (torch.randn([1, 2, 4, 8]),),
        )

    @config.patch(implicit_fallbacks=True)
    def test_repeat_interleave_2(self):
        def fn(x):
            return torch.ops.aten.repeat_interleave.Tensor(x, output_size=12)

        self.common(
            fn,
            (torch.tensor([2, 4, 6]),),
        )

    @config.patch(fallback_random=True)
    def test_randn_with_dtype_and_device(self):
        if self.device == GPU_TYPE:
            raise unittest.SkipTest("only support cpu randn_with_dtype_and_device test")

        def fn(vectors):
            rotations_shape = (12, vectors.shape[-1], 1, 64)
            random_rotations = torch.randn(
                rotations_shape, device=vectors.device, dtype=vectors.dtype
            )
            random_rotations += 1
            return random_rotations

        self.common(
            fn,
            (torch.randn([4, 12, 2, 64]),),
        )

    def test_embedding(self):
        m = torch.nn.Sequential(
            torch.nn.Embedding(10, 4, padding_idx=0),
            torch.nn.ReLU(),
            ToTuple(),
        )

        self.common(
            m,
            (torch.randint(10, [2, 8]),),
        )

    def test_mean(self):
        def fn(x):
            return (
                x.mean(),
                x.mean(-1),
                torch.mean(x, -2, keepdim=True),
                x.mean([0, 1]),
            )

        self.common(
            fn,
            (torch.randn([1, 2, 4, 8]),),
        )

    @parametrize("tile_reduction", (False, True))
    def test_var_mean(self, tile_reduction: bool):
        def fn(x):
            return (
                *torch.var_mean(x, -1),
                *torch.var_mean(x, [1, 3]),
            )

        with config.patch(
            {
                "triton.prefer_nd_tiling": tile_reduction,
                "triton.tile_reductions": tile_reduction,
            }
        ):
            self.common(
                fn,
                (torch.randn([1, 2, 4, 8]),),
            )

    def test_var_correction(self):
        def fn(x):
            dim = -1
            return (
                torch.var(x, dim=dim, correction=1.3),
                torch.var(x, dim=dim, correction=3),
                torch.var(x, dim=dim, correction=10),
            )

        self.common(fn, (torch.randn([2, 8]),))
        # Unrolled reduction
        self.common(fn, (torch.randn([2, 4]),))

    @config.patch(pick_loop_orders=True)
    def test_transposed_propagates(self):
        @torch.compile(backend="inductor", fullgraph=True)
        def fn(x, y):
            return x + y

        a = torch.randn(1, 4, 4, 4, device=self.device).permute(0, 2, 3, 1)
        b = torch.randn(4, 4, 4, device=self.device).permute(1, 2, 0)
        c = fn(a, b)
        self.assertEqual(a.stride(), c.stride())
        self.assertEqual(c.stride()[2], 1)

    @skip_if_gpu_halide
    def test_std(self):
        def fn(x):
            return (
                torch.var(x, True),
                torch.var(x, False),
                torch.var(x, -1, True),
                torch.var(x, -1, False),
                torch.std(x, False),
                torch.std(x, [0, 1], True),
                torch.std(x, [0, 1], False),
                torch.std(x, -2, True, keepdim=True),
            )

        self.common(
            fn,
            (torch.randn([2, 4, 4, 8]),),
        )

    def test_embedding_bag(self):
        def fn(w, i, o):
            return aten._embedding_bag(w, i, o, False, 0, False, None)

        self.common(
            fn,
            (torch.randn([10, 4]), torch.randint(10, [8]), torch.tensor([0, 2, 6])),
        )

    def test_batch_norm_2d(self):
        m = torch.nn.Sequential(
            torch.nn.BatchNorm2d(10),
            torch.nn.ReLU(),
        )
        m.eval()
        self.common(m, (torch.randn([2, 10, 8, 8]),), check_lowp=False)
        self.common(
            m,
            (torch.randn([3, 10, 16, 16]),),
            check_lowp=False,  # too painful to match types of bn model
        )

    # From yolov3
    @with_tf32_off
    def test_batch_norm_2d_2(self):
        if self.device == "cpu":
            raise unittest.SkipTest(f"requires {GPU_TYPE}")

        class Repro(torch.nn.Module):
            def __init__(self) -> None:
                super().__init__()
                self.self_0 = torch.nn.Conv2d(
                    64,
                    128,
                    kernel_size=(3, 3),
                    stride=(2, 2),
                    padding=(1, 1),
                    bias=False,
                )
                self.self_1 = torch.nn.BatchNorm2d(
                    128,
                    eps=0.0001,
                    momentum=0.03,
                    affine=True,
                    track_running_stats=True,
                )
                self.self_2 = torch.nn.LeakyReLU(negative_slope=0.1, inplace=True)

            def forward(self, l_input_: torch.Tensor):
                self_0 = self.self_0(l_input_)
                self_1 = self.self_1(self_0)
                self_2 = self.self_2(self_1)
                return (self_2,)

        inp = torch.randn((4, 64, 192, 256), dtype=torch.float32, device=GPU_TYPE)
        mod = Repro().to(device=GPU_TYPE)
        o1 = mod(inp)
        o2 = torch.compile(mod)(inp)
        self.assertEqual(o1, o2, rtol=1e-3, atol=1e-3)

    @patch.object(config.trace, "enabled", True)
    def test_layer_norm(self):
        m = torch.nn.Sequential(
            torch.nn.LayerNorm(32),
            torch.nn.ReLU(),
        )
        m.eval()
        with torch.no_grad():
            self.common(m, (torch.randn([16, 32]),), check_lowp=False)
        if self.device != "cpu":
            assertGeneratedKernelCountEqual(self, 1)

    @torch._functorch.config.patch("donated_buffer", True)
    def test_matmul_layer_norm(self):
        batch_size = 32
        seq_length = 50
        hidden_size = 256

        inp = torch.randn(
            batch_size,
            seq_length,
            hidden_size,
            requires_grad=True,
            device=self.device,
        )
        weight = torch.randn(
            hidden_size, hidden_size, requires_grad=True, device=self.device
        )

        layer_norm = torch.nn.LayerNorm(hidden_size, device=self.device)

        def foo(inp, weight):
            matmul_output = inp @ weight
            final_output = layer_norm(matmul_output)
            return final_output

        self.common(foo, (inp, weight), check_lowp=False)

    def test_transpose_add(self):
        def fn(a, b):
            return a.t() + b

        self.common(
            fn, (torch.randn([16, 32]), torch.randn([32, 16])), check_lowp=False
        )
        if self.device != "cpu":
            assertGeneratedKernelCountEqual(self, 1)

    @patch.object(config.triton, "persistent_reductions", True)
    def test_softmax_one_kernel_persist(self):
        def fn(x):
            dim = 1
            x_max = torch.amax(x, dim, keepdim=True)
            unnormalized = torch.exp(x - x_max)
            result = unnormalized / torch.sum(unnormalized, dim, keepdim=True)
            return result

        self.common(fn, (torch.randn([16, 32]),), check_lowp=False)
        if self.device != "cpu":
            assertGeneratedKernelCountEqual(self, 1)

    @patch.object(config.triton, "persistent_reductions", False)
    def test_softmax_one_kernel_loop(self):
        def fn(x):
            x_max = torch.amax(x, 1, keepdim=True)
            unnormalized = torch.exp(x - x_max)
            result = unnormalized / torch.sum(unnormalized, 1, keepdim=True)
            return result

        self.common(fn, (torch.randn([16, 32]),), check_lowp=False)
        if self.device != "cpu":
            assertGeneratedKernelCountEqual(self, 1)

    def test_complex_fallback(self):
        def fn(x):
            return x * x + 10

        self.common(
            fn,
            (torch.randn([1, 2, 4, 8]).to(dtype=torch.complex64),),
        )
        assertGeneratedKernelCountEqual(self, 0)

        class ToComplex(nn.Module):
            def forward(self, x):
                return (x + x + 12).to(torch.complex64)

        self.common(ToComplex(), (torch.rand([1, 2, 4, 8]),), check_lowp=False)

        if self.device != "cpu":
            assertGeneratedKernelCountEqual(self, 1)

    def test_view_as_complex(self):
        class Repro(torch.nn.Module):
            def __init__(self) -> None:
                super().__init__()

            def forward(self, view_2):
                clone = torch.ops.aten.clone.default(
                    view_2, memory_format=torch.contiguous_format
                )
                view_2 = None
                view_as_complex = torch.ops.aten.view_as_complex.default(clone)
                clone = None
                return (view_as_complex,)

        inp = torch.empty_strided((128, 64, 12, 32, 2), (1, 98304, 8192, 256, 128)).to(
            self.device
        )
        mod = Repro()

        o1 = mod(inp)
        o2 = torch.compile(mod)(inp)

        self.assertEqual(o1, o2)

    def test_view_as_real(self):
        def fn(x):
            y = torch.view_as_real(x)
            return y + 1

        x = torch.randn(4, dtype=torch.complex64)

        self.common(fn, (x,))

    def test_polar(self):
        def fn(dist, angle):
            return torch.polar(dist, angle)

        dtype = torch.float64 if self.device != "mps" else torch.float32
        inp = (
            torch.tensor([1, 2], dtype=dtype),
            torch.tensor([np.pi / 2, 5 * np.pi / 4], dtype=dtype),
        )
        self.common(fn, (*inp,), reference_in_float=self.device != "mps")

    @skip_if_gpu_halide  # incorrect result on CUDA
    def test_cauchy(self):
        def fn(x, y):
            return torch.sum(1 / (torch.unsqueeze(x, -1) - y))

        self.common(
            fn,
            (
                torch.randn(32),
                torch.randn(32),
            ),
            # Absolute difference: 0.0003662109375 (up to 0.0001 allowed)
            # Relative difference: 1.8804297408767818e-05 (up to 1e-05 allowed)
            atol=5 * 1e-4,
            rtol=5 * 1e-5,
            check_lowp=False,
        )
        if self.device != "cpu":
            assertGeneratedKernelCountEqual(self, 1)

    @skip_if_gpu_halide  # misaligned address error
    def test_fusing_write_into_disjoint_read(self):
        def test_flip(a):
            return a.copy_(torch.flip(a, (0,)))

        self.common(test_flip, (torch.rand([20]),))

        assertGeneratedKernelCountEqual(self, 2)

        # issue only manifests on cuda with large tensors
        if self.device != "cpu":

            def f(a):
                a[:, 20:40] = a[:, 20:40] + 1
                a[:, 2:900025] = a[:, 1:900024] + 2

            a = torch.rand((1, 1000000), device=self.device)
            self.common(f, (a,))

    def test_gather_scatter(self):
        def fn(node_feat, edge_index):
            src_node_feat = node_feat[edge_index[0]]
            dst_node_feat = node_feat[edge_index[1]]
            edge_feat = src_node_feat - dst_node_feat + 1
            new_node_feat = torch.zeros_like(node_feat)
            new_node_feat.scatter_add_(
                0, edge_index[1].unsqueeze(-1).expand_as(edge_feat), edge_feat
            )
            return new_node_feat

        num_nodes = 16
        num_features = 32
        node_feat = torch.randn(num_nodes, num_features)
        edge_index = torch.randint(0, num_nodes, size=(2, num_nodes * 5))
        self.common(
            fn,
            (
                node_feat,
                edge_index,
            ),
            check_lowp=False,
        )
        if self.device != "cpu":
            assertGeneratedKernelCountEqual(self, 2)

    @config.patch(max_fusion_size=1)
    def test_no_mega_fusion_during_lowering(self):
        n = 50

        def fn(*args):
            x = args[0]
            for i in range(n):
                x = torch.add(x, args[i])
            return x

        self.common(
            fn,
            [torch.randn(64) for _ in range(n)],
            check_lowp=False,
        )
        print("-->", torch._inductor.metrics.generated_kernel_count)
        if self.device != "cpu":
            self.assertTrue(torch._inductor.metrics.generated_kernel_count > 1)

    def test_move_arange(self):
        def fn(x):
            return torch.arange(len(x), device="cpu").to(x.device) + x

        self.common(fn, (torch.randn([32]),), check_lowp=False)
        # if we have a copy there will be more than 1 kernel
        assertGeneratedKernelCountEqual(self, 1)

    def test_leaky_relu(self):
        def fn(x):
            return aten.leaky_relu(x, 0.2) + 2, aten.leaky_relu(x + 1)

        self.common(
            fn,
            (torch.randn([16, 16]),),
        )

    def test_gelu(self):
        def fn(x):
            return aten.gelu(x) + 2, aten.gelu(x + 1)

        self.common(
            fn,
            (torch.randn([16, 16]),),
        )

    def test_clone(self):
        def fn(x):
            return aten.clone(x) + 2, aten.clone(x + 1)

        self.common(
            fn,
            (torch.randn([16, 16]),),
        )

    def test_masked_fill(self):
        def fn(mask, value):
            return aten.masked_fill(value, mask, -10000.0) + 2, aten.masked_fill(
                value / 2.0, torch.logical_not(mask), 667
            )

        self.common(
            fn,
            (
                torch.randint(0, 1, [1, 16], dtype=torch.bool),
                torch.randn([16, 16]),
            ),
        )

    def test_masked_fill_promotion(self):
        def fn(mask, value):
            return aten.masked_fill(value, mask, torch.tensor(3.5))

        opt_fn = torch.compile(fn, backend="inductor")
        for inp in (
            torch.randn(
                [16, 16],
                dtype=torch.float16 if self.device == GPU_TYPE else torch.float32,
                device=self.device,
            ),
            torch.randint(16, (16, 16), device=self.device),
        ):
            inputs = (
                torch.randint(0, 1, [1, 16], dtype=torch.bool, device=self.device),
                inp,
            )
            self.assertEqual(fn(*inputs), opt_fn(*inputs))

    def test_masked_scatter(self):
        def fn(value, mask, source):
            return torch.masked_scatter(value, mask, source)

        value = make_tensor(10, 10, dtype=torch.float32, device=self.device)
        mask = make_tensor(10, 10, dtype=torch.bool, device=self.device)
        source = make_tensor(
            mask.count_nonzero(), dtype=torch.float32, device=self.device
        )

        self.common(fn, (value, mask, source))

    def test_fill1(self):
        def fn(x):
            tmp = torch.ones_like(x)
            return tmp, aten.fill.Scalar(tmp, 2)

        self.common(
            fn,
            (torch.randn([16, 16]),),
        )

    def test_fill2(self):
        def fn(x):
            tmp = torch.ones_like(x)
            return tmp, aten.fill.Tensor(tmp, torch.tensor(3.0))

        self.common(
            fn,
            (torch.randn([16, 16]),),
        )

    def test_pow1(self):
        def fn(x):
            return [aten.pow(x, e) for e in range(-8, 9)]

        self.common(
            fn,
            (torch.randn([16, 16]),),
        )

    @xfail_if_triton_cpu
    def test_pow2(self):
        def fn(x):
            return aten.pow(1000, x), aten.pow(x, 1000)

        # pow is broken in MPSGraph for MacOS before version 13.3
        if self.device == "mps" and MACOS_VERSION < 13.3:
            raise unittest.SkipTest("pow is inaccurate for MPS no MacOS-13")

        self.common(
            fn,
            (
                torch.randn(
                    [16, 16],
                    dtype=torch.float32,
                ),
            ),
            # Mismatched elements: 9 / 256 (3.5%)
            # Greatest absolute difference: 2.491354329061828e+28 at index (6, 6) (up to 1e-05 allowed)
            # Greatest relative difference: 2.9793410720160818e-05 at index (4, 5) (up to 1.3e-06 allowed)
            atol=1e-5,
            rtol=3e-05,
        )

    @skip_if_gpu_halide  # https://github.com/halide/Halide/issues/8318
    @config.patch("halide.scheduler_cuda", "Li2018")
    def test_pow3(self):
        # power of 0.5 is special-cased, arbitrary power would still produce triton codegen error
        def fn(x):
            z = torch.tensor(0.123, device=self.device)
            w = z + x
            return torch.pow(w, 0.5)

        opt = torch.compile(fn, backend="inductor")
        input = torch.rand((), device=self.device)
        self.assertTrue(same(opt(input), fn(input)))

    def test_pow_int(self):
        def fn(x, y):
            return torch.pow(x, 0x57), torch.pow(x, y)

        for dtype in (torch.uint8, torch.int8, torch.int16, torch.int32, torch.int64):
            intmax = torch.iinfo(dtype).max
            make_arg = functools.partial(
                make_tensor, dtype=dtype, device=self.device, requires_grad=False
            )
            self.common(
                fn,
                (
                    make_arg(16, 16),
                    make_arg(16, 16, high=intmax),
                ),
            )

    @xfail_if_triton_cpu
    def test_pow_symfloat(self):
        def fn(x):
            r = math.sqrt(x.size(0))
            r = r**10
            return x * r

        cfn = torch.compile(fullgraph=True, dynamic=True)(fn)
        x = torch.randn([16, 16], device=self.device)
        self.assertEqual(cfn(x), fn(x))

    def test_glu(self):
        def fn(x):
            return aten.glu(x, -1), aten.glu(x, 1), aten.glu(x, 2)

        self.common(
            fn,
            (torch.randn([8, 16, 8, 8]),),
        )

    # Disable size_asserts for this test due to https://github.com/pytorch/pytorch/issues/145963
    @config.patch(size_asserts=os.environ.get("TORCHINDUCTOR_SIZE_ASSERTS") == "1")
    @torch._dynamo.config.patch(capture_dynamic_output_shape_ops=True)
    def test_nonzero_unbacked_refinement(self):
        def fn(x):
            z = x.nonzero()
            torch._check(z.size(0) == 4)
            return z + 3

        self.common(
            fn,
            (torch.tensor([0, 1, 3, 4, 2, 0, 0]),),
        )

        with self.assertRaises(RuntimeError):
            torch.compile(fn)(torch.tensor([0, 0, 0, 0]))

    @torch._dynamo.config.patch(capture_scalar_outputs=True)
    def test_unbacked_floordiv_simplify(self):
        def fn(x, y):
            z = y.item()
            torch._check(z // 2 == 3)
            return x + x.new_ones(z)

        self.common(
            fn,
            (
                torch.randn(6),
                torch.tensor([6]),
            ),
        )

        self.common(
            fn,
            (
                torch.randn(7),
                torch.tensor([7]),
            ),
        )

    @torch._dynamo.config.patch(capture_scalar_outputs=True)
    def test_unbacked_floordiv_simplify_errors(self):
        def fn(x, y):
            z = y.item()
            torch._check(z // 2 == 3)
            return x + x.new_zeros(z)

        # This is a little suboptimal: we actually fail /in the compiler/ but
        # not in a way that causes Dynamo to graph break
        with self.assertRaises(RuntimeError):
            torch.compile(fn)(torch.randn(8), torch.tensor(8))

    def test_cat(self):
        tgt_dtype = torch.double if self.device != "mps" else torch.half

        def fn(a):
            tmp = a * 2
            return (
                torch.cat((a, a[:, :4] + 1, a + 2), -1),
                torch.cat((tmp, tmp), 0),
                torch.cat((tmp, tmp.to(dtype=tgt_dtype)), 0),
            )

        self.common(
            fn,
            (torch.randn([8, 16]),),
        )
        self.common(
            fn,
            (torch.randn([1, 3, 3, 16]).to(memory_format=torch.channels_last),),
        )

    def test_cat_uint8(self):
        def fn(x):
            batch_shape = x.shape[:1]
            out = torch.cat([x.new_zeros(1).expand(batch_shape + (1,)), x], dim=-1)
            return out

        self.common(
            fn,
            (torch.randint(0, 256, size=(3, 255), dtype=torch.uint8),),
        )

    def test_cat_empty(self):
        def fn_2(*tensors):
            return torch.cat(tensors)

        self.common(
            fn_2,
            (
                torch.randn([1, 3, 3, 16]),
                torch.ones([0]),
            ),
        )
        self.common(
            fn_2,
            (
                torch.randn([1, 3, 3, 16]),
                torch.ones([0]),
                torch.randn([1, 3, 3, 16]),
            ),
        )
        self.common(
            fn_2,
            (
                torch.ones([0]),
                torch.randn([1, 3, 3, 16]),
            ),
        )

    def test_cat_empty_index(self):
        def fn(out, x):
            return torch.cat([out[0], x], dim=0)

        self.common(fn, (torch.randn(1, 0, 64), torch.randn(128, 64)))

    @torch._dynamo.config.patch(capture_scalar_outputs=True)
    def test_cat_unbacked_legacy_empty(self):
        def fn(x, y):
            z = y.item()
            return torch.cat([x, x.new_ones(z)])

        with self.assertRaisesRegex(
            RuntimeError,
            "Expected 2-D tensors, but got 1-D for tensor number 1 in the list",
        ):
            self.common(
                fn,
                (
                    torch.randn([2, 3]),
                    torch.tensor([0]),
                ),
            )

    @torch._dynamo.config.patch(capture_scalar_outputs=True)
    def test_cat_unbacked_empty_1d(self):
        def fn(x, y):
            z = y.item()
            return torch.cat([x, x.new_ones(z)])

        self.common(
            fn,
            (
                torch.randn([2]),
                torch.tensor([0]),
            ),
        )

        self.common(
            fn,
            (
                torch.randn([2]),
                torch.tensor([3]),
            ),
        )

    @torch._dynamo.config.patch(capture_scalar_outputs=True)
    def test_cat_unbacked_2d(self):
        def fn(x, y):
            z = y.item()
            return torch.cat([x, x.new_ones(z, x.shape[1])])

        self.common(
            fn,
            (
                torch.randn([2, 3]),
                torch.tensor([0]),
            ),
        )

        self.common(
            fn,
            (
                torch.randn([2, 3]),
                torch.tensor([4]),
            ),
        )

    def test_cat_negative_dim(self):
        def fn(*tensors):
            return torch.cat(tensors, dim=-1)

        self.common(
            fn,
            (
                torch.randn([2, 3]),
                torch.randn([2, 4]),
            ),
        )

        self.common(
            fn,
            (
                torch.randn([2, 3]),
                torch.randn([0]),
                torch.randn([2, 4]),
            ),
        )

        self.common(
            fn,
            (
                torch.randn([0]),
                torch.randn([2, 3]),
                torch.randn([2, 4]),
            ),
        )

    @expectedFailureCodegenDynamic
    def test_cat_single_empty(self):
        # fails dynamic check for 'has a dynamic dimension'
        def fn_2(*tensors):
            return torch.cat(tensors)

        self.common(
            fn_2,
            (torch.ones([0]),),
        )

    def test_cat_upcasting(self):
        def fn(arg4_1, slice_7):
            cat_1 = aten.cat.default([arg4_1, slice_7], 1)
            return (cat_1,)

        self.common(
            fn,
            (
                torch.randn([8, 16], dtype=torch.float32),
                torch.randn([8, 20], dtype=torch.float16),
            ),
        )

    def test_cat_extern_kernel(self):
        def fn(x1, x2, x3, x4):
            x = torch.mm(x2, x3)
            s = torch.narrow(x, 1, 0, 100)
            x = torch.mm(s, x4)
            c = torch.cat((x, x1), 1)
            return (c,)

        if self.device == "xpu":
            atol = 3e-4
            rtol = 1e-4
        else:
            # use default
            atol = None
            rtol = None
        self.common(
            fn,
            (
                torch.randn(256, 256),
                torch.randn(256, 1024),
                torch.randn(1024, 1600),
                torch.randn(100, 256),
            ),
            atol=atol,
            rtol=rtol,
            check_lowp=False,  # accuracy issues with relatively large matmuls
        )

    @skip_if_gpu_halide
    # Constant folding was explicitly turned off due to issue #108388
    # Turn it back on for test
    @torch._inductor.config.patch(joint_graph_constant_folding=True)
    def test_remove_no_ops(self):
        def matmul_with_op(x, y, fn):
            return fn(x @ y)

        foo_opt = torch.compile(matmul_with_op)

        # test no-op
        fns = (
            lambda x: x
            + torch.zeros(
                [256, 256], dtype=torch.float32, device=x.device
            ),  # noqa: E731
            lambda x: x
            - torch.zeros(
                [256, 256], dtype=torch.float32, device=x.device
            ),  # noqa: E731
            lambda x: x
            * torch.ones(
                [256, 256], dtype=torch.float32, device=x.device
            ),  # noqa: E731
            lambda x: x
            / torch.ones(
                [256, 256], dtype=torch.float32, device=x.device
            ),  # noqa: E731
        )

        inps = [torch.rand([256, 256], device=self.device) for _ in range(2)]

        for fn in fns:
            out, source_codes = run_and_get_code(foo_opt, inps[0], inps[1], fn)
            self.assertEqual(out, matmul_with_op(inps[0], inps[1], fn))

            if self.device == "cpu":
                FileCheck().check_not("cpp_fused").run(source_codes[0])
            else:
                FileCheck().check_not("triton.jit").run(source_codes[0])

        # test dtype conversion
        for lowp_dtype in [torch.float16, torch.bfloat16]:
            if not self.is_dtype_supported(lowp_dtype):
                continue
            inps = [
                torch.rand([256, 256], device=self.device, dtype=lowp_dtype)
                for _ in range(2)
            ]
            for fn in fns:
                out, source_codes = run_and_get_code(foo_opt, inps[0], inps[1], fn)
                self.assertEqual(out, matmul_with_op(inps[0], inps[1], fn))

            # test broadcasted shape bail
            fn = lambda x: x + torch.zeros(  # noqa: E731
                [256, 256, 256], dtype=lowp_dtype, device=self.device
            )
            out, source_codes = run_and_get_code(foo_opt, inps[0], inps[1], fn)
            self.assertEqual(out, matmul_with_op(inps[0], inps[1], fn))

    def test_remove_noop_copy(self):
        def fn(x, y):
            x = x.cos()
            a = x.copy_(y)
            return a.sin()

        self.common(fn, (torch.randn(8, 8), torch.randn(8)))

        def fn2(a, b):
            abs_max = torch.abs(a).max()
            b[0] = abs_max.to(a.dtype)
            return b

        self.common(
            fn2,
            (
                torch.randn(8, 8, dtype=torch.float16),
                torch.randn(8, dtype=torch.float32),
            ),
        )

    def test_remove_noop_clone(self):
        def fn(x):
            y = x.clone().reshape(-1, 4)
            y[:, [2, 0]] = y[:, [0, 2]]
            return y + x

        self.common(fn, (torch.randn(2, 4),))

    def test_cat_of_loops_and_extern_kernel(self):
        class M(torch.nn.Module):
            def __init__(
                self,
                **kwargs,
            ):
                super().__init__()
                self.conv = torch.nn.Conv2d(
                    64,
                    5,
                    1,
                    **kwargs,
                )
                self.max_pool2d = torch.nn.MaxPool2d(2)

            def forward(self, x, y):
                x1 = self.conv(x)
                y1 = self.max_pool2d(y)
                return torch.cat([x1, y1], 1)

        mod = M()
        opt_mod = torch.compile(mod, backend="inductor")
        memory_format = torch.channels_last
        inputs = (
            torch.randn([1, 64, 16, 16]).to(memory_format=memory_format),
            torch.randn([1, 64, 32, 32]).to(memory_format=memory_format),
        )
        y = mod(*inputs)
        opt_y = opt_mod(*inputs)
        self.assertEqual(y, opt_y)
        self.assertEqual(y.stride(), opt_y.stride())

    def test_cat_inplace(self):
        def fn(x):
            rt = torch.cat([x])
            v = x.sin_()
            return rt

        # can't use self.common because input is modified inplace
        inp = torch.ones(2)
        opt_fn = torch.compile(fn)
        res = opt_fn(inp.clone())
        expected = fn(inp.clone())
        self.assertEqual(res, expected)

    def test_stack(self):
        def fn(a, b):
            return torch.stack(
                [
                    a.expand(12, 16),
                    b.expand(12, 16),
                ],
                2,
            )

        self.common(fn, (torch.randn([1, 16]), torch.randn([12, 1])))

    def test_hardtanh(self):
        def fn(x):
            return F.hardtanh(x), F.hardtanh(x + 1), F.hardtanh(x - 1)

        self.common(
            fn,
            (torch.randn([64]),),
        )

    def test_hardsigmoid(self):
        def fn(x):
            return F.hardsigmoid(x), F.hardsigmoid(x + 3), F.hardsigmoid(x - 3)

        self.common(
            fn,
            (torch.randn([64]),),
        )

    def test_hardswish(self):
        def fn(x):
            return F.hardswish(x), F.hardswish(x + 3), F.hardswish(x - 3)

        self.common(
            fn,
            (torch.randn([64]),),
        )

    def test_rsqrt(self):
        def fn(x):
            return torch.rsqrt(x), torch.rsqrt(x + 1) - 2

        self.common(
            fn,
            (torch.randn([64]),),
        )

    def test_expm1(self):
        def fn(x):
            return torch.expm1(x), torch.expm1(x) * 2

        for dtype in (torch.float16, torch.float, torch.double, torch.int, torch.int64):
            self.common(
                fn,
                (torch.randn([64]).to(dtype=dtype),),
            )
            self.common(
                fn,
                (torch.arange(-1e-5, 1e-5, 1e-7).to(dtype=dtype),),
            )

    def test_adaptive_pool_errors_with_long(self):
        class Model(torch.nn.Module):
            def __init__(self, pool_operator):
                super().__init__()
                self.pool = pool_operator

            def forward(self, x):
                x = torch.argmax(x, dim=1)
                x = self.pool(x)
                return x

        for dim in (1, 2, 3):
            op_inst = eval(f"torch.nn.AdaptiveMaxPool{dim}d(5)")
            model = Model(op_inst).to(self.device)
            x = torch.randn([1] * (dim + 2)).to(self.device)
            model = torch.compile(model, fullgraph=True)
            with self.assertRaisesRegex(
                RuntimeError, r".*(not implemented|aoti_torch_).*"
            ):
                model(x)

    def test_adaptive_avg_pool_errors_with_long(self):
        class Model(torch.nn.Module):
            def __init__(self, pool_operator):
                super().__init__()
                self.pool = pool_operator

            def forward(self, x):
                x = torch.argmax(x, dim=1)
                x = self.pool(x)
                return x

        for dim in (1, 2, 3):
            op_inst = eval(f"torch.nn.AdaptiveAvgPool{dim}d(5)")
            model = Model(op_inst).to(self.device)
            x = torch.randn([1] * (dim + 2)).to(self.device)
            model = torch.compile(model, fullgraph=True)
            with self.assertRaisesRegex(
                RuntimeError, r".*(not implemented|aoti_torch_).*"
            ):
                model(x)

    @torch._dynamo.config.patch(recompile_limit=12)
    def test_avg_pool_errors_with_uint(self):
        for dim in (1, 2, 3):
            for dtype in (torch.uint8, torch.uint16, torch.uint32, torch.uint64):
                x = torch.randn([2] * (dim + 2)).to(dtype)
                op = eval(f"torch.nn.functional.avg_pool{dim}d")
                c_op = torch.compile(op)
                with self.assertRaisesRegex(
                    RuntimeError, r".*(not implemented|aoti_torch_).*"
                ):
                    c_op(x, kernel_size=2, stride=2)

    def test_log1p(self):
        def fn(x):
            return torch.log1p(x), torch.log1p(x) * 2

        for dtype in (torch.float16, torch.float, torch.double, torch.int, torch.int64):
            self.common(
                fn,
                (torch.randn([64]).to(dtype=dtype),),
            )
            self.common(
                fn,
                (torch.arange(-1e-5, 1e-5, 1e-7).to(dtype=dtype),),
            )

    @patch.object(cpp_prefix_path, "cache_clear", lambda: None)
    @config.patch(force_disable_caches=True)
    @skip_if_cpp_wrapper("run_and_get_kernels issue")
    def test_deterministic_codegen(self):
        if "cpu" in str(self.device) and config.is_fbcode():
            raise unittest.SkipTest("cpp packaging is wacky in fbcode")

        @torch.compile(fullgraph=True)
        def a(x):
            return x.cos().sin().softmax(-1)

        @torch.compile(fullgraph=True)
        def b(x):
            return x.sin().cos().softmax(-1)

        @torch.compile(fullgraph=True)
        def c(x):
            return x.cos().sin().softmax(-1)

        x = torch.randn(16, 256, device=self.device)
        _, (coda_a0,) = _run_and_get_stripped_kernels(a, x)
        _, (coda_b0,) = _run_and_get_stripped_kernels(b, x)
        _, (coda_c0,) = _run_and_get_stripped_kernels(c, x)
        self.assertEqual(coda_a0, coda_c0)

        # compile in a different order
        torch.compiler.reset()
        _, (coda_c1,) = _run_and_get_stripped_kernels(c, x)
        _, (coda_a1,) = _run_and_get_stripped_kernels(a, x)
        _, (coda_b1,) = _run_and_get_stripped_kernels(b, x)
        self.assertEqual(coda_a0, coda_a1)
        self.assertEqual(coda_b0, coda_b1)
        self.assertEqual(coda_c0, coda_c1)

        # force a different CompileId
        torch.compiler.reset()
        CompileContext_init = CompileContext.__init__
        with patch.object(
            CompileContext,
            "__init__",
            lambda self, _: CompileContext_init(self, CompileId(999, 999)),
        ):
            _, (coda_a2,) = _run_and_get_stripped_kernels(a, x)
            _, (coda_c2,) = _run_and_get_stripped_kernels(c, x)
            _, (coda_b2,) = _run_and_get_stripped_kernels(b, x)
        self.assertEqual(coda_a0, coda_a2)
        self.assertEqual(coda_b0, coda_b2)
        self.assertEqual(coda_c0, coda_c2)

    @patch.object(cpp_prefix_path, "cache_clear", lambda: None)
    @config.patch(force_disable_caches=True)
    @skip_if_cpp_wrapper("run_and_get_kernels issue")
    def test_deterministic_codegen_on_graph_break(self):
        if "cpu" in str(self.device) and config.is_fbcode():
            raise unittest.SkipTest("cpp packaging is wacky in fbcode")

        def a(x):
            return x.cos().sin().softmax(-1)

        @torch.compile()
        def b(x):
            x = a(x)
            torch._dynamo.graph_break()
            x = a(x)
            return x

        x = torch.randn(16, 256, device=self.device)
        _, (code0, code1) = _run_and_get_stripped_kernels(b, x)
        self.assertEqual(code0, code1)

    @patch.object(cpp_prefix_path, "cache_clear", lambda: None)
    @config.patch(force_disable_caches=True)
    @skip_if_cpp_wrapper("run_and_get_kernels issue")
    def test_deterministic_codegen_with_suffix(self):
        if "cpu" in str(self.device) and config.is_fbcode():
            raise unittest.SkipTest("cpp packaging is wacky in fbcode")

        @torch.compile(fullgraph=True)
        def a(x):
            return x.cos().sin().softmax(-1)

        @torch.compile(fullgraph=True)
        def b(x, y):
            x = x.cos().sin().softmax(-1)
            x = torch.matmul(x, y)
            return x

        x = torch.randn(16, 256, device=self.device)
        y = torch.randn(256, 256, device=self.device)
        _, (code0,) = _run_and_get_stripped_kernels(a, x)
        _, (code1,) = _run_and_get_stripped_kernels(b, x, y)
        self.assertEqual(code0, code1)

    def test_flip(self):
        def fn(x):
            return torch.flip(x, (-1,)), torch.flip(x, (0, 2)) - 2

        self.common(
            fn,
            (torch.randn([1, 2, 6, 6]),),
        )

    def test_signbit(self):
        def fn(x):
            return torch.signbit(x), ~torch.signbit(-x) & 1

        self.common(
            fn,
            (torch.randn([1, 2, 6, 6]),),
        )

    def test_sign_dtype(self):
        def fn(x):
            y = torch.sign(x)
            return torch.tanh(y)

        self.common(fn, (torch.randn([1, 2, 6, 6]),))

    @xfail_if_triton_cpu
    def test_fmod(self):
        def fn(a, b):
            return torch.fmod(a, b), torch.fmod(3.0 * a, b) - 2.0

        shape = [1, 2, 6, 6]
        self.common(fn, (torch.randn(shape), torch.randn(shape)))

    @xfail_if_triton_cpu
    def test_fmod_zero_dim(self):
        def fn(a, b):
            return (torch.fmod(a, b),)

        self.common(
            fn,
            (
                make_tensor(10, device=self.device, dtype=torch.float32),
                make_tensor((), device=self.device, dtype=torch.float32),
            ),
        )
        self.common(
            fn,
            (
                make_tensor((), device=self.device, dtype=torch.float32),
                make_tensor(10, device=self.device, dtype=torch.float32),
            ),
        )

    def test_log2(self):
        def fn(x):
            return torch.log2(x), torch.log2(x + 1) - 2

        self.common(
            fn,
            (torch.randn([64]) + 10,),
        )

    def test_logsumexp(self):
        def fn(x):
            return torch.logsumexp(x, -1), torch.logsumexp(x, 0) - 2

        self.common(
            fn,
            (torch.randn([8, 8]) + 10,),
        )

    def test_log_fp64(self):
        def fn(x):
            return torch.log(x), torch.log2(x)

        _dtype = torch.float64
        ctx = (
            contextlib.nullcontext()
            if self.is_dtype_supported(_dtype)
            else self.assertRaises(TypeError)
        )
        with ctx:
            self.common(
                fn,
                (torch.randn([1024], dtype=_dtype) + 10,),
            )

    def test_bitwise(self):
        def fn(x, y):
            return (
                torch.bitwise_not(x),
                torch.bitwise_or(x, y),
                torch.bitwise_xor(x, y),
                torch.bitwise_and(x, y),
            )

        self.common(
            fn,
            (
                torch.randint(0, 2**30, [64], dtype=torch.int32),
                torch.randint(0, 2**30, [64], dtype=torch.int32),
            ),
        )

    def test_bitwise2(self):
        # again with bool types
        def fn(x, y):
            return (
                torch.bitwise_not(x),
                torch.bitwise_or(x, y),
                torch.bitwise_xor(x, y),
                torch.bitwise_and(x, y),
            )

        self.common(
            fn,
            (
                torch.randint(0, 2, (2, 20), dtype=torch.bool),
                torch.randint(0, 2, (2, 20), dtype=torch.bool),
            ),
        )

    def test_bitwise3(self):
        # Repro for https://github.com/pytorch/pytorch/issues/97968
        def fn(x, y):
            return (
                torch.max(torch.bitwise_and(x, y), y),
                torch.clamp_max(torch.bitwise_or(x, y), y),
                torch.clamp_min(torch.bitwise_xor(x, y), y),
            )

        self.common(
            fn,
            (
                torch.rand([5, 10, 1]).to(torch.int8),
                torch.rand([10, 1]).to(torch.int8),
            ),
        )

    def test_inf(self):
        def fn(a):
            return a + float("inf"), a + float("-inf"), a * -float("inf")

        self.common(fn, (torch.randn(8),))

    def test_remainder(self):
        def fn(a, b):
            return (
                torch.remainder(a, b),
                torch.remainder(a + 1, b - 1),
                torch.remainder(a - 1, b + 1),
            )

        self.common(fn, (torch.randn(64), torch.randn(64)))

    def test_zeros(self):
        def fn(a):
            return (
                a + 1,
                torch.zeros(
                    (1, 8, 64, 64),
                    dtype=torch.float32,
                    device=a.device,
                ),
                torch.zeros(
                    1,
                    8,
                    64,
                    64,
                    dtype=torch.float32,
                    device=a.device,
                ),
                torch.zeros(2, 3),
                a + torch.ones(8, device=a.device),
                torch.full((2, 3), 3.1416, device=a.device),
            )

        self.common(fn, (torch.randn(8),))

    def test_new_ones(self):
        def fn(a):
            return (
                aten.new_ones(
                    a, [], device=a.device, dtype=6, layout=0, pin_memory=False
                ),
                aten.new_zeros(
                    a, [], device=a.device, dtype=6, layout=0, pin_memory=False
                ),
            )

        self.common(fn, (torch.randn(8),))

    def test_full_like(self):
        def fn(a):
            return torch.full_like(a, 7.777) - 1

        self.common(fn, (torch.randn(8),))

    def test_full_truncation(self):
        def fn(a):
            return a + torch.full_like(a, 7.777)

        for dtype in all_types():
            ctx = (
                contextlib.nullcontext()
                if self.is_dtype_supported(dtype)
                else self.assertRaises(TypeError)
            )
            with ctx:
                self.common(
                    fn,
                    (make_tensor(8, dtype=dtype, device=self.device),),
                    check_lowp=False,
                )

    def test_full_boolean(self):
        def fn(n):
            x = torch.full((1,), n >= 1024, device=self.device)
            return x, x + 1

        self.common(fn, (1024,))
        self.common(fn, (1023,))

    def test_index1(self):
        def fn(a, b, c):
            return aten.index(a, [b, c])

        self.common(
            fn,
            (
                torch.randn(8, 8, 12),
                torch.tensor([0, 0, 2, 2], dtype=torch.int64),
                torch.tensor([3, 4, 4, 3], dtype=torch.int64),
            ),
        )
        self.common(
            fn,
            (
                torch.randn(8, 8, 12),
                torch.tensor([[0, 0, 2, 2]], dtype=torch.int64),
                torch.tensor([[3], [4], [4], [3]], dtype=torch.int64),
            ),
        )

    def test_index2(self):
        def fn(a, b):
            return (
                aten.index(a, [b]),
                aten.index(a, [None, b]),
            )

        self.common(
            fn,
            (
                torch.randn(8, 8, 8),
                torch.tensor([[0, 0, 2, 2]], dtype=torch.int64),
            ),
        )

    def test_index3(self):
        def fn(x, ia, ib):
            return (x[:, ia, None, ib, 0],)

        self.common(
            fn,
            (
                torch.randn(3, 4, 4, 4, 3),
                torch.tensor([0, 2, 1], dtype=torch.int64),
                torch.tensor([0, 2, 1], dtype=torch.int64),
            ),
        )

    def test_output_strides(self):
        def fn(x):
            y = x.permute(0, 2, 3, 1).contiguous()
            torch._dynamo.graph_break()
            return y.view(-1, 4)

        inp = torch.rand([4, 4, 4, 4], device=self.device)
        fn_opt = torch.compile(fn, backend="inductor")

        self.assertEqual(fn(inp), fn_opt(inp))
        self.assertEqual(fn(inp).stride(), fn_opt(inp).stride())

        # no redundant copy
        def foo(x):
            return x[0:2:2].T[3:].squeeze(0)

        foo_opt = torch.compile(foo, backend="inductor")
        out = foo_opt(inp)
        self.assertEqual(inp.storage(), out.storage())

    def test_index_select(self):
        def fn(a, b):
            return (
                torch.index_select(a, 0, b),
                torch.index_select(a, 1, b),
                torch.index_select(torch.index_select(a, 2, b), 1, b),
            )

        for ind_dtype in (torch.int32, torch.int64):
            self.common(
                fn,
                (
                    torch.randn(8, 8, 8),
                    torch.tensor([0, 0, 2, 1], dtype=ind_dtype),
                ),
            )

    @skipCUDAIf(not TEST_CUDNN, "CUDNN not available")
    @skipIfXpu
    @skipIfRocm
    def test_cudnn_rnn(self):
        if self.device == "cpu":
            raise unittest.SkipTest(f"requires {GPU_TYPE}")

        def fn(
            a0,
            b0,
            b1,
            b2,
            b3,
            b4,
            b5,
            b6,
            b7,
            b8,
            b9,
            b10,
            b11,
            b12,
            b13,
            b14,
            b15,
            a3,
            a4,
            a5,
        ):
            a1 = [
                b0,
                b1,
                b2,
                b3,
                b4,
                b5,
                b6,
                b7,
                b8,
                b9,
                b10,
                b11,
                b12,
                b13,
                b14,
                b15,
            ]
            return aten._cudnn_rnn(
                a0,
                a1,
                4,
                a3,
                a4,
                a5,
                2,
                2048,
                0,
                2,
                False,
                0.0,
                False,
                True,
                [],
                None,
            )

        self.common(
            fn,
            (
                torch.randn([92, 8, 2048]),
                torch.randn([8192, 2048]),
                torch.randn([8192, 2048]),
                torch.randn([8192]),
                torch.randn([8192]),
                torch.randn([8192, 2048]),
                torch.randn([8192, 2048]),
                torch.randn([8192]),
                torch.randn([8192]),
                torch.randn([8192, 4096]),
                torch.randn([8192, 2048]),
                torch.randn([8192]),
                torch.randn([8192]),
                torch.randn([8192, 4096]),
                torch.randn([8192, 2048]),
                torch.randn([8192]),
                torch.randn([8192]),
                torch.randn([167837696]),
                torch.randn([4, 8, 2048]),
                torch.randn([4, 8, 2048]),
            ),
            check_lowp=False,  # difference in rnn is too large between half and float inputs
        )

    def test_upsample_nearest1d(self):
        def fn(a):
            return (
                aten.upsample_nearest1d(a, [74], None),
                aten.upsample_nearest1d(a, [70], None),
                aten.upsample_nearest1d(a, [45], None),
                aten.upsample_nearest1d(a, [36], None),
                aten.upsample_nearest1d(a, None, [2.0]),
            )

        self.common(fn, (torch.randn([2, 4, 37]),))

    def test_upsample_nearest2d(self):
        def fn(a):
            return (
                aten.upsample_nearest2d(a, [74, 76]),
                aten.upsample_nearest2d(a, [70, 75]),
                aten.upsample_nearest2d(a, [45, 74]),
                aten.upsample_nearest2d(a, [36, 39]),
                aten.upsample_nearest2d(a, None, [2.0, 2.0]),
            )

        self.common(fn, (torch.randn([2, 4, 37, 38]),))

    def test_upsample_nearest3d(self):
        def fn(a):
            return (
                aten.upsample_nearest3d(a, [74, 76, 78], None),
                aten.upsample_nearest3d(a, [70, 75, 80], None),
                aten.upsample_nearest3d(a, [45, 74, 103], None),
                aten.upsample_nearest3d(a, [36, 39, 40], None),
                aten.upsample_nearest3d(a, None, [2.0, 2.0, 2.0]),
            )

        self.common(fn, (torch.randn([2, 4, 37, 38, 39]),))

    def test_upsample_nearest2d_backward(self):
        func = torch.ops.aten.upsample_nearest2d_backward

        def fn(a):
            return (
                func(a, output_size=[6, 12], input_size=[3, 3, 3, 6]),
                func(a, output_size=[6, 12], input_size=[3, 3, 4, 5]),
                func(a, output_size=[6, 12], input_size=[3, 3, 2, 8]),
                func(a, output_size=[6, 12], input_size=[3, 3, 2, 8]),
                func(a, output_size=[6, 12], input_size=[3, 3, 4, 7]),
            )

        self.common(fn, (torch.randn([3, 3, 6, 12]),))

    @skip_if_x86_mac()
    def test_upsample_bilinear2d_a(self):
        def fn(a):
            return (
                aten.upsample_bilinear2d(a, [45, 45], False, None),
                aten.upsample_bilinear2d(a, None, True, [2.0, 2.0]),
            )

        self.common(fn, (torch.randn([2, 4, 37, 38]),), atol=2.5e-5, rtol=1.3e-6)

    def test_upsample_bilinear2d_b(self):
        def fn(a):
            return aten.upsample_bilinear2d(a, None, True, [2.0, 2.0])

        self.common(
            fn,
            [
                torch.randn([1, 2, 40, 59]),
            ],
            atol=2.5e-5,
            rtol=1.3e-6,
        )

    @skip_if_gpu_halide  # accuracy issue
    def test_reflection_pad2d(self):
        def fn(a, pad):
            return (
                aten.reflection_pad2d(a, [1, 1, 1, 1]),
                aten.reflection_pad2d(a, pad),
            )

        self.common(
            fn,
            (
                torch.randint(0, 999, size=[1, 1, 8, 8], dtype=torch.float32),
                [5, 2, 3, 4],
            ),
        )

    def test_reflection_pad2d_backward(self):
        def template(size, padding):
            def fn(grad_output, x):
                return aten.reflection_pad2d_backward(grad_output, x, padding)

            x = torch.randint(0, 999, size=size, dtype=torch.float32)
            result = aten.reflection_pad2d(x, padding)
            grad_output = torch.randn_like(result)

            self.common(
                fn, (grad_output, x), check_lowp=not is_halide_backend(self.device)
            )

        template([1, 1, 8, 8], [0, 0, 0, 0])
        template([1, 1, 8, 8], [1, 1, 1, 1])
        template([1, 1, 8, 8], [1, 2, 3, 4])
        template([1, 1, 8, 8], [0, -1, 2, 2])
        template([1, 1, 8, 8], [-1, 0, 2, 2])
        template([1, 1, 8, 8], [2, 2, 0, -1])
        template([1, 1, 8, 8], [2, 2, -1, 0])

    def test_grid_sampler_2d(self):
        def fn(a, b):
            return (
                aten.grid_sampler_2d(a, b, 0, 0, True),
                aten.grid_sampler_2d(a, b, 0, 1, False),
            )

        self.common(
            fn,
            (
                torch.randn([4, 3, 352, 352], dtype=torch.float32),
                torch.rand([4, 352, 352, 2], dtype=torch.float32) * 2 - 1,
            ),
            check_lowp=False,
            # Mismatched elements: 154697 / 1486848 (10.4%)
            # Greatest absolute difference: 0.0001976490020751953 at index (0, 0, 101, 243) (up to 1e-05 allowed)
            # Greatest relative difference: 7.332530120481928 at index (1, 1, 258, 301) (up to 1.3e-06 allowed)
            atol=0.0002,
            rtol=1.3e-06,
        )

    def test_upsample_bicubic2d(self):
        def fn(a):
            return (
                aten.upsample_bicubic2d(a, (128, 128), True),
                aten.upsample_bicubic2d(a, (128, 256), False),
            )

        # Mismatched elements: 10 / 196608 (0.0%)
        # Greatest absolute difference: 1.3869255781173706e-05 at index (2, 1, 88, 65) (up to 1e-05 allowed)
        # Greatest relative difference: 0.0033082996811011046 at index (3, 1, 88, 91) (up to 1.3e-06 allowed)
        self.common(
            fn,
            (torch.randn([4, 3, 64, 32], dtype=torch.float32),),
            atol=2e-5,
            rtol=1e-3,
        )

    def test_float_index_expression(self):
        # Test that index propagation doesn't generate bad index_expr calls like
        # ops.index_expr(0.5*x, dtype) where the expression is not integral
        def fn(x):
            return aten.upsample_bicubic2d(x, (256, 256), False)

        x = torch.randn(1, 1, 128, 128, dtype=torch.float32, device=self.device)
        _, source_codes = run_and_get_code(fn, x)

        pattern = r"0\.50*\*[ix][\d]"
        for code in source_codes:
            self.assertIsNone(
                re.search(pattern, code), msg="Found bad index_expr in code:\n" + code
            )

    def test_float_index_expression_type_promotion(self):
        # Test that float indexing expressions participate in type promotion
        def fn(x):
            return x + 1.0 / x.size(0)

        x = torch.arange(10)
        self.common(fn, (x,))

    def test_sort(self):
        def fn(a, descending):
            return torch.sort(a)

        inp = torch.randint(0, 999, size=[1, 1, 8, 8], dtype=torch.float32)
        self.common(fn, (inp, False))
        self.common(fn, (inp, True))

    def test_sort_stable(self):
        def fn(a, descending):
            return a.sort(dim=-1, stable=True, descending=descending)

        # Duplicates give deterministic indices when stable sorting
        inp = torch.rand(10, 128, dtype=torch.float32)
        inp[:, 10:20] = 1.0
        inp[:, 30:40] = 1.0
        self.common(fn, (inp, False))
        self.common(fn, (inp, True))

        # Non-power of two
        inp = inp[:, :120]
        self.common(fn, (inp, False))
        self.common(fn, (inp, True))

    def test_sort_bool(self):
        def fn(a, descending):
            return torch.sort(a.to(torch.int8), stable=True, descending=descending)

        inp = torch.randint(0, 2, size=[10, 128], dtype=torch.bool)
        self.common(fn, (inp, False))
        self.common(fn, (inp, True))

    @skipIfWindows(msg="Crash UT")
    def test_sort_transpose(self):
        def fn(a, descending):
            return torch.sort(a, stable=True, descending=descending)

        inp = torch.randn(128, 10).transpose(0, 1)
        self.common(fn, (inp, False))
        self.common(fn, (inp, True))

    def test_topk(self):
        def fn(a):
            return torch.topk(a, 2, -1)

        self.common(
            fn, (torch.randint(0, 999, size=[1, 1, 8, 8], dtype=torch.float32),)
        )

    def test_long_tensor(self):
        def fn(a):
            return (
                torch.LongTensor([294]).to(a.device) - a,
                torch.as_tensor([295]).to(a.device) + a,
            )

        self.common(fn, (torch.randint(0, 999, size=[8, 8]),))

    @skip_if_gpu_halide  # correctness issue
    def test_constant_pad_1d(self):
        def fn(a):
            return (
                aten.constant_pad_nd(a, [0, 1], 6.0),
                aten.constant_pad_nd(a, [2, 3], 99.0),
            )

        self.common(fn, (torch.randint(0, 999, size=[2, 16, 31], dtype=torch.float32),))

    def test_constant_pad_fill_dtype(self):
        def fn(a, b):
            return (
                aten.constant_pad_nd(a, (1, 1), 1.0) & b,
                aten.constant_pad_nd(a, (1, 1), 0.0) & b,
            )

        self.common(
            fn,
            (torch.randint(2, (4,), dtype=torch.bool), torch.ones(6, dtype=torch.bool)),
        )

    @skip_if_gpu_halide  # misaligned address
    def test_constant_pad_2d(self):
        def fn(a):
            return (
                aten.constant_pad_nd(a, [1, 1, 1, 1], 6.0),
                aten.constant_pad_nd(a, [1, 2, 3, 4], 99.0),
            )

        self.common(
            fn, (torch.randint(0, 999, size=[1, 1, 8, 8], dtype=torch.float32),)
        )

    @skip_if_gpu_halide  # misaligned address
    def test_constant_pad_3d(self):
        def fn(a):
            return (
                aten.constant_pad_nd(a, [1, 2, 3, 4, 5, 6], 6.0),
                aten.constant_pad_nd(a, [0, 0, 3, 4, 0, 0], 6.0),
            )

        self.common(
            fn, (torch.randint(0, 999, size=[2, 4, 4, 4], dtype=torch.float32),)
        )

    def test_constant_pad_float64(self):
        # Repro for https://github.com/pytorch/pytorch/issues/93351
        def fn(input):
            v1 = torch.nn.functional.pad(input, pad=(1, 0))
            return torch.gt(v1, input)

        _dtype = torch.float64

        ctx = (
            contextlib.nullcontext()
            if self.is_dtype_supported(_dtype)
            else self.assertRaises(TypeError)
        )
        x = torch.rand([1, 2, 2, 1], dtype=_dtype)
        with ctx:
            self.common(fn, (x,))

    def test_constant_pad_nd_inplace(self):
        def fn(a):
            return aten.constant_pad_nd(a, [0, 0])

        x = torch.randn([2], device=self.device)
        fn_compiled = torch.compile(fn)
        y = fn_compiled(x)
        self.assertTrue(y is not x)

    def test_l1_loss(self):
        def fn(a, b):
            return torch.nn.functional.l1_loss(a, b), torch.nn.functional.mse_loss(a, b)

        self.common(
            fn,
            (
                torch.randn([2, 3, 16, 16]),
                torch.randn([2, 3, 16, 16]),
            ),
            check_lowp=False,
        )

    def test_triu(self):
        def fn(a):
            return aten.triu(a, 1), aten.triu(a, 0), aten.triu(a, 2)

        self.common(fn, (torch.randn([2, 10, 10]),))

    def test_no_op_reduction(self):
        def fn(a):
            return a.sum(-1), torch.amax(a + 1, 1, keepdim=True)

        self.common(fn, (torch.randn([8, 1, 1]),))

    def test_inplace_add(self):
        @torch.compile(backend="inductor")
        def fn(x, y):
            return x.add_(y)

        inputs = (
            rand_strided((4, 4), (4, 1), device=self.device),
            rand_strided((4, 4), (4, 1), device=self.device),
        )
        inp_clone = inputs[0].clone()
        out = fn(*inputs)
        self.assertTrue(same(out, inp_clone + inputs[1]))
        self.assertTrue(out is inputs[0])

    # The following 2 tests are meant to check the logic that drops
    # xmask from triton load/store if xnumel = 1
    @requires_gpu()
    def test_single_elem(self):
        def fn(a):
            b = a + 1
            return (b,)

        self.common(fn, (torch.randn(1),))

    @requires_gpu()
    def test_single_elem_indirect(self):
        def fn(a, b):
            c = a[b] + 1
            return (c,)

        a = torch.randn(1)
        b = (torch.tensor([0], dtype=torch.int64),)

        self.common(fn, (a, b))

    # This test is meant to check for issues from the logic
    # that drops xmask from trito load/store if XBLOCK divides xnumel

    @requires_gpu()
    def test_xblock_divides_xnumel(self):
        def fn(a):
            b = a + 1
            return (b,)

        # assumption is that XBLOCK is always a divisor of 1024
        # so xmask will be dropped iff xnumel is multiple of 1024
        self.common(fn, (torch.randn(1024),))
        self.common(fn, (torch.randn(1025),))

    def test_inplace_mixed_dtype_ops(self):
        @torch.compile(backend="inductor")
        def fn(x, y):
            z = x + y.float()
            w = z.add_(y)
            return w.mul_(y)

        tgt_dtype = torch.double if self.device != "mps" else torch.half
        inputs = (
            rand_strided((4, 4), (4, 1), device=self.device, dtype=torch.float),
            rand_strided((4, 4), (4, 1), device=self.device, dtype=tgt_dtype),
        )
        out = fn(*inputs)
        out_eager = (inputs[0] + inputs[1].float()).add_(inputs[1]).mul_(inputs[1])
        self.assertTrue(same(out, out_eager))

    @config.patch(
        {"triton.unique_kernel_names": True, "triton.descriptive_names": False}
    )
    def test_kernel_names(self):
        @torch.compile(backend="inductor")
        def fn(x):
            return 2 * x

        inputs = (rand_strided((8,), (1,), device=self.device),)
        self.assertTrue(same(fn(*inputs), 2 * inputs[0]))

    @config.patch({"triton.cudagraphs": True})
    @dynamo_config.patch(automatic_dynamic_shapes=True)
    def test_strided_inputs(self):
        @torch.compile(backend="inductor")
        def fn(x, y):
            return x + y

        inputs = (
            rand_strided((8, 16), (32, 2), device=self.device),
            rand_strided((8, 16), (16, 1), device=self.device),
        )
        self.assertTrue(same(fn(*inputs), inputs[0] + inputs[1]))

    @config.patch({"triton.cudagraphs": True})
    @dynamo_config.patch(automatic_dynamic_shapes=True)
    def test_input_mutation1(self):
        def fn(a):
            b = a + 1
            a.copy_(b)
            c = a + 2
            return a * b / c

        arg1 = torch.randn(64, device=self.device)
        arg2 = arg1.clone()
        arg3 = torch.randn(64, device=self.device)
        arg4 = arg3.clone()
        correct1 = fn(arg1)
        correct2 = fn(arg3)
        opt_fn = torch._dynamo.optimize_assert(compile_fx)(fn)
        actual1 = opt_fn(arg2)
        actual2 = opt_fn(arg4)

        self.assertTrue(same(actual1, correct1))
        self.assertTrue(same(actual2, correct2))
        self.assertTrue(same(arg1, arg2))
        self.assertTrue(same(arg3, arg4))

    def test_input_mutation2(self):
        def fn(a):
            b = a + 1
            a.view(64).copy_(torch.tensor([66.0], device=a.device))
            c = a + 2
            return b, c

        # NOTE: this test fails when none of the inputs require grad.
        # That seems like an inductor bug.
        arg1 = torch.randn([1, 64], device=self.device).requires_grad_(True).add(1)
        arg2 = arg1.clone()
        correct1 = fn(arg1)
        opt_fn = torch._dynamo.optimize_assert(compile_fx)(fn)
        actual1 = opt_fn(arg2)

        self.assertTrue(same(actual1, correct1))
        self.assertTrue(same(arg1, arg2))

    def test_input_mutation3(self):
        def fn(a):
            a += 1
            a *= 2
            aten.sigmoid_(a)
            a = a.view(64)
            a += 3
            a *= 4
            aten.relu_(a)
            return a

        arg1 = torch.randn([1, 64], device=self.device)
        arg2 = arg1.clone()
        correct1 = fn(arg1)
        opt_fn = torch._dynamo.optimize_assert(compile_fx)(fn)
        actual1 = opt_fn(arg2)

        self.assertTrue(same(actual1, correct1))
        self.assertTrue(same(arg1, arg2))

    def test_input_mutation4(self):
        def fn(a):
            torch.relu_(a)
            return a

        arg1 = torch.randn([1, 64], device=self.device)
        arg2 = arg1.clone()
        correct1 = fn(arg1)
        opt_fn = torch._dynamo.optimize_assert(compile_fx)(fn)
        actual1 = opt_fn(arg2)

        self.assertTrue(same(actual1, correct1))
        self.assertTrue(same(arg1, arg2))

    def test_input_mutation5(self):
        def fn(x):
            tmp = x.ceil()
            x.add_(10)
            return tmp

        opt_fn = torch.compile(fn)

        a = torch.zeros((), dtype=torch.int64, device=self.device)
        a_expect = a.clone()
        expect = fn(a_expect)

        a_actual = a.clone()
        actual = opt_fn(a_actual)

        self.assertEqual(a_expect, a_actual)
        self.assertEqual(expect, actual)

    def test_slice_mutation1(self):
        def fn(a):
            x = torch.zeros_like(a)
            b = x + 1
            x[:, 3] = 3.0
            c = torch.clone(x)
            x[4, :] = 4.0
            d = x + 1
            return x, b, c, d

        self.common(fn, (torch.randn([8, 8]),))

    @skip_if_gpu_halide  # accuracy issue
    def test_slice_mutation2(self):
        def fn(a):
            a[:, 20:40] = a[:, 20:40] + 1
            a[:, 2:11] = a[:, 1:10] + 2

        arg1 = torch.randn([1, 64], device=self.device)
        arg2 = arg1.clone()
        fn(arg1)
        opt_fn = torch._dynamo.optimize_assert(compile_fx)(fn)
        opt_fn(arg2)
        self.assertTrue(same(arg1, arg2))

    def test_slice_mutation3(self):
        def fn(a):
            a[:2, :2].fill_(10)

        opt_fn = torch._dynamo.optimize_assert(compile_fx)(fn)

        x1 = torch.randn(8, 8, device=self.device)
        x2 = x1.clone()
        fn(x1)
        opt_fn(x2)
        self.assertEqual(x1, x2)

    def test_tensor_index_slice(self):
        def fn(a):
            x = torch.tensor([1, 2], device=self.device)
            y = torch.tensor([2, 3], device=self.device)
            xx = torch.tensor([1, 2], device=self.device).view(1, 2)
            yy = torch.tensor([1, 2, 3], device=self.device).view(3, 1)
            return [
                a[x, y],
                a[:, x, y],
                a[:, x, y, :],
                a[x, :, y],
                a[:, x, :, y, :],
                a[xx, yy],
                a[:, xx, yy],
                a[xx, :, yy],
                a[xx, yy, :],
                a[:, xx, :, yy],
            ]

        a = torch.arange(3 * 4 * 5 * 6 * 7, device=self.device).view(3, 4, 5, 6, 7)
        refs = fn(a)
        tests = torch.compile(fn)(a)
        for ref, test in zip(refs, tests):
            torch.testing.assert_close(ref, test)

    @torch._dynamo.config.patch(recompile_limit=10)
    def test_tensor_index_put_slice(self):
        def fn(a, version):
            x = torch.tensor([1, 2], device=self.device, dtype=torch.int32)
            y = torch.tensor([2, 3], device=self.device, dtype=torch.int32)

            xx = torch.tensor([1, 2], device=self.device).view(1, 2)
            yy = torch.tensor([1, 2, 3], device=self.device).view(3, 1)

            if version == 0:
                a[x, y] = torch.zeros_like(a[x, y])
            elif version == 1:
                a[:, x, y] = torch.zeros_like(a[:, x, y])
            elif version == 2:
                a[:, x, y, :] = torch.zeros_like(a[:, x, y, :])
            elif version == 3:
                a[x, :, y] = torch.zeros_like(a[x, :, y])
            elif version == 4:
                a[:, x, :, y, :] = torch.zeros_like(a[:, x, :, y, :])
            elif version == 5:
                a[xx, yy] = torch.zeros_like(a[xx, yy])
            elif version == 6:
                a[:, xx, yy] = torch.zeros_like(a[:, xx, yy])
            elif version == 7:
                a[xx, :, yy] = torch.zeros_like(a[xx, :, yy])
            elif version == 8:
                a[xx, yy, :] = torch.zeros_like(a[xx, yy, :])
            elif version == 9:
                a[:, xx, :, yy] = torch.zeros_like(a[:, xx, :, yy])

            return a

        a = torch.arange(3 * 4 * 5 * 6 * 7, device=self.device, dtype=torch.int32).view(
            3, 4, 5, 6, 7
        )
        for i in range(10):
            ref = fn(torch.clone(a), i)
            test = torch.compile(fn)(torch.clone(a), i)
            torch.testing.assert_close(ref, test)

    def test_indirect_load_broadcast(self):
        def fn(in_ptr0, in_ptr1, in_ptr2):
            return torch.gather(in_ptr1, 0, in_ptr2) + in_ptr0

        arg190 = rand_strided((32, 21), (1, 32), device=self.device, dtype=torch.int64)
        arg190.fill_(0)
        arg111 = rand_strided(
            (9521, 512), (512, 1), device=self.device, dtype=torch.float32
        )
        self.common(
            fn,
            (
                torch.randn(32, 1),
                arg111,
                arg190,
            ),
        )

    def test_roi_align(self):
        if not has_torchvision_roi_align():
            raise unittest.SkipTest("requires torchvision")

        def fn(a, b):
            return torch.ops.torchvision.roi_align(a, b, 0.25, 7, 7, 2, False)

        self.common(fn, (torch.zeros([4, 256, 296, 304]), torch.zeros([2292, 5])))

    # https://github.com/halide/Halide/issues/8256
    @config.patch("halide.scheduler_cuda", "Li2018")
    def test_nll_loss_forward(self):
        def fn(a, b):
            return aten.nll_loss_forward(a, b, None, 1, -100)

        labels = (
            torch.zeros([5], dtype=torch.int64),
            torch.tensor([-100, -100, 3, -100, -100], dtype=torch.int64),
        )
        inps = (torch.randn(5, 5), torch.randn(5, 5))
        for a, b in zip(inps, labels):
            self.common(
                fn,
                (a, b),
            )

    def test_nll_loss_backward(self):
        def fn(a, b, c):
            return aten.nll_loss_backward(
                a, b, c, None, 1, -100, torch.tensor(1.0, device=self.device)
            )

        labels = (
            torch.zeros([5], dtype=torch.int64),
            torch.tensor([-100, -100, 3, -100, -100], dtype=torch.int64),
        )
        inps = (torch.randn(5, 5), torch.randn(5, 5))
        grad_outs = (torch.randn(()), torch.randn(()))
        for a, b, c in zip(grad_outs, inps, labels):
            self.common(
                fn,
                (a, b, c),
            )

    def test_isinf(self):
        def fn(x):
            return x.isinf(), x.isnan()

        values = [1, float("inf"), 2, float("-inf"), float("nan")]
        for dtype in [torch.float32, torch.float64, torch.half, torch.bfloat16]:
            ctx = (
                contextlib.nullcontext()
                if self.is_dtype_supported(dtype)
                else self.assertRaises(TypeError)
            )
            with ctx:
                self.common(fn, [torch.tensor(values, dtype=dtype)], check_lowp=False)

    @skip_if_halide  # different nan behavior in ==
    def test_isinf2(self):
        def fn(x):
            y = torch.tensor(
                [1, float("inf"), 2, float("-inf"), float("nan")], device=self.device
            )
            return x == y

        self.common(
            fn, (torch.tensor([1, float("inf"), 2, float("-inf"), float("nan")]),)
        )

    def test_any(self):
        def fn(x):
            return (
                x.any(-1),
                x.isinf().any(),
                torch.all(x.isinf(), dim=0),
                torch.all(torch.logical_not(x.isinf())),
            )

        self.common(fn, [-torch.rand(64)])
        tmp = torch.randn(16, 8)
        tmp[1, 1] = float("inf")
        self.common(fn, [tmp])

    @skip_if_gpu_halide
    def test_multilayer_any(self):
        def fn(x):
            return (x.isinf().any(), x.isfinite().all())

        sample = torch.rand(9, 3, 353, 353)
        self.common(fn, [sample])

        sample.view(-1)[-1] = float("inf")
        self.common(fn, [sample])

    def test_inplace_activations(self):
        def fn(x):
            a = aten.hardswish_(x + 1)
            b = aten.hardtanh_(x + 1)
            c = aten.leaky_relu_(x + 1)
            d = aten.silu_(x + 1)
            e = aten.log1p(x + 1)
            f = aten.masked_fill_(x + 1, torch.zeros_like(x, dtype=torch.bool), 99.0)
            h = aten.masked_fill_(x + 1, torch.ones_like(x, dtype=torch.bool), 99.0)
            return (a, b, c, d, e, f, h)

        self.common(fn, [torch.randn(64) * 10])

    def test_baddbmm(self):
        def fn(a, b, c, beta):
            return aten.baddbmm(a, b, c, beta=beta)

        b = torch.randn(6, 128, 64)
        c = torch.randn(6, 64, 100)
        options = itertools.product(
            [torch.randn(6, 1, 100), torch.randn(6, 1, 100).fill_(torch.nan)],
            [0.0, 1.0],
        )
        for a, beta in options:
            self.common(
                fn,
                [a, b, c, beta],
                # Mismatched elements: 1212 / 76800 (1.6%)
                # Greatest absolute difference: 0.001953125 at index (0, 0, 93) (up to 1e-05 allowed)
                # Greatest relative difference: 1.0 at index (3, 19, 4) (up to 0.001 allowed)
                atol=0.002,
                rtol=0.001,
            )

    @config.patch({"triton.max_tiles": 2})
    def test_fuse_tiled(self):
        def fn(a, b, c):
            return a + b, c + 1

        self.common(
            fn, [torch.randn(128, 1), torch.randn(1, 128), torch.randn(128, 128)]
        )

    def test_expand_as(self):
        def fn(a, b):
            return aten.expand_as(a, b), aten.expand_as(a + 1, b + 1) + 1

        self.common(
            fn,
            [
                torch.randn(6, 1, 100),
                torch.randn(6, 128, 100),
            ],
        )

    def test_index_put1(self):
        def fn(a, b, c):
            return (
                torch.index_put(a, [b], c),
                torch.index_put_(a + 1, [b + 1], c + 1) + 1,
            )

        self.common(
            fn,
            [
                torch.randn([800, 256, 7, 7]),
                torch.randperm(601),
                torch.randn([601, 256, 7, 7]),
            ],
        )
        self.common(
            fn, [torch.randn(1024, 4, 2), torch.arange(4), torch.randn(4, 1, 1)]
        )

    def test_index_put2(self):
        def fn(a, b, c):
            return torch.index_put(a, [b], c, True)

        self.common(
            fn,
            [
                torch.randn([100, 256, 7, 7]),
                torch.randint(0, 100, size=[600], dtype=torch.int64),
                torch.randn([600, 256, 7, 7]),
            ],
            # workaround for https://github.com/openai/triton/issues/558
            check_lowp=False,
        )

    def test_index_put3(self):
        def fn(a, b, c):
            torch.ops.aten.index_put_(a, (None, b, None), c)
            a1 = a + 1
            torch.ops.aten.index_put_(a1, (None, b + 1, None), c + 1)
            return (a, a1)

        self.common(
            fn,
            [
                torch.randn([1024, 4, 2]),
                torch.arange(3),
                torch.randn([1024, 1, 2]),
            ],
        )

    def test_index_put4(self):
        # a, b[0] are not broadcastable
        # https://github.com/pytorch/pytorch/issues/97104
        def fn(a, b, c):
            return torch.index_put(a, [b], c)

        self.common(
            fn,
            [
                torch.rand([8, 2]),
                torch.rand([8]) > 0.5,
                torch.rand([]),
            ],
        )

    def test_index_put_as_masked_fill(self):
        def fn(a, b, c, d):
            a = a.clone()
            torch.ops.aten.index_put_(a, [b], c, d)
            return a

        self.common(
            fn,
            (
                torch.randn([1024, 4, 2]),
                torch.randn([1024, 4, 2]) > 0,
                torch.randn([]),
                False,
            ),
        )

        self.common(
            fn,
            (
                torch.randn([1024, 4, 2]),
                torch.randn([1024, 4, 2]) > 0,
                torch.randn([]),
                True,
            ),
        )

    def test_index_put_fallback1(self):
        def fn(a, b, c, d):
            a = a.clone()
            torch.ops.aten.index_put_(a, [b], c, d)
            return a

        self.common(
            fn,
            (
                torch.randn([3]),
                torch.as_tensor([True, True, False]),
                torch.randn([2]),
                False,
            ),
        )

        self.common(
            fn,
            (
                torch.randn([3]),
                torch.as_tensor([True, True, False]),
                torch.randn([2]),
                True,
            ),
        )

    def test_index_put_fallback2(self):
        def fn(a, b, c, d, e):
            a = a.clone()
            torch.ops.aten.index_put_(a, [None, b, c], d, e)
            return a

        self.common(
            fn,
            (
                torch.randn([1, 2, 3]),
                torch.as_tensor([0, 1]),
                torch.as_tensor([True, True, False]),
                torch.randn([]),
                False,
            ),
        )
        self.common(
            fn,
            (
                torch.randn([1, 2, 3]),
                torch.as_tensor([0, 1]),
                torch.as_tensor([True, True, False]),
                torch.randn([]),
                True,
            ),
        )

    def test_index_put_deterministic_fallback(self):
        with DeterministicGuard(True):

            def fn(a, b, c):
                return torch.index_put(a, [b], c, True)

            self.common(
                fn,
                [
                    torch.randn([100, 32]),
                    torch.randint(0, 100, size=[600], dtype=torch.int64),
                    torch.randn([600, 32]),
                ],
                check_lowp=False,
            )

    @skip_if_gpu_halide  # https://github.com/halide/Halide/issues/8312
    def test_index_put_index(self):
        def fn(ind, x, src):
            y = torch.ops.aten.index_put.default(x, [ind], src)
            return torch.ops.aten.index.Tensor(y, [ind])

        args = [torch.tensor([1], dtype=torch.int64), torch.randn(8, 4), torch.randn(4)]
        self.common(fn, args)

    def test_index_put_reinplace(self):
        def fn(x, idx):
            src = torch.ones(idx.size(0), device=x.device)
            x.index_put_((idx,), src)
            return x.expand((2, x.shape[0]))

        a = torch.randn(1024)
        idx = torch.arange(10)
        torch._inductor.metrics.generated_kernel_count = 0
        self.common(fn, (a, idx))
        assertGeneratedKernelCountEqual(self, 1)

    def test_index_put_failed_reinplace(self):
        def fn(x, idx):
            src = torch.ones(idx.size(0), device=x.device)
            y = x.index_put((idx,), src)
            return x, y

        a = torch.randn(1024)
        idx = torch.arange(10)
        torch._inductor.metrics.generated_kernel_count = 0
        self.common(fn, (a, idx))
        assertGeneratedKernelCountEqual(self, 2)

    def test_adding_tensor_offsets(self):
        @torch.compile(fullgraph=True)
        def fn(x):
            return x[16:32]

        with torch.no_grad():
            x = torch.randn(1024, device=self.device)
            self.assertEqual(fn(x[0:]), x[16:][:16])
            self.assertEqual(fn(x[128:]), x[128 + 16 :][:16])

    # from GPT2ForSequenceClassification
    @skip_if_gpu_halide
    def test_index_tensor(self):
        def fn(x, y):
            ne = torch.ops.aten.ne.Scalar(x, 0)
            sum = torch.ops.aten.sum.dim_IntList(ne, [-1])
            sub = torch.ops.aten.sub.Tensor(sum, 1)
            iota = torch.ops.prims.iota.default(
                1,
                start=0,
                step=1,
                dtype=torch.int64,
                device=x.device,
                requires_grad=False,
            )
            return torch.ops.aten.index.Tensor(y, [iota, sub])

        self.common(fn, [torch.randn(1, 1024), torch.randn(1, 1024, 2)])

    @config.patch(fallback_random=True)
    def test_bernoulli1(self):
        def fn(a):
            b = a.clone()
            # aten.bernoulli_() uses aten.bernoulli.p() behind the scene, so it will be decomposed.
            return aten.bernoulli_(b).sum() / torch.prod(torch.tensor(a.size()))

        p = 0.3
        self.common(
            fn,
            [
                torch.ones(200, 200) * p,
            ],
            atol=p * 0.06,
            rtol=0.06,
        )

    @skip_if_triton_cpu
    def test_bernoulli2(self):
        def fn(a):
            return aten.bernoulli(a).sum() / torch.prod(torch.tensor(a.size()))

        p = 0.3
        self.common(
            fn,
            [torch.ones(200, 200) * p],
            atol=p * 0.06,
            rtol=0.06,
        )

    def test_narrow(self):
        def fn(x):
            return (
                aten.narrow(x, 1, 10, 16),
                aten.narrow(x + 2, 0, 10, 16) + 1,
                aten.narrow_copy(x, 1, 10, 16),
            )

        self.common(fn, [torch.randn(64, 64)])

    def test_as_strided(self):
        def fn(x):
            return (
                aten.as_strided(x, (8, 8, 64), (8 * 64, 64, 1), 0),
                aten.as_strided(x + 1, (8, 8, 64), (8 * 64, 64, 1), 0) + 2,
            )

        def fn_channels_last(x):
            return (
                aten.as_strided(
                    x, (8, 384, 2, 20, 12), (153600, 1, 61440, 384, 7680), 0
                ),
                aten.as_strided(
                    x + 1, (8, 384, 2, 20, 12), (153600, 1, 61440, 384, 7680), 0
                )
                + 2,
            )

        self.common(fn, [torch.randn(64, 64)])
        self.common(
            fn_channels_last,
            [torch.randn(8, 384, 20, 20).to(memory_format=torch.channels_last)],
        )

    def test_exact_stride(self):
        full = torch.randn((16, 16), device=self.device)
        view = torch.as_strided(full, (16, 8), full.stride())

        def fn(x):
            result = x + x
            result_strided = torch.empty_strided(
                x.size(), x.stride(), device=self.device
            )
            result_strided[:] = result
            return result_strided

        self.common(fn, [view])
        reference_out = fn(view)
        compiled_fn = torch.compile(fn)
        actual_out = compiled_fn(view)
        self.assertEqual(reference_out.stride(), actual_out.stride())

    @xfail_if_triton_cpu
    def test_like_channels_last(self):
        def foo():
            randn = torch.randn((4, 3, 8, 8), device=self.device, dtype=torch.float32)
            xc = randn.contiguous(memory_format=torch.channels_last)
            clone = torch.zeros_like(xc, memory_format=torch.preserve_format)
            rand_like = torch.rand_like(randn)
            return (xc, clone, rand_like)

        out = foo()
        out_comp = torch.compile()(foo)()

        for t, t_comp in zip(out, out_comp):
            self.assertEqual(t.stride(), t_comp.stride())

    def test_as_strided_scatter(self):
        def fn(a, b):
            return aten.as_strided_scatter(
                a * 8 + 10,
                b * 2 - 4,
                size=(a.shape[0], a.shape[1] // 2),
                stride=(a.shape[1], 2),
                storage_offset=0,
            )

        self.common(fn, [torch.randn(10, 1024), torch.randn(10, 512)])

    def test_select_scatter(self):
        def fn(x, a, b):
            return (
                aten.select_scatter(x, a, 1, 0),
                aten.select_scatter(x, b, 0, 1),
            )

        self.common(
            fn,
            [
                torch.randn(8, 197, 38),
                torch.randn(8, 38),
                torch.randn(197, 38),
            ],
        )

    @skip_if_gpu_halide  # accuracy issue
    def test_slice_scatter(self):
        def fn(x, a):
            return (
                aten.slice_scatter(x, a, 2, 10, -10),
                aten.slice_scatter(x, a[:, :, :40], 2, 10, -10, 2),
            )

        self.common(
            fn,
            [
                torch.randn(4, 8, 100),
                torch.randn(4, 8, 80),
            ],
        )

    def test_slice_scatter2(self):
        def fn(a, b):
            return aten.slice_scatter(a, b, 0, 0, 9223372036854775807)

        self.common(
            fn,
            [
                torch.randn([8, 197, 384]),
                torch.randn([8, 197, 384]),
            ],
        )

    def test_slice_scatter3(self):
        def fn(a, b):
            return aten.slice_scatter.default(a, b, 1, 1, 9223372036854775807, 2)

        self.common(
            fn,
            [
                torch.randn([1, 4]),
                torch.randn([1, 2]),
            ],
        )

    def test_slice_scatter4(self):
        def fn(a, b):
            return aten.slice_scatter.default(a, b, 1, 2, 9223372036854775807, 3)

        self.common(
            fn,
            [
                torch.randn([1, 9]),
                torch.randn([1, 3]),
            ],
        )

    def test_slice_scatter5(self):
        # empty slices that require clamping the start or end
        def fn(a, b):
            return (
                aten.slice_scatter.default(a, b, 0, 2, 0, 1),
                aten.slice_scatter.default(a, b, 0, a.shape[0], a.shape[0] + 10, 1),
                aten.slice_scatter.default(a, b, 0, -20, 0, 1),
                aten.slice_scatter.default(a, b, 0, -20, -16, 1),
            )

        a = torch.arange(10, dtype=torch.float)
        b = torch.empty(0)
        self.common(fn, [a, b])

    @with_tf32_off
    def test_slice_scatter_reinplace(self):
        class M(nn.Module):
            def __init__(self, device):
                super().__init__()
                self.linear1 = nn.Linear(64, 64, bias=False)
                self.cache_k = torch.zeros((56, 384, 8, 64), device=device)

            def forward(self, x, start_pos):
                bsz, seqlen, _, _ = x.shape
                xk = self.linear1(x)
                with torch.no_grad():
                    self.cache_k[:bsz, start_pos : start_pos + seqlen] = xk
                keys = self.cache_k[:bsz, : start_pos + seqlen]
                scores = torch.matmul(
                    xk.transpose(1, 2), keys.transpose(1, 2).transpose(2, 3)
                )
                return scores

        kv_cache_module = M(self.device)
        inp = torch.randn(1, 32, 8, 64)

        # Test that the cache update is reinplaced such that the cache is updated inplace
        # rather than copy-scatter-copy-back.

        torch._inductor.metrics.generated_kernel_count = 0
        with torch.no_grad():
            self.common(kv_cache_module, (inp, 1), check_lowp=False)
        assertGeneratedKernelCountEqual(self, 1)

    @skip_if_gpu_halide  # compile error on gpu
    def test_scatter1(self):
        def fn(a, dim, index, b):
            return aten.scatter(a, dim, index, b)

        self.common(
            fn,
            [
                torch.zeros(2, 3),
                -1,
                torch.tensor([[0]]),
                torch.ones(2, 3),
            ],
        )

    def test_scatter2(self):
        if self.device == "cuda":
            raise unittest.SkipTest("unstable on sm86")

        check_lowp = True
        if self.device == "xpu":
            check_lowp = False

        def fn(a, dim, index, b):
            return aten.scatter.reduce(a, dim, index, b, reduce="add")

        self.common(
            fn,
            [
                torch.zeros(64, 512),
                0,
                torch.zeros((64, 512), dtype=torch.int64),
                torch.ones(64, 512),
            ],
            check_lowp=check_lowp,
        )

    def test_scatter3(self):
        def fn(a, dim, index, b):
            return aten.scatter(a, dim, index, b, reduce="add")

        check_lowp = True
        if self.device == "xpu":
            check_lowp = False

        self.common(
            fn,
            [
                torch.randn(5, 29, 13),
                2,
                torch.tensor([[[3, 5, 7, 9]]]),
                0.8,  # src can be a scalar
            ],
            # Mismatched elements: 1 / 1885 (0.1%)
            # Greatest absolute difference: 0.00018310546875 at index (0, 0, 3) (up to 1e-05 allowed)
            # Greatest relative difference: 0.0022371364653243847 at index (0, 0, 3) (up to 0.001 allowed)
            atol=2e-4,
            rtol=1e-3,
            check_lowp=check_lowp,
        )

    def test_scatter4(self):
        def fn(x, ind, src):
            return torch.scatter(x, 0, ind, src)

        check_lowp = True
        if self.device == "xpu":
            check_lowp = False

        for deterministic in [False, True]:
            with DeterministicGuard(deterministic):
                self.common(
                    fn,
                    [
                        torch.randn(196, 992),
                        torch.randint(196, (1, 992)),
                        torch.randn(1, 992),
                    ],
                    check_lowp=check_lowp,
                )

    def test_scatter5(self):
        def fn(a, dim, index, b, reduce):
            a = a.clone()
            a.scatter_(dim, index, b, reduce=reduce)
            a1 = a + 1.0
            a1.scatter_(dim, index, b, reduce=reduce)
            return (a, a1)

        check_lowp = True
        if self.device == "xpu":
            check_lowp = False

        for reduce in ["add", "multiply"]:
            self.common(
                fn,
                [
                    torch.ones((4, 5)),
                    0,
                    torch.tensor([[1], [2], [3]], dtype=torch.int64),
                    torch.randn(4, 5),
                    reduce,
                ],
                check_lowp=check_lowp,
            )

    def test_scatter6(self):
        def fn(a, dim, index, b):
            return aten.scatter(a, dim, index, b)

        check_lowp = True
        if self.device == "xpu":
            check_lowp = False

        for deterministic in [False, True]:
            with DeterministicGuard(deterministic):
                self.common(
                    fn,
                    [
                        torch.randn(5, 8, 13),
                        2,
                        torch.tensor([[[3, 5, 7, 9]]]),
                        0.8,  # src can be a scalar
                    ],
                    check_lowp=check_lowp,
                )

    @unittest.skip("Flaky test, needs debugging")
    def test_scatter_add1(self):
        def fn(a, dim, index, b):
            return aten.scatter_add(a, dim, index, b)

        check_lowp = True
        if self.device == "xpu":
            check_lowp = False

        self.common(
            fn,
            [
                torch.randn(2, 3),
                0,
                torch.tensor([[0]]),
                torch.randn(2, 3),
            ],
            check_lowp=check_lowp,
        )

    def test_scatter_add2(self):
        def fn(a, dim, index, b):
            return aten.scatter_add(a, dim, index, b)

        check_lowp = True
        if self.device == "xpu":
            check_lowp = False

        self.common(
            fn,
            [
                torch.randn(2, 3),
                0,
                torch.tensor([[0, 0, 0], [1, 1, 1]]),
                torch.randn(2, 3),
            ],
            check_lowp=check_lowp,
        )

    def test_scatter_add3(self):
        def fn(a, dim, index, b):
            return aten.scatter_add(a, dim, index, b)

        check_lowp = True
        if self.device == "xpu":
            check_lowp = False

        for deterministic in [False, True]:
            if deterministic and self.device == "xpu":
                # There is no deterministic implementation for scatter_add on Intel GPU.
                continue
            with DeterministicGuard(deterministic):
                self.common(
                    fn,
                    [
                        torch.randn(5, 29, 13),
                        2,
                        torch.tensor([[[3, 5, 7, 9]]]),
                        torch.randn(1, 1, 10),
                    ],
                    check_lowp=check_lowp,
                )

    def test_scatter_reduce1(self):
        def fn(a, dim, index, b):
            return aten.scatter_reduce(a, dim, index, b, "sum")

        check_lowp = True
        if self.device == "xpu":
            check_lowp = False

        self.common(
            fn,
            [
                torch.randn(5, 29, 13),
                2,
                torch.tensor([[[3, 5, 7, 9]]]),
                torch.randn(1, 1, 10),
            ],
            check_lowp=check_lowp,
        )

    def test_scatter_reduce2(self):
        def fn(a, dim, index, b, reduce):
            return aten.scatter_reduce(a, dim, index, b, reduce, include_self=False)

        check_lowp = True
        if self.device == "xpu":
            check_lowp = False

        for reduce in ["sum", "amax"]:
            self.common(
                fn,
                [
                    torch.randn(2, 3),
                    0,
                    torch.zeros((2, 3), dtype=torch.int64),
                    torch.randn(2, 3),
                    reduce,
                ],
                check_lowp=check_lowp,
            )

    def test_scatter_reduce3(self):
        def fn(a, dim, index, b, reduce):
            a = a.clone()
            a.scatter_reduce_(dim, index, b, reduce=reduce)
            a1 = a + 1.0
            a1.scatter_reduce_(dim, index, b, reduce=reduce)
            return (a, a1)

        check_lowp = True
        if self.device == "xpu":
            check_lowp = False

        for reduce in ["sum", "prod"]:
            self.common(
                fn,
                [
                    torch.ones((4, 5)),
                    0,
                    torch.tensor([[1], [2], [3]], dtype=torch.int64),
                    torch.randn(4, 5),
                    reduce,
                ],
                check_lowp=check_lowp,
            )

    @skip_if_gpu_halide
    def test_dense_mask_index(self):
        r"""
        There will be a little difference for reduce order between aten and inductor
        https://github.com/pytorch/pytorch/pull/122289
        Absolute difference: 0.00067138671875 (up to 1e-05 allowed)
        Relative difference: 3.1747371732500974e-06 (up to 1.3e-06 allowed)
        """
        kwargs = {}
        if self.device == "cpu":
            kwargs["atol"] = 1e-4
            kwargs["rtol"] = 1.3e-5

        def fn(x, y):
            y = torch.ops.aten.select.int(y, 0, 2)
            z = x * y
            return z.sum()

        self.common(fn, [torch.randn(102400), torch.randn(3)], **kwargs)

    def test_empty1(self):
        def fn():
            return torch.empty((1, 128, 128))

        self.common(fn, [], assert_equal=False)

    def test_empty2(self):
        def fn():
            return aten.empty((1, 128, 128))

        self.common(fn, [], assert_equal=False)

    def test_new_empty(self):
        def fn(a):
            return aten.new_empty(a, [1, 128, 128])

        self.common(fn, [torch.randn(55)], assert_equal=False)

    def test_empty_strided(self):
        def fn():
            return aten.empty_strided([1, 128, 128], [16384, 128, 1])

        self.common(fn, [], assert_equal=False)

    def test_new_empty_strided(self):
        def fn(a):
            return aten.new_empty_strided(a, [1, 128, 128], [16384, 128, 1])

        self.common(fn, [torch.randn(55)], assert_equal=False)

    def test_dropout_trivial_0(self):
        def fn1(a):
            return torch.nn.functional.dropout(a, 0.0, True) + a

        self.common(fn1, [torch.randn(55)])

    def test_dropout_trivial_1(self):
        def fn2(a):
            return torch.nn.functional.dropout(a, 1.0, True) + a

        self.common(fn2, [torch.randn(55)])

    @config.patch({"triton.cudagraphs": True})
    @dynamo_config.patch(automatic_dynamic_shapes=True)
    def test_dropout(self):
        random.seed(1234)
        torch.manual_seed(1234)

        @torch.compile(backend="inductor")
        def fn1(a):
            return torch.nn.functional.dropout(a)

        x = torch.ones(1000, device=self.device, dtype=torch.float32)
        result1 = fn1(x)
        self.assertTrue(400 < result1.nonzero().shape[0] < 600)
        self.assertTrue(0.9 < result1.mean().item() < 1.1)

        random.seed(1234)
        torch.manual_seed(1234)

        @torch.compile(backend="inductor")
        def fn2(a):
            return torch.nn.functional.dropout(a, 0.5, True)

        result2 = fn2(x)
        self.assertTrue(400 < result2.nonzero().shape[0] < 600)
        self.assertTrue(0.9 < result2.mean().item() < 1.1)

    @dynamo_config.patch(automatic_dynamic_shapes=True)
    def test_dropout_deterministic(self):
        @torch.compile(backend="inductor")
        def fn(a):
            return torch.nn.functional.dropout(a, 0.55, True)

        for cg in [False, True]:
            with patch.object(config.triton, "cudagraphs", cg):
                torch._dynamo.reset()

                x = torch.ones(1024, device=self.device, dtype=torch.float32)

                torch.manual_seed(1234)
                a0 = fn(x).clone()
                a1 = fn(x).clone()
                a2 = fn(x).clone()

                torch.manual_seed(1234)
                b0 = fn(x).clone()
                b1 = fn(x).clone()
                b2 = fn(x).clone()

                # same seed, same values
                self.assertTrue(torch.allclose(a0, b0))
                self.assertTrue(torch.allclose(a1, b1))
                self.assertTrue(torch.allclose(a2, b2))

                # different calls, different values
                self.assertFalse(torch.allclose(a0, a1))
                self.assertFalse(torch.allclose(a1, a2))

    def test_rand_like_deterministic(self):
        @torch.compile(backend="inductor")
        def fn(a):
            return torch.rand_like(a), torch.rand_like(a)

        x = torch.ones(1024, device=self.device, dtype=torch.float32)

        torch.manual_seed(1234)
        a0 = fn(x)[0].clone()
        a1 = fn(x)[0].clone()
        a2 = fn(x)[0].clone()

        torch.manual_seed(1234)
        b0 = fn(x)[0].clone()
        b1 = fn(x)[0].clone()
        b2 = fn(x)[0].clone()

        # same seed, same values
        self.assertTrue(torch.allclose(a0, b0))
        self.assertTrue(torch.allclose(a1, b1))
        self.assertTrue(torch.allclose(a2, b2))

        # different calls, different values
        self.assertFalse(torch.allclose(a0, a1))
        self.assertFalse(torch.allclose(a1, a2))

        c, d = fn(x)
        self.assertFalse(torch.allclose(c, d))
        self.assertTrue((c >= 0).all())
        self.assertTrue((c < 1).all())
        self.assertTrue((d >= 0).all())
        self.assertTrue((d < 1).all())

    @config.patch(implicit_fallbacks=True)
    def test_fallback_mutable_op_basic(self):
        with torch.library._scoped_library("mylib", "FRAGMENT") as m:

            def impl(a, b, c, d, e=2):
                (a.add_(b[0] * c * e),)
                if d is not None:
                    d.add_(b[1])

            m.define(
                "inplace_(Tensor(a!) a, Tensor[] b, SymInt c, *, Tensor(b!)? d, SymInt e=2) -> ()"
            )
            m.impl("inplace_", impl, "CompositeExplicitAutograd")

            # We do some clones and copy_ to test that Inductor doesn't reorder
            # the copy_ w.r.t. inplace_.
            def f(a, b1, b2, c, d):
                a_ = a.clone()
                d_ = d if d is None else d.clone()
                torch.ops.mylib.inplace_(a_, (b1, b2), c, d=d_)
                a.copy_(a_)
                if d is not None:
                    d.copy_(d_)
                return ()

            a = torch.tensor([0.0, 1.0, 2])
            b = [torch.tensor([2.0, 3.0, 5.0]), torch.tensor([1.0, 4.0, 6.0])]
            c = 4
            d = torch.tensor([2.0, 1, 0])
            args = (a, b[0], b[1], c, d)
            cloned_args = pytree.tree_map_only(torch.Tensor, torch.clone, args)
            mod = make_fx(f)(*cloned_args)
            cloned_args = pytree.tree_map_only(torch.Tensor, torch.clone, args)
            compiled_f = compile_fx_inner(mod, cloned_args)

            cloned_args = pytree.tree_map_only(torch.Tensor, torch.clone, args)
            compiled_f(list(cloned_args))
            f(*args)
            self.assertEqual(cloned_args, args)

    @skip_if_cpp_wrapper(
        "Without major redesign, cpp_wrapper will not support custom ops that are "
        "defined in Python."
    )
    @config.patch(implicit_fallbacks=True)
    def test_fallback_mutable_op_list_tensor(self):
        @torch.library.custom_op(
            "mylib::mysin",
            mutates_args=["out_list"],
            schema="(Tensor x, Tensor(a!)[]? out_list) -> Tensor",
        )
        def mysin(x, out_list) -> torch.Tensor:
            r = x.sin()
            if out_list is not None:
                out_list[0].copy_(r)
            return r

        @mysin.register_fake
        def _(x, out_list) -> torch.Tensor:
            return torch.empty_like(x)

        def fn(x):
            x = x * 3
            s = [torch.empty_like(x)]
            x = mysin(x, s)
            x = x / 3
            return x, s[0]

        x = torch.randn(3, requires_grad=False)
        expected = fn(x)
        result = torch.compile(fn, fullgraph=True)(x)
        self.assertEqual(result, expected)

    @config.patch(implicit_fallbacks=True)
    def test_fallback_mutable_op_with_return(self):
        with torch.library._scoped_library("mylib", "FRAGMENT") as m:

            def impl(a, b, c, d, e=2):
                (a.add_(b[0] * c * e),)
                if d is not None:
                    d.add_(b[1])
                return b[0] + b[1]

            m.define(
                "inplace_(Tensor(a!) a, Tensor[] b, SymInt c, *, Tensor(b!)? d, SymInt e=2) -> Tensor"
            )
            m.impl("inplace_", impl, "CompositeExplicitAutograd")

            # We do some clones and copy_ to test that Inductor doesn't reorder
            # the copy_ w.r.t. inplace_.
            def f(a, b0, b1, c, d):
                a_ = a.clone()
                d_ = d if d is None else d.clone()
                res = torch.ops.mylib.inplace_(a_, (b0, b1), c, d=d_)
                a.copy_(a_)
                if d is not None:
                    d.copy_(d_)
                return (res,)

            a = torch.tensor([0.0, 1.0, 2])
            b = [torch.tensor([2.0, 3.0, 5.0]), torch.tensor([1.0, 4.0, 6.0])]
            c = 4
            d = torch.tensor([2.0, 1, 0])
            args = (a, b[0], b[1], c, d)

            cloned_args = pytree.tree_map_only(torch.Tensor, torch.clone, args)
            mod = make_fx(f)(*cloned_args)
            cloned_args = pytree.tree_map_only(torch.Tensor, torch.clone, args)
            compiled_f = compile_fx_inner(mod, cloned_args)

            cloned_args = pytree.tree_map_only(torch.Tensor, torch.clone, args)
            compiled_out = compiled_f(list(cloned_args))
            out = f(*args)
            self.assertEqual(cloned_args, args)
            self.assertEqual(compiled_out, out)

    @config.patch(implicit_fallbacks=True)
    def test_fallback_mutable_op_no_mutated_tensors(self):
        with torch.library._scoped_library("mylib", "FRAGMENT") as m:

            def impl(a, b):
                if b is not None:
                    b.add_(1)

            m.define("inplace_(Tensor a, Tensor(b!)? b) -> ()")
            m.impl("inplace_", impl, "CompositeExplicitAutograd")

            def f(a):
                torch.ops.mylib.inplace_(a, None)
                return ()

            a = torch.tensor([0.0, 1.0, 2])
            args = (a,)
            cloned_args = pytree.tree_map_only(torch.Tensor, torch.clone, args)
            mod = make_fx(f)(*cloned_args)
            cloned_args = pytree.tree_map_only(torch.Tensor, torch.clone, args)
            compiled_f = compile_fx_inner(mod, cloned_args)

            cloned_args = pytree.tree_map_only(torch.Tensor, torch.clone, args)
            compiled_f(list(cloned_args))
            f(*args)
            self.assertEqual(cloned_args, args)

    @config.patch(implicit_fallbacks=True)
    @skip_if_cpp_wrapper(
        "Without major redesign, cpp_wrapper will not support custom ops that are "
        "defined in Python."
    )
    def test_fallback_mutable_op_list(self):
        with torch.library._scoped_library("mylib", "FRAGMENT") as m:

            def impl(a, b):
                for bi in b:
                    bi.add_(a)

            m.define("inplace_(Tensor a, Tensor(a!)[] b) -> ()")
            m.impl("inplace_", impl, "CompositeExplicitAutograd")

            def f(a, b):
                torch.ops.mylib.inplace_(a, b)
                return None

            a = torch.tensor([0.0, 1.0, 2])
            b = [torch.tensor([2.0, 3.0, 5.0]), torch.tensor([1.0, 4.0, 6.0])]
            args = (a, b)
            cloned_args = pytree.tree_map_only(torch.Tensor, torch.clone, args)
            mod = make_fx(f)(*cloned_args)
            cloned_args = pytree.tree_map_only(torch.Tensor, torch.clone, args)

            compiled_f = compile_fx_inner(mod, cloned_args)

        @torch.library.custom_op("mylib::sin_out", mutates_args={"outs"})
        def sin_out(x: torch.Tensor, outs: list[torch.Tensor]) -> None:
            x_np = x.numpy()
            assert len(outs) == 2
            out_np0 = out[0].numpy()
            out_np1 = out[1].numpy()
            np.sin(x_np, out=out_np0)
            np.sin(x_np, out=out_np1)

        @torch.compile
        def g(x):
            outs = [torch.empty_like(x) for _ in range(2)]
            sin_out(x, outs)
            return outs

        x = torch.randn(3)
        out = [torch.empty_like(x) for _ in range(2)]
        y = g(x)

    def test_functionalize_rng_wrappers(self):
        # Ideally, we would like to use torch.compile for these operators. But
        # currently the plan is to introduce these operators at the partitioner
        # level, obviating the need to support them fully through the
        # torch.compile stack. To ensure that we have good enough debugging with
        # minifiers, we have ensure that they work with make_fx. This test uses
        # make_fx to do the testing. In future, we can move on torch.compile.
        def fn():
            rng_state1, a1 = torch._prims.rng_prims.run_and_save_rng_state(
                torch.ops.aten.rand.default,
                [4, 4],
                dtype=torch.float32,
                device=self.device,
            )
            rng_state2, a2 = torch._prims.rng_prims.run_and_save_rng_state(
                torch.ops.aten.rand.default,
                [4, 4],
                dtype=torch.float32,
                device=self.device,
            )

            b1 = torch._prims.rng_prims.run_with_rng_state(
                rng_state1,
                torch.ops.aten.rand.default,
                [4, 4],
                dtype=torch.float32,
                device=self.device,
            )
            b2 = torch._prims.rng_prims.run_with_rng_state(
                rng_state2,
                torch.ops.aten.rand.default,
                [4, 4],
                dtype=torch.float32,
                device=self.device,
            )

            return (a1, a2, b1, b2)

        mod = make_fx(fn)()
        compiled_f = compile_fx_inner(mod, ())
        a1, a2, b1, b2 = compiled_f(())
        self.assertEqual(a1, b1)
        self.assertEqual(a2, b2)

    @patch.object(torch._functorch.config, "functionalize_rng_ops", True)
    @expectedFailureXPU
    @skip_if_gpu_halide  # rand
    def test_philox_rand(self):
        if self.device == "cpu":
            raise unittest.SkipTest(
                f"functionalization of rng ops supported only on {GPU_TYPE}"
            )

        @torch.compile(backend="inductor")
        def fn(x):
            a = torch.rand_like(x) * x
            a = torch.rand_like(x) * a
            return a

        def check(x):
            torch.manual_seed(123)
            a = fn(x)

            torch.manual_seed(1234)
            b = fn(x)

            torch.manual_seed(123)
            c = fn(x)

            # same seed, same values
            self.assertTrue(torch.allclose(a, c))

            # different calls, different values
            self.assertFalse(torch.allclose(a, b))

        check(torch.ones(1024, device=self.device, dtype=torch.float32))
        # Need comment: should we add "_get_rng_state_offset" to common device interface?
        self.assertEqual(getattr(torch, self.device)._get_rng_state_offset(), 2048)
        # Check non-multiple of 4 numel
        check(torch.ones(3, device=self.device, dtype=torch.float32))
        self.assertEqual(getattr(torch, self.device)._get_rng_state_offset(), 8)

    # Already on by default, just want to make sure
    @patch.object(torch._inductor.config, "allow_buffer_reuse", True)
    def test_reuse_buffers_with_aliasing(self):
        def f(x):
            z = x + 1
            z = torch.view_as_complex(z)
            a = torch.view_as_real(z)
            out = a + 1
            return out, torch.view_as_real(z + 1)

        self.common(f, (torch.zeros((4, 2)),))

        code = run_and_get_triton_code(torch.compile(f), torch.zeros((4, 2)))
        # Make sure that we haven't added complex support and made this test
        # invalid. If we've added complex support please update the test to use
        # a different set of view ops we don't lower
        self.assertTrue("aten.view_as_real" in code)

        def f2(x):
            z = x + 1
            z = torch.view_as_complex(z)
            z = torch.view_as_real(z)
            z = torch.view_as_complex(z)
            a = torch.view_as_real(z)
            out = a + 1
            return out, torch.view_as_real(z + 1)

        self.common(f, (torch.zeros((4, 2)),))

    @xfail_if_triton_cpu  # libdevice.fma
    def test_softmax_backward_data(self):
        def fn(a, b):
            return aten._softmax_backward_data(a, b, dim=1, input_dtype=torch.float32)

        self.common(
            fn,
            (
                torch.randn(10, 10),
                torch.randn(10, 10),
            ),
        )

    def test_randn_like_empty(self):
        class Model(torch.nn.Module):
            def __init__(
                self,
            ):
                super().__init__()

            def forward(self, v1: torch.Tensor):
                vx = v1.min(dim=1).values
                v2 = torch.randn_like(vx)
                return v2

        model = Model()
        x = torch.rand(10, 3, 0)

        self.common(model, (x,))

    def test_randint(self):
        @torch.compile(fullgraph=True)
        def fn(x):
            return (
                torch.randint(10, [1024], device=x.device),
                torch.randint(-4, 7, [1024], dtype=torch.int32, device=x.device),
                torch.randint_like(x, 2**50),
            )

        torch.manual_seed(12345)
        a0, b0, c0 = fn(torch.zeros([40, 40], device=self.device))
        self.assertEqual(a0.shape, [1024])
        self.assertEqual(b0.shape, [1024])
        self.assertEqual(c0.shape, [40, 40])
        torch.manual_seed(12345)
        a1, b1, c1 = fn(torch.zeros([40, 40], device=self.device))
        self.assertEqual(a0, a1)
        self.assertEqual(b0, b1)
        self.assertEqual(c0, c1)

        self.assertEqual(a0.min(), 0)
        self.assertEqual(a0.max(), 9)

        self.assertEqual(b0.min(), -4)
        self.assertEqual(b0.max(), 6)

        self.assertGreaterEqual(c0.min(), 0)
        self.assertGreater(c0.max(), 2**40)
        self.assertLess(c0.max(), 2**50)

    def test_randint_distribution(self):
        @torch.compile(fullgraph=True)
        def fn(n_argsmax, size):
            return torch.randint(n_max, (size,), device=self.device)

        def bin(index, max_size):
            return index // (max_size // n_bins)

        size = 1_000_000
        n_max = int(0.75 * 2**32)
        n_bins = 8

        res = fn(n_max, size)
        bins = bin(res, n_max).float().cpu()
        hist, _ = bins.histogram(8, range=(0, n_bins))
        expected_bin = res.shape[0] / 8
        expected_error = math.sqrt(expected_bin) / expected_bin * 3
        error = (hist - expected_bin).abs().max() / expected_bin
        self.assertTrue(error < expected_error)

    @config.patch(fallback_random=True)
    def test_like_rands(self):
        def fn(x):
            return torch.rand_like(x), torch.randn_like(x)

        self.common(fn, [torch.zeros([20, 20])])

    @config.patch(check_stack_no_cycles_TESTING_ONLY=True)
    def test_check_stack_no_cycles(self):
        if config.cpp_wrapper and self.device != "cpu":
            raise unittest.SkipTest(
                "codegen() gets called twice in cpp_wrapper GPU compilation, which "
                "causes this test to fail.  This can be removed if GPU compilation is "
                "done in a single pass."
            )

        @torch.compile()
        def fn(x):
            return x * 3

        r = fn(torch.randn(2, device=self.device, requires_grad=True))
        # Backward compilation isn't hooked into cprofile, it probably
        # should...
        # r.sum().backward()

    def test_like_rands2(self):
        # rand_like with kwargs `device` of str type
        d = self.device
        assert isinstance(d, str)

        @torch.compile
        def fn(x):
            return torch.rand_like(x, device=d)

        x = torch.ones(10, device=self.device, dtype=torch.float32)
        a0 = fn(x).clone()
        a1 = fn(x).clone()
        self.assertFalse(torch.allclose(a0, a1))

    @requires_gpu()
    @skip_if_triton_cpu("Flaky on Triton CPU")
    def test_like_rands3(self):
        # rand_like with `device` which is different from `x.device`
        def test_like_rands_on_different_device(device1, device2):
            @torch.compile
            def fn(x, device):
                return torch.rand_like(x, device=device)

            x = torch.ones(10, device=device1, dtype=torch.float32)
            return fn(x, device2).clone()

        a0 = test_like_rands_on_different_device("cpu", GPU_TYPE)
        a1 = test_like_rands_on_different_device(GPU_TYPE, "cpu")
        self.assertTrue(a0.device.type == GPU_TYPE)
        self.assertTrue(a1.device.type == "cpu")

    def test_max_pool2d_with_indices_backward(self):
        def fn(a, b, c):
            return aten.max_pool2d_with_indices_backward(
                a, b, [2, 2], [2, 2], [0, 0], [1, 1], False, c
            )

        x = torch.randn([2, 4, 18, 14])
        result, indices = aten.max_pool2d_with_indices(
            x,
            [2, 2],
            [2, 2],
            [0, 0],
            [1, 1],
            False,
        )

        self.common(
            fn,
            [
                torch.randn_like(result),
                x,
                indices,
            ],
        )

    @skip_if_gpu_halide  # slow
    def test_max_pool2d_with_indices_backward2(self):
        def fn(a, b, c):
            return aten.max_pool2d_with_indices_backward(
                a, b, [3, 3], [2, 2], [1, 1], [1, 1], True, c
            )

        x = torch.randn([2, 4, 40, 56])
        result, indices = aten.max_pool2d_with_indices(
            x,
            [3, 3],
            [2, 2],
            [1, 1],
            [1, 1],
            True,
        )

        self.common(
            fn,
            [
                torch.randn_like(result),
                x,
                indices,
            ],
        )

    # From https://github.com/pytorch/torchdynamo/issues/1200
    def test_max_pool2d_with_indices_backward3(self):
        def fn(a, b, c):
            return aten.max_pool2d_with_indices_backward(
                a, b, [1, 1], [2, 2], [0, 0], [1, 1], False, c
            )

        x = torch.randn([32, 256, 37, 38])
        result, indices = aten.max_pool2d_with_indices(
            x,
            [1, 1],
            [2, 2],
            0,
            1,
            False,
        )
        self.common(
            fn,
            [
                torch.randn_like(result),
                x,
                indices,
            ],
        )

    # From https://github.com/pytorch/torchdynamo/issues/1352
    @skip_if_halide  # hangs forever
    def test_max_pool2d_with_indices_backward4(self):
        def fn(a, b, c):
            return aten.max_pool2d_with_indices_backward(
                a, b, [5, 5], [1, 1], [2, 2], [1, 1], False, c
            )

        torch._inductor.metrics.generated_kernel_count = 0
        x = torch.randn([2, 64, 3, 4])
        result, indices = aten.max_pool2d_with_indices(
            x,
            [5, 5],
            [1, 1],
            2,
            1,
            False,
        )
        self.common(
            fn,
            [
                torch.randn_like(result),
                x,
                indices,
            ],
        )
        assertGeneratedKernelCountEqual(self, 1)

    @expectedFailureXPU
    def test_max_pool2d_with_indices_backward5(self):
        # Window size is too big. Should fallback
        def fn(a, b, c):
            return aten.max_pool2d_with_indices_backward(
                a, b, [13, 13], [1, 1], [2, 2], [1, 1], False, c
            )

        torch._inductor.metrics.generated_kernel_count = 0
        x = torch.randn([2, 64, 20, 20])
        result, indices = aten.max_pool2d_with_indices(
            x,
            [13, 13],
            [1, 1],
            2,
            1,
            False,
        )
        self.common(
            fn,
            [
                torch.randn_like(result),
                x,
                indices,
            ],
        )
        assertGeneratedKernelCountEqual(self, 0)

    # From https://github.com/pytorch/pytorch/issues/93384
    def test_max_pool2d_with_indices_backward6(self):
        # dilation is not 1. Should fallback
        def fn(a, b, c):
            return aten.max_pool2d_with_indices_backward(
                a, b, [3, 2], [2, 1], [1, 1], [1, 2], False, c
            )

        torch._inductor.metrics.generated_kernel_count = 0
        x = torch.randn([2, 2, 3, 6])
        result, indices = aten.max_pool2d_with_indices(
            x,
            [3, 2],
            [2, 1],
            [1, 1],
            [1, 2],
            False,
        )
        self.common(
            fn,
            [
                torch.randn_like(result),
                x,
                indices,
            ],
        )
        assertGeneratedKernelCountEqual(self, 0)

    def test_issue102546(self):
        def fn(x):
            return x.mean(0)

        self.common(fn, [torch.rand(())])

    def test_avg_pool2d_backward(self):
        def fn(a, b):
            return aten.avg_pool2d_backward(
                a,
                b,
                [2, 2],
                [2, 2],
                [0, 0],
                True,
                False,
                None,
            )

        self.common(
            fn,
            [
                torch.randn([2, 4, 7, 7]),
                torch.randn([2, 4, 14, 14]),
            ],
        )

    @skip_if_gpu_halide  # slow
    def test_avg_pool2d_backward2(self):
        def fn(a, b):
            return aten.avg_pool2d_backward(
                a,
                b,
                [3, 3],
                [1, 1],
                [1, 1],
                True,
                False,
                None,
            )

        self.common(
            fn,
            [
                torch.randn([1, 1, 20, 15]),
                torch.randn([1, 1, 20, 15]),
            ],
        )

    def test_avg_pool2d_backward3(self):
        def fn(a, b):
            return aten.avg_pool2d_backward(
                a,
                b,
                [1, 1],
                [2, 2],
                [0, 0],
                False,
                False,
                None,
            )

        torch._inductor.metrics.generated_kernel_count = 0
        self.common(
            fn,
            [
                torch.randn([1, 2016, 11, 11]),
                torch.randn([1, 2016, 21, 21]),
            ],
        )
        assertGeneratedKernelCountEqual(self, 1)

    def test_avg_pool2d_backward4(self):
        def fn(a, b):
            return aten.avg_pool2d_backward(
                a,
                b,
                [13, 13],
                [1, 1],
                [0, 0],
                True,
                False,
                None,
            )

        torch._inductor.metrics.generated_kernel_count = 0
        self.common(
            fn,
            [
                torch.randn([1, 16, 12, 12]),
                torch.randn([1, 16, 24, 24]),
            ],
            check_lowp=False,
        )
        assertGeneratedKernelCountEqual(self, 0)

    def test_avg_pool3d_backward(self):
        def fn(a, b):
            return aten.avg_pool3d_backward(
                a,
                b,
                [2, 2, 2],
                [2, 2, 2],
                [0, 0, 0],
                True,
                False,
                None,
            )

        self.common(
            fn,
            [
                torch.randn([2, 4, 7, 7, 7]),
                torch.randn([2, 4, 14, 14, 14]),
            ],
        )

    @skip_if_halide  # compiles for 5+ minutes
    def test_avg_pool3d_backward2(self):
        def fn(a, b):
            return aten.avg_pool3d_backward(
                a,
                b,
                [3, 3, 3],
                [1, 1, 1],
                [1, 1, 1],
                True,
                False,
                None,
            )

        self.common(
            fn,
            [
                torch.randn([1, 1, 20, 20, 15]),
                torch.randn([1, 1, 20, 20, 15]),
            ],
        )

    def test_avg_pool3d_backward3(self):
        def fn(a, b):
            return aten.avg_pool3d_backward(
                a,
                b,
                [1, 1, 1],
                [2, 2, 2],
                [0, 0, 0],
                False,
                False,
                None,
            )

        torch._inductor.metrics.generated_kernel_count = 0
        self.common(
            fn,
            [
                torch.randn([1, 2016, 11, 11, 11]),
                torch.randn([1, 2016, 21, 21, 21]),
            ],
        )
        assertGeneratedKernelCountEqual(self, 1)

    def test_avg_pool3d_backward4(self):
        def fn(a, b):
            return aten.avg_pool3d_backward(
                a,
                b,
                [13, 13, 13],
                [1, 1, 1],
                [0, 0, 0],
                True,
                False,
                None,
            )

        torch._inductor.metrics.generated_kernel_count = 0
        self.common(
            fn,
            [
                torch.randn([1, 16, 12, 12, 12]),
                torch.randn([1, 16, 24, 24, 24]),
            ],
            check_lowp=False,
        )
        assertGeneratedKernelCountEqual(self, 0)

    @config.patch(search_autotune_cache=False)
    def test_mm_views(self):
        def fn(a, b):
            return torch.mm(a.view(32, 32), b.view(32, 32))

        self.common(
            fn,
            (
                torch.randn([32, 32]).transpose(0, 1),
                torch.randn([1, 32, 32]).transpose(0, 1),
            ),
            check_lowp=False,
        )
        expected_kernel = 0
        # codegen mm kernel from template
        self.assertEqual(
            torch._inductor.metrics.generated_kernel_count, expected_kernel
        )

    @torch._dynamo.config.patch(assume_static_by_default=False)
    def test_dtype_sympy_expr(self):
        @torch._dynamo.optimize_assert("inductor")
        def fn(a):
            y = a[..., :-1, :].contiguous()
            return y

        result = fn(torch.randn([1, 2, 16, 4]).requires_grad_())
        result.sum().backward()

    def test_dropout2(self):
        n = 100000
        weight = torch.ones(
            n, device=self.device, dtype=torch.float32, requires_grad=True
        )
        ones = torch.ones(n, device=self.device, dtype=torch.float32)

        @torch._dynamo.optimize_assert("inductor")
        def run(x, train=True):
            return F.dropout(x * weight, 0.33, train)

        def check(r, g):
            rmean = r.mean().item()
            gmean = g.mean().item()
            rcount = len(r.nonzero())
            gcount = len(g.nonzero())

            # dropped elements should match
            self.assertTrue(same(r.nonzero(), g.nonzero()))
            self.assertEqual(rcount, gcount)

            # dropped should be close to 0.33
            self.assertGreater(rcount, 0.64 * n)
            self.assertGreater(0.68 * n, rcount)

            self.assertAlmostEqual(rmean, gmean)
            self.assertAlmostEqual(rmean, 1.0, places=2)

        r1 = run(ones, train=False)
        r1.sum().backward()
        g1 = weight.grad.clone()
        # eval mode should be all ones
        self.assertTrue(same(r1, torch.ones_like(r1)))
        self.assertTrue(same(g1, torch.ones_like(g1)))

        torch.manual_seed(1234)
        weight.grad.zero_()
        r2, (fw_code, bw_code) = run_fw_bw_and_get_code(lambda: run(ones))
        if is_halide_backend(self.device):
            self.assertEqual(fw_code.count("halide_helpers.rand"), 1)
            self.assertEqual(bw_code.count("halide_helpers.rand"), 0)
        elif self.device == GPU_TYPE:
            self.assertEqual(fw_code.count("tl.rand"), 1)
            self.assertEqual(bw_code.count("tl.rand"), 0)
        g2 = weight.grad.clone()
        check(r2, g2)

        torch.manual_seed(1234)
        weight.grad.zero_()
        r3 = run(ones)
        r3.sum().backward()
        g3 = weight.grad.clone()
        check(r3, g3)

        # second run is same result as first
        self.assertTrue(same(r2, r3))
        self.assertTrue(same(g2, g3))

    @config.patch(search_autotune_cache=False)
    def test_dropout3(self):
        m = torch.nn.Sequential(
            torch.nn.Linear(32, 32, bias=False),
            torch.nn.Dropout(),
            torch.nn.Linear(32, 32, bias=False),
            torch.nn.Dropout(),
        ).to(self.device)

        @torch._dynamo.optimize_assert("inductor")
        def run(x):
            return m(x)

        torch._inductor.metrics.generated_kernel_count = 0

        result, (fw_code, bw_code) = run_fw_bw_and_get_code(
            lambda: run(torch.randn([8, 32], device=self.device))
        )

        if is_halide_backend(self.device):
            self.assertEqual(fw_code.count("halide_helpers.rand"), 2)
            self.assertEqual(bw_code.count("halide_helpers.rand"), 0)
        elif self.device == GPU_TYPE:
            # the load_seed_offset arg can be 1 or non-1; depending on whether
            # the triton signature specializes on 1 vs non-1, you might get 1
            # or 2 kernels. In newer versions of triton, there's no specialization
            # so we get only 1 kernel.
            self.assertEqual(fw_code.count("tl.rand"), 2)
            self.assertEqual(bw_code.count("tl.rand"), 0)
        self.assertEqual(torch._inductor.metrics.generated_kernel_count, 4)

    def test_randint_kernel_count(self):
        if self.device != GPU_TYPE:
            raise unittest.SkipTest("Only valid for GPU!")

        @torch._dynamo.optimize_assert("inductor")
        def fn1():
            random_tensor1 = torch.randint(10, [32], device=self.device)
            random_tensor2 = torch.randint(10, [32], device=self.device)
            random_tensor3 = torch.randint(10, [32], device=self.device)
            return random_tensor1, random_tensor2, random_tensor3

        _, source_codes = run_and_get_code(fn1)
        # cpp_wrapper does a 2-pass generation on GPU.
        self.assertEqual(len(source_codes), 1)

        # the load_seed_offset arg can be 1 or non-1; depending on whether
        # the triton signature specializes on 1 vs non-1, you might get 1
        # or 2 kernels. In newer versions of triton, there's no specialization
        # so we get only 1 kernel.
        self.assertEqual(source_codes[0].count("async_compile.triton"), 2)

    def test_roll(self):
        def fn(a):
            return (
                aten.roll(a, [-3, 10], [1, 2]),
                aten.roll(a, [5]),
            )

        self.common(
            fn,
            [
                torch.randn([2, 56, 56, 16]),
            ],
        )

    def test_argmax_min_int32(self):
        # https://github.com/pytorch/pytorch/issues/94055
        def fn(a, b):
            c = a.argmax(3)
            return torch.min(b, c)

        a = torch.rand(3, 4, 2, 1).int()
        b = torch.rand(2, 2, 1, 4, 1).int()
        self.common(fn, (a, b))

    def test_argmax_argmin1(self):
        def fn(x):
            return (aten.argmax(x), aten.argmin(x))

        self.common(
            fn,
            [
                torch.randn([8, 256, 256]),
            ],
        )

    def test_argmax_argmin2(self):
        def fn(x):
            return (
                aten.argmax(x, 0),
                aten.argmin(x, 0),
                aten.argmax(x, 1),
                aten.argmin(x, 1),
            )

        self.common(fn, (torch.randn([144, 144]),))

    def test_argmax_argmin_with_duplicates(self):
        def fn(x):
            return (
                aten.argmax(x, 0),
                aten.argmin(x, 0),
                aten.argmax(x, 1),
                aten.argmin(x, 1),
            )

        # Unrolled reduction
        t1 = torch.randint(2, size=(6, 6))
        self.common(fn, (t1,))

        # Persistent reduction
        t1 = torch.randint(8, size=(32, 32))
        self.common(fn, (t1,))

        # Non-persistent reduction
        t1 = torch.randint(8, size=(1028, 1028))
        self.common(fn, (t1,))

    @skip_if_halide  # nan behavior
    def test_argmax_argmin_with_nan(self):
        def fn(x):
            return (
                aten.argmax(x, 0),
                aten.argmin(x, 0),
                aten.argmax(x, 1),
                aten.argmin(x, 1),
            )

        # Unrolled reduction
        t1 = torch.randn((6, 6))
        t1[:, 1] = float("nan")
        t1[:, 3] = float("nan")
        self.common(fn, (t1,))

        # Persistent reduction
        t1 = torch.randn((32, 32))
        t1[:, 4] = float("nan")
        t1[:, 8] = float("nan")
        self.common(fn, (t1,))

        # Non-persistent reduction
        t1 = torch.randn((1028, 1028))
        t1[:, 40] = float("nan")
        t1[:, 100] = float("nan")
        self.common(fn, (t1,))

    def test_conv_backward(self):
        def fn(rank4_inps, rank3_inps, rank5_inps):
            out1 = aten.convolution_backward(
                *rank4_inps,
                [C],
                [1, 1],
                [0, 0],
                [1, 1],
                False,
                [0, 0],
                1,
                [True, True, True],
            )
            out2 = aten.convolution_backward(
                *rank4_inps,
                [C],
                [1, 1],
                [0, 0],
                [1, 1],
                False,
                [0, 0],
                1,
                [True, False, False],
            )
            out3 = aten.convolution_backward(
                *rank3_inps,
                [C],
                [1],
                [0],
                [1],
                False,
                [0],
                1,
                [True, True, True],
            )
            out4 = aten.convolution_backward(
                *rank5_inps,
                [C],
                [1, 1, 1],
                [0, 0, 0],
                [1, 1, 1],
                False,
                [0, 0, 0],
                1,
                [True, True, True],
            )
            return (out1, out2, out3, out4)

        B = 3
        C = 4
        H = 5
        grad_out = torch.randn(B, C, H - 2, H - 2, H - 2)
        inp = torch.randn(B, C, H, H, H)
        weight = torch.randn(C, C, 3, 3, 3)

        def shrink_rank(x, rank):
            res = x
            while res.dim() > rank:
                res = torch.select(res, -1, 0)
            return res.contiguous()

        rank4_inps = [shrink_rank(x, 4) for x in [grad_out, inp, weight]]
        rank3_inps = [shrink_rank(x, 4) for x in [grad_out, inp, weight]]
        rank5_inps = [shrink_rank(x, 5) for x in [grad_out, inp, weight]]

        with torch.backends.cudnn.flags(enabled=True, allow_tf32=False):
            self.common(
                fn,
                [rank4_inps, rank3_inps, rank5_inps],
            )

    def test_argmax_argmin3(self):
        def fn(x):
            return (
                aten.argmax(x, 0),
                aten.argmin(x, 0),
                aten.argmax(x, -1),
                aten.argmin(x, -1),
            )

        self.common(
            fn,
            [torch.randint(0, 5, [64, 64])],
        )

    def test_vdd_clamp(self):
        def fn(x):
            return torch.clamp_min(x, 3)

        self.common(
            fn,
            [
                torch.randn([16], requires_grad=True) * 10,
            ],
        )

    @parametrize(
        "use_block_ptr",
        [subtest(False), subtest(True, decorators=[skip_if_not_triton])],
    )
    def test_tmp_not_defined_issue1(self, use_block_ptr):
        def forward(
            primals_3,
            primals_4,
            add_tensor,
            convert_element_type_default,
            div_default,
            reciprocal_default,
        ):
            var_default = torch.ops.aten.var(
                convert_element_type_default, [2], correction=0
            )
            sub_tensor = torch.ops.aten.sub.Tensor(add_tensor, div_default)
            mul_tensor_1 = torch.ops.aten.mul.Tensor(sub_tensor, reciprocal_default)
            mul_tensor_2 = torch.ops.aten.mul.Tensor(mul_tensor_1, primals_3)
            add_tensor_2 = torch.ops.aten.add.Tensor(mul_tensor_2, primals_4)
            convert_element_type_default_1 = add_tensor_2.to(dtype=torch.float32)
            convert_element_type_default_2 = convert_element_type_default_1.to(
                dtype=torch.float32
            )
            var_default_1 = torch.ops.aten.var(
                convert_element_type_default_2, [2], correction=0
            )
            broadcast_in_dim_default_2 = var_default_1.reshape(1, 512, 1)
            sum_default_1 = convert_element_type_default_2.sum(2)
            add_tensor_3 = torch.ops.aten.add.Tensor(broadcast_in_dim_default_2, 1e-05)
            return (var_default, sum_default_1, add_tensor_3)

        inps = [
            (torch.Size([1024]), torch.float32),
            (torch.Size([1024]), torch.float32),
            (torch.Size([1, 512, 1024]), torch.float32),
            (torch.Size([1, 512, 1024]), torch.float32),
            (torch.Size([1, 512, 1]), torch.float32),
            (torch.Size([1, 512, 1]), torch.float32),
        ]
        inps = [torch.randn(shape, dtype=dtype) for (shape, dtype) in inps]
        with config.patch("triton.use_block_ptr", use_block_ptr):
            self.common(forward, inps, atol=1e-05, rtol=2e-05)

    @unittest.skipIf(
        os.environ.get("BUILD_ENVIRONMENT", "").startswith("parallelnative"),
        "TODO: debug this with asan",
    )
    @skip_if_gpu_halide
    def test_tmp_not_defined_issue2(self):
        def forward(arg38_1, arg81_1, getitem_17, new_zeros_default_4):
            div_tensor_7 = torch.ops.aten.div.Tensor(getitem_17, arg81_1)
            mul_tensor_24 = torch.ops.aten.mul.Tensor(div_tensor_7, arg38_1)
            sum_default_7 = torch.ops.aten.sum.default(mul_tensor_24)
            return (new_zeros_default_4, sum_default_7)

        dtype = torch.float32
        args = [
            ((1, 88, 40, 40), (140800, 1600, 40, 1), dtype),
            ((), (), dtype),
            ((1, 88, 40, 40), (140800, 1600, 40, 1), dtype),
            ((3,), (1,), dtype),
        ]
        args = [
            rand_strided(shape, stride, dtype).requires_grad_(True).add(1)
            for shape, stride, dtype in args
        ]
        self.common(forward, args, atol=1e-5, rtol=1e-5)

    @requires_gpu()
    @skip_if_halide  # cascading accuracy issues due rsqrt fallback
    def test_tmp_not_defined_issue3(self):
        test_device = torch.device(type=self.device)
        test_device_0 = (
            torch.device(type=self.device, index=0)
            if self.device != "cpu"
            else test_device
        )

        def forward(
            self,
            primals_1: "f32[1001, 6]",
            primals_2: "f32[1001]",
            primals_3: "f32[1001, 64]",
            primals_4: "f32[4190]",
            primals_5: "f32[4190]",
            primals_6: "f32[1739, 4190]",
            primals_48: "f32[6144, 4191]",
        ):
            _tensor_constant0: "i64[4190]" = self._tensor_constant0
            lift_fresh_copy: "i64[4190]" = torch.ops.aten.lift_fresh_copy.default(
                _tensor_constant0
            )

            index: "f32[6144, 4190]" = torch.ops.aten.index.Tensor(
                primals_48, [None, lift_fresh_copy]
            )

            _tensor_constant1: "i64[6]" = self._tensor_constant1
            lift_fresh_copy_1: "i64[6]" = torch.ops.aten.lift_fresh_copy.default(
                _tensor_constant1
            )
            index_1: "f32[6144, 6]" = torch.ops.aten.index.Tensor(
                primals_48, [None, lift_fresh_copy_1]
            )
            primals_48 = lift_fresh_copy_1 = None
            permute: "f32[6, 1001]" = torch.ops.aten.permute.default(primals_1, [1, 0])
            addmm: "f32[6144, 1001]" = torch.ops.aten.addmm.default(
                primals_2, index_1, permute
            )
            amax: "f32[6144, 1]" = torch.ops.aten.amax.default(addmm, [-1], True)
            sub: "f32[6144, 1001]" = torch.ops.aten.sub.Tensor(addmm, amax)
            exp: "f32[6144, 1001]" = torch.ops.aten.exp.default(sub)
            sum_1: "f32[6144, 1]" = torch.ops.aten.sum.dim_IntList(exp, [-1], True)
            div: "f32[6144, 1001]" = torch.ops.aten.div.Tensor(exp, sum_1)

            full_default: "i32[6144, 1001]" = torch.ops.aten.full.default(
                [6144, 1001],
                1,
                dtype=torch.int32,
                layout=torch.strided,
                device=test_device_0,
                pin_memory=False,
            )

            iota: "i32[1001]" = torch.ops.prims.iota.default(
                1001,
                start=0,
                step=1,
                dtype=torch.int32,
                device=test_device,
                requires_grad=False,
            )

            mul: "i32[6144, 1001]" = torch.ops.aten.mul.Tensor(full_default, iota)
            iota_1: "i32[6144]" = torch.ops.prims.iota.default(
                6144,
                start=0,
                step=1001,
                dtype=torch.int32,
                device=test_device_0,
                requires_grad=False,
            )
            view: "i32[6150144]" = torch.ops.aten.reshape.default(mul, [-1])
            view_1: "f32[6150144]" = torch.ops.aten.reshape.default(div, [-1])
            _embedding_bag = torch.ops.aten._embedding_bag.default(
                primals_3, view, iota_1, False, 0, False, view_1
            )
            getitem: "f32[6144, 64]" = _embedding_bag[0]
            getitem_1: "i32[6150144]" = _embedding_bag[1]
            getitem_2: "i32[6144]" = _embedding_bag[2]
            getitem_3: "i32[0]" = _embedding_bag[3]
            unsqueeze: "f32[6144, 1, 64]" = torch.ops.aten.unsqueeze.default(getitem, 1)
            var_mean = torch.ops.aten.var_mean.correction(
                index, [1], correction=0, keepdim=True
            )
            getitem_4: "f32[6144, 1]" = var_mean[0]
            getitem_5: "f32[6144, 1]" = var_mean[1]
            add: "f32[6144, 1]" = torch.ops.aten.add.Tensor(getitem_4, 1e-05)
            rsqrt: "f32[6144, 1]" = torch.ops.aten.rsqrt.default(add)
            sub_1: "f32[6144, 4190]" = torch.ops.aten.sub.Tensor(index, getitem_5)
            mul_1: "f32[6144, 4190]" = torch.ops.aten.mul.Tensor(sub_1, rsqrt)
            mul_2: "f32[6144, 4190]" = torch.ops.aten.mul.Tensor(mul_1, primals_4)
            add_1: "f32[6144, 4190]" = torch.ops.aten.add.Tensor(mul_2, primals_5)
            permute_1: "f32[4190, 1739]" = torch.ops.aten.permute.default(
                primals_6, [1, 0]
            )

            return [
                index,
                index_1,
                addmm,
                amax,
                sum_1,
                iota_1,
                view,
                view_1,
                getitem_1,
                getitem_2,
                getitem_3,
                unsqueeze,
                getitem_5,
                rsqrt,
                add_1,
                permute_1,
            ]

        kwargs = aot_graph_input_parser(forward, device=self.device)
        self.common(forward, [], kwargs=kwargs)

    @skip_if_gpu_halide
    @config.patch("halide.scheduler_cpu", "Mullapudi2016")
    def test_misaligned_address_issue1(self):
        def forward(sub_tensor_1, unsqueeze_default):
            gather_default = torch.ops.aten.gather.default(
                sub_tensor_1, 1, unsqueeze_default
            )
            return gather_default

        args = [
            ((1, 1000), (1000, 1), torch.float32),
            ((1, 1), (1, 1), torch.int64),
        ]
        args = [rand_strided(shape, stride, dtype) for shape, stride, dtype in args]
        self.common(forward, args)

    def test_invalid_operand_issue1(self):
        def forward(arg0_1, arg1_1, arg3_1, squeeze, view_1, slice_1):
            slice_scatter = torch.ops.aten.slice_scatter.default(
                slice_1, arg3_1, 1, 1, 9223372036854775807
            )
            slice_scatter_1 = torch.ops.aten.slice_scatter.default(
                arg1_1, slice_scatter, 0, 0, 9223372036854775807
            )
            slice_2 = torch.ops.aten.slice.Tensor(
                slice_scatter_1, 0, 0, 9223372036854775807
            )
            select_scatter = torch.ops.aten.select_scatter.default(
                slice_2, squeeze, 1, 0
            )
            slice_scatter_2 = torch.ops.aten.slice_scatter.default(
                slice_scatter_1, select_scatter, 0, 0, 9223372036854775807
            )
            view = torch.ops.aten.view.default(slice_scatter_2, [-1, 128])
            embedding = torch.ops.aten.embedding.default(arg0_1, view, 1)
            return [embedding, view_1]

        args = [
            ((50005, 768), (768, 1), torch.float32),
            ((8, 128), (128, 1), torch.int64),
            ((8, 127), (127, 1), torch.int64),
            ((8,), (1,), torch.int64),
            ((1024,), (1,), torch.int64),
            ((8, 128), (128, 1), torch.int64),
        ]
        args = [rand_strided(shape, stride, dtype) for shape, stride, dtype in args]
        self.common(forward, args)

    def test_sizehint_issue1(self):
        def forward(x):
            return torch.nn.functional.unfold(
                x, kernel_size=[4, 4], dilation=1, padding=0, stride=[4, 4]
            )

        args = [((2, 24, 56, 56), (75264, 3136, 56, 1), torch.float32, False)]
        args = [
            rand_strided(sh, st, dt).requires_grad_(rg) for (sh, st, dt, rg) in args
        ]
        self.common(forward, args)

    def test_zero_dim_reductions(self):
        for kd in [True, False]:
            inps0 = (torch.zeros(2, 0, device=self.device, dtype=torch.float16), 1, kd)
            failed_ops = [aten.argmin, aten.argmax, aten.max, aten.min]
            for fo in failed_ops:
                with self.assertRaisesRegex(
                    IndexError, "Expected reduction dim 1 to have non-zero size"
                ):
                    mod = make_fx(fo)(*inps0)
                    _ = compile_fx_inner(mod, inps0)

            pass_ops = [
                lambda *x: fn(*x) for fn in [aten.sum, aten.prod, aten.any, aten.all]
            ]
            for po in pass_ops:
                compiled = torch.compile(po, backend="inductor")
                expected = po(*inps0)
                actual = compiled(*inps0)

            self.assertTrue(torch.allclose(actual, expected, atol=1e-3, rtol=1e-3))

    def test_unfold_zero_dimension_tensor(self):
        def forward(x):
            return torch.unfold_copy(dimension=1, input=x, size=0, step=7)

        x = torch.rand([1, 0], dtype=torch.float32)

        y = forward(x)
        compiled_y = torch.compile(forward, fullgraph=True)(x)

        self.assertEqual(y, compiled_y)

    def test_zero_element_mutation(self):
        class CustomModel(nn.Module):
            def __init__(self) -> None:
                super().__init__()
                self.layer1 = nn.LeakyReLU(negative_slope=5.2955089, inplace=True)

            def forward(self, inputs):
                return self.layer1(inputs)

        ip_size = [0]
        input_tensor = torch.randn(ip_size)

        mymodel = CustomModel()
        self.common(mymodel, (input_tensor,))

    def test_lerp(self):
        # non-contiguous inputs for lerp
        def fn0(i0, i1):
            x1 = i0.transpose(-2, -3)
            return torch.lerp(i1, x1, 70000)

        # contiguous inputs for lerp
        def fn1(i0, i1):
            return torch.lerp(i1, i0, 70000)

        self.common(fn0, [torch.rand(10, 3, 10), torch.rand(3, 10, 10)])
        self.common(fn1, [torch.rand(3, 10, 10), torch.rand(3, 10, 10)])

    @parametrize(
        "dtype",
        test_dtypes,
    )
    def test_unspec_inputs(self, dtype):
        if self.device == "cpu":
            raise unittest.SkipTest("Testing mixed devices")

        if (
            is_halide_backend(self.device)
            and getattr(self.device, "type", self.device) == "cuda"
        ):
            # https://github.com/halide/Halide/issues/8318
            raise unittest.SkipTest("halide not supported")

        def fn(x, y):
            return x + y, x * y, x / y

        opt = torch.compile(fn, backend="inductor")
        inputs = (
            rand_strided((2, 3), (3, 1), dtype=torch.float32, device=GPU_TYPE),
            rand_strided((), (), dtype=dtype, device="cpu"),
        )
        self.assertTrue(same(opt(*inputs), fn(*inputs)))
        inputs = (inputs[1], inputs[0])
        self.assertTrue(same(opt(*inputs), fn(*inputs)))

    @dynamo_config.patch(automatic_dynamic_shapes=True)
    def test_list_clearing(self):
        if self.device == "cpu":
            contexts = [contextlib.nullcontext]
        else:
            contexts = [
                contextlib.nullcontext,
                lambda: config.patch({"triton.cudagraphs": True}),
            ]

        for context in contexts:
            with context():
                inps = [
                    torch.rand([5, 5]).to(self.device),
                    torch.rand([5, 5]).to(self.device),
                ]
                inp_refs = [weakref.ref(inp) for inp in inps]

                def fn(x, y):
                    a = x + y
                    return (a @ a,)

                fn_fx = make_fx(fn)(inps[0], inps[1])
                fn_compiled = compile_fx_inner(fn_fx, inps)

                test_self = self
                matmul_seen = False

                class TestRefMode(TorchDispatchMode):
                    def __torch_dispatch__(self, func, types, args=(), kwargs=None):
                        kwargs = kwargs if kwargs else {}

                        nonlocal inps
                        nonlocal inp_refs
                        nonlocal test_self
                        nonlocal matmul_seen

                        # by matmul, inputs should be deallocated
                        # TODO: should not be necessary, ref-cycle ?
                        gc.collect()
                        if func is aten.mm.out:
                            matmul_seen = True
                            test_self.assertEqual(len(inps), 0)
                            test_self.assertIsNone(inp_refs[0]())
                            test_self.assertIsNone(inp_refs[1]())

                        return func(*args, **kwargs)

                with TestRefMode():
                    fn_compiled(inps)

                # do an extra run to make sure we are deallocating on warmup and record
                if self.device == GPU_TYPE:
                    inps.extend(
                        [
                            torch.rand([5, 5]).to(self.device),
                            torch.rand([5, 5]).to(self.device),
                        ]
                    )
                    inp_refs.extend([weakref.ref(inp) for inp in inps])
                    matmul_seen = False

                    with TestRefMode():
                        fn_compiled(inps)

                # for some reason, TorchDispatch doesnt capture the
                # cuda mm call (even without cudagraphs)
                if self.device == "cpu":
                    self.assertTrue(matmul_seen)
                else:
                    self.assertEqual(len(inps), 0)

    def test_dtype_mismatch_issue(self):
        def fn(x):
            attn = torch.nn.functional.pad(x, [0, 1])
            return attn.softmax(dim=-1)

        x = torch.rand(128, 32, 63)
        self.common(fn, (x,))

    def test_vectorized_ops_masked(self):
        def fn(x):
            index = torch.arange(64, device=x.device)
            mask = index.view(1, 1, 64) < 63
            indices = [None, None, index]
            return torch.ops.aten._unsafe_masked_index(x, mask, indices, 7)

        x = torch.rand(128, 32, 63)
        self.common(fn, (x,))

    def test_vectorized_ops_masked_var_novec(self):
        def fn(x):
            index = torch.arange(10, device=x.device)
            mask = (index < 5).view(1, 1, 1, 10)
            indices = [None, None, None, index]
            return torch.ops.aten._unsafe_masked_index(x, mask, indices, 7)

        x = torch.rand(1, 1, 8, 8)
        self.common(fn, (x,))

    def test_diagonal_copy(self):
        def fn(x):
            return torch.diagonal_copy(x)

        for x in (torch.randn(2, 3), torch.randn(2, 2), torch.randn(3, 2)):
            self.common(fn, (x,))

    @skip_if_cpp_wrapper(
        "cannot currently handle fallback ops with return types containing list[Tensor]"
    )
    def test_kwargs(self):
        if self.device == GPU_TYPE:
            raise unittest.SkipTest("histogramdd only supports cpu")

        def fn(x, y):
            return torch.histogramdd(
                x,
                bins=[3, 3],
                weight=y,
            )

        self.common(
            fn,
            [torch.randn((4, 2)), torch.randn(4)],
        )

    # Shape padding causes the inputs to all get specialized, so the codegen
    # test fails
    @expectedFailureCodegenDynamic
    @requires_gpu()
    @torch._inductor.config.patch("shape_padding", True)
    def test_shape_padding(self):
        dtypes = [
            torch.float16,
            torch.float32,
        ]

        b, m, n, k = 7, 11, 13, 15

        def gen(*shape, dtype=torch.float32):
            return torch.randn(*shape, device=GPU_TYPE, dtype=dtype) / k + 1.0

        for dtype in dtypes:
            x = gen(m, k, dtype=dtype)
            y = gen(k, n, dtype=dtype)
            z = gen(n, dtype=dtype)
            self.common(lambda x, y: torch.mm(x, y), (x, y))
            self.common(lambda x, y: torch.matmul(x, y), (x, y))
            self.common(lambda x, y, z: torch.addmm(z, x, y), (x, y, z))

        for dtype in dtypes:
            x = gen(b, m, k, dtype=dtype)
            y = gen(b, k, n, dtype=dtype)
            z = gen(n, dtype=dtype)
            self.common(lambda x, y: torch.bmm(x, y), (x, y))
            self.common(lambda x, y: torch.matmul(x, y), (x, y))
            self.common(lambda x, y, z: torch.baddbmm(z, x, y), (x, y, z))

    @requires_gpu()
    @torch._inductor.config.patch("layout_optimization", True)
    @tf32_on_and_off(0.005)
    def test_inductor_layout_optimization_input_mutations(self):
        # channel dim must be > 64 for inductor to do layout optimization and use NHWC
        mod = nn.Conv2d(3, 128, 1, stride=1, bias=False).to(self.device)

        def f(x):
            x.mul_(2)
            out = mod(x)
            return out

        f_compiled = torch.compile(f)
        x_ref = torch.rand(2, 3, 128, 128, device=self.device)
        x_test = x_ref.detach().clone()
        with torch.no_grad():
            out_ref = f(x_ref)
            out_test = f_compiled(x_test)
            self.assertEqual(out_ref, out_test)
            self.assertEqual(out_ref.shape, out_test.shape)
            # Importantly, since inductor._config.keep_output_stride is True,
            # the outputs should have matching strides here.
            self.assertEqual(out_ref.stride(), out_test.stride())
            self.assertEqual(x_ref, x_test)

    @requires_gpu()
    def test_stride_preservation_with_stride_modifying_fx_pass(self):
        def f(x):
            return x + 1

        def custom_pass(g: torch.fx.Graph) -> None:
            """
            Applies `lamda x: x.t().contiguous().t()` to the output.
            """
            output_node = g.find_nodes(op="output")[0]
            assert len(output_node.args) == 1
            output = output_node.args[0][0]

            with g.inserting_before(output_node):
                output = g.call_function(
                    torch.ops.aten.permute.default, args=(output, [1, 0])
                )
                output = g.call_function(
                    torch.ops.aten.clone.default,
                    args=(output,),
                    kwargs={"memory_format": torch.contiguous_format},
                )
                output = g.call_function(
                    torch.ops.aten.permute.default, args=(output, [1, 0])
                )
            output_node.args = ((output,),)
            return g

        with config.patch(
            post_grad_custom_post_pass=custom_pass,
        ):
            f_compiled = torch.compile(f)

            x = torch.rand(4, 4, device=GPU_TYPE)
            y = f(x)
            y_compiled = f_compiled(x)

            self.assertEqual(y, y_compiled)
            self.assertEqual(y.stride(), y_compiled.stride())

    def test_int_input_dynamic_shapes(self):
        @torch.compile(dynamic=True)
        def fn(x, i):
            y = x * i
            return y

        # Constant must not get matched as constant
        self.common(fn, [torch.randn(3, 1, 1, 1, 1), 9132])

    def test_float_repr_dynamic_shapes(self):
        @torch.compile(dynamic=True)
        def fn(x):
            return F.interpolate(x, scale_factor=1 / 300, mode="linear")

        self.common(fn, [torch.randn(1, 8, 396 * 300)])

    def test_sqrt_dynamic_shapes(self):
        # TIMM convit_base model: https://github.com/pytorch/pytorch/issues/97877.
        # TODO: support cuda path.
        if self.device == GPU_TYPE:
            raise unittest.SkipTest("sqrt dynamic shapes only supports cpu")

        class Model(torch.nn.Module):
            def __init__(self) -> None:
                super().__init__()

            def forward(self, x):
                B, N, C = x.shape
                return self.get_rel_indices(N)

            def get_rel_indices(self, num_patches: int) -> torch.Tensor:
                img_size = int(num_patches**0.5)
                ind = torch.arange(img_size)
                return ind

        self.common(
            Model(),
            [
                torch.randn(8, 4, 4),
            ],
        )

    def test_rsqrt_dynamic_shapes(self):
        # From HF hf_BigBird model.
        @torch.compile(dynamic=True)
        def fn(a, b):
            r = 1 / math.sqrt(a.size(1))
            return torch.bmm(a, b) / r

        self.common(
            fn,
            [
                torch.randn(2, 4, 4),
                torch.randn(2, 4, 4),
            ],
        )

    @xfail_if_triton_cpu
    def test_index_dynamic_shapes(self):
        # Repro from vision_maskrcnn
        def fn(arg0_1):
            unsqueeze = arg0_1.unsqueeze(0)
            sym_size = arg0_1.size(1)
            ceil = math.ceil(sym_size * 1.8735363483428955)
            iota = torch.ops.prims.iota.default(
                ceil,
                start=0,
                step=1,
                dtype=torch.int64,
                device=arg0_1.device,
                requires_grad=False,
            )
            convert_element_type_1 = iota.to(torch.float32)
            sym_size_1 = arg0_1.size(2)
            floor_1 = math.floor(sym_size_1 * 1.8735363483428955)
            ceil_1 = math.ceil(floor_1)
            iota_1 = torch.ops.prims.iota.default(
                ceil_1,
                start=0,
                step=1,
                dtype=torch.int64,
                device=arg0_1.device,
                requires_grad=False,
            )
            convert_element_type_3 = iota_1.to(torch.float32)
            sub_2 = (convert_element_type_1 + 0.5) * (sym_size / ceil) - 0.5
            clamp_min = sub_2.clamp_min(0.0)
            sub_3 = (convert_element_type_3 + 0.5) * (sym_size_1 / floor_1) - 0.5
            clamp_min_1 = sub_3.clamp_min(0.0)
            convert_element_type_4 = clamp_min.to(torch.int64)
            sub_4 = sym_size - 1
            clamp_max = clamp_min.ceil().clamp_max(sub_4)
            convert_element_type_5 = clamp_max.to(torch.int64)
            convert_element_type_6 = clamp_min_1.to(torch.int64)
            unsqueeze_2 = convert_element_type_4.unsqueeze(1)
            index = torch.ops.aten.index.Tensor(
                unsqueeze, [None, None, unsqueeze_2, convert_element_type_6]
            )
            index_1 = torch.ops.aten.index.Tensor(
                unsqueeze,
                [
                    None,
                    None,
                    convert_element_type_5.unsqueeze(1),
                    convert_element_type_6,
                ],
            )
            sub_6 = clamp_min.unsqueeze(1) - unsqueeze_2
            mul_10 = (index * (1.0 - sub_6) + index_1 * (sub_6)) * (
                1.0 - (clamp_min_1 - convert_element_type_6)
            )
            select = torch.ops.aten.select.int(mul_10, 0, 0)
            return (select,)

        x = torch.randn(15, 20, 3)
        self.common(
            fn,
            [x],
        )

    def test_setitem_with_int_parameter(self):
        x = torch.zeros(7, device=self.device)

        def fn(n, a):
            a[n] = -1
            return a

        cnts = CompileCounterWithBackend("inductor")
        opt_fn = torch.compile(fn, backend=cnts, fullgraph=True)

        for n in range(2, x.shape[0]):
            opt_fn(n, x)
            self.assertEqual(x[n], -1)

        # If assume_static_by_default is set, the calls above will trigger
        # 3 function compilation:
        #   1. assuming 'n' is static (equals 2)
        #   2. making 'n' dynamic, but with the guard 'end <= x.shape[0]'
        #      (from: torch._inductor.ir.SliceView.create)
        frame_count = 2 if torch._dynamo.config.assume_static_by_default else 1
        self.assertEqual(cnts.frame_count, frame_count)

        # Negative index triggers new compilation.
        opt_fn(-x.shape[0], x)
        self.assertEqual(x[0], -1)
        self.assertEqual(cnts.frame_count, frame_count + 1)

    @config.patch({"triton.autotune_at_compile_time": False})
    @config.patch(profiler_mark_wrapper_call=True)
    def test_profiler_mark_wrapper_call(self):
        from torch.profiler import profile

        @torch.compile(backend="inductor", fullgraph=True)
        def fn(a, b):
            return a + b

        a = torch.rand((100,), device=self.device)
        b = torch.rand((100,), device=self.device)
        with profile() as prof:
            fn(a, b)
        assert any(
            "inductor_wrapper_call" in e.name for e in prof.profiler.function_events
        )

    def test_insignificant_strides(self):
        def f(x):
            tmp = x + 1
            return tmp.view(-1, 1, 2)

        x = torch.arange(8, device=self.device, dtype=torch.float32)
        out = f(x)
        compiled_out = torch.compile(f)(x)

        self.assertEqual(out.stride(), compiled_out.stride())
        self.assertEqual(out, compiled_out)

    @unittest.skipIf(IS_X86 and not HAS_AVX2, "Requires AVX2")
    def test_pixel_shuffle_channels_last(self):
        def fn(x):
            x = torch.nn.functional.pixel_shuffle(x, 2)
            x = torch.nn.functional.relu(x)
            return x

        self.common(
            fn,
            (torch.randn(1, 16, 64, 72).to(memory_format=torch.channels_last),),
        )

    def test_where_broadcast(self):
        # https://github.com/pytorch/pytorch/issues/93374
        def fn(x, p1, p0):
            o = torch.where(x, p1, p0)
            return o

        # https://github.com/pytorch/pytorch/issues/94725
        class Repro(torch.nn.Module):
            def __init__(self) -> None:
                super().__init__()
                self._tensor_constant0 = nn.Buffer(torch.randn([], dtype=torch.float32))

            def forward(self, arg0_1, arg1_1):
                convert_element_type = torch.ops.prims.convert_element_type.default(
                    arg1_1, torch.bool
                )
                bitwise_not = torch.ops.aten.bitwise_not.default(convert_element_type)
                _tensor_constant0 = self._tensor_constant0
                lift_fresh_copy = torch.ops.aten.lift_fresh_copy.default(
                    _tensor_constant0
                )
                where = torch.ops.aten.where.self(bitwise_not, lift_fresh_copy, arg0_1)
                return (where, bitwise_not)

        self.common(
            fn,
            (torch.tensor([[True]]), torch.rand(13, 7, 3), torch.rand(1, 1)),
        )

        args = [
            torch.randn(1, 4, 64, 64),
            torch.zeros(1, 1, 64, 64, dtype=torch.uint8),
        ]
        args[1][:, :, :32, :32] = 1
        eager_args = [x.clone() for x in args]
        eager_mod = Repro()
        mod = make_fx(eager_mod, tracing_mode="real")(*args)
        compiled = compile_fx_inner(mod, args)
        inductor_out = compiled(args)
        eager_out = eager_mod(*eager_args)
        self.assertEqual(inductor_out, eager_out)

    @skipIfRocm
    def test_require_stride_expanded(self):
        def forward(arg6, arg7, arg16):
            convolution = torch.ops.aten.convolution(
                arg16.unsqueeze(0), arg7, arg6, [4, 4], [2, 2], [1, 1], False, [0, 0], 1
            )
            return (convolution,)

        self.common(
            forward,
            (
                None,
                rand_strided(
                    (64, 3, 11, 11),
                    (363, 121, 11, 1),
                    torch.float32,
                    device=self.device,
                ).to(memory_format=torch.channels_last),
                rand_strided(
                    (1, 3, 224, 224),
                    (150528, 50176, 224, 1),
                    torch.float32,
                    device=self.device,
                )
                .to(memory_format=torch.channels_last)
                .squeeze(0),
            ),
            atol=1e-3,
            rtol=0.001,
        )

        # expanded dim should not cause copy in require_stride_order
        assertGeneratedKernelCountEqual(self, 0)

    @requires_gpu()
    @parametrize("prefer_nd_tiling", (False, True))
    @parametrize("use_block_ptr", (False, True))
    @unittest.skipIf(
        not PLATFORM_SUPPORTS_FLASH_ATTENTION,
        "Does not support SDPA or pre-SM80 hardware",
    )
    def test_sdpa(self, use_block_ptr: bool, prefer_nd_tiling: bool):
        def foo(arg0_1, arg1_1, arg2_1, arg3_1, arg4_1):
            view = torch.ops.aten.view.default(arg3_1, [23760, 128])
            arg3_1 = None
            mm = torch.ops.aten.mm.default(view, arg4_1)
            view = arg4_1 = None
            view_1 = torch.ops.aten.view.default(mm, [3, 99, 80, 8])
            mm = None
            view_2 = torch.ops.aten.view.default(view_1, [3, 99, 80, 8])
            view_1 = None
            permute = torch.ops.aten.permute.default(view_2, [0, 3, 1, 2])
            view_2 = None
            view_3 = torch.ops.aten.view.default(permute, [3, 8, 99, 80])
            permute = None

            clone = torch.ops.aten.clone.default(
                view_3, memory_format=torch.contiguous_format
            )
            view_3 = None

            expand = torch.ops.aten.expand.default(clone, [3, 8, 99, 80])
            clone = None
            _scaled_dot_product_efficient_attention = (
                torch.ops.aten._scaled_dot_product_efficient_attention.default(
                    arg0_1, arg1_1, arg2_1, expand, False
                )
            )
            arg0_1 = arg1_1 = arg2_1 = expand = None
            getitem = _scaled_dot_product_efficient_attention[0]
            _scaled_dot_product_efficient_attention = None
            return (getitem,)

        if self.device == "cpu":
            raise unittest.SkipTest(f"requires {GPU_TYPE}")

        DEVICE = torch.device(f"{GPU_TYPE}:0")
        DTYPE = torch.float16
        B = 3
        H = 8
        Q = 99
        K = 80
        D = 32
        C_bias = 128

        # inputs
        query = torch.randn((B, H, Q, D), device=DEVICE, dtype=DTYPE)
        key = torch.randn((B, H, K, D), device=DEVICE, dtype=DTYPE)
        value = torch.randn((B, H, K, D), device=DEVICE, dtype=DTYPE)
        bias = torch.randn((B, Q, K, C_bias), device=DEVICE, dtype=DTYPE)
        weights = torch.randn((C_bias, H), device=DEVICE, dtype=DTYPE)
        inps = (query, key, value, bias, weights)

        with config.patch(
            {
                "triton.prefer_nd_tiling": prefer_nd_tiling,
                "triton.use_block_ptr": use_block_ptr,
            }
        ):
            # Check accuracy
            self.common(
                foo,
                inps,
                atol=0.02,
                rtol=1e4,
            )

            # Check code for block pointers
            foo_opt = torch.compile(foo, backend="inductor")
            code = run_and_get_triton_code(foo_opt, *inps)
            have_block_ptr = code.count("tl.make_block_ptr") > 0
            if not is_halide_backend(self.device):
                self.assertEqual(have_block_ptr, use_block_ptr)

    @requires_gpu()
    @unittest.skipIf(
        not PLATFORM_SUPPORTS_MEM_EFF_ATTENTION,
        "Does not support mem_eff_attention",
    )
    def test_sdpa_unaligned_mask(self):
        def foo(
            arg0_1: "f32[8, 8, 16, 16]",
            arg1_1: "f32[8, 8, 15, 16]",
            arg2_1: "f32[8, 8, 15, 16]",
            arg3_1: "f32[1, 1, 16, 15]",
        ):
            constant_pad_nd: "f32[1, 1, 16, 16]" = (
                torch.ops.aten.constant_pad_nd.default(arg3_1, [0, 1], 0.0)
            )
            arg3_1 = None
            slice_1: "f32[1, 1, 16, 15]" = torch.ops.aten.slice.Tensor(
                constant_pad_nd, -1, 0, 15
            )
            constant_pad_nd = None
            expand: "f32[8, 8, 16, 15]" = torch.ops.aten.expand.default(
                slice_1, [8, 8, 16, 15]
            )
            slice_1 = None
            _scaled_dot_product_efficient_attention = (
                torch.ops.aten._scaled_dot_product_efficient_attention.default(
                    arg0_1, arg1_1, arg2_1, expand, False
                )
            )
            arg0_1 = arg1_1 = arg2_1 = expand = None
            getitem: "f32[8, 8, 16, 16]" = _scaled_dot_product_efficient_attention[0]
            _scaled_dot_product_efficient_attention = None
            return (getitem,)

        query = torch.rand(8, 8, 16, 16, device=GPU_TYPE)
        key = torch.rand(8, 8, 15, 16, device=GPU_TYPE)
        value = torch.rand(8, 8, 15, 16, device=GPU_TYPE)
        bias = torch.rand(1, 1, 16, 15, device=GPU_TYPE)
        self.common(
            foo,
            (query, key, value, bias),
            atol=0.02,
            rtol=1e4,
        )

    @requires_gpu()
    @unittest.skipIf(
        not PLATFORM_SUPPORTS_MEM_EFF_ATTENTION,
        "Does not support mem_eff_attention",
    )
    @config.patch(freezing=True)
    def test_sdpa_unaligned_mask_freezing(self):
        class Mod(torch.nn.Module):
            def __init__(self) -> None:
                super().__init__()
                self.arg3_1 = torch.rand(1, 1, 16, 15, device=GPU_TYPE)

            def forward(
                self,
                arg0_1: "f32[8, 8, 16, 16]",
                arg1_1: "f32[8, 8, 15, 16]",
                arg2_1: "f32[8, 8, 15, 16]",
            ):
                arg3_1 = self.arg3_1
                constant_pad_nd: "f32[1, 1, 16, 16]" = (
                    torch.ops.aten.constant_pad_nd.default(arg3_1, [0, 1], 0.0)
                )
                arg3_1 = None
                slice_1: "f32[1, 1, 16, 15]" = torch.ops.aten.slice.Tensor(
                    constant_pad_nd, -1, 0, 15
                )
                constant_pad_nd = None
                expand: "f32[8, 8, 16, 15]" = torch.ops.aten.expand.default(
                    slice_1, [8, 8, 16, 15]
                )
                slice_1 = None
                _scaled_dot_product_efficient_attention = (
                    torch.ops.aten._scaled_dot_product_efficient_attention.default(
                        arg0_1, arg1_1, arg2_1, expand, False
                    )
                )
                arg0_1 = arg1_1 = arg2_1 = expand = None
                getitem: "f32[8, 8, 16, 16]" = _scaled_dot_product_efficient_attention[
                    0
                ]
                _scaled_dot_product_efficient_attention = None
                return (getitem,)

        query = torch.rand(8, 8, 16, 16, device=GPU_TYPE)
        key = torch.rand(8, 8, 15, 16, device=GPU_TYPE)
        value = torch.rand(8, 8, 15, 16, device=GPU_TYPE)

        mod = Mod()
        out_eager = mod(query, key, value)

        with torch.no_grad():
            out_compiled = torch.compile(mod)(query, key, value)
            self.assertEqual(out_eager, out_compiled, atol=0.02, rtol=1e4)

    def test_where_with_logical_op(self):
        def fn_and(x, y):
            return torch.where(torch.logical_and(x, y), 1.0, 0.0)

        def fn_or(x, y):
            return torch.where(torch.logical_or(x, y), 1.0, 0.0)

        self.common(
            fn_and,
            (torch.randn(32), torch.randn(32)),
        )
        self.common(
            fn_or,
            (torch.randn(32), torch.randn(32)),
        )

    @skipIfRocm
    def test_conv_with_as_strided(self):
        class Model(nn.Module):
            def __init__(self) -> None:
                super().__init__()
                self.kv = torch.nn.Conv2d(
                    256, 384, kernel_size=(1, 1), stride=(1, 1), bias=False
                )

            def forward(self, x):
                convolution = self.kv(x)
                constant_pad_nd = torch.ops.aten.constant_pad_nd.default(
                    convolution, [2, 2, 2, 2], 0.0
                )
                # as_strided inputs are depend on input's size and stide.
                as_strided = torch.ops.aten.as_strided.default(
                    constant_pad_nd, [8, 384, 2, 20, 12], [153600, 400, 160, 1, 20]
                )
                as_strided_1 = torch.ops.aten.as_strided.default(
                    as_strided, [8, 384, 2, 2, 12, 12], [153600, 400, 160, 8, 20, 1]
                )
                clone = torch.ops.aten.clone.default(
                    as_strided_1, memory_format=torch.contiguous_format
                )
                return clone

        self.common(
            Model(),
            (torch.randn(8, 256, 16, 16),),
            check_lowp=not is_halide_backend(self.device),
        )

    def test_inplace_where_pointwise(self):
        # https://github.com/pytorch/pytorch/issues/96446
        def fn(a, b):
            a[0] = 2
            return a * b

        self.common(fn, (torch.rand(1), torch.rand(2)))

    @xfail_if_triton_cpu
    def test_view_on_aliased(self):
        # https://github.com/pytorch/pytorch/issues/96728
        def fn1(a, b):
            a = a.max(0).values
            c = torch.cat((a, b))
            c = c.round()
            b >= a[0]  # noqa: B015
            return c

        some_const = torch.tensor(6324)

        def fn2():
            a = torch.tensor([[0.6324]])
            ret = torch.cat((a, a), dim=0)
            some_const >= a[0]  # noqa: B015
            return ret

        self.common(fn1, (torch.tensor([[4.0]]), torch.tensor([5.0])))
        self.common(fn2, ())

    def test_argmax_to_float(self):
        # https://github.com/pytorch/pytorch/issues/97127
        def fn():
            a = torch.zeros([2, 2])
            b = a.argmax(0)
            return b.float().mean()

        self.common(fn, ())

    def test_const_int32_to_float(self):
        # https://github.com/pytorch/pytorch/issues/97124
        def fn():
            a = torch.zeros([1, 2], dtype=torch.int32)
            a = a + a
            b = a.to(dtype=torch.float32)
            return b * 0.8

        self.common(fn, ())

    def test_getitem(self):
        out_features = ["p3", "p4", "p5", "p6", "p7"]
        in_feature = "p5"

        def fn(a):
            return a[out_features.index(in_feature)]

        x = [
            torch.rand([1, 256, 100, 152], device=self.device),
            torch.rand([1, 256, 50, 76], device=self.device),
            torch.rand([1, 256, 25, 38], device=self.device),
        ]
        opt_fn = torch.compile(fn, backend="inductor")
        same(fn(x), opt_fn(x))

    def test_pad_view(self):
        def fn(a):
            y = torch.nn.functional.pad(a, (0, 0, 0, 1))
            y = y.view(*y.size()[:-2], y.size(-1), y.size(-2))
            return y

        x = torch.rand(48, 3, 512, 512)
        self.common(fn, (x,))

    def test_pad_single(self):
        def fn(a):
            y = torch.nn.functional.pad(a, (10, 10))
            return y

        x = torch.rand(1, 1, 1)
        self.common(fn, (x,))

    def test_pad_cast(self):
        def fn(x):
            return torch.nn.functional.pad(x.to(torch.float32), (0, 3, 0, 0))

        for dtype in [torch.int32, torch.int64]:
            self.common(fn, (torch.ones(1, 1, 13, dtype=dtype),))

    @unittest.skipIf(not HAS_CPU, "requires C++ compiler")
    @skip_if_triton  # No inductor data type propagation pass on scheduler nodes
    @skip_if_halide  # bf16
    def test_data_type_propogation(self):
        from torch._dynamo.utils import detect_fake_mode
        from torch._inductor.codegen.common import boolean_ops
        from torch._inductor.compile_fx import shape_env_from_inputs
        from torch._inductor.debug import DebugContext
        from torch._inductor.decomposition import decompositions
        from torch._inductor.graph import GraphLowering
        from torch._inductor.virtualized import V
        from torch.fx.passes.fake_tensor_prop import FakeTensorProp

        def get_data_type(node: torch.fx.Node):
            if OptimizationContext.key in node.meta:
                return node.meta[OptimizationContext.key].dtype
            else:
                return None

        def func(arg0_1):
            max_pool2d_with_indices = torch.ops.aten.max_pool2d_with_indices.default(
                arg0_1, [3, 3], [2, 2], [1, 1]
            )
            arg0_1 = None
            getitem = max_pool2d_with_indices[0]
            max_pool2d_with_indices = None
            return (getitem,)

        example_inputs = [
            torch.randn(10, 32, 20, 20, dtype=torch.bfloat16).to(
                memory_format=torch.channels_last
            )
        ]

        gm = make_fx(func, decomposition_table=decompositions, tracing_mode="fake")(
            *example_inputs
        )

        shape_env = shape_env_from_inputs(example_inputs)

        fake_mode = detect_fake_mode(example_inputs)
        if not fake_mode:
            fake_mode = torch._subclasses.FakeTensorMode(allow_non_fake_inputs=True)
            FakeTensorProp(gm, mode=fake_mode).propagate(*example_inputs)
        else:
            FakeTensorProp(gm, mode=fake_mode).propagate_dont_convert_inputs(
                *example_inputs
            )
        with V.set_fake_mode(fake_mode):
            graph = GraphLowering(
                gm,
                shape_env=shape_env,
            )
            with V.set_graph_handler(graph), V.set_debug_handler(DebugContext()):
                graph.run(*example_inputs)
                graph.compile_to_module()
                scheduler_node = graph.scheduler.nodes[0]
                DataTypePropagation.propagate_scheduler_node(scheduler_node)
                root_graph = scheduler_node._body.root_block.graph
                for node in root_graph.nodes:
                    if node.op == "placeholder":
                        self.assertEqual(get_data_type(node), None)
                    elif node.target in boolean_ops():
                        self.assertEqual(get_data_type(node), torch.bool)
                    elif node.target in (
                        "constant",
                        "to_dtype",
                        "index_expr",
                    ):
                        self.assertEqual(get_data_type(node), node.args[-1])
                    elif node.target in (
                        "get_index",
                        "index_expr",
                    ):
                        self.assertEqual(get_data_type(node), torch.int64)
                    elif node.target in (
                        "load",
                        "store",
                    ):
                        self.assertEqual(
                            get_data_type(node), V.graph.get_dtype(node.args[1])
                        )
                    elif node.target == "reduction":
                        _, _, dtype, _, _, _, _ = node.args
                        self.assertEqual(get_data_type(node), dtype)
                    elif node.target.startswith("masked_subblock"):
                        """
                        masked_subblocks:
                        opcode       name       target     args                        kwargs
                        -----------  ---------  ---------  --------------------------  --------
                        placeholder  ops        ops        ()                          {}
                        call_module  get_index  get_index  ('index2',)                 {}
                        call_method  load       load       (ops, 'arg0_1', get_index)  {}
                        call_method  to_dtype   to_dtype   (ops, load, torch.float32)  {}
                        output       output     output     (to_dtype,)                 {}
                        """
                        self.assertEqual(get_data_type(node), torch.float)
                    elif node.target == "and_":
                        """
                        and_'s input is boolean_ops:
                        -----------  ---------  ---------  --------------------------  --------
                        call_method  and__22           and_              (ops, ge_15, lt_15)
                        -----------  ---------  ---------  --------------------------  --------
                        """
                        self.assertEqual(get_data_type(node), torch.bool)
                    elif node.target == "maximum":
                        """
                        maximum's input is maximum or masked_subblock:
                        -----------  ---------  ---------  --------------------------  --------
                        call_method  maximum_6         maximum           (ops, masked_subblock8, maximum_5)
                        -----------  ---------  ---------  --------------------------  --------
                        """
                        self.assertEqual(get_data_type(node), torch.float)
                    elif node.target == "output":
                        self.assertEqual(get_data_type(node), torch.bfloat16)

    # Calling div only torch.SymInt arguments is not yet supported.
    # To support this behavior, we need to allow const-propping tensors that store symint data.
    # For now, dynamo will explicitly graph break when it encounters user code with this behavior.
    @expectedFailureCodegenDynamic
    @xfailIfS390X
    @skip_if_gpu_halide  # accuracy error
    def test_AllenaiLongformerBase_repro(self):
        def fn(query, scores, window_overlap):
            batch_size, seq_len, num_heads, _ = query.size()
            chunks_count = torch.div(seq_len, window_overlap, rounding_mode="trunc") - 1
            diagonal_attention_scores = scores.new_zeros(
                (
                    batch_size * num_heads,
                    chunks_count + 1,
                    window_overlap,
                    window_overlap * 2 + 1,
                )
            )
            diagonal_attention_scores[:, :-1, :, window_overlap:] = scores[
                :, :, :window_overlap, : window_overlap + 1
            ]
            input_tensor = diagonal_attention_scores.view(
                batch_size, num_heads, seq_len, 2 * window_overlap + 1
            ).transpose(2, 1)
            beginning_input = input_tensor[:, :window_overlap, :, : window_overlap + 1]
            input_tensor[:, :window_overlap, :, : window_overlap + 1] = torch.full_like(
                beginning_input, -float("inf")
            )
            return input_tensor

        args = [
            ((4, 1024, 12, 64), (768, 3072, 64, 1)),
            ((48, 3, 512, 513), (787968, 262656, 513, 1)),
        ]
        args = [rand_strided(sh, st) for (sh, st) in args]
        args.append(256)

        if is_cpp_backend(self.device):
            opt_fn = torch.compile(fn, backend="inductor")
            _, code = run_and_get_cpp_code(opt_fn, *args)
            num = (
                2
                if cpu_vec_isa.valid_vec_isa_list()
                and os.getenv("ATEN_CPU_CAPABILITY") != "default"
                else 1
            )
            FileCheck().check_count(
                "static_cast<int64_t>(256)",
                num,
                exactly=True,
            ).run(code)

        self.common(fn, args)

    def test_cumsum_pattern_matcher_issue(self):
        def fn(input_ids) -> torch.Tensor:
            input_shape = input_ids.size()
            input_ids = input_ids.view(-1, input_shape[-1])
            batch_size, seq_length = input_shape
            past_key_values_length = 0
            mask_seq_length = past_key_values_length + seq_length
            attention_mask = torch.ones(
                batch_size, mask_seq_length, device=input_ids.device
            )
            attention_mask = attention_mask.long()
            return torch.cumsum(attention_mask, dim=1)

        x = torch.randn(2, 2)
        self.common(fn, (x,), atol=0, rtol=0)

    @staticmethod
    def _check_resize_common(
        self, fn, x, size_or_y, memory_format, inplace, deterministic
    ):
        x = x.to(self.device)
        x_ref_arg = x.clone()
        x_opt_arg = x.clone()
        x_numel = x.numel()
        torch._dynamo.reset_code_caches()
        opt_fn = torch._dynamo.optimize_assert(compile_fx)(fn)
        correct = fn(x_ref_arg, size_or_y, memory_format)
        actual = opt_fn(x_opt_arg, size_or_y, memory_format)

        def get_numel(size_or_y):
            if isinstance(size_or_y, torch.Tensor):
                return size_or_y.numel()
            else:
                # assume shape
                return functools.reduce(lambda x, y: x * y, size_or_y, 1)

        if deterministic:
            nele_check = correct.numel()
        else:
            nele_check = min(x_numel, get_numel(size_or_y))

        correct_values = correct.as_strided((nele_check,), (1,))
        actual_values = actual.as_strided((nele_check,), (1,))
        self.assertTrue(same(correct_values, actual_values, equal_nan=deterministic))
        correct_strides = correct.stride()
        actual_strides = actual.stride()
        self.assertEqual(correct_strides, actual_strides)

    @staticmethod
    def _cases_resize_common():
        sizes = [
            ((2,), (1, 3, 2, 3)),
            ((100,), (1, 3, 2, 3)),
            ((1, 3, 2, 3), (1, 3, 2, 3)),
            ((2,), (1, 3, 2, 3, 1)),
            ((100,), (1, 3, 2, 3, 1)),
            ((1, 3, 2, 3, 1), (1, 3, 2, 3, 1)),
            ((2, 0, 1), (2, 2)),
        ]
        for x_size, y_size in sizes:
            memory_formats = [torch.contiguous_format]
            if len(y_size) == 4:
                memory_formats.append(torch.channels_last)
            if len(y_size) == 5:
                memory_formats.append(torch.channels_last_3d)
            for memory_format in memory_formats:
                x = torch.randn(*x_size)
                yield x, y_size, memory_format
                # check some non-contiguous tensors
                if x.numel() == 100:
                    x_strided = x[::2].reshape(25, 2).transpose(0, 1)
                    yield x_strided, y_size, memory_format

    def test_resize(self):
        def fn(x, size, memory_format):
            # NOTE: Tensor.resize() =/= aten::resize()
            return torch.ops.aten.resize(x, size, memory_format=memory_format)

        for deterministic in [True, False]:
            with DeterministicGuard(
                deterministic, fill_uninitialized_memory=deterministic
            ):
                for x, y_size, memory_format in CommonTemplate._cases_resize_common():
                    CommonTemplate._check_resize_common(
                        self,
                        fn,
                        x,
                        y_size,
                        memory_format,
                        inplace=False,
                        deterministic=deterministic,
                    )

    @staticmethod
    def _cases_resize_as_common():
        for x, y_size, memory_format in CommonTemplate._cases_resize_common():
            # each sizes /memory_format combintation tested in 2 ways:
            # 1. y is contiguous fn gets memory_format kwargs
            # 2. y has memory_format contiguity and fn gets preserve kwarg
            # 3. y has some other strides (not contiguous or channels last) and fn gets preserve
            yield x, torch.randn(*y_size), memory_format
            yield (
                x,
                torch.randn(*y_size).contiguous(memory_format=memory_format),
                torch.preserve_format,
            )
            yield (
                x,
                torch.randn(*y_size).permute(tuple(reversed(range(len(y_size))))),
                torch.preserve_format,
            )

    @skipIfXpu
    def test_resize_as(self):
        def fn(x, y, memory_format):
            return torch.ops.aten.resize_as(x, y, memory_format=memory_format)

        for deterministic in [True, False]:
            with DeterministicGuard(
                deterministic, fill_uninitialized_memory=deterministic
            ):
                for x, y, memory_format in CommonTemplate._cases_resize_as_common():
                    CommonTemplate._check_resize_common(
                        self,
                        fn,
                        x,
                        y,
                        memory_format,
                        inplace=False,
                        deterministic=deterministic,
                    )

    def test_inplace_resize_as(self):
        def fn(x, y):
            x.resize_as_(y)
            return x

        x = torch.randn(2, 3)
        y = torch.randn(200, 300)
        x_clone = x.clone()
        opt_fn = torch.compile(fn, backend="inductor")
        same(fn(x, y), opt_fn(x_clone, y))

    @xfail_if_triton_cpu
    def test_erfc(self):
        def fn(x):
            return torch.erfc(x)

        self.common(fn, (torch.randn(8, 8),))

    @skip_if_halide  # erfinv not implemented
    @xfail_if_triton_cpu
    def test_erfinv(self):
        def fn(x):
            return torch.erfinv(x)

        # domain for erfinv is (-1, 1)
        x = torch.empty(8, 8).uniform_(-1, 1)
        self.common(fn, (x,))

    def test_uint(self):
        def fn(z):
            x = torch.tensor(5, device=z.device, dtype=torch.uint8)
            y = torch.neg(x)
            return x < y

        self.common(fn, (torch.randn(26),))

    def test_scaled_dot_product_attention(self):
        if self.device == "cuda" and not PLATFORM_SUPPORTS_FLASH_ATTENTION:
            raise unittest.SkipTest("Can't run flash attention on this platform")

        def fn(q, k, v):
            return torch.nn.functional.scaled_dot_product_attention(
                q.transpose(1, 2).contiguous(),
                k.transpose(1, 2),
                v.transpose(1, 2),
                scale=0.125,
            )[:2]

        self.common(
            fn,
            (
                torch.randn(4, 2, 4, 2),
                torch.randn(4, 2, 4, 2),
                torch.randn(4, 2, 4, 2),
            ),
            atol=2e-4,  # to pass lowp check on GPU
            rtol=1e-2,  # to pass lowp check on GPU
        )

    @expectedFailureXPU
    def test_scaled_dot_product_efficient_attention(self):
        if self.device == "cpu":
            raise unittest.SkipTest(f"requires {GPU_TYPE}")

        # The first two values should be the same, attention output
        # and logsumexp since dropout is not being set
        def fn(q, k, v, attn_bias, compute_log_sumexp):
            return aten._scaled_dot_product_efficient_attention(
                q, k, v, attn_bias, compute_log_sumexp
            )[:2]

        self.common(
            fn,
            (
                torch.randn(4, 4, 36, 36),
                torch.randn(4, 4, 36, 36),
                torch.randn(4, 4, 36, 36),
                torch.randn(4, 4, 36, 36),
                False,
            ),
            check_lowp=False,
        )

    def test_fft_real_input(self):
        def fn(x):
            return torch.fft.fftn(x)

        self.common(fn, (torch.randn((16, 16, 16)),), check_lowp=False)

    def test_fft_real_input_real_output(self):
        def fn(x):
            return torch.fft.fftn(x).real

        self.common(fn, (torch.randn((16, 16, 16)),), check_lowp=False)

    def test_searchsorted(self):
        def fn(sorted_sequence, values, out_int32, right, side, sorter):
            return torch.searchsorted(
                sorted_sequence,
                values,
                out_int32=out_int32,
                right=right,
                side=side,
                sorter=sorter,
            )

        shapes = (
            ((1,), (16, 16)),  # scalar sorted_sequence
            ((16,), ()),  # scalar values
            ((32,), (16, 16)),  # 1-D sorted_sequence
            ((16, 32), (16, 16)),  # N-D sorted_sequence
            ((3, 5), (3, 7)),  # prime dimensioned sequence, to flush out indexing bugs
        )
        booleans = (False, True)

        for (seq_shape, value_shape), out_int32, right in itertools.product(
            shapes, booleans, booleans
        ):
            unsorted_sequence = torch.rand(seq_shape)
            sorted_sequence, sorting_indices = torch.sort(unsorted_sequence)
            values = torch.rand(value_shape)

            side = "right" if right else "left"
            self.common(
                fn,
                (sorted_sequence, values, out_int32, right, side, None),
                check_lowp=False,
            )
            self.common(
                fn,
                (
                    unsorted_sequence,
                    values,
                    out_int32,
                    right,
                    side,
                    sorting_indices,
                ),
                check_lowp=False,
            )

    @parametrize("nd_tiling", (False, True))
    def test_bucketize(self, nd_tiling: bool):
        def fn(input, boundaries, out_int32, right):
            return torch.bucketize(input, boundaries, out_int32=out_int32, right=right)

        input = torch.rand((64, 64)) * 2 - 1
        boundaries = torch.tensor([-0.9, -0.8, 0.1, 0.2, 0.5, 0.9])

        for out_int32 in [True, False]:
            for right in [True, False]:
                out_int32 = True
                right = False
                with config.patch("triton.prefer_nd_tiling", nd_tiling):
                    self.common(
                        fn, (input, boundaries, out_int32, right), check_lowp=False
                    )

    def test_bucketize_default_kwargs(self):
        def fn(input, offsets):
            return torch.bucketize(input, offsets)

        input = torch.tensor(
            [-1.0, -0.9, -0.8, -0.5, 0.0, 0.1, 0.2, 0.4, 0.5, 0.6, 0.9, 0.91]
        )
        offsets = torch.tensor([-0.9, -0.8, 0.1, 0.2, 0.5, 0.9])

        self.common(fn, (input, offsets), check_lowp=False)

    def test_bucketize_int(self):
        def fn(input, offsets, out_int32, right):
            return torch.bucketize(input, offsets, out_int32=out_int32, right=right)

        input = torch.randint(0, 102, (64, 64))
        offsets = torch.arange(10, dtype=torch.int32) ** 2 + 1

        for out_int32 in [True, False]:
            for right in [True, False]:
                self.common(fn, (input, offsets, out_int32, right), check_lowp=False)

    @patch.object(config.triton, "autotune_pointwise", True)
    def test_bucketize_add_autotune(self):
        # Causes a @pointwise(size_hints) where size_hints is 2D

        def fn(input, offsets, add_value):
            return torch.bucketize(input, offsets) + add_value

        input = torch.rand((16, 16, 64, 64))
        boundaries = torch.tensor([-0.9, -0.8, 0.1, 0.2, 0.5, 0.9])
        add_value = torch.randint(0, 1024, (16, 16, 64, 64)).to(
            memory_format=torch.channels_last
        )

        self.common(fn, (input, boundaries, add_value), check_lowp=False)

        assertGeneratedKernelCountEqual(self, 1)

    def test_bucketize_computed_offsets(self):
        def fn(inp, offsets):
            return torch.bucketize(inp, offsets + 0.01)

        inp = torch.tensor(
            [-1.0, -0.9, -0.8, -0.5, 0.0, 0.1, 0.2, 0.4, 0.5, 0.6, 0.9, 0.91]
        )
        offsets = torch.tensor([-0.9, -0.8, 0.1, 0.2, 0.5, 0.9]) - 0.01

        self.common(fn, (inp, offsets), check_lowp=False)

    @requires_gpu()
    @config.patch(assume_aligned_inputs=False)
    def test_config_option_dont_assume_alignment(self):
        def fn(x: torch.Tensor) -> torch.Tensor:
            return x.sin() + x.cos()

        # Inductor specializes on the (unguarded) alignment of the initial input.
        # Make sure that for different configurations, nothing breaks.
        for offset in (0, 1, 2, 3, 4):
            base = torch.randn(64 * 64 + 64, dtype=torch.float32, device=self.device)
            inp = torch.as_strided(base, (64, 64), (64, 1), offset)
            torch._dynamo.reset()
            fn_c = torch.compile(fn)

            ref = fn(inp)
            res = fn_c(inp)
            self.assertEqual(ref, res)

            for offset2 in (0, 1, 2, 3, 4):
                base2 = torch.randn(
                    64 * 64 + 64, dtype=torch.float32, device=self.device
                )
                inp2 = torch.as_strided(base2, (64, 64), (64, 1), offset2)
                ref2 = fn(inp2)
                res2 = fn_c(inp2)
                self.assertEqual(ref2, res2, atol=1e-5, rtol=1e-5)

    @requires_gpu()
    @config.patch(assume_aligned_inputs=False)
    def test_config_option_dont_assume_alignment_recompiles(self):
        # Inputs:
        #  1. (32, 32) shape
        #  2. (64, 64) shape -> causes a recompile
        #  3. (64, 64) shape with different storage offset -> should NOT cause a recompile
        failed_guards = []

        def fail(guard):
            nonlocal failed_guards
            failed_guards.append(guard)

        def fn(x: torch.Tensor) -> torch.Tensor:
            return x.sin() + x.cos()

        base = torch.randn(64 * 64 + 64, dtype=torch.float32, device=self.device)

        inp1 = torch.as_strided(base, (32, 32), (32, 1), 4)
        inp2 = torch.as_strided(base, (64, 64), (64, 1), 4)
        inp3 = torch.as_strided(base, (64, 64), (64, 1), 5)

        torch._dynamo.reset()

        fn_c = torch._dynamo.optimize("inductor", guard_fail_fn=fail)(fn)

        ref1 = fn(inp1)
        res1 = fn_c(inp1)
        self.assertEqual(ref1, res1)
        self.assertEqual(0, len(failed_guards))

        ref2 = fn(inp2)
        res2 = fn_c(inp2)
        self.assertEqual(ref2, res2)
        # if dynamic shapes isn't already turned on, we might have a guard failure as we turn
        # on dynamic shapes
        self.assertLessEqual(len(failed_guards), 1)
        failed_guard_count_iteration_2 = len(failed_guards)

        failed_guards = []
        ref3 = fn(inp3)
        res3 = fn_c(inp3)
        self.assertEqual(ref3, res3)
        # we might still have the dynamics shapes failure, but offset change shouldn't be guarded on
        # see Note: [Input Alignment handling in Inductor]
        self.assertLessEqual(len(failed_guards), failed_guard_count_iteration_2)

    @requires_gpu()
    @config.patch(assume_aligned_inputs=False)
    def test_config_option_dont_assume_alignment_cudagraphs(self):
        def fn(x):
            return x.cos() * x.sin()

        fn_c = torch.compile(fn, mode="reduce-overhead", dynamic=True)

        for size, stride, offset in (
            ((32, 32), (32, 1), 4),
            ((48, 48), (48, 1), 4),
            ((64, 64), (64, 1), 5),
        ):
            torch.manual_seed(42)
            base = torch.randn(64 * 64 + 64, dtype=torch.float32, device=self.device)
            torch.manual_seed(42)
            base_ref = torch.randn(
                64 * 64 + 64, dtype=torch.float32, device=self.device
            )

            inp = torch.as_strided(base, size, stride, offset)
            inp_ref = torch.as_strided(base_ref, size, stride, offset)

            inp.requires_grad_(True)
            inp_ref.requires_grad_(True)

            res = fn_c(inp)
            ref = fn(inp_ref)
            self.assertEqual(ref, res)

            res.sum().backward()
            ref.sum().backward()
            self.assertEqual(base.grad, base_ref.grad)

    @config.patch(implicit_fallbacks=True)
    def test_custom_op_1(self):
        import torch.library

        def foo(x):
            return 3 * x

        def foo_meta(x):
            return torch.empty_like(x)

        define_custom_op_for_test("foo", foo, foo_meta)

        def fn(x):
            a = torch.nn.functional.relu(x)
            b = torch.ops.test.foo(a)
            c = torch.cos(b)
            return c

        self.common(fn, (torch.randn((16, 32)),), check_lowp=False)

    @config.patch(implicit_fallbacks=True)
    def test_custom_op_2(self):
        import torch.library

        def foo(x, scale: float):
            return scale * x, torch.cos(x)

        def foo_meta(x, scale: float):
            return torch.empty_like(x), torch.empty_like(x)

        define_custom_op_2_for_test("foo2", foo, foo_meta)

        def fn(x, scale: float):
            a = torch.nn.functional.relu(x)
            return torch.ops.test.foo2(a, scale)

        self.common(fn, (torch.randn((16, 32)), 2.0), check_lowp=False)

    @config.patch(implicit_fallbacks=True)
    def test_custom_op_3(self):
        def foo(x):
            result = torch.zeros_like(x[0])
            for t in x:
                result += t
            return result

        def foo_meta(x):
            return torch.empty_like(x[0])

        define_custom_op_3_for_test("foo3", foo, foo_meta)

        def fn(x):
            return torch.ops.test.foo3(x)

        self.common(
            fn,
            ([torch.randn((16, 32)), torch.randn((16, 32)), torch.randn((16, 32))],),
            check_lowp=False,
        )

    @torch._dynamo.config.patch(capture_dynamic_output_shape_ops=True)
    @torch._inductor.config.patch(implicit_fallbacks=True)
    def test_custom_op_unbacked_symints(self):
        @torch.library.custom_op("test_unbacked_symints::foo", mutates_args={})
        def foo(x: torch.Tensor) -> torch.Tensor:
            return x.clone()

        @foo.register_fake
        def _(x):
            u0 = torch.library.get_ctx().new_dynamic_size()
            u1 = torch.library.get_ctx().new_dynamic_size()
            u2 = torch.library.get_ctx().new_dynamic_size()
            return x.new_empty(u0, u1, u2)

        @torch.library.custom_op("test_unbacked_symints::bar", mutates_args={})
        def bar(x: torch.Tensor) -> torch.Tensor:
            return x.clone()

        @bar.register_fake
        def _(x):
            return torch.empty_like(x)

        x = torch.randn(2, 3, 4)

        @torch.compile(fullgraph=True)
        def f(x):
            y = foo(x)
            z = bar(y)
            return z

        # No error
        f(x)

    @requires_gpu()
    @torch._inductor.config.patch("layout_optimization", True)
    @torch._inductor.config.patch("keep_output_stride", False)
    @config.patch(implicit_fallbacks=True)
    @tf32_on_and_off(0.005)
    def test_custom_op_fixed_layout_sequential(self):
        import torch.library

        mod = nn.Conv2d(3, 128, 1, stride=1, bias=False).to(device=self.device)
        inp = torch.rand(2, 3, 128, 128, device=self.device)
        expected_stride = mod(inp).stride()

        def bar(x):
            self.assertEqual(x.stride(), expected_stride)
            return x.clone()

        def bar_meta(x):
            return torch.empty_like(x)

        define_custom_op_for_test(
            "bar",
            bar,
            bar_meta,
            tags=[torch._C.Tag.needs_fixed_stride_order],
        )

        def fn(x):
            z = mod(x)
            output = torch.ops.test.bar(z)
            return output

        with torch.no_grad():
            # With keep_output_stride False, inductor would normally have different layout from eager execution
            # But because our custom op needs fixed layout, the assertions in the custom op will pass
            self.common(fn, (inp,), check_lowp=False)

    @requires_gpu()
    @config.patch(implicit_fallbacks=True)
    @skip_if_cpp_wrapper(
        "Without major redesign, cpp_wrapper will not support custom ops that are "
        "defined in Python."
    )
    @tf32_on_and_off(0.005)
    def test_mutable_custom_op_fixed_layout2(self):
        with torch.library._scoped_library("mylib", "DEF") as lib:
            mod = nn.Conv2d(3, 128, 1, stride=1, bias=False).to(device=self.device)
            inp = torch.rand(2, 3, 128, 128, device=self.device)
            expected_stride = mod(inp).clone().stride()

            lib.define(
                "bar(Tensor x, bool is_compiling) -> Tensor",
                tags=torch.Tag.flexible_layout,
            )

            bar_strides = []

            @torch.library.impl(lib, "bar", "CompositeExplicitAutograd")
            def _(x, is_compiling):
                if is_compiling:
                    bar_strides.append(x.stride())
                result = x.clone()
                assert x.stride() == result.stride()
                return result

            @torch.library.impl(lib, "bar", "Meta")
            def _(x, is_compiling):
                return x.clone()

            lib.define(
                "add_one(Tensor(a!) x) -> ()",
                tags=torch.Tag.needs_fixed_stride_order,
            )

            @torch.library.impl(lib, "add_one", "CompositeExplicitAutograd")
            def _(x):
                self.assertEqual(x.stride(), expected_stride)
                x.copy_(x + 1)

            def fn(x):
                # Inductor changes the conv to be channels-last
                z = mod(x)
                output = torch.ops.mylib.bar(z, torch._dynamo.is_compiling())
                torch.ops.mylib.add_one(output)
                return output**2

            with torch.no_grad():
                self.common(fn, (inp,), check_lowp=False)

            # Dynamic shapes and rocm invalidate this test case
            if torch._dynamo.config.assume_static_by_default and not TEST_WITH_ROCM:
                # For this test to be valid, Inductor must have changed the conv
                # to be channels-last. If this assertion ever fails then we need
                # a new test case.
                self.assertEqual(len(bar_strides), 1)
                self.assertNotEqual(bar_strides[0], expected_stride)

    @config.patch(implicit_fallbacks=True)
    @skip_if_cpp_wrapper(
        "Without major redesign, cpp_wrapper will not support custom ops that are "
        "defined in Python."
    )
    def test_mutable_custom_op_fixed_layout(self):
        with torch.library._scoped_library("mylib", "DEF") as lib:
            lib.define(
                "copy_(Tensor(a!) dst, Tensor src) -> ()",
                tags=torch.Tag.needs_fixed_stride_order,
            )

            @torch.library.impl(lib, "copy_", "Meta")
            def _(dst, src):
                return None

            @torch.library.impl(lib, "copy_", "CompositeExplicitAutograd")
            def _(dst, src):
                dst.copy_(src)

            def f(x):
                full_default_3 = torch.full([3], 7.0, device="cpu")
                chunk_cat_default_1 = torch.ops.mylib.copy_.default(full_default_3, x)
                mul_out = torch.mul(full_default_3, full_default_3)
                return mul_out

            x = torch.arange(3, dtype=torch.float, device="cpu")
            eager_out = f(x)

            compiled_inductor_f = torch.compile(f, backend="inductor", fullgraph=True)
            compiled_inductor_out = compiled_inductor_f(x)
            self.assertEqual(compiled_inductor_out, eager_out)

    @requires_gpu()
    @config.patch(implicit_fallbacks=True)
    def test_custom_op_fixed_layout_channels_last(self):
        class Block(nn.Module):
            def __init__(
                self,
            ):
                super().__init__()

                self.in_layers = nn.Sequential(
                    nn.Dropout(p=0.1),
                )

            def helper(self, x):
                out = F.gelu(x)
                out = self.in_layers(out)
                return out

            def forward(self, x):
                out = self.helper(x)
                out = torch.ops.test.baz(out)
                return out

        model = Block()
        model = model.to(GPU_TYPE).to(memory_format=torch.channels_last)
        input_t = torch.randn([1, 320, 128, 128], dtype=torch.float32, device=GPU_TYPE)
        input_t = input_t.to(memory_format=torch.channels_last)
        expected_strides = model.helper(input_t).stride()

        def baz(x):
            self.assertEqual(expected_strides, x.stride())
            return x.clone()

        def baz_meta(x):
            return torch.empty_like(x)

        define_custom_op_for_test(
            "baz",
            baz,
            baz_meta,
            tags=[torch._C.Tag.needs_fixed_stride_order],
        )

        with torch.no_grad():
            net = torch.compile(model)
            out = net(input_t)

    @skip_if_cpp_wrapper(
        "Without major redesign, cpp_wrapper will not support custom ops that are "
        "defined in Python."
    )
    @config.patch(implicit_fallbacks=True)
    def test_custom_op_default_layout_constraint(self):
        with torch.library._scoped_library("mylib", "DEF") as lib:
            lib.define(
                "copy_(Tensor(a!) dst, Tensor src) -> ()",
                # No need to pass in an explicit tag since the default
                # behavior for custom op works.
                # tags=torch.Tag.needs_fixed_stride_order,
            )

            @torch.library.impl(lib, "copy_", "Meta")
            def _(dst, src):
                return None

            @torch.library.impl(lib, "copy_", "CompositeExplicitAutograd")
            def _(dst, src):
                if src.is_contiguous():
                    dst.copy_(src + 1)
                else:
                    dst.copy_(src)

            def f(x):
                full_default_3 = torch.full([3, 3], 7.0, device=self.device)
                chunk_cat_default_1 = torch.ops.mylib.copy_.default(full_default_3, x)
                mul_out = torch.mul(full_default_3, full_default_3)
                return mul_out

            x = (
                torch.arange(9, dtype=torch.float, device=self.device)
                .view(3, 3)
                .t()
                .contiguous()
                .t()
            )
            eager_out = f(x)

            compiled_inductor_f = torch.compile(f, backend="inductor", fullgraph=True)
            compiled_inductor_out = compiled_inductor_f(x)

        self.assertTrue(torch.allclose(compiled_inductor_out, eager_out))

    @skip_if_gpu_halide  # cuda error
    def test_buffer_use_after_remove(self):
        # https://github.com/pytorch/pytorch/issues/102857

        def rotvec_to_rotmat(rotvec) -> torch.Tensor:
            """Simplified rotvec to rotmat code from RoMa
            (https://github.com/naver/roma/blob/06e4b0cdc1c802a60a012bb19c581d6600c63358/roma/mappings.py#L371)
            """
            theta = torch.norm(rotvec, dim=-1)
            axis = rotvec / theta[..., None]
            kx, ky, kz = axis[:, 0], axis[:, 1], axis[:, 2]
            sin_theta = torch.sin(theta)
            cos_theta = torch.cos(theta)
            one_minus_cos_theta = 1 - cos_theta
            xs = kx * sin_theta
            ys = ky * sin_theta
            zs = kz * sin_theta
            xyc = kx * ky * one_minus_cos_theta
            xzc = kx * kz * one_minus_cos_theta
            yzc = ky * kz * one_minus_cos_theta
            xxc = kx**2 * one_minus_cos_theta
            yyc = ky**2 * one_minus_cos_theta
            zzc = kz**2 * one_minus_cos_theta
            R_rodrigues = torch.stack(
                [
                    1 - yyc - zzc,
                    xyc - zs,
                    xzc + ys,
                    xyc + zs,
                    1 - xxc - zzc,
                    -xs + yzc,
                    xzc - ys,
                    xs + yzc,
                    1 - xxc - yyc,
                ],
                dim=-1,
            ).reshape(-1, 3, 3)
            R = R_rodrigues
            return R

        def f(coord, rot, trans):
            rot_mat = rotvec_to_rotmat(rot)
            coord = torch.einsum("...ij,...bj->...bi", rot_mat, coord) + trans
            return coord.sum()

        foo_c = torch.compile(f, dynamic=True)

        def run(fn):
            coord = torch.ones((2, 3), device=self.device)
            rot = nn.Parameter(torch.ones((2, 3), device=self.device))
            trans = nn.Parameter(torch.ones((2, 3), device=self.device))

            U = fn(coord, rot, trans)
            U.backward()

            return U, rot, trans

        U_e, rot_e, trans_e = run(f)
        U, rot, trans = run(foo_c)

        self.assertEqual(U, U_e)
        self.assertEqual(rot.grad, rot_e.grad)
        self.assertEqual(trans.grad, trans_e.grad)

    # If we serve from the cache, the init hook isn't called
    @config.patch({"fx_graph_cache": False, "fx_graph_remote_cache": False})
    @skipIfWindows(msg="torch._dynamo.exc.Unsupported")
    def test_inner_fn_str_and_stride(self):
        def f(x):
            x = x + 1
            x = test_operators.realize(x)
            x = x * 2
            x = test_operators.realize(x)
            return x

        x = torch.rand(3, 2, device=self.device).t()
        ref = f(x)
        called = False

        def hook_fn(scheduler, nodes):
            nonlocal called
            called = True

            if self.device != "cpu":
                self.assertEqual(len(nodes), 3)
                _, mul_buf, _ = nodes
                self.assertTrue(
                    all(
                        V.graph.sizevars.size_hints(buf.get_stride()) == (1, 2)
                        for buf in nodes
                    )
                )
                # before the fix, the wrong index expression
                # 'i1 + 3 * i0' is cached.
                self.assertTrue(
                    "i0 + 2 * i1" in mul_buf.data.inner_fn_str()
                    or "i0 + i1 * s1" in mul_buf.data.inner_fn_str()
                )

        with add_scheduler_init_hook(hook_fn):
            actual = torch.compile(f, fullgraph=True)(x)
        self.assertEqual(ref, actual)
        self.assertTrue(called)

    @skip_if_gpu_halide  # cuda error
    def test_mutations_loop_fusion(self):
        def fn(tensor, index, source):
            out = tensor.index_add(0, index, source, alpha=2.0) / 2
            return out

        device = "cpu"
        tensor = torch.rand((1,), dtype=torch.double, device=device)
        index = torch.tensor([0], dtype=torch.long, device=device)
        source = torch.rand((1,), dtype=torch.double, device=device)
        self.common(
            fn,
            (
                tensor,
                index,
                source,
            ),
        )

    @config.patch(
        "triton.autotune_pointwise", True
    )  # needed to introduce config that exceed max shared memory usage
    @serialTest()
    @largeTensorTest("13GB", inductor=True)
    def test_large_block_sizes(self):
        """
        Inductor will try triton configs like x = 64 and y = 1024 which will
        result in out of shared memory if dtype is fp32.

        Currently inductor will skip such bad configs and pick the best one
        from the remaining configs.
        """

        @torch.compile
        def fn(x, y):
            return x.t() + y

        # Use shape (2**24, 65) rather than (2**24, 128) potentially avoid OOM in
        # CI while still keep the same up-rounded size-hints.
        a = torch.randn(2**24, 65, device=self.device)
        b = torch.randn(65, 2**24, device=self.device)
        fn(a, b)

    # Skipped on ROCm until https://github.com/ROCm/triton/issues/443 resolved
    @slowTest
    def test_fuse_large_params(self):
        def pt2_optimizer_step(optimizer):
            @torch.compile()
            def f():
                optimizer.step()

            f()

        params = [
            torch.rand(10, 10, dtype=torch.float32, device=self.device)
            for _ in range(194)
        ]
        for p in params:
            p.grad = torch.rand_like(p)

        o = torch.optim.AdamW(params)
        pt2_optimizer_step(o)

    # Skipped on MPS because avgpool size is not divisible
    @xfail_if_mps
    @skip_if_gpu_halide
    def test_adaptive_avg_pool1d_argmax(self):
        # https://github.com/pytorch/pytorch/issues/113013
        def fn(x):
            x = torch.adaptive_avg_pool1d(input=x, output_size=2)
            x = torch.argmax(input=x)
            return x

        x = torch.rand([4, 4, 3], dtype=torch.float64)
        self.common(fn, (x,))

    @skipCUDAIf(not SM80OrLater, "uses bfloat16 which requires SM >= 80")
    @parametrize(
        "dtype_x, dtype_y",
        list(itertools.product(test_dtypes, test_dtypes)),
    )
    def test_dtypeview(self, dtype_x, dtype_y):
        if TEST_WITH_ASAN:
            return

        if is_triton_cpu_backend(self.device):
            raise unittest.SkipTest("Compile time crash in Triton CPU CI")

        # https://github.com/pytorch/pytorch/issues/126338
        def fn(x, y, x_dtype, x2):
            x = x.view(x_dtype)
            y = y.view(x_dtype) + 1
            x2 = x2.view(x_dtype) + 1
            return x @ y, x2 @ x

        # @ operation needs arguments to be the same dtype
        for view_dtype in test_dtypes:
            try:
                x = rand_strided((2, 2), (2, 1), device=self.device, dtype=dtype_x)
                y = rand_strided((2, 2), (2, 1), device=self.device, dtype=dtype_y)
                x2 = x.clone()
                fn(x, y, view_dtype, x2)
            except Exception as e:
                continue
            self.common(
                fn,
                (x, y, view_dtype, x2),
                reference_in_float=False,
                check_lowp=False,
            )

    def test_dtypeview_fusion(self):
        @torch.compile
        def fn(x):
            x = x + 1
            x = torch.ops.aten.view.dtype(x, torch.int16)
            x = x * 2
            return x

        torch._inductor.metrics.generated_kernel_count = 0
        x = torch.randn([1024], dtype=torch.float16, device=self.device)
        self.common(fn, (x,), reference_in_float=False)
        assertGeneratedKernelCountEqual(self, 1)

    @expectedFailureCodegenDynamic
    def test_reinterpret_dtypeview(self):
        @torch.compile
        def fn(x, x2):
            return x.view([10, 10]).view(torch.int32), x2.view(torch.int32).view(
                [10, 10]
            )

        x = torch.randn([100, 1], device=self.device)
        x2 = x.clone()
        self.common(fn, (x, x2), reference_in_float=False, check_lowp=False)

        # The cpp_wrapper code is significantly more complex, so skip checking for exact
        # code lines.
        if not config.cpp_wrapper:
            x = torch.randn([100, 1], device=self.device)
            x2 = x.clone()
            _, code = run_and_get_code(fn, x, x2)
            FileCheck().check("aten.view.dtype(reinterpret_tensor").run(code[0])

    @xfail_if_triton_cpu
    @requires_gpu()
    def test_scalar_cpu_tensor_arg(self):
        def fn(x, y):
            return x + y.sum()

        test_dtypes = [
            torch.float32,
            torch.float64,
            torch.float16,
            torch.bfloat16,
        ]
        for cpu_dtype in test_dtypes:
            if not self.is_dtype_supported(cpu_dtype):
                continue
            x = torch.rand([20], device=self.device)
            y = torch.rand([4], device="cpu", dtype=cpu_dtype)
            self.common(
                fn,
                (x, y),
                check_lowp=False,
                copy_to_gpu=False,
                reference_in_float=False,
            )

    def test_float16_to_int16(self):
        def fn(x):
            x_view = x.view(dtype=torch.int16)
            return x_view.mul(2) + x_view.bitwise_and(2)

        x = torch.ones(4, dtype=torch.float16, device=self.device)
        ref = fn(x)
        actual = torch.compile(fn)(x)
        self.assertEqual(ref, actual)

    @skipCUDAIf(not SM80OrLater, "uses bfloat16 which requires SM >= 80")
    @skip_if_gpu_halide  # https://github.com/halide/Halide/issues/8311
    def test_bfloat16_to_int16(self):
        def fn(a, b):
            x = a + b
            x_view = x.view(dtype=torch.int16)
            return x_view.mul(2) + x_view.bitwise_and(2)

        a = torch.ones(4, dtype=torch.bfloat16, device=self.device)
        b = torch.ones(4, dtype=torch.bfloat16, device=self.device)
        ref = fn(a, b)
        actual = torch.compile(fn)(a, b)
        self.assertEqual(ref, actual)

    def test_float32_to_int32(self):
        def fn(a, b):
            x = a + b
            x_view = x.view(dtype=torch.int32)
            return x_view.mul(2) + x_view.bitwise_and(2)

        a = 0.5 * torch.ones(4, dtype=torch.float32, device=self.device)
        b = 0.5 * torch.ones(4, dtype=torch.float32, device=self.device)
        ref = fn(a, b)
        actual = torch.compile(fn)(a, b)
        self.assertEqual(ref, actual)

    def test_randint_int64_mod(self):
        # This used to not compile due to a wrong return type of randint64_cpu
        # See https://github.com/pytorch/pytorch/issues/117435
        def fn(n):
            return (
                torch.randint(
                    low=-5, high=5, size=(n,), dtype=torch.int64, device=self.device
                )
                % 10
            )

        res = torch.compile(fn)(20)
        self.assertTrue(torch.all((0 <= res) & (res < 10)).item())

    @torch._inductor.config.patch(force_shape_pad=True)
    @skip_if_gpu_halide  # correctness issue
    def test_should_pad_bench_for_bmm(self):
        B = 2
        M = 1024
        N = 1024
        K = 1024 + 1  # a size that requires padding

        mat1 = torch.rand(B, M, K, device=self.device)
        mat2 = torch.rand(B, K, N, device=self.device)

        should_pad = pad_mm.should_pad_bench(None, mat1, mat2, torch.ops.aten.bmm)

        self.assertTrue(should_pad)

    @parametrize(
        "name, op",
        [
            subtest((name, getattr(torch.special, name)), name=name)
            for name in torch.special.__all__
            if name not in {"softmax", "log_softmax", "logsumexp"}
        ],
    )
    def test_pointwise(self, name, op):
        dtype = torch.float32
        check_lowp = True
        if self.device == GPU_TYPE and name in {
            "airy_ai",
            "bessel_i0",
            "bessel_i1",
            "bessel_j0",
            "bessel_j1",
            "bessel_y0",
            "bessel_y1",
            "erfcx",
            "gammainc",
            "gammaincc",
            "i1",
            "i1e",
            "modified_bessel_i0",
            "modified_bessel_i1",
            "modified_bessel_k0",
            "modified_bessel_k1",
            "ndtri",
            "scaled_modified_bessel_k0",
            "scaled_modified_bessel_k1",
            "spherical_bessel_j0",
            "zeta",
            "chebyshev_polynomial_t",
            "chebyshev_polynomial_v",
            "chebyshev_polynomial_u",
            "chebyshev_polynomial_w",
            "legendre_polynomial_p",
            "shifted_chebyshev_polynomial_t",
            "shifted_chebyshev_polynomial_u",
            "shifted_chebyshev_polynomial_v",
            "shifted_chebyshev_polynomial_w",
            "hermite_polynomial_h",
            "hermite_polynomial_he",
            "laguerre_polynomial_l",
        }:
            # <func>_cuda not implemented for Half
            check_lowp = False

        if (
            is_halide_backend(self.device)
            or is_triton_cpu_backend(self.device)
            and name
            in (
                "erfinv",
                "airy_ai",
                "bessel_j0",
                "bessel_j1",
                "bessel_y0",
                "bessel_y1",
                "chebyshev_polynomial_t",
                "chebyshev_polynomial_u",
                "chebyshev_polynomial_v",
                "chebyshev_polynomial_w",
                "digamma",
                "gammainc",
                "gammaincc",
                "gammaln",
                "hermite_polynomial_h",
                "hermite_polynomial_he",
                "i0",
                "i0e",
                "i1",
                "i1e",
                "laguerre_polynomial_l",
                "legendre_polynomial_p",
                "modified_bessel_i0",
                "modified_bessel_i1",
                "modified_bessel_k0",
                "modified_bessel_k1",
                "multigammaln",
                "ndtri",
                "polygamma",
                "psi",
                "scaled_modified_bessel_k0",
                "scaled_modified_bessel_k1",
                "shifted_chebyshev_polynomial_t",
                "shifted_chebyshev_polynomial_u",
                "shifted_chebyshev_polynomial_v",
                "shifted_chebyshev_polynomial_w",
                "spherical_bessel_j0",
                "zeta",
            )
        ):
            raise unittest.SkipTest(f"Halide & Triton CPU do not support {name}")

        if is_triton_cpu_backend(self.device) and name in [
            "erfc",
            "erfcx",
            "round",
            "log_ndtr",
        ]:
            raise unittest.SkipTest(f"Triton CPU does not support {name}")

        if name in {"gammainc", "gammaincc"}:
            args = (
                torch.randn(8, 8, dtype=dtype, device=self.device),
                torch.empty(8, 8, dtype=dtype, device=self.device).uniform_(1, 2),
            )

            def fn(x, y):
                return op(x, y)

        elif name in {"xlog1py", "xlogy", "zeta"}:
            args = (
                torch.randn(8, 8, dtype=dtype, device=self.device),
                torch.empty(8, 8, dtype=dtype, device=self.device).uniform_(1, 2),
            )

            def fn(x, y):
                return op(x, y)

        elif name == "multigammaln":
            args = (
                torch.empty(8, 8, dtype=dtype, device=self.device).uniform_(1, 2),
                2,
            )

            def fn(x, p):
                return op(x, p)

        elif name == "polygamma":
            args = (
                1,
                torch.empty(8, 8, dtype=dtype, device=self.device).uniform_(1, 10),
            )

            def fn(n, x):
                return op(n, x)

        elif "_polynomial_" in name:
            args = (
                torch.randn(8, 8, dtype=dtype, device=self.device),
                2,
            )

            def fn(x, n):
                return op(x, n)

        else:
            args = (torch.randn(8, 8, dtype=dtype, device=self.device),)

            def fn(x):
                return op(x)

        self.common(fn, args, check_lowp=check_lowp, atol=1e-4, rtol=1e-4)

    # codegen test fails with no dynamic for loop in dynamic shape tests
    @expectedFailureCodegenDynamic
    def test_view_uint8_through_differing_bitwidths(self):
        # https://github.com/pytorch/pytorch/issues/120998
        def fn(x, view_dtype):
            return x.view(view_dtype).view(torch.uint8)

        view_dtypes = [torch.int16, torch.int32, torch.int64]
        for dtype in view_dtypes:
            x = torch.randint(0, 2**4, [4096, 4096], dtype=torch.uint8)
            self.common(
                fn,
                (
                    x,
                    dtype,
                ),
            )

    @torch._dynamo.config.patch(capture_scalar_outputs=True)
    def test_split_with_sizes_with_unbacked_symints(self):
        @torch.compile()
        def f(sz, x):
            s0, s1 = sz.tolist()
            r0, r1 = torch.ops.aten.split_with_sizes.default(x, [s0, s1])
            return torch.ops.aten.sort.default(r1)

        N = 7312
        S0 = 420
        S1 = N - S0

        result = f(torch.tensor([S0, S1]), torch.randn(N))
        self.assertTrue(len(result) == 2)

        @torch.compile()
        def f2(x):
            y = torch.arange(x.item())
            return torch.ops.aten.split_with_sizes.default(y, [5, 5, 10])

        result = f2(torch.tensor([20]))
        self.assertTrue(len(result) == 3)

    @torch._dynamo.config.patch(capture_scalar_outputs=True)
    def test_split_with_unbacked_symints(self):
        # https://github.com/pytorch/pytorch/issues/122937
        @torch.compile()
        def f(x):
            y = torch.arange(x.item())
            return torch.split(y, [5, 5, 10])

        result = f(torch.tensor([20]))
        self.assertTrue(len(result) == 3)

    def test_complex_memory_overlap(self):
        t = rand_strided((8, 1500, 1), (1504, 1, 1), device=self.device)
        self.assertFalse(complex_memory_overlap(t))

    @xfail_if_mps
    def test_generate_rand_fp8(self):
        """
        PyTorch can not generate fp8 tensors with a normal distribution because of
        missing needed kernels.

        We work around that in rand_strided by generating an fp16 tensor first and
        then do casting.
        """
        t = rand_strided((2, 3), (3, 1), device=self.device, dtype=torch.float8_e4m3fn)
        self.assertTrue(t.dtype is torch.float8_e4m3fn)

    @largeTensorTest("1GB", inductor=True)
    def test_large_grid(self):
        # https://github.com/pytorch/pytorch/issues/123210
        def fn(primals_5):
            view = torch.ops.aten.reshape.default(primals_5, [-1, 2, 4])
            primals_5 = None
            permute = torch.ops.aten.permute.default(view, [0, 2, 1])
            clone = torch.ops.aten.clone.default(
                permute, memory_format=torch.contiguous_format
            )
            return clone

        s0 = 16777472
        s1 = 8
        compiled_fn = torch.compile(fn)
        actual = compiled_fn(torch.ones(s0, s1, device=self.device))
        self.assertTrue((actual == 1).all())

    @skip_if_gpu_halide
    def test_pattern_matcher_multi_user(self):
        # Reproducer for https://github.com/pytorch/pytorch/issues/129685

        def forward(float_1, view_1):
            logits = float_1 / 64.0
            loss = torch.nn.functional.cross_entropy(logits, view_1, ignore_index=5)
            logsumexp = logits.logsumexp(dim=-1)
            return [loss, logsumexp]

        a = torch.randn(512, 4096, requires_grad=True)
        b = torch.randint(size=(512,), low=0, high=4095)

        self.common(forward, (a, b))

    def test_isin_tensor_scalar(self):
        for invert in [True, False]:
            torch._dynamo.reset()
            elements = 1
            test_elements = torch.tensor([1, 2, 3, 4])
            self.common(torch.isin, (elements, test_elements), {"invert": invert})
            torch._dynamo.reset()
            elements = torch.tensor([1, 2, 3, 4])
            test_elements = 1
            self.common(torch.isin, (elements, test_elements), {"invert": invert})

    def test_mul_index_expr(self):
        # Minified repro from https://github.com/pytorch/pytorch/issues/111884
        def forward():
            iota = torch.ops.prims.iota.default(
                16,
                start=0,
                step=1,
                dtype=torch.int64,
                device=self.device,
                requires_grad=False,
            )
            unsqueeze = torch.ops.aten.unsqueeze.default(iota, -1)
            mul = torch.ops.aten.mul.Tensor(unsqueeze, iota)
            unsqueeze = iota = None
            neg = torch.ops.aten.neg.default(mul)
            mul = None
            div = torch.ops.aten.div.Tensor(neg, 16)
            neg = None
            return (div,)

        self.common(forward, ())

    def test_flip_cat(self):
        def forward(unsqueeze, unsqueeze_1):
            cat_1 = torch.ops.aten.cat.default([unsqueeze, unsqueeze_1], 1)
            view = torch.ops.aten.view.default(cat_1, [4])
            slice_5 = torch.ops.aten.slice.Tensor(view, 0, 0, 3)
            rev_1 = torch.ops.aten.flip.default(slice_5, [0])
            return (rev_1,)

        a = torch.randn(2, 1, requires_grad=True)
        b = torch.randn(2, 1, requires_grad=True)
        self.common(forward, (a, b))

    @config.patch(implicit_fallbacks=True)
    def test_weight_norm_bwd(self):
        """
        Weight norm backward eager kernel does not support non-contiguous
        inputs. Eager kernel silently produces incorrect results when
        inputs are non-contiguous. Inductor implicitly fallback to eager
        for weight norm backward. Fix that by requiring contiguous inputs
        for any implicit fallback kernels.
        Check: https://github.com/pytorch/pytorch/issues/140452
        """

        class Repro(nn.Module):
            def __init__(self, in_features):
                super().__init__()
                self.weight_normed_linear = nn.utils.parametrizations.weight_norm(
                    nn.Linear(in_features, out_features=2)
                )
                self.linear = nn.Linear(in_features=2, out_features=1)

            def forward(self, x):
                return self.linear(self.weight_normed_linear(x))

        def f(m, x):
            with torch.amp.autocast(device_type=self.device, dtype=torch.half):
                loss = m(x).sum()
                loss.backward()
            return loss

        # odd number on purpose to trigger comprehensive padding
        in_features = 1025
        x = torch.randn(2, in_features, dtype=torch.half, requires_grad=True).to(
            device=self.device
        )
        m = Repro(in_features)
        m = m.to(self.device)

        f(m, x)

        ref_grad_list = [p.grad for p in m.parameters()]

        for p in m.parameters():
            p.grad = None

        opt_f = torch.compile(f)
        opt_f(m, x)
        act_grad_list = [p.grad for p in m.parameters()]
        self.assertTrue(
            same(ref_grad_list, act_grad_list, tol=1e-3),
            f"Ref:\n{ref_grad_list}\nAct:\n{act_grad_list}",
        )

    def test_chunk_recompiles(self):
        def f(x):
            return x.chunk(4)

        # Runs f and its torch.compile-d version with a fresh 1D tensor
        # of a specific size, and checks that the result is correct.
        def run(size):
            input = torch.randn(size)
            expected_out = f(input)
            actual_out = optf(input)
            self.assertEqual(expected_out, actual_out)

        cnts = CompileCounterWithBackend("inductor")
        optf = torch.compile(f, backend=cnts, fullgraph=True)

        # The first run should compile once with static shapes.
        run(4)
        self.assertEqual(cnts.frame_count, 1)

        # Varying the input size should trigger a recompilation.
        # Since the input size is a multiple of 4 (i.e. all runs shall
        # generate 4 output tensors), there should be no further
        # recompilation.
        for i in range(2, 12):
            run(4 * i)
        self.assertEqual(cnts.frame_count, 2)

        # Input size: 11
        # Not a multiple of 4, but still generates 4 output tensors,
        # where the last one has size > 1.
        run(11)
        self.assertEqual(cnts.frame_count, 2)

        # Input size: 10
        # Even though it still generates 4 output tensors, the last
        # one has size 1, falling into our 0/1 specialization. Thus,
        # this one also triggers recompilation.
        run(10)
        self.assertEqual(cnts.frame_count, 3)

        # Input size: 9
        # Yields one less output tensor, which should trigger a
        # recompilation.
        run(9)
        self.assertEqual(cnts.frame_count, 4)

    @dynamo_config.patch(error_on_recompile=True)
    def test_no_specization_over_symbolic_value(self):
        def fn(x):
            s0 = x.shape[0]
            y = torch.full((1,), s0)
            return x + y

        arg1 = torch.ones(10)
        arg2 = torch.ones(11)
        ref1 = fn(arg1)
        ref2 = fn(arg2)

        opt_fn = torch.compile(fn, fullgraph=True, dynamic=True, backend="inductor")
        res1 = opt_fn(arg1)
        res2 = opt_fn(arg2)

        self.assertEqual(res1, ref1)
        self.assertEqual(res2, ref2)

    def test_conv_shape_check(self):
        # https://github.com/pytorch/pytorch/issues/144013
        class Model(torch.nn.Module):
            def __init__(self, dim):
                super().__init__()
                conv_t_cls = eval(f"torch.nn.ConvTranspose{dim}d")
                self.conv_t = conv_t_cls(
                    1, 1, kernel_size=(2,) * dim, padding=(1,) * dim
                )

            def forward(self, x):
                x = self.conv_t(x)
                x = torch.sigmoid(x)  # tigger condition
                return x

        for dim in (1, 2, 3):
            inputs = torch.randn((1,) * (dim + 2))
            model = Model(dim)

            with self.assertRaisesRegex(RuntimeError, "Output size is too small"):
                _ = model(inputs)

            with self.assertRaisesRegex(RuntimeError, "Output size is too small"):
                _ = torch.compile(model)(inputs)

    @requires_gpu()
    @config.patch(fallback_random=True)
    @unittest.skipIf(
        config.cpp_wrapper,
        "cpp wrapper does not support sort properly: https://gist.github.com/shunting314/e58f637f9972f1ad1a033d73cee6e42a",
    )
    def test_mix_device_index(self):
        """
        A tiny repro for this meta internal issue: https://fb.workplace.com/groups/1075192433118967/posts/1567334737238065
        whose root cause is Inductor having wrong assumption of index.Tensor's output
        stride.
        """
        image_latent = (
            torch.randn((24, 16, 32, 32), device=GPU_TYPE)
            .to(memory_format=torch.channels_last)
            .view(2, 12, 16, 32, 32)
        )

        def f(image_latent):
            indices = torch.argsort(torch.rand(2, 12), dim=-1)

            tar_latent = image_latent[torch.arange(2).unsqueeze(-1), indices[:, :3]]

            # The original model uses einops. In this unit test, we use view op directly
            # to avoid importing einops
            #   tar_latent_rearranged = einops.rearrange(
            #     tar_latent, "b n c h w -> (b n) c h w"
            #   )
            tar_latent_rearranged = tar_latent.view(-1, *tar_latent.size()[2:])

            return tar_latent_rearranged

        reset_rng_state()
        ref = f(image_latent)
        opt_f = torch.compile(f)

        code = run_and_get_triton_code(opt_f, image_latent)
        reset_rng_state()
        act = opt_f(image_latent)

        torch.testing.assert_close(ref, act, atol=1e-3, rtol=1e-3)

        if is_dynamic_shape_enabled():
            size_assert_pattern = r"assert_size_stride.[a-z]+[0-9]+, .2, 3, s1, s2, s2., .3\*s1\*s2\*s2, s1\*s2\*s2, 1, s1\*s2, s1.."  # noqa: B950
        else:
            size_assert_pattern = r"assert_size_stride.[a-z]+[0-9]+, .2, 3, 16, 32, 32., .49152, 16384, 1, 512, 16.."
        FileCheck().check_regex(size_assert_pattern).run(code)

    @lowering.force_fallback(aten.sort.default)
    @unittest.skipIf(
        config.cpp_wrapper,
        "Inductor does not generate size/stride asserts for cpp_wrapper",
    )
    def test_size_asserts_for_multi_output_fallback(self):
        @torch.compile
        def f(x):
            return x.sort()

        x = torch.randn(16, 32, device=self.device)
        code = run_and_get_triton_code(f, x)

        if is_dynamic_shape_enabled():
            FileCheck().check("assert_size_stride(buf1, (s0, s1), (s1, 1))").check(
                "assert_size_stride(buf2, (s0, s1), (s1, 1))"
            ).run(code)
        else:
            FileCheck().check("assert_size_stride(buf1, (16, 32), (32, 1))").check(
                "assert_size_stride(buf2, (16, 32), (32, 1))"
            ).run(code)

    @requires_cuda
    @config.patch(use_fast_math=True)
    def test_prepare_softmax_with_fast_math(self):
        """
        Measure on a A100, perf is 3.487ms v.s. 3.358ms without or with flushing to zero. A 4% speedup.
        """
        if DO_PERF_TEST:
            M = 32768
            N = 50304
        else:
            # Use small shapes if not doing perf test
            M = 128
            N = 128
        x = torch.randn(M, N, dtype=torch.bfloat16, device=GPU_TYPE)

        def f(x):
            """
            Not calling softmax directly to generate kernel just for
            computation of max & sum.

            If we call softmax directly, the computation of the final
            result will double the membw usage. In that case saving
            computation does not matter much.

            In reality during training, since max & sum need to be saved
            for bwd and the computation of softmax result is fused with
            other kernels, we do see such prepare_softmax kernel appear
            in real models.
            """
            x_max = x.amax(dim=-1, keepdim=True)
            x_sum = (x - x_max).exp().sum(dim=-1, keepdim=True).log()
            return x_max, x_sum

        opt_f = torch.compile(f)
        ref = f(x)
        act = opt_f(x)
        self.assertTrue(same(ref, act, tol=1e-2), f"Ref:\n{ref}\nAct:\n{act}")

        if DO_PERF_TEST:
            from triton.testing import do_bench

            ms = do_bench(lambda: opt_f(x))
            print(f"{ms=:.3f}")

    @torch._inductor.config.patch("graph_partition", True)
    def test_graph_partition_no_inputs(self):
        def foo():
            torch.manual_seed(3)
            return torch.randint(0, 5, (5,))

        foo = torch.compile(foo)
        foo()

    @torch._inductor.config.patch("graph_partition", True)
    def test_graph_partition_arange1(self):
        def fn(step, device):
            return torch.arange(512, -512, step, device=device)

        compiled_fn = torch.compile(fn)

        for step in (-1, -1.0):
            expect = fn(step, "cpu")
            actual = compiled_fn(step, "cpu")
            self.assertEqual(expect, actual)

        self.assertEqual(expect, actual)

    @torch._inductor.config.patch("graph_partition", True)
    def test_graph_partition_arange2(self):
        def fn(x):
            return torch.arange(0.1, 8.0001, 1, dtype=x.dtype, device=x.device)

        make_arg = functools.partial(
            make_tensor, device=self.device, requires_grad=False
        )

        compiled_fn = torch.compile(fn)

        x = make_arg(1, dtype=torch.float32)
        self.assertEqual(fn(x), compiled_fn(x))

        x = make_arg(1, dtype=torch.int64)
        self.assertEqual(fn(x), compiled_fn(x))

    @torch._inductor.config.patch("graph_partition", True)
    def test_graph_partition_argmax(self):
        def fn():
            a = torch.zeros([2, 2])
            b = a.argmax(0)
            return b.float().mean()

        compiled_fn = torch.compile(fn)
        self.assertEqual(fn(), compiled_fn())

    @torch._inductor.config.patch("graph_partition", True)
    def test_graph_partition_both_scalars(self):
        def fn(a, b):
            return (
                aten.add(a, b),
                aten.add(b, a),
                aten.sub(a, b),
                aten.sub(b, a),
                aten.mul(a, b),
                aten.mul(b, a),
            )

        compiled_fn = torch.compile(fn)

        self.assertEqual(fn(4, 3.3), compiled_fn(4, 3.3))

    @torch._inductor.config.patch("graph_partition", True)
    @config.patch(assume_aligned_inputs=False)
    def test_graph_partition_misaligned_input(self):
        def fn(x):
            return x.cos() * x.sin()

        fn_c = torch.compile(fn, mode="reduce-overhead", dynamic=True)

        for size, stride, offset in (
            ((32, 32), (32, 1), 4),
            ((48, 48), (48, 1), 4),
            ((64, 64), (64, 1), 5),
        ):
            torch.manual_seed(42)
            base = torch.randn(
                64 * 64 + 64,
                dtype=torch.float32,
                device=self.device,
                requires_grad=True,
            )
            torch.manual_seed(42)
            base_ref = torch.randn(
                64 * 64 + 64,
                dtype=torch.float32,
                device=self.device,
                requires_grad=True,
            )

            inp = torch.as_strided(base, size, stride, offset)
            inp_ref = torch.as_strided(base_ref, size, stride, offset)

            inp.requires_grad_(True)
            inp_ref.requires_grad_(True)

            res = fn_c(inp)
            ref = fn(inp_ref)
            self.assertEqual(ref, res)

            res.sum().backward()
            ref.sum().backward()
            self.assertEqual(base.grad, base_ref.grad)

    @torch._inductor.config.patch("graph_partition", True)
    def test_graph_partition_constant_tensor1(self):
        def fn():
            a = torch.zeros([1, 2], dtype=torch.int32)
            a = a + a
            b = a.to(dtype=torch.float32)
            return b * 0.8

        compiled_fn = torch.compile(fn)

        self.assertEqual(fn(), compiled_fn())

    @torch._inductor.config.patch("graph_partition", True)
    def test_graph_partition_constant_tensor2(self):
        def fn(x):
            return torch.tensor(list(range(2, 40, 2)), device=self.device) + x

        compiled_fn = torch.compile(fn)

        x = torch.randn(1, device=self.device)

        self.assertEqual(fn(x), compiled_fn(x))

    @torch._inductor.config.patch("graph_partition", True)
    def test_graph_partition_scalar_inputs(self):
        def fn(a, b):
            return (
                aten.div(a, b, rounding_mode=None),
                aten.div(a * 0.5, b, rounding_mode=None),
                aten.div(a, b * 1.0, rounding_mode=None),
                aten.div(a, b, rounding_mode="floor"),
                aten.div(a, b, rounding_mode="trunc"),
                a / b,
                a // b,
            )

        compiled_fn = torch.compile(fn)
        self.assertEqual(fn(1024, 100), compiled_fn(1024, 100))

    @torch._inductor.config.patch("graph_partition", True)
    def test_graph_partition_unbacked_symint_as_output(self):
        def nested(x, repeats):
            rank = torch.arange(repeats.numel(), device=x.device)
            index = rank.repeat_interleave(repeats, dim=0)
            return torch.index_select(x, index=index, dim=0)

        example_inputs = (
            torch.randn((32, 64), device=self.device),
            repeats := torch.tensor([5, 10, 15], device=self.device),
        )
        torch._dynamo.mark_dynamic(repeats, 0)

        nested_opt = torch.compile(nested, backend="inductor")

        expect = nested(*example_inputs)
        actual = nested_opt(*example_inputs)
        self.assertEqual(expect, actual)

    @torch._inductor.config.patch("graph_partition", True)
    def test_graph_partition_refcount(self):
        contexts = [
            contextlib.nullcontext,
            lambda: torch._inductor.config.patch({"triton.cudagraphs": True}),
        ]

        for context in contexts:
            with context():
                inps = [
                    torch.rand([5, 5]).to(self.device),
                    torch.rand([5, 5]).to(self.device),
                ]
                inp_refs = [weakref.ref(inp) for inp in inps]

                def fn(x, y):
                    a = x + y
                    return (a @ a,)

                fn_fx = make_fx(fn)(inps[0], inps[1])
                fn_compiled = compile_fx_inner(fn_fx, inps)

                matmul_seen = False

                class TestRefMode(TorchDispatchMode):
                    def __torch_dispatch__(self, func, types, args=(), kwargs=None):
                        kwargs = kwargs if kwargs else {}

                        nonlocal inps
                        nonlocal inp_refs
                        nonlocal matmul_seen

                        gc.collect()
                        if func is aten.mm.out:
                            matmul_seen = True
                            assert len(inps) == 0
                            assert inp_refs[0]() is None
                            assert inp_refs[1]() is None

                        return func(*args, **kwargs)

                with TestRefMode():
                    fn_compiled(inps)

                # do an extra run to make sure we are deallocating on warmup and record
                inps.extend(
                    [
                        torch.rand([5, 5]).to(self.device),
                        torch.rand([5, 5]).to(self.device),
                    ]
                )
                inp_refs.extend([weakref.ref(inp) for inp in inps])
                matmul_seen = False

                with TestRefMode():
                    fn_compiled(inps)

                assert len(inps) == 0


@dataclasses.dataclass
class TestFailure:
    suffixes: tuple[str, ...]
    is_skip: bool = False
    __test__: bool = False


def copy_tests(
    my_cls, other_cls, suffix, test_failures=None, xfail_prop=None
):  # noqa: B902
    for name, value in my_cls.__dict__.items():
        if name.startswith("test_"):
            # You cannot copy functions in Python, so we use closures here to
            # create objects with different ids. Otherwise, unittest.skip
            # would modify all methods sharing the same object id. Also, by
            # using a default argument, we create a copy instead of a
            # reference. Otherwise, we would lose access to the value.

            @functools.wraps(value)
            def new_test(self, value=value):
                return value(self)

            # Copy __dict__ which may contain test metadata
            new_test.__dict__ = copy.deepcopy(value.__dict__)

            if xfail_prop is not None and hasattr(value, xfail_prop):
                new_test = unittest.expectedFailure(new_test)

            tf = test_failures and test_failures.get(name)
            if tf and suffix in tf.suffixes:
                skip_func = (
                    unittest.skip("Skipped!")
                    if tf.is_skip
                    else unittest.expectedFailure
                )
                new_test = skip_func(new_test)

            setattr(other_cls, f"{name}_{suffix}", new_test)

    # Special case convenience routine
    if hasattr(my_cls, "is_dtype_supported"):
        other_cls.is_dtype_supported = my_cls.is_dtype_supported


if RUN_CPU:

    class SweepInputsCpuTest(SweepInputs2, TestCase):
        gen = InputGen(10, "cpu")

    SweepInputsCpuTest.populate()

    class CpuTests(TestCase):
        common = check_model
        device = "cpu"

    copy_tests(CommonTemplate, CpuTests, "cpu")

if RUN_GPU:

    class SweepInputsGPUTest(SweepInputs2, TestCase):
        gen = InputGen(10, GPU_TYPE)

    SweepInputsGPUTest.populate()

    class GPUTests(TestCase):
        common = check_model_gpu
        device = GPU_TYPE

    copy_tests(CommonTemplate, GPUTests, GPU_TYPE)

    @instantiate_parametrized_tests
    class TritonCodeGenTests(TestCase):
        from torch._inductor.runtime.triton_heuristics import CachingAutotuner

        device_type = GPU_TYPE
        device = GPU_TYPE

        class NoOpCompilerBackend:
            def __init__(self) -> None:
                self.example_args = None
                self.model = None

            def noop_backend(
                self,
                model_: torch.fx.GraphModule,
                example_inputs_: list[torch.Tensor],
            ):
                """
                The Noop backend does not compile the fx graph it is given.
                Instead, it transforms the fx graph so that its functions are
                aten operations. It then saves this graph.
                """
                from torch._inductor.decomposition import select_decomp_table
                from torch._subclasses import FakeTensorMode
                from torch.fx import Interpreter

                fake_mode = FakeTensorMode()

                def interpret(*args, **kwargs):
                    return Interpreter(model_).run(*args[0:], **kwargs)

                fake_flat_tensor_args = [
                    fake_mode.from_tensor(x) for x in example_inputs_
                ]
                fw_module = make_fx(interpret, select_decomp_table())(
                    *fake_flat_tensor_args
                )
                self.model = fw_module
                self.example_args = fake_flat_tensor_args
                return lambda x: example_inputs_

        def get_kernels(self, fn, args) -> list[CachingAutotuner]:
            from torch._inductor.debug import DebugContext
            from torch._inductor.graph import GraphLowering
            from torch._inductor.virtualized import V

            cxt = TritonCodeGenTests.NoOpCompilerBackend()
            torch.compile(fn, backend=cxt.noop_backend)(*args)
            graph = GraphLowering(cxt.model)
            kernels = []
            with V.set_graph_handler(graph), V.set_debug_handler(DebugContext()):
                graph.run(*(cxt.example_args))
                mod = graph.compile_to_module()

                for val in mod.__dict__.values():
                    if isinstance(
                        val, torch._inductor.runtime.triton_heuristics.CachingAutotuner
                    ):
                        kernels.append(val)

            return kernels

        def test_divisible_by_16_covers_numel_args(self):
            torch._dynamo.reset()

            def fn(a: torch.Tensor) -> torch.Tensor:
                return torch.sum(a)

            kernels = self.get_kernels(fn, [torch.randn([256, 256], device=GPU_TYPE)])
            expected_divisible = {
                # kernel0 reduces from 256 to (xnumel=8, rnumel=8192), which means it reduces 256 by 256 into an array of
                # size 8 by accumulating 8192 elements at once note that rnumel is equal to 512 * 16, so rnumel which is
                # at slot 3 should be in the divisible by 16 descriptor
                0: (0, 1, 3),
                # kernel1 reduces from 8 elements to a single scalar.
                # Since multi-kernel generate 2 variants for each kernel. The second
                # persistent-reduction has index 2.
                1: (0, 1),
            }
            if config.triton.multi_kernel:
                self.assertEqual(len(kernels), 4)
                expected_divisible[2] = expected_divisible.pop(1)
            elif config.triton.cooperative_reductions:
                self.assertEqual(len(kernels), 1)
                expected_divisible = {
                    # one kernel, with extra workspace/semaphore args
                    0: (0, 1, 2, 3, 5),
                }
            else:
                self.assertEqual(len(kernels), 2)

            for kernel_id, expected in expected_divisible.items():
                divisible_by_16 = get_divisible_by_16(
                    kernels[kernel_id].triton_meta["configs"][0]
                )
                self.assertEqual(divisible_by_16, expected)

            torch._dynamo.reset()

        @config.patch(assume_aligned_inputs=False)
        def test_codegen_config_option_dont_assume_alignment(self):
            def fn(x: torch.Tensor) -> torch.Tensor:
                return x.sin() + x.cos()

            # We want code that assumes alignment if the initial input is 16-byte aligned
            for offset in (0, 1, 2, 3, 4):
                base = torch.randn(64 * 64 + 64, dtype=torch.float32, device=GPU_TYPE)
                inps = torch.as_strided(base, (64, 64), (64, 1), offset)
                torch._dynamo.reset()
                kernels = self.get_kernels(fn, [inps])
                arguments_that_are_divisible_by_16 = get_divisible_by_16(
                    kernels[0].triton_meta["configs"][0]
                )

                #             NO_ALIGN ALIGN     ALIGN
                # def triton_(in_ptr0, out_ptr0, xnumel, XBLOCK : tl.constexpr)

                if offset % 4 == 0:
                    expected_aligned = (0, 1, 2)
                else:
                    expected_aligned = (1, 2)
                self.assertEqual(arguments_that_are_divisible_by_16, expected_aligned)

            # If input isn't a view, storage offset != , inductor will assume alignment.
            torch._dynamo.reset()
            inp = torch.randn((64, 64), device=GPU_TYPE)
            kernels = self.get_kernels(fn, [inp])
            arguments_that_are_divisible_by_16 = get_divisible_by_16(
                kernels[0].triton_meta["configs"][0]
            )
            self.assertEqual(arguments_that_are_divisible_by_16, (0, 1, 2))

        def test_optimize_indexing_dtype(self):
            def fn(x: torch.Tensor) -> torch.Tensor:
                return aten.upsample_bilinear2d.vec(x, None, True, [2.0, 2.0])

            fn_opt = torch.compile(fn, backend="inductor")
            inps = [torch.randn(2, 4, 16, 16, device=GPU_TYPE)]
            code = run_and_get_triton_code(fn_opt, *inps)
            self.assertTrue("to(tl.int32)" in code)
            self.assertFalse("to(tl.int64)" in code)

            self.assertEqual(fn_opt(*inps), fn(*inps))

        @config.patch({"fx_graph_remote_cache": False})
        def test_optimize_indexing_dtype_with_constraint(self):
            def fn1(a: torch.Tensor, b: torch.Tensor) -> torch.Tensor:
                x = torch.arange(0, b.shape[0], device=GPU_TYPE)
                y = ((x + x) / 3).int()
                return a[y.to(torch.int64)]

            def fn2(a: torch.Tensor, b: torch.Tensor) -> torch.Tensor:
                torch._check_is_size(b.shape[0])
                torch._check(b.shape[0] >= 2)
                torch._check(b.shape[0] <= 100)
                return fn1(a, b)

            fn1_opt = torch.compile(fn1, backend="inductor")
            fn2_opt = torch.compile(fn2, backend="inductor")

            a = torch.rand([100, 100], device=GPU_TYPE)
            b1 = torch.rand([102], device=GPU_TYPE)
            b2 = torch.rand([100], device=GPU_TYPE)
            torch._dynamo.mark_dynamic(b1, 0)
            torch._dynamo.mark_dynamic(b2, 0)
            inps1 = [a, b1]
            inps2 = [a, b2]

            # Run fn2 first since it has more restrictive bounds -- to avoid cache hit
            code2 = run_and_get_triton_code(fn2_opt, *inps2)
            code1 = run_and_get_triton_code(fn1_opt, *inps1)

            # The function with the constrained tensor should be optimized, but
            # the other should not:
            self.assertTrue("to(tl.int64)" in code1)
            self.assertTrue("to(tl.int32)" in code2)
            self.assertFalse("to(tl.int64)" in code2)

            self.assertEqual(fn1_opt(*inps1), fn1(*inps1))
            self.assertEqual(fn2_opt(*inps2), fn1(*inps2))

        def test_constant_folding_deallocation(self):
            import torch._inductor

            def fn():
                li = []
                for i in range(10):
                    x = torch.full([100], i)
                    x = x + 1
                    li.append(x)

                return li

            mod = make_fx(fn)()

            live_tensors = WeakTensorKeyDictionary()
            max_live_tensors = 0

            class LiveTensors(TorchDispatchMode):
                def __torch_dispatch__(self, func, types, args=(), kwargs=None):
                    nonlocal live_tensors
                    nonlocal max_live_tensors

                    kwargs = kwargs if kwargs else {}
                    for arg in pytree.arg_tree_leaves(*args, **kwargs):
                        if isinstance(arg, torch.Tensor):
                            live_tensors[arg] = True

                    out = func(*args, **kwargs)
                    if not isinstance(out, torch.Tensor):
                        return out

                    live_tensors[out] = True
                    max_live_tensors = max(max_live_tensors, len(live_tensors))
                    return out

            mode = LiveTensors()
            from torch._inductor.fx_passes.joint_graph import UniformValueConstantFolder

            with mode:
                UniformValueConstantFolder(mod).run()

            # there are a couple extra tensors created in `insertable_tensor_check`
            self.assertTrue(max_live_tensors == 3)

        # See https://github.com/pytorch/pytorch/issues/100348
        @parametrize("backend", ["aot_eager", "inductor"])
        def test_inductor_detach_view(self, backend):
            def fn(x: torch.Tensor) -> torch.Tensor:
                a = x * 2
                return a, a.detach()

            fn_opt = torch.compile(fn, backend=backend)
            inp = torch.ones(2, 2, requires_grad=True, device=GPU_TYPE)
            inp_ref = inp.detach().clone().requires_grad_(True)
            out_ref = fn(inp_ref)
            out_ref[0].sum().backward()
            out = fn_opt(inp)
            out[0].sum().backward()
            self.assertEqual(inp.grad, inp_ref.grad)

        @requires_gpu()
        @unittest.skipIf(
            not PLATFORM_SUPPORTS_MEM_EFF_ATTENTION,
            "Does not support mem_eff_attention",
        )
        def test_sdpa_inference_mode_aot_compile(self):
            class TestSDPA(torch.nn.Module):
                def __init__(self) -> None:
                    super().__init__()

                def forward(
                    self,
                    q: torch.Tensor,
                    k: torch.Tensor,
                    v: torch.Tensor,
                    attn_mask: torch.Tensor,
                ):
                    return torch.nn.functional.scaled_dot_product_attention(
                        q, k, v, attn_mask=attn_mask, dropout_p=0.0, is_causal=False
                    )

            q = torch.rand([10, 4, 128, 64], device=GPU_TYPE, dtype=torch.bfloat16)
            k = torch.rand([10, 4, 128, 64], device=GPU_TYPE, dtype=torch.bfloat16)
            v = torch.rand([10, 4, 128, 64], device=GPU_TYPE, dtype=torch.bfloat16)
            attn_mask = (
                torch.rand([10, 4, 128, 128], device=GPU_TYPE, dtype=torch.bfloat16)
                < 0.9
            )

            inputs = (q, k, v, attn_mask)

            import torch.export._trace as export_trace

            with torch.inference_mode():
                traced = export_trace._export_to_torch_ir(
                    TestSDPA(),
                    inputs,
                    disable_constraint_solver=True,
                    restore_fqn=False,
                )
                torch._inductor.aot_compile(traced, inputs)

        def test_optimize_indexing_assert(self):
            def has_indirect(code, tl_fn: str):
                self.assertTrue(
                    tl_fn in code,
                    msg=f"{tl_fn} not present:\n{code}",
                )
                for line in code.split("\n"):
                    if tl_fn in line:
                        stmt = line.split(tl_fn)[-1]
                        # indirect indexing involves a `tmp` variable
                        self.assertTrue(
                            "tmp" in stmt,
                            msg=f"Indirect indexing not present in code:\n{line}",
                        )

            def has_assert(code, lower: bool, upper: bool):
                self.assertIn(
                    "device_assert", code, msg=f"No device asert found:\n{code}"
                )
                for line in code.split("\n"):
                    if "device_assert" in line:
                        self.assertTrue(
                            ("0 <= " in line) is lower,
                            msg=f"Lower bound {'' if lower else 'not '}elided:{line}",
                        )
                        self.assertTrue(
                            (" < " in line) is upper,
                            msg=f"Upper bound {'' if upper else 'not '}elided:{line}",
                        )

            def fn(x: torch.Tensor) -> torch.Tensor:
                s = 1.0 * torch.arange(x.shape[0], device=x.device)
                return x[s.long()]

            # aten.index
            for dynamic in (False, True):
                fn_opt = torch.compile(fn, dynamic=dynamic)

                x = torch.randn(8, device=GPU_TYPE)
                code = run_and_get_triton_code(fn_opt, x)
                self.assertEqual(fn_opt(x), fn(x), msg=f"{dynamic=}")

                # Check that there's indirect indexing...
                has_indirect(code, tl_fn="tl.load")
                if not dynamic:
                    # We elide the assert for static shapes
                    self.assertNotIn("device_assert", code)
                else:
                    # ...but we generate an upper bound for dynamic shapes
                    has_assert(code, lower=False, upper=True)

            def fn(a, z, b, idx0, idx1):
                idx2 = torch.arange(a.shape[-1], device=a.device)
                a.index_put_((z, idx0, idx1, idx2), b, accumulate=True)
                return a

            # aten.index_put
            for dynamic in (False, True):
                fn_opt = torch.compile(fn, dynamic=dynamic)
                a = torch.randn(1, 32, 32, 4, device=GPU_TYPE)
                z = torch.zeros((), dtype=torch.int64, device=GPU_TYPE)
                b = torch.randn(33, 1, device=GPU_TYPE)
                idx0 = torch.randint(32, (33,), device=GPU_TYPE).view(33, 1, 1)
                idx1 = torch.randint(32, (33,), device=GPU_TYPE).view(33, 1)
                inps = (a.clone(), z, b, idx0, idx1)
                code = run_and_get_triton_code(fn_opt, *inps)

                # Correctness
                out_opt = fn_opt(a.clone(), z, b, idx0, idx1)
                out = fn(a.clone(), z, b, idx0, idx1)
                self.assertEqual(out_opt, out, msg=f"{dynamic=}")

                # We have an indirect store via atomic_add
                has_indirect(code, tl_fn="tl.atomic_add")
                # We cannot elide he assert in this case
                has_assert(code, lower=True, upper=True)

        def test_not_materialize_pointwise_reduction(self):
            def fn(a, b):
                return (a - b).sum(dim=-1).amax(dim=-1)

            N = 16
            K = 7
            fn_opt = torch.compile(fn, backend="inductor")
            inps = [
                torch.randn(N, 1, K, device=GPU_TYPE),
                torch.randn(1, N, K, device=GPU_TYPE),
            ]
            code = run_and_get_triton_code(fn_opt, *inps)
            self.assertEqual(
                code.count("tl.store"), 2 if config.triton.multi_kernel else 1
            )
            self.assertTrue("out_ptr1" in code)
            self.assertFalse("out_ptr0" in code)
            self.assertEqual(fn_opt(*inps), fn(*inps))

        def test_numpy_on_gpu(self):
            x = np.arange(10, dtype=np.float32)

            @torch.compile
            def fn(x):
                return np.sin(x)

            def fn_gpu(x):
                with torch.device(GPU_TYPE):
                    return fn(x)

            r = fn_gpu(x)
            code = run_and_get_triton_code(fn_gpu, x)
            self.assertIn("tl_math.sin", code)
            self.assertEqual(type(r), np.ndarray)
            self.assertEqual(r, np.sin(x))

        def test_numpy_autograd(self):
            def my_torch(x):
                y = torch.cat([torch.sin(x) ** 2, torch.max(x)[None]])
                return y.sum()

            def my_np(x):
                y = np.concatenate([np.sin(x) ** 2, np.max(x)[None]])
                return np.sum(y)

            @torch.compile
            def wrapper(x):
                return torch.compiler.wrap_numpy(my_np)(x)

            @torch.compile
            def wrapper2(x):
                x = x.numpy()
                y = my_np(x)
                return torch.from_numpy(y)

            x_np = torch.arange(8, dtype=torch.float32, requires_grad=True)
            x = torch.arange(8, dtype=torch.float32, requires_grad=True)
            out_np = wrapper(x_np)
            out = my_torch(x)
            self.assertEqual(out, out_np)

            x2_np = torch.arange(8, dtype=torch.float32, requires_grad=True)
            out2_np = wrapper2(x2_np)
            self.assertEqual(out, out2_np)

            out_np.backward()
            out.backward()
            self.assertEqual(x.grad, x_np.grad)

            out2_np.backward()
            self.assertEqual(x.grad, x2_np.grad)

        # Disable constant propagation, so we isolate value range analysis
        @patch.object(config, "constant_and_index_propagation", False)
        @patch.object(config, "joint_graph_constant_folding", False)
        def test_cant_optimize_compute(self):
            def ones():
                return torch.ones([4], device=GPU_TYPE)

            def suffix(inp):
                return (inp.to(torch.int64) + 1).to(torch.float64)

            ten = torch.rand([4], device=GPU_TYPE)

            for foo in (
                lambda x: x + 2147483657,
                lambda x: torch.where(x < 0, ones(), ones() - 2) * (-(2 ** (40))),
                lambda x: x + ten,
                lambda x: x + ten.sum(),
            ):

                def fn():
                    return suffix(foo(ones()))

                fn_opt = torch.compile(fn, backend="inductor")
                code = run_and_get_triton_code(fn_opt)

                # this cannot be optimized away, value too large
                self.assertTrue("to(tl.int64)" in code)
                self.assertEqual(fn_opt(), fn())

        # Disable constant propagation, so we isolate value range analysis
        @patch.object(config, "constant_and_index_propagation", False)
        @patch.object(config, "joint_graph_constant_folding", False)
        def test_optimize_compute(self):
            def ones():
                return torch.ones([4], device=GPU_TYPE)

            def suffix(inp):
                return (inp.to(torch.int64) + 1).to(torch.float64)

            for foo in (
                lambda x: x + 500,
                lambda x: torch.where(x < 0, ones(), ones() - 2) * (-(2 ** (20))),
                lambda x: x / 30,
            ):

                def fn():
                    return suffix(foo(ones()))

                fn_opt = torch.compile(fn, backend="inductor")
                code = run_and_get_triton_code(fn_opt)

                # this can be optimized away, value too large
                self.assertTrue("to(tl.int64)" not in code)
                self.assertTrue("to(tl.int32)" in code)

                self.assertEqual(fn_opt(), fn())

        # https://github.com/pytorch/pytorch/issues/130335
        def test_ctr_not_moved_to_cuda_when_used_in_index_put(self):
            @torch.compile
            def f(x, mask):
                x[:, mask] = -math.inf
                return x

            x_tmp = torch.randn(512, 19, device=GPU_TYPE)
            x = x_tmp.permute(1, 0).view(-1, 128, 4)[:, :, 1:]

            mask_tmp = torch.ones(128, 3, dtype=torch.int32, device=GPU_TYPE)
            mask = mask_tmp == mask_tmp
            f(x, mask)
            code = run_and_get_triton_code(f, x, mask)
            # What we are testing here:
            # inductor has a pass to move tensor constructors on cpu to cuda
            # (the -math.inf will become a scalar-tensor input to index_put_())
            # we are asserting that when inductor allocates this tensor,
            # it does not move the tensor constructor to cuda and keeps it on CPU.
            self.assertFalse("empty_strided_cuda(()" in code)

        @config.patch("triton.use_block_ptr", False)
        def test_evict_last_non_coalesced_loads(self):
            @torch.compile
            def f(a, b):
                return (a * b).sum(dim=-1)

            N = 512
            inps = (
                torch.randn(N, N, N, device=GPU_TYPE).permute(2, 1, 0),
                torch.randn(N, N, N, device=GPU_TYPE).permute(1, 2, 0),
            )
            code = run_and_get_triton_code(f, *inps)
            lines = [line for line in code.split("\n") if "tl.load" in line]
            if config.triton.multi_kernel:
                # the first 2 lines are generated for the persistent reduction
                # variant.
                self.assertExpectedInline(
                    "\n".join(lines),
                    """\
    tmp0 = tl.load(in_ptr0 + (x1 + (512*x0) + (262144*r2)), rmask, eviction_policy='evict_last', other=0.0)
    tmp1 = tl.load(in_ptr1 + (x3 + (262144*r2)), rmask, other=0.0)
        tmp0 = tl.load(in_ptr0 + (x1 + (512*x0) + (262144*r2)), rmask, eviction_policy='evict_last', other=0.0)
        tmp1 = tl.load(in_ptr1 + (x3 + (262144*r2)), rmask, eviction_policy='evict_first', other=0.0)""",
                )
            else:
                self.assertExpectedInline(
                    "\n".join(lines),
                    """\
        tmp0 = tl.load(in_ptr0 + (x1 + 512*x0 + 262144*r0_2), r0_mask, eviction_policy='evict_last', other=0.0)
        tmp1 = tl.load(in_ptr1 + (x3 + 262144*r0_2), r0_mask, eviction_policy='evict_first', other=0.0)""",
                )

        @config.patch("triton.skip_l1_cache", True)
        def test_skip_l1_cache(self):
            @torch.compile
            def f(a, b):
                return a + b

            N = 512
            inps = (torch.randn(N, device=GPU_TYPE), torch.randn(N, device=GPU_TYPE))
            code = run_and_get_triton_code(f, *inps)
            lines = [line for line in code.split("\n") if "tl.load" in line]
            self.assertExpectedInline(
                "\n".join(lines),
                """\
    tmp0 = tl.load(in_ptr0 + (x0), xmask, cache_modifier='.cg')
    tmp1 = tl.load(in_ptr1 + (x0), xmask, cache_modifier='.cg')""",
            )

        @config.patch("triton.use_block_ptr", True)
        def test_evict_last_non_coalesced_loads_block_ptr(self):
            @torch.compile
            def f(a, b):
                return (a * b).sum(dim=-1)

            N = 512
            inps = (
                torch.randn(N, N, N, device=GPU_TYPE).permute(2, 1, 0),
                torch.randn(N, N, N, device=GPU_TYPE).permute(1, 2, 0),
            )
            code = run_and_get_triton_code(f, *inps)
            lines = [line for line in code.split("\n") if "tl.load" in line]

            if config.triton.multi_kernel:
                # the first 2 lines are generated for the persistent reduction
                # variant.
                self.assertExpectedInline(
                    "\n".join(lines),
                    """\
    tmp0 = tl.load(in_ptr0 + (x1 + (512*x0) + (262144*r0_2)), rmask, eviction_policy='evict_last', other=0.0)
    tmp1 = tl.load(tl.make_block_ptr(in_ptr1, shape=[262144, 512], strides=[1, 262144], block_shape=[XBLOCK, R0_BLOCK], order=[0, 1], offsets=[xoffset, roffset]), boundary_check=[1], padding_option='zero')
        tmp0 = tl.load(in_ptr0 + (x1 + (512*x0) + (262144*r0_2)), rmask, eviction_policy='evict_last', other=0.0)
        tmp1 = tl.load(block_ptr0, boundary_check=[1], padding_option='zero', eviction_policy='evict_first')""",  # noqa: B950 line too long
                )
            else:
                self.assertExpectedInline(
                    "\n".join(lines),
                    """\
        tmp0 = tl.reshape(tl.broadcast_to(tl.load(block_ptr0, boundary_check=[2], padding_option='zero', eviction_policy='evict_last')[:, None, :, :], [(511 + XBLOCK) // 512, ((1) * ((1) <= ((511 + XBLOCK) // 512)) + ((511 + XBLOCK) // 512) * (((511 + XBLOCK) // 512) < (1))), ((512) * ((512) <= (XBLOCK)) + (XBLOCK) * ((XBLOCK) < (512))), R0_BLOCK]), [XBLOCK, R0_BLOCK])
        tmp1 = tl.load(block_ptr1, boundary_check=[1], padding_option='zero', eviction_policy='evict_first')""",  # noqa: B950 line too long
                )

        # Disable index propagation, so the indirect indexing isn't optimized away
        @patch.object(config, "constant_and_index_propagation", False)
        def test_computed_indirect_mask(self):
            def fn(x, n):
                tmp = torch.arange(n, device=x.device)
                return x[tmp] + 1

            x = torch.randn(8, device=GPU_TYPE)
            fn_opt = torch.compile(fn)
            code = run_and_get_triton_code(fn_opt, x, 8)
            # load should be masked
            self.assertTrue(
                "tl.load(in_ptr0 + (tmp0), xmask" in code
                or "tl.load(in_ptr0 + (tmp0), (xmask).to(tl.int1)" in code
            )
            self.assertEqual(fn(x, 8), fn_opt(x, 8))

        @config.patch("triton.prefer_nd_tiling", True)
        @config.patch("triton.max_tiles", 3)
        @parametrize(
            "block_multiple, ynumel_exceed_ygrid_size",
            [
                # xdim has constant mask, ydim does not
                [True, True],
                # xdim, ydim both have a constant mask
                [True, False],
                # if numel not a block multiple, no constant mask
                [False, False],
                # TODO: test zdim too
            ],
        )
        def test_has_constant_mask(self, block_multiple, ynumel_exceed_ygrid_size):
            from torch._inductor.runtime.hints import TRITON_MAX_BLOCK
            from torch._inductor.runtime.runtime_utils import get_max_y_grid

            shape = [TRITON_MAX_BLOCK["Y"], TRITON_MAX_BLOCK["X"]]

            if not block_multiple:
                shape = [s + 1 for s in shape]

            if ynumel_exceed_ygrid_size:
                shape[0] = (
                    shape[0] * (math.ceil(get_max_y_grid() / shape[0])) + shape[0]
                )

            a = torch.zeros(shape, device=GPU_TYPE, dtype=torch.bool)
            b = torch.zeros((shape[0], 1), device=GPU_TYPE, dtype=torch.bool)

            opt_fn = torch.compile(torch.add)
            code = run_and_get_triton_code(opt_fn, a, b)

            if block_multiple:
                self.assertTrue("xmask = tl.full" in code)
                if ynumel_exceed_ygrid_size:
                    self.assertTrue("ymask = yindex < ynumel" in code)
                else:
                    self.assertTrue("ymask = tl.full" in code)
            else:
                self.assertTrue("ymask = yindex < ynumel" in code)
                self.assertTrue("xmask = xindex < xnumel" in code)

        def test_kernel_names_descriptive(self):
            @torch.compile(backend="inductor")
            def fn1(x):
                return x.cos().sin()

            @torch.compile(backend="inductor")
            def fn2(x):
                x = torch.mm(x, x)
                x = torch.softmax(x, dim=1)
                return x

            mod = nn.Sequential(
                nn.Linear(4, 4),
                nn.LayerNorm(4),
                nn.ReLU(),
            ).to(device=GPU_TYPE)

            @torch.compile(backend="inductor")
            def fn3(x):
                return mod(x)

            func_and_kernel_aten = [
                (fn1, "triton_poi_fused_cos_sin", (torch.randn(8, device=GPU_TYPE),)),
                (
                    fn2,
                    "triton_poi_fused__softmax",
                    (torch.randn(4, 4, device=GPU_TYPE),),
                ),
                (
                    fn3,
                    "triton_poi_fused_native_layer_norm_relu",
                    (torch.randn(4, 4, device=GPU_TYPE),),
                ),
            ]
            func_and_kernel_torch = [
                (fn1, "triton_poi_fused_cos_sin", (torch.randn(8, device=GPU_TYPE),)),
                (
                    fn2,
                    "triton_poi_fused_softmax",
                    (torch.randn(4, 4, device=GPU_TYPE),),
                ),
                (
                    fn3,
                    "triton_poi_fused_layer_norm_relu"
                    if torch._dynamo.config.inline_inbuilt_nn_modules
                    else "triton_poi_fused_LayerNorm_ReLU",
                    (torch.randn(4, 4, device=GPU_TYPE),),
                ),
            ]

            def test_funcs(func_and_kernel):
                with torch.no_grad():
                    for fn, kernel_name, inps in func_and_kernel:
                        code = run_and_get_triton_code(fn, *inps)
                        if kernel_name not in code:
                            print(code)
                        self.assertTrue(kernel_name in code)

            test_funcs(func_and_kernel_aten)
            patch.object(config.triton, "descriptive_names", "torch")(test_funcs)(
                func_and_kernel_torch
            )

        @patch.object(config, "profile_bandwidth", True)
        def test_bandwidth_profiler(self):
            @torch.compile(backend="inductor")
            def fn(x):
                x = x.cos()
                x = x.cos()
                x = torch.mm(x, x)
                x = x.sin()
                x = x.relu()
                return x

            inp = torch.randn(4, 4, device=GPU_TYPE)
            code = run_and_get_triton_code(fn, inp)
            fn(inp)
            self.assertTrue("start_graph" in code)
            self.assertTrue("end_graph" in code)

        def test_comment_graph_fragment(self):
            @torch.compile(backend="inductor")
            def fn(x):
                x = x.sin()
                x = x.relu()
                return x

            inp = torch.randn(4, 4, device=GPU_TYPE)
            code = run_and_get_triton_code(fn, inp)
            fn(inp)
            if config.cpp_wrapper:
                self.assertTrue("fused_relu_sin" in code)
            else:
                self.assertTrue("Graph fragment" in code)
                self.assertTrue(
                    "%sin : [num_users=1] = call_function[target=torch.ops.aten.sin.default]"
                    in code
                )
                self.assertTrue(
                    "%relu : [num_users=1] = call_function[target=torch.ops.aten.relu.default]"
                    in code
                )

        def test_split_op_with_sym(self):
            def fn(x: torch.Tensor) -> torch.Tensor:
                # split(tensor, sympy.Integer), split(tensor, sympy.Expr)
                return torch.split(x, x.shape[0]), torch.split(x, x.shape[0] // 2)

            for dynamic_shapes in [True, False]:
                with torch._dynamo.config.patch(dynamic_shapes=dynamic_shapes):
                    torch._dynamo.reset()
                    fn_opt = torch.compile(
                        fn, backend="inductor", dynamic=dynamic_shapes
                    )
                    inps = torch.randn([5, 5])
                    fn_opt(inps)

        @skipIfRocm
        @unittest.skipIf(IS_FBCODE, "fbcode system python does not provide torch")
        def test_indirect_device_assert(self):
            dir_path = os.path.dirname(os.path.realpath(__file__))
            test_path = os.path.join(dir_path, "indirect_assert_helper.py")
            fns = ("first_arg", "store", "second_arg", "same_pm_one", "same_pp_one")

            def test(fn, ndims, dyn_shape, one_size=False):
                proc = subprocess.Popen(
                    [
                        sys.executable,
                        test_path,
                        fn,
                        str(ndims),
                        str(dyn_shape),
                        str(one_size),
                    ],
                    stdout=subprocess.PIPE,
                    stderr=subprocess.PIPE,
                    env={**os.environ, "MKL_THREADING_LAYER": "GNU"},
                )
                stderr = proc.communicate()[1]
                self.assertTrue(
                    any(
                        "out of bounds" in err.decode("utf-8")
                        for err in stderr.splitlines()
                    ),
                    f"{fn}, {ndims}, {dyn_shape}, {one_size}",
                )

            for fn, ndims, dyn_shape in itertools.product(fns, (2, 3), (True, False)):
                test(fn, ndims, dyn_shape)

            test("first_arg", 2, False, True)

            for fn, dyn_shape in itertools.product(
                ("upper1", "upper2", "lower1", "lower2"), (True, False)
            ):
                test(fn, 2, dyn_shape)

        @patch("torch._inductor.config.comment_origin", True)
        @patch("torch._functorch.config.max_dist_from_bw", 0)
        def test_inductor_sequence_nr(self):
            class Model(torch.nn.Module):
                def __init__(self) -> None:
                    super().__init__()
                    self.conv1 = torch.nn.Conv2d(
                        in_channels=16,
                        out_channels=16,
                        kernel_size=(1, 1),
                        stride=1,
                        padding="same",
                        bias=True,
                    )
                    self.bn1 = torch.nn.BatchNorm2d(num_features=16)
                    self.relu1 = torch.nn.ReLU()
                    self.loss_fn = torch.nn.L1Loss()

                def forward(self, x, target):
                    y = x
                    x = self.conv1(x)
                    x = self.bn1(x)
                    x = self.relu1(x)
                    x = x + y
                    x = torch.flatten(x)
                    output = self.loss_fn(x, target)
                    return (output,)

            def get_triton_codegen(optimized_module, args):
                def run_with_backward():
                    result = optimized_module(*args)
                    result[0].backward()
                    return result

                res, (fwd_code, bwd_code) = run_and_get_code(run_with_backward)
                return fwd_code, bwd_code

            x = torch.rand(100, 16, 32, 32, requires_grad=True, device=GPU_TYPE)
            target = torch.rand(1, device=GPU_TYPE)
            args = [x, target]
            model = Model().to(device=GPU_TYPE)
            opt_model = torch.compile(model)
            fwd_code, bwd_code = get_triton_codegen(opt_model, args)

            bwd_seq_nr_set = set()
            fwd_seq_nr_set = set()
            for idx, code in enumerate([fwd_code, bwd_code]):
                seq_nr_set = bwd_seq_nr_set if idx > 0 else fwd_seq_nr_set
                prefix = "BWD" if idx > 0 else "FWD"
                for line in code.split("\n"):
                    if "seq_nr" in line:
                        res = re.search(r"seq_nr:(\d+)", line)
                        if res:
                            seq_nr_set.add(int(res.group(1)))
            self.assertTrue(bwd_seq_nr_set.issubset(fwd_seq_nr_set))

        @config.patch(
            {
                "coordinate_descent_tuning": True,
                "triton.unique_kernel_names": True,
                "benchmark_kernel": True,
            }
        )
        @skipIfRocm
        @expectedFailureXPU
        @unittest.skipIf(
            torch.cuda.is_available() and torch.cuda.get_device_capability() < (9, 0),
            "Triton does not support fp8 on A100",
        )
        def test_red_followed_by_transposed_pointwise(self):
            bs = 26624
            dim = 1024

            @torch.compile(dynamic=False)
            def f(in1, in2, a, b, scale_a, scale_b):
                out = torch.nn.functional.silu(in1) * in2
                out_row = (out / out.amax(dim=1, keepdim=True)).to(torch.float8_e4m3fn)
                out_col = (out / out.amax(dim=0, keepdim=True)).to(torch.float8_e4m3fn)

                # setup strides for _scaled_mm
                out_row = out_row.contiguous()
                out_col = out_col.t().contiguous().t()

                return (
                    torch._scaled_mm(
                        out_row, a, scale_a, scale_b, out_dtype=torch.bfloat16
                    ),
                    torch._scaled_mm(
                        b, out_col, scale_a, scale_b, out_dtype=torch.bfloat16
                    ),
                )

            in1 = torch.randn((bs, dim), dtype=torch.bfloat16, device=GPU_TYPE)
            in2 = torch.randn((bs, dim), dtype=torch.bfloat16, device=GPU_TYPE)
            a = (
                torch.randn((dim, dim), dtype=torch.bfloat16, device=GPU_TYPE)
                .t()
                .to(torch.float8_e4m3fn)
            )
            b = torch.randn((dim, bs), dtype=torch.bfloat16, device=GPU_TYPE).to(
                torch.float8_e4m3fn
            )
            # Scales
            scale_a = torch.tensor(1.0, device=GPU_TYPE)
            scale_b = torch.tensor(1.0, device=GPU_TYPE)

            # warmup
            _, (wrapper,) = run_and_get_code(f, in1, in2, a, b, scale_a, scale_b)

            # Previously indcutor decide reduction hint for a reduction kernel without considering
            # the pointwise nodes. That will cause the third reduction kernel in this wrapper to be a
            # persistent inner reduction and cause bad perf.
            #
            # We fix that by making the third reduction a non-persistent reduction
            # and improve the perf by 4.14x (451us -> 109us)
            self.assertEqual(3, wrapper.count("def triton_red_"))
            self.assertEqual(0, wrapper.count("def triton_per_"))

            if DO_PERF_TEST:
                with torch.profiler.profile(
                    activities=[torch.profiler.ProfilerActivity.CUDA]
                ) as p:
                    for _ in range(1000):
                        f(in1, in2, a, b, scale_a, scale_b)

                print(p.key_averages().table(max_name_column_width=200))

        def test_non_blocking_copy_codegen(self):
            # Checks non_blocking arg is present in codegen
            # (see https://github.com/pytorch/pytorch/issues/136260)
            def fn(x):
                return x.to(device=self.device, non_blocking=True)

            inp = torch.randn(3, 4)
            _, (code,) = run_and_get_code(torch.compile(fn), inp)

            if config.cpp_wrapper:
                # cpp_wrapper passes "True" as "1" in this case, so check it more
                # explicitly.
                FileCheck().check("aoti_torch_copy_").check_same("1)").run(code)
            else:
                FileCheck().check("copy_").check_same("True").run(code)

        def test_layer_norm_inplaces_after_matmul(self):
            # https://github.com/pytorch/pytorch/issues/132826
            batch_size = 32
            seq_length = 50
            hidden_size = 768

            layer_norm = torch.nn.LayerNorm(hidden_size, device=GPU_TYPE)

            def fn(inp, weight):
                matmul_output = inp @ weight
                final_output = layer_norm(matmul_output)
                return final_output

            inps = [
                torch.randn(batch_size, seq_length, hidden_size, device=GPU_TYPE),
                torch.randn(hidden_size, hidden_size, device=GPU_TYPE),
            ]
            fn_opt = torch.compile(fn)
            code = run_and_get_triton_code(fn_opt, *inps)
            self.assertTrue(len(re.findall(r"in_out_ptr\d+", code)) > 0)
            self.assertEqual(fn_opt(*inps), fn(*inps))

        @torch._functorch.config.patch("donated_buffer", True)
        def test_donated_buffer_inplace(self):
            batch_size = 32
            seq_length = 50
            hidden_size = 256

            inp = torch.randn(
                batch_size,
                seq_length,
                hidden_size,
                requires_grad=True,
                device=self.device,
            )
            weight = torch.randn(
                hidden_size, hidden_size, requires_grad=True, device=self.device
            )

            layer_norm = torch.nn.LayerNorm(hidden_size, device=self.device)

            def fn(inp, weight):
                matmul_output = inp @ weight
                final_output = layer_norm(matmul_output)
                return final_output

            fn_opt = torch.compile(fn)

            def wrapper(inp, weight):
                return fn_opt(inp, weight).sum().backward()

            _, code = run_and_get_code(wrapper, inp, weight)
            self.assertTrue("in_out_ptr" in code[1])

        # TODO: Enable this case after pad_mm is enabled on XPU.
        @expectedFailureXPU
        @torch._functorch.config.patch("donated_buffer", True)
        @torch._inductor.config.patch("force_shape_pad", True)
        def test_donated_buffer_inplace_gpt(self):
            # model implementation from llm.c:
            # https://github.com/karpathy/llm.c/blob/master/train_gpt2.py
            class NewGELU(nn.Module):
                def forward(self, input):
                    return (
                        0.5
                        * input
                        * (
                            1.0
                            + torch.tanh(
                                math.sqrt(2.0 / math.pi)
                                * (input + 0.044715 * torch.pow(input, 3.0))
                            )
                        )
                    )

            class CausalSelfAttention(nn.Module):
                def __init__(self, config):
                    super().__init__()
                    assert config.n_embd % config.n_head == 0
                    # key, query, value projections for all heads, but in a batch
                    self.c_attn = nn.Linear(config.n_embd, 3 * config.n_embd)
                    # output projection
                    self.c_proj = nn.Linear(config.n_embd, config.n_embd)
                    self.c_proj.LLMC_RESIDUAL_SCALE_FLAG = 1
                    # regularization
                    self.n_head = config.n_head
                    self.n_embd = config.n_embd
                    # not really a 'bias', more of a mask, but following the OpenAI/HF naming though
                    self.register_buffer(
                        "bias",
                        torch.tril(
                            torch.ones(config.block_size, config.block_size)
                        ).view(1, 1, config.block_size, config.block_size),
                    )

                def forward(self, x):
                    (
                        B,
                        T,
                        C,
                    ) = (
                        x.size()
                    )  # batch size, sequence length, embedding dimensionality (n_embd)
                    # calculate query, key, values for all heads in batch and move head forward to be the batch dim
                    qkv = self.c_attn(x)
                    q, k, v = qkv.split(self.n_embd, dim=2)
                    k = k.view(B, T, self.n_head, C // self.n_head).transpose(
                        1, 2
                    )  # (B, nh, T, hs)
                    q = q.view(B, T, self.n_head, C // self.n_head).transpose(
                        1, 2
                    )  # (B, nh, T, hs)
                    v = v.view(B, T, self.n_head, C // self.n_head).transpose(
                        1, 2
                    )  # (B, nh, T, hs)
                    y = F.scaled_dot_product_attention(q, k, v, is_causal=True)
                    y = (
                        y.transpose(1, 2).contiguous().view(B, T, C)
                    )  # re-assemble all head outputs side by side
                    # output projection
                    y = self.c_proj(y)
                    return y

            class MLP(nn.Module):
                def __init__(self, config):
                    super().__init__()
                    self.c_fc = nn.Linear(config.n_embd, 4 * config.n_embd)
                    self.gelu = NewGELU()
                    self.c_proj = nn.Linear(4 * config.n_embd, config.n_embd)
                    self.c_proj.LLMC_RESIDUAL_SCALE_FLAG = 1

                def forward(self, x):
                    x = self.c_fc(x)
                    x = self.gelu(x)
                    x = self.c_proj(x)
                    return x

            class Block(nn.Module):
                def __init__(self, config):
                    super().__init__()
                    self.ln_1 = nn.LayerNorm(config.n_embd)
                    self.attn = CausalSelfAttention(config)
                    self.ln_2 = nn.LayerNorm(config.n_embd)
                    self.mlp = MLP(config)

                def forward(self, x):
                    x = x + self.attn(self.ln_1(x))
                    x = x + self.mlp(self.ln_2(x))
                    return x

            class GPTConfig:
                block_size: int = 1024
                vocab_size: int = 50257
                n_layer: int = 1
                n_head: int = 12
                n_embd: int = 768

            class GPT(nn.Module):
                def __init__(self, config):
                    super().__init__()
                    self.config = config

                    self.transformer = nn.ModuleDict(
                        dict(
                            wte=nn.Embedding(config.vocab_size, config.n_embd),
                            wpe=nn.Embedding(config.block_size, config.n_embd),
                            h=nn.ModuleList(
                                [Block(config) for _ in range(config.n_layer)]
                            ),
                            ln_f=nn.LayerNorm(config.n_embd),
                        )
                    )
                    self.lm_head = nn.Linear(
                        config.n_embd, config.vocab_size, bias=False
                    )
                    self.lm_head.LLMC_SKIP_INIT = (
                        1  # don't init this one, we will tie weights
                    )
                    self.transformer.wte.weight = (
                        self.lm_head.weight
                    )  # https://paperswithcode.com/method/weight-tying

                def forward(self, idx, targets):
                    device = idx.device
                    b, t = idx.size()
                    assert (
                        t <= self.config.block_size
                    ), f"Cannot forward sequence of length {t}, block size is only {self.config.block_size}"
                    pos = torch.arange(
                        0, t, dtype=torch.long, device=device
                    )  # shape (t)

                    # forward the GPT model itself
                    tok_emb = self.transformer.wte(
                        idx
                    )  # token embeddings of shape (b, t, n_embd)
                    pos_emb = self.transformer.wpe(
                        pos
                    )  # position embeddings of shape (t, n_embd)
                    x = tok_emb + pos_emb

                    for block in self.transformer.h:
                        x = block(x)
                    x = self.transformer.ln_f(x)

                    logits = self.lm_head(x)
                    loss = F.cross_entropy(
                        logits.view(-1, logits.size(-1)),
                        targets.view(-1),
                        ignore_index=-1,
                    )

                    return loss

            B, T = 1, 1024
            ctx = torch.amp.autocast(device_type=GPU_TYPE, dtype=torch.bfloat16)

            model = GPT(GPTConfig())
            model.train()
            model.to(GPU_TYPE)
            model = torch.compile(model)

            x = torch.randint(0, 50257, (B, T), dtype=torch.int64, device=GPU_TYPE)
            y = torch.randint(0, 50257, (B, T), dtype=torch.int64, device=GPU_TYPE)

            def wrapper(x, y):
                with ctx:
                    loss = model(x, y)
                loss.backward()

            _, code = run_and_get_code(wrapper, x, y)

            # The cpp_wrapper code is significantly more complex, so skip checking for exact
            # code lines.
            if not config.cpp_wrapper:
                FileCheck().check_regex(
                    r"reinterpret_tensor\(.*, \(1024, 50257\).*# reuse"
                ).run(code[1])

        @unittest.skipIf(
            not triton_version_uses_attrs_dict(),
            "Test only applies to newer triton versions",
        )
        def test_triton_attrs_dict_constexpr_signature(self):
            def fn(x):
                return x.sin()

            fn_c = torch.compile(fn)
            x = torch.rand(16, device=GPU_TYPE)

            _, code = run_and_get_code(fn_c, x)

            FileCheck().check("triton_meta").check("'signature':").check(
                "'XBLOCK': 'constexpr'"
            ).run(code[0])

        @torch._inductor.config.patch("graph_partition", True)
        def test_graph_partition(self):
            def f(x, y):
                x1 = x + 1
                y1 = y + 1
                y_cpu = y1.cpu() + 1
                z = x @ y
                return x1 + y1 + z + y_cpu.to(GPU_TYPE)

            x, y = [torch.ones(2, 2, device=self.device) for _ in range(2)]
            x_cloned, y_cloned = [tmp.clone() for tmp in [x, y]]
            eager_out = f(x, y)

            f_compiled = torch.compile(f)
            compiled_out = f_compiled(x_cloned, y_cloned)
            self.assertEqual(eager_out, compiled_out)

            _, code = run_and_get_code(f_compiled, x_cloned, y_cloned)

            if not config.cpp_wrapper:
                FileCheck().check("def partition_0(args):").check(
                    "(buf0, buf1, arg0_1, arg1_1) = self.partitions[0](partition0_args)"
                ).check("recursively_apply_fns = runner.recursively_apply_fns").run(
                    code[0]
                )

        @torch._inductor.config.patch("graph_partition", True)
        def test_graph_partition_multiple_functions(self):
            def f(x, y):
                x1 = x + 1
                y1 = y + 1
                y_cpu = y1.cpu() + 1
                z = x @ y
                return x1 + y1 + z + y_cpu.to(GPU_TYPE)

            def g(x):
                return x + 1

            x, y = [torch.ones(2, 2, device=self.device) for _ in range(2)]
            x_cloned, y_cloned = [tmp.clone() for tmp in [x, y]]
            eager_out = g(f(x, y))

            f_compiled = torch.compile(f)
            g_compiled = torch.compile(g)
            compiled_out = g_compiled(f_compiled(x_cloned, y_cloned))

            self.assertEqual(eager_out, compiled_out)

        @torch._inductor.config.patch("graph_partition", True)
        def test_graph_partition_condition_op(self):
            def f(p, b):
                def true_fn(x):
                    return torch.cos(x)

                def false_fn(x):
                    return torch.sin(x)

                return torch.cond(p, true_fn, false_fn, [b])

            compiled_f = torch.compile(f)

            # static shape
            p = torch.tensor([True], device=self.device)
            a = torch.ones([2, 3], device=self.device)
            eager_out = f(p, a)
            compiled_out = compiled_f(p, a)
            self.assertEqual(eager_out, compiled_out)

            # dynamic shape with backed symint
            p = torch.tensor([True], device=self.device)
            a = torch.ones([4, 5], device=self.device)
            eager_out = f(p, a)
            compiled_out = compiled_f(p, a)
            self.assertEqual(eager_out, compiled_out)

        @torch._inductor.config.patch("graph_partition", True)
        @torch._dynamo.config.patch("capture_scalar_outputs", True)
        def test_graph_partition_unbacked_symint_multi_output_layout(self):
            def f(p, size_tensor):
                size_val = size_tensor.item()
                b = torch.ones([size_val, 3], device="cuda")

                def true_fn(x):
                    return torch.cos(x), torch.cos(x) + 1

                def false_fn(x):
                    return torch.sin(x), torch.sin(x) + 1

                cond_out = torch.cond(p, true_fn, false_fn, [b])
                return cond_out[0] + cond_out[1]

            compiled_f = torch.compile(f)
            p = torch.tensor([True], device="cuda")
            size_tensor = torch.tensor(2, device="cuda")
            eager_out = f(p, size_tensor)
            compiled_out = compiled_f(p, size_tensor)
            self.assertEqual(eager_out, compiled_out)

        @torch._inductor.config.patch("graph_partition", True)
        def test_graph_partition_symint(self):
            def f(x, y):
                x1 = x + 1
                y1 = y + 1
                y_cpu = y1.cpu() + 1
                z = x @ y
                return x1 + y1 + z + y_cpu.to(GPU_TYPE)

            f_compiled = torch.compile(f)
            x, y = torch.ones(3, 3, device=self.device), torch.randn(
                3, 3, device=self.device
            )
            compiled_out = f_compiled(x, y)
            self.assertEqual(compiled_out, f(x, y))

            x, y = torch.ones(4, 4, device=self.device), torch.randn(
                4, 4, device=self.device
            )
            compiled_out = f_compiled(x, y)
            self.assertEqual(compiled_out, f(x, y))

        @dynamo_config.patch("capture_dynamic_output_shape_ops", True)
<<<<<<< HEAD
        # https://github.com/halide/Halide/issues/8308
        @config.patch("halide.scheduler_cpu", "Mullapudi2016")
        @config.patch("halide.scheduler_cuda", "Li2018")
=======
>>>>>>> 875c15ce
        @config.patch(implicit_fallbacks=True)
        @torch._inductor.config.patch("graph_partition", True)
        def test_graph_partition_symint_from_nested_indirect_indexing(self):
            def nested(x, repeats):
                rank = torch.arange(repeats.numel(), device=x.device)
                index = rank.repeat_interleave(repeats, dim=0)
                return torch.index_select(x, index=index, dim=0)

            example_inputs = (
                torch.randn((32, 64), device=self.device),
                repeats := torch.tensor([5, 10, 15], device=self.device),
            )
            torch._dynamo.mark_dynamic(repeats, 0)  # create backed symint

            nested_opt = torch.compile(nested, backend="inductor")

            expect = nested(*example_inputs)
            actual = nested_opt(*example_inputs)
            self.assertEqual(expect, actual)

        @torch._inductor.config.patch("graph_partition", True)
        def test_graph_partition_symint_from_mutation_index(self):
            x = torch.zeros(7, device="cuda")

            def fn(n, a):
                a[n] = -1
                return a

            opt_fn = torch.compile(fn, fullgraph=True)

            for n in range(2, x.shape[0]):
                opt_fn(n, x)
                self.assertEqual(x[n], -1)

            # Negative index triggers new compilation.
            opt_fn(-x.shape[0], x)

            self.assertEqual(x[0], -1)

        @torch._inductor.config.patch("graph_partition", True)
        def test_graph_partition_unbacked_symint(self):
            def f(x, y):
                x1 = x + 1
                y1 = y + 1
                y_cpu = y1.cpu() + 1
                z = x @ y
                return x1 + y1 + z + y_cpu.to(GPU_TYPE)

            f_compiled = torch.compile(f)
            x, y = torch.ones(3, 3, device=self.device), torch.randn(
                3, 3, device=self.device
            )

            torch._dynamo.decorators.mark_unbacked(x, 0)
            torch._dynamo.decorators.mark_unbacked(y, 1)

            compiled_out = f_compiled(x, y)
            eager_out = f(x, y)
            self.assertEqual(compiled_out, eager_out)

        @torch._inductor.config.patch("graph_partition", True)
        def test_graph_partition_dynamic_scalar_inputs(self):
            def f(x, y, integer):
                x1 = x + 1
                y1 = y + 1
                y_cpu = y1.cpu() + 1
                z = x @ y
                z += integer
                return x1 + y1 + z + y_cpu.to(GPU_TYPE)

            f_compiled = torch.compile(f)
            x, y = torch.ones(3, 3, device=self.device), torch.randn(
                3, 3, device=self.device
            )

            torch._dynamo.decorators.mark_unbacked(x, 0)
            torch._dynamo.decorators.mark_unbacked(y, 1)

            compiled_out = f_compiled(x, y, 5)
            self.assertEqual(compiled_out, f(x, y, 5))

            compiled_out = f_compiled(x, y, 6)
            self.assertEqual(compiled_out, f(x, y, 6))

        @torch._inductor.config.patch("graph_partition", True)
        @torch._dynamo.config.patch("capture_scalar_outputs", True)
        def test_graph_partition_item(self):
            def f(x):
                y = x + 1
                scalar = y.item()
                return x + y + scalar

            compiled_f = torch.compile(f)
            compiled_out = f(torch.tensor(1, device="cuda"))
            self.assertEqual(compiled_out, f(torch.tensor(1, device="cuda")))

        @torch._inductor.config.patch("graph_partition", True)
        def test_graph_partition_buffer_reuse(self):
            def f(x, y):
                x1 = x + 1
                y1 = y + 1
                y_cpu = y1.cpu() + 1
                z = x1 + y1 + x @ y
                u = (y_cpu.to(GPU_TYPE) + 2) @ y + 3
                u_cpu = u.cpu() + 2
                return z + u_cpu.to(GPU_TYPE)

            x, y = [torch.ones(2, 2, device=GPU_TYPE) for _ in range(2)]
            x_cloned, y_cloned = [tmp.clone() for tmp in [x, y]]
            eager_out = f(x, y)

            f_compiled = torch.compile(f)
            compiled_out = f_compiled(x_cloned, y_cloned)

            self.assertEqual(eager_out, compiled_out)

        @torch._inductor.config.patch("graph_partition", True)
        def test_graph_partition_fused_scheduler_node(self):
            def foo(x):
                x = x * 20
                x_alias = x[0]
                y = x * 10
                y_alias = y[0]
                torch._dynamo.graph_break()
                ind = torch.tensor(4, device=GPU_TYPE)
                x_alias2 = x[ind:]
                y_alias2 = y[ind:]
                return x, x_alias, x_alias2, y_alias, y_alias2

            foo = torch.compile(foo)
            x = torch.rand([20, 20], device=GPU_TYPE)
            _, code = run_and_get_code(foo, x)

            if not config.cpp_wrapper:
                FileCheck().check("def partition_0(args):").run(code[0])

    class RNNTest(TestCase):
        device_type = GPU_TYPE

        class Model(torch.nn.Module):
            def __init__(self) -> None:
                super().__init__()
                self.gru = torch.nn.GRU(16, 16, batch_first=True)

            def forward(self, x):
                return self.gru(x)

        def test_rnn_compile_safe(self):
            device = torch.device(GPU_TYPE)
            model = RNNTest.Model().to(device)
            model = torch.compile(model, backend="inductor")
            x = torch.rand(1024, 20, 16).to(device)
            model(x)

    class NanCheckerTest(TestCase):
        @config.patch("nan_asserts", True)
        def test_nan_checker_pass(self):
            def f(x):
                return torch.softmax(x, dim=-1)

            x = torch.randn(2, 1024, device=GPU_TYPE)
            ref = f(x)
            actual, code = run_and_get_code(torch.compile(f), x)
            self.assertTrue(torch.allclose(ref, actual))

            code = code[0]
            if config.cpp_wrapper:
                self.assertIn("aoti_torch_check_inf_and_nan", code)
            else:
                self.assertIn("# make sure graph inputs are not nan/inf", code)
                self.assertRegex(code, r"assert not .*\.isnan\(\)\.any\(\).item\(\)")
                self.assertRegex(code, r"assert not .*\.isinf\(\)\.any\(\).item\(\)")

        @config.patch("nan_asserts", True)
        def test_nan_checker_fail(self):
            def f(x):
                return torch.softmax(x, dim=-1)

            x = torch.randn(2, 1024, device=GPU_TYPE)
            x[0, 0] = float("nan")
            with self.assertRaises(
                AssertionError if not config.cpp_wrapper else RuntimeError
            ):
                torch.compile(f)(x)


if RUN_CPU:

    class TestFull(TestCase):
        def test_full_dtype(self):
            pytypes = (
                bool,
                int,
                float,
                # TODO: Triton's JITFunction._type_of has no support for complex
                # complex,
            )

            dtypes = (
                torch.bool,
                torch.int32,
                torch.int64,
                torch.float32,
                torch.float64,
                None,
                # torch.complex64,
                # torch.complex128,
            )

            def fn(pytype, dtype):
                if pytype is bool:
                    fill_value = True
                elif pytype is int:
                    fill_value = 42
                elif pytype is float:
                    fill_value = 42.0
                else:
                    raise AssertionError(f"Unexpected Python type: {pytype}")

                return torch.full(
                    (4, 6), fill_value, dtype=dtype, device=torch.device("cpu")
                )

            fn_opt = torch.compile(fn, backend="inductor")

            for pytype, dtype in itertools.product(pytypes, dtypes):
                with enable_python_dispatcher():
                    with torch.no_grad():
                        ret_opt = fn_opt(pytype, dtype)

                self.assertEqual(ret_opt, fn(pytype, dtype))


def _strip_tmp_path(code: str) -> str:
    """
    Canonicalize things that look like a tmp path so they can be compared.
    """
    return re.sub('#include ".*?"', '#include "<tmppath>"', code)


def _run_and_get_stripped_kernels(
    fn: Callable[_P, _T], *args: _P.args, **kwargs: _P.kwargs
) -> tuple[_T, list[str]]:
    result, codes = run_and_get_kernels(fn, *args, **kwargs)
    return result, [_strip_tmp_path(code) for code in codes]


if __name__ == "__main__":
    from torch._inductor.test_case import run_tests

    if RUN_CPU or RUN_GPU:
        run_tests(needs="filelock")<|MERGE_RESOLUTION|>--- conflicted
+++ resolved
@@ -14240,12 +14240,6 @@
             self.assertEqual(compiled_out, f(x, y))
 
         @dynamo_config.patch("capture_dynamic_output_shape_ops", True)
-<<<<<<< HEAD
-        # https://github.com/halide/Halide/issues/8308
-        @config.patch("halide.scheduler_cpu", "Mullapudi2016")
-        @config.patch("halide.scheduler_cuda", "Li2018")
-=======
->>>>>>> 875c15ce
         @config.patch(implicit_fallbacks=True)
         @torch._inductor.config.patch("graph_partition", True)
         def test_graph_partition_symint_from_nested_indirect_indexing(self):
