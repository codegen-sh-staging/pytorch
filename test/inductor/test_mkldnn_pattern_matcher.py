--- conflicted
+++ resolved
@@ -1303,9 +1303,6 @@
             qconv2d_unary_matcher_nodes=11,
         )
 
-<<<<<<< HEAD
-    def _qconv2d_add_cpu_test_helper(self, use_relu=False, int8_mixed_bf16=False):
-=======
     @skipIfNoDynamoSupport
     @skipIfNoONEDNNBF16
     @skipIfNoONEDNN
@@ -1328,7 +1325,6 @@
     def _qconv2d_add_test_helper(
         self, device="cpu", use_relu=False, int8_mixed_bf16=False
     ):
->>>>>>> d54b2b7f
         r"""
         This testcase will quantize a Conv2d->Add pattern as:
                  X
@@ -1374,9 +1370,11 @@
                 return res
 
         for add_fn in quantization_add_fn_list + quantization_inplace_add_fn_list:
-            mod = M(add_fn, use_relu).eval()
-            v = torch.randn((1, 3, 8, 8), dtype=torch.float32, requires_grad=False).add(
-                1
+            mod = M(add_fn, use_relu).eval().to(device=device)
+            v = (
+                torch.randn((1, 3, 8, 8), dtype=torch.float32, requires_grad=False)
+                .add(1)
+                .to(device=device)
             )
 
             def matcher_check_fn():
@@ -1402,7 +1400,9 @@
                 check_autocast=torch.bfloat16 if int8_mixed_bf16 else torch.float,
             )
 
-    def _qconv2d_add_cpu_test_helper2(self, use_relu=False, int8_mixed_bf16=False):
+    def _qconv2d_add_test_helper2(
+        self, device="cpu", use_relu=False, int8_mixed_bf16=False
+    ):
         r"""
         This testcase will quantize two Conv2d->Add patterns as:
 
@@ -1463,10 +1463,16 @@
         for add_fn, swap_inputs in itertools.product(
             quantization_add_fn_list + quantization_inplace_add_fn_list, [False, True]
         ):
-            mod = M(add_fn, use_relu, swap_inputs).eval()
-            x = torch.randn((1, 3, 8, 8), dtype=torch.float32, requires_grad=False)
-            x2 = torch.randn((1, 6, 6, 6), dtype=torch.float32, requires_grad=False)
-            x3 = torch.randn((1, 6, 4, 4), dtype=torch.float32, requires_grad=False)
+            mod = M(add_fn, use_relu, swap_inputs).eval().to(device=device)
+            x = torch.randn(
+                (1, 3, 8, 8), dtype=torch.float32, requires_grad=False, device=device
+            )
+            x2 = torch.randn(
+                (1, 6, 6, 6), dtype=torch.float32, requires_grad=False, device=device
+            )
+            x3 = torch.randn(
+                (1, 6, 4, 4), dtype=torch.float32, requires_grad=False, device=device
+            )
 
             def matcher_check_fn():
                 # 1. Dequant-Conv2D pattern matched in quantization weight prepack * 2
@@ -1494,15 +1500,22 @@
     @skipIfNoDynamoSupport
     @skipIfNoONEDNN
     def test_qconv2d_add_cpu(self):
-        self._qconv2d_add_cpu_test_helper()
-        self._qconv2d_add_cpu_test_helper2()
+        self._qconv2d_add_test_helper()
+        self._qconv2d_add_test_helper2()
+
+    @skipIfNoDynamoSupport
+    @skipIfNoONEDNN
+    @skipIfNoXPU
+    def test_qconv2d_add_xpu(self):
+        self._qconv2d_add_test_helper(device="xpu")
+        self._qconv2d_add_test_helper2(device="xpu")
 
     @skipIfNoDynamoSupport
     @skipIfNoONEDNNBF16
     @skipIfNoONEDNN
     def test_qconv2d_add_int8_mixed_bf16(self):
-        self._qconv2d_add_cpu_test_helper(int8_mixed_bf16=True)
-        self._qconv2d_add_cpu_test_helper2(int8_mixed_bf16=True)
+        self._qconv2d_add_test_helper(int8_mixed_bf16=True)
+        self._qconv2d_add_test_helper2(int8_mixed_bf16=True)
 
     @skipIfNoDynamoSupport
     @skipIfNoONEDNNBF16
@@ -1514,15 +1527,22 @@
     @skipIfNoDynamoSupport
     @skipIfNoONEDNN
     def test_qconv2d_add_relu_cpu(self):
-        self._qconv2d_add_cpu_test_helper(use_relu=True)
-        self._qconv2d_add_cpu_test_helper2(use_relu=True)
+        self._qconv2d_add_test_helper(use_relu=True)
+        self._qconv2d_add_test_helper2(use_relu=True)
+
+    @skipIfNoDynamoSupport
+    @skipIfNoONEDNN
+    @skipIfNoXPU
+    def test_qconv2d_add_relu_xpu(self):
+        self._qconv2d_add_test_helper(device="xpu", use_relu=True)
+        self._qconv2d_add_test_helper2(device="xpu", use_relu=True)
 
     @skipIfNoDynamoSupport
     @skipIfNoONEDNNBF16
     @skipIfNoONEDNN
     def test_qconv2d_add_relu_int8_mixed_bf16(self):
-        self._qconv2d_add_cpu_test_helper(use_relu=True, int8_mixed_bf16=True)
-        self._qconv2d_add_cpu_test_helper2(use_relu=True, int8_mixed_bf16=True)
+        self._qconv2d_add_test_helper(use_relu=True, int8_mixed_bf16=True)
+        self._qconv2d_add_test_helper2(use_relu=True, int8_mixed_bf16=True)
 
     @skipIfNoDynamoSupport
     @skipIfNoONEDNNBF16
