# Owner(s): ["module: inductor"]
import logging
import math
import os
import re
import sysconfig
import unittest
import unittest.mock as mock
from pathlib import Path
from typing import Callable, Optional

from torch._inductor.exc import InductorError
from torch._inductor.utils import clear_inductor_caches
from torch.export import Dim
from torch.testing._internal.logging_utils import log_settings


try:
    from test_aot_inductor_utils import AOTIRunnerUtil
except ImportError:
    from .test_aot_inductor_utils import AOTIRunnerUtil

import torch
import torch._inductor.codecache
import torch.version
from torch._dynamo import config as dynamo_config
from torch._dynamo.utils import counters
from torch._inductor import config
from torch._inductor.codegen.cuda.cuda_kernel import CUDATemplateCaller
from torch._inductor.codegen.cuda.cutlass_utils import get_max_alignment
from torch._inductor.ir import ChoiceCaller, FixedLayout
from torch._inductor.select_algorithm import NoValidChoicesError
from torch._inductor.test_case import run_tests, TestCase
from torch._inductor.utils import fresh_inductor_cache
from torch.sparse import SparseSemiStructuredTensor, to_sparse_semi_structured
from torch.testing import FileCheck
from torch.testing._internal.common_cuda import SM80OrLater, SM90OrLater
from torch.testing._internal.common_utils import (
    IN_RE_WORKER,
    instantiate_parametrized_tests,
    IS_FBCODE,
    parametrize,
)
from torch.testing._internal.inductor_utils import HAS_CPU, HAS_CUDA


torch.set_float32_matmul_precision("high")
if HAS_CUDA:
    torch.cuda.memory._set_allocator_settings("expandable_segments:False")


log = logging.getLogger(__name__)


def _get_path_without_sccache() -> str:
    """
    Get the PATH environment variable without sccache.
    """
    path_envs = os.environ.get("PATH", "").split(":")
    path_envs = [env for env in path_envs if "/opt/cache/bin" not in env]
    return ":".join(path_envs)


@instantiate_parametrized_tests
class TestCutlassBackend(TestCase):
    def setUp(self):
        if not HAS_CUDA:
            self.skipTest("CUDA is not available")
        if torch.version.hip:
            self.skipTest("CUTLASS backend is not supported on HIP")

        # The new inductor cache refresh mechanism
        # introduced with https://github.com/pytorch/pytorch/pull/122661
        # interacts badly with persistent subprocesses during
        # autotuning. So we need to disable automatic cache refresh
        # before calling setUp() on the parent class.
        old_disable_fresh_cache_envvar = os.environ.get(
            "INDUCTOR_TEST_DISABLE_FRESH_CACHE", ""
        )
        try:
            os.environ["INDUCTOR_TEST_DISABLE_FRESH_CACHE"] = "1"
            super().setUp()
        finally:
            os.environ[
                "INDUCTOR_TEST_DISABLE_FRESH_CACHE"
            ] = old_disable_fresh_cache_envvar
        torch.random.manual_seed(1234)

    def tearDown(self):
        super().tearDown()
        clear_inductor_caches()

    @unittest.skipIf(not SM90OrLater, "need sm_90")
    @mock.patch.dict(os.environ, {"PATH": _get_path_without_sccache()})
    def test_max_autotune_cutlass_threshold(self):
        """
        Make sure Cutlass GEMM threshold works as intended.
        """

        def mm(a, b):
            return a @ b

        a = torch.randn(100, 10).cuda().half()
        b = torch.randn(10, 100).cuda().half()

        with config.patch(
            {
                "max_autotune": True,
                "autotune_in_subproc": True,
                "max_autotune_gemm_backends": "CUTLASS",
                "compile_threads": 4,
                "cuda.cutlass_backend_min_gemm_size": 100000,
                "cuda.cutlass_max_profiling_configs": 2,
                # allow fallback to aten as intended
                "autotune_fallback_to_aten": True,
            }
        ):
            from torch._inductor.codegen.cuda.cuda_kernel import CUDATemplateCaller

            with mock.patch(
                "torch._inductor.select_algorithm.autotune_select_algorithm"
            ) as mocked_select_algorithm:
                Y_compiled = torch.compile(mm, dynamic=False)(a, b)
                Y = mm(a, b)
                passed_choice_callers: list[ChoiceCaller] = mocked_select_algorithm[0][
                    1
                ]
                assert all(
                    isinstance(cc, ChoiceCaller) for cc in passed_choice_callers
                ), "Argument 1 to autotune_select_algorithm should be a list of ChoiceCaller instances"
                # We expect that no Cutlass Kernels are considered, due to the threshold
                assert all(
                    not isinstance(cc, CUDATemplateCaller)
                    for cc in passed_choice_callers
                ), "Cutlass Kernels should have been filtered, GEMM size is too small"
            torch.testing.assert_close(Y_compiled, Y)

    @unittest.skipIf(not SM90OrLater, "need sm_90")
    @mock.patch.dict(os.environ, {"PATH": _get_path_without_sccache()})
    def test_cutlass_backend_subproc_mm(self):
        """
        Test autotune_in_subproc works for mm.

        NOTE: Shape like M, N, K = 100, 100, 10 would get filtered out due to
        alignment mismatch.
        """

        M, N, K = 4096, 2048, 25728

        a = torch.randn(M, K).cuda().half()
        b = torch.randn(K, N).cuda().half()

        with config.patch(
            {
                "max_autotune": True,
                "autotune_in_subproc": True,
                "max_autotune_gemm_backends": "CUTLASS",
                "compile_threads": 4,
                "cuda.cutlass_max_profiling_configs": 4,
                "autotune_fallback_to_aten": False,
            }
        ):
            Y_compiled = torch.compile(torch.mm)(a, b)
            Y = torch.mm(a, b)
            torch.testing.assert_close(Y_compiled, Y)

    @unittest.skipIf(
        True, "FIXME: Disabled temporarily since IMA or crashing in subprocess"
    )
    @unittest.skipIf(not SM90OrLater, "need sm_90")
    @mock.patch.dict(os.environ, {"PATH": _get_path_without_sccache()})
    def test_cutlass_backend_subproc_addmm(self, shape_combo):
        """
        Test autotune_in_subproc works for addmm.
        """

        M, N, K = 4096, 2048, 25728

        a = torch.randn(M, K).cuda().half()
        b = torch.randn(K, N).cuda().half()

        x_shapes = [
            (M, N),
            (M, 1),
            (1, N),
            (N,),
        ]

        alpha = 2.0
        beta = 0.4

        with config.patch(
            {
                "max_autotune": True,
                "autotune_in_subproc": True,
                "max_autotune_gemm_backends": "CUTLASS",
                "compile_threads": 4,
                "cuda.cutlass_max_profiling_configs": 4,
                "autotune_fallback_to_aten": False,
            }
        ):
            for x_shape in x_shapes:
                x = torch.randn(x_shape).cuda().half()
                Y_compiled = torch.compile(torch.addmm)(x, a, b, alpha=alpha, beta=beta)
                Y = torch.addmm(x, a, b, alpha=alpha, beta=beta)
                torch.testing.assert_close(Y_compiled, Y)

    @unittest.skipIf(not SM90OrLater, "need sm_90")
    @mock.patch.dict(os.environ, {"PATH": _get_path_without_sccache()})
    def test_cutlass_backend_subproc_bmm(self):
        """
        Test autotune_in_subproc works for bmm.
        """

        B, M, N, K = 10, 4096, 2048, 25728

        a = torch.randn(B, M, K).cuda().half()
        b = torch.randn(B, K, N).cuda().half()

        with config.patch(
            {
                "max_autotune": True,
                "autotune_in_subproc": True,
                "max_autotune_gemm_backends": "CUTLASS",
                "compile_threads": 4,
                "cuda.cutlass_max_profiling_configs": 4,
                "autotune_fallback_to_aten": False,
            }
        ):
            Y_compiled = torch.compile(torch.bmm)(a, b)
            Y = torch.bmm(a, b)
            torch.testing.assert_close(Y_compiled, Y)

    @unittest.skipIf(not SM90OrLater, "need sm_90")
    @mock.patch.dict(os.environ, {"PATH": _get_path_without_sccache()})
    def test_aoti_rerun_with_different_shapes(self):
        """
        Compile with one shape, then re-run with different input shapes
        """
        max_autotune_gemm_backends = "CUTLASS"

        class MyModel(torch.nn.Module):
            def forward(self, a, b):
                return a @ b

        model = MyModel()
        a = torch.randn(128, 16).cuda().half()
        b = torch.randn(16, 512).cuda().half()
        x = torch.randn(256, 32).cuda().half()
        y = torch.randn(32, 256).cuda().half()

        with config.patch(
            {
                "max_autotune": True,
                "autotune_in_subproc": True,
                "max_autotune_gemm_backends": max_autotune_gemm_backends,
                "cuda.cutlass_max_profiling_configs": 3,
                "autotune_fallback_to_aten": False,
            }
        ):
            from torch.export import Dim

            M = Dim("M", min=1, max=1024)
            N = Dim("N", min=1, max=1024)
            K = Dim("K", min=1, max=1024)
            dynamic_shapes = {
                "a": {0: M, 1: K},
                "b": {0: K, 1: N},
            }

            actual = AOTIRunnerUtil.run_multiple(
                "cuda",
                model,
                [(a, b), (x, y)],
                dynamic_shapes=dynamic_shapes,
            )
            expected = [model(a, b), model(x, y)]
            torch.testing.assert_close(actual[0], expected[0])
            torch.testing.assert_close(actual[1], expected[1])

    @unittest.skipIf(not SM90OrLater, "need sm_90")
    @parametrize("dynamic", (False, True))
    @mock.patch.dict(os.environ, {"PATH": _get_path_without_sccache()})
    def test_diff_matmul_share_same_kernel(self, dynamic):
        max_autotune_gemm_backends = "CUTLASS"

        class MyModel(torch.nn.Module):
            def __init__(self):
                super().__init__()

            def forward(self, a, b, c):
                ab = a @ b
                ac = a @ c
                return ab, ac

        model = MyModel()
        a = torch.randn(128, 16).cuda().half()
        b = torch.randn(16, 128).cuda().half()
        c = torch.randn(16, 512).cuda().half()

        with config.patch(
            {
                "max_autotune": True,
                "autotune_in_subproc": True,
                "max_autotune_gemm_backends": max_autotune_gemm_backends,
                "cuda.cutlass_max_profiling_configs": 1,
                "autotune_fallback_to_aten": False,
            }
        ):
            from torch._inductor.utils import run_and_get_code

            compiled = torch.compile(model, dynamic=dynamic)
            expected = model(a, b, c)
            actual, codes = run_and_get_code(compiled, a, b, c)
            torch.testing.assert_close(actual, expected)
            FileCheck().check_count(
                "cuda_fused_0.cuda_fused_0",
                2,
            ).run(codes[0])

<<<<<<< HEAD
=======
    @unittest.skipIf(not SM90OrLater, "need sm_90")
    @mock.patch.dict(os.environ, {"PATH": _get_path_without_sccache()})
    def test_number_mm_precompiles(self):
        torch._dynamo.utils.counters.clear()
        max_autotune_gemm_backends = "CUTLASS"

        class MyModel(torch.nn.Module):
            def __init__(self):
                super().__init__()

            def forward(self, a, b, c):
                ab = a @ b
                return ab

        model = MyModel()
        a = torch.randn(128, 16).cuda().half()
        b = torch.randn(16, 128).cuda().half()
        c = torch.randn(16, 512).cuda().half()

        with config.patch(
            {
                "max_autotune": True,
                "autotune_in_subproc": True,
                "max_autotune_gemm_backends": max_autotune_gemm_backends,
                "cuda.cutlass_max_profiling_configs": 1,
                "autotune_fallback_to_aten": False,
                "cuda.cutlass_max_profiling_swizzle_options": [
                    1,
                    2,
                    4,
                ],  # guarantees > 1 choices
                "force_disable_caches": True,
            }
        ):
            from torch._inductor.utils import run_and_get_code

            compiled = torch.compile(model, dynamic=True)
            expected = model(a, b, c)
            actual, codes = run_and_get_code(compiled, a, b, c)
            torch.testing.assert_close(actual, expected)
            FileCheck().check_count(
                "cuda_fused_0.cuda_fused_0",
                1,
            ).run(codes[0])
            # Verifies expected number of precompilations
            self.assertEqual(
                torch._dynamo.utils.counters["inductor"][
                    "select_algorithm_num_precompiles"
                ],
                1,
            )

>>>>>>> d54b2b7f
    # NOTE: right now tuned_mm doesn't support cutlass 2x, which is used by A100
    @unittest.skipIf(not SM90OrLater, "need sm_90")
    @parametrize("dynamic", (False, True))
    @parametrize("use_aoti", (False, True))
    @parametrize("dtype", (torch.float16, torch.bfloat16))
    @mock.patch.dict(os.environ, {"PATH": _get_path_without_sccache()})
    def test_max_autotune_cutlass_backend_regular_mm(
        self,
        dynamic: bool,
        max_autotune_gemm_backends: str = "CUTLASS",
        use_aoti: bool = False,
        dtype: torch.dtype = torch.float16,
    ):
        """
        Main test for mm.
        """

        class MyModel(torch.nn.Module):
            def forward(self, a, b):
                return a @ b

        model = MyModel().cuda()
        # M, N, K
        shapes = [
            (128, 128, 16),
            (1024, 1024, 256),
        ]
        shapes = shapes[0:1] if not dynamic else shapes
        inputs = [
            (torch.randn(M, K).cuda().to(dtype), torch.randn(K, N).cuda().to(dtype))
            for (M, N, K) in shapes
        ]
        dynamic_shapes = (
            {
                "a": {0: Dim.DYNAMIC, 1: Dim.DYNAMIC},
                "b": {0: Dim.DYNAMIC, 1: Dim.DYNAMIC},
            }
            if dynamic
            else None
        )

        with config.patch(
            {
                "max_autotune": True,
                "max_autotune_gemm_backends": max_autotune_gemm_backends,
                "cuda.cutlass_max_profiling_configs": 2,
                "autotune_fallback_to_aten": False,
            }
        ), dynamo_config.patch({"error_on_recompile": dynamic}):
            expected = [model(*input) for input in inputs]
            if use_aoti:
                actual = AOTIRunnerUtil.run_multiple(
                    "cuda", model, inputs, dynamic_shapes=dynamic_shapes
                )
            else:
                compiled_model = torch.compile(model, dynamic=dynamic)
                actual = [compiled_model(*input) for input in inputs]

            torch.testing.assert_close(actual, expected)

    @unittest.skipIf(not SM90OrLater, "need sm_90")
    @parametrize("dynamic", (False,))
    @parametrize("dtype", (torch.float16, torch.bfloat16))
    @mock.patch.dict(os.environ, {"PATH": _get_path_without_sccache()})
    def test_max_autotune_cutlass_backend_addmm(
        self,
        dynamic: bool,
        max_autotune_gemm_backends: str = "CUTLASS",
        use_aoti: bool = False,
        dtype: torch.dtype = torch.float16,
    ):
        """
        Main test for addmm.
        """

        class MyModel(torch.nn.Module):
            def forward(self, x, a, b):
                return torch.addmm(x, a, b)

        model = MyModel().cuda()
        # M, N, K
        shapes = [
            (128, 128, 16),
        ]

        x_shapes = [
            lambda M, N: (M, N),
            # lambda M, N: (M, 1),
            # lambda M, N: (1, N),
            # lambda M, N: (N,),
        ]
        for x_shape in x_shapes:
            inputs = [
                (
                    torch.randn(x_shape(M, N)).cuda().to(dtype),
                    torch.randn(M, K).cuda().to(dtype),
                    torch.randn(K, N).cuda().to(dtype),
                )
                for (M, N, K) in shapes
            ]
            with config.patch(
                {
                    "max_autotune": True,
                    "max_autotune_gemm_backends": max_autotune_gemm_backends,
                    "cuda.cutlass_max_profiling_configs": 2,
                    "autotune_fallback_to_aten": False,
                }
            ), dynamo_config.patch({"error_on_recompile": dynamic}):
                expected = [model(*input) for input in inputs]
                compiled_model = torch.compile(model, dynamic=dynamic)
                actual = [compiled_model(*input) for input in inputs]

                torch.testing.assert_close(actual, expected)

    @unittest.skipIf(not SM90OrLater, "need sm_90")
    @parametrize("dynamic", (False,))
    @parametrize("dtype", (torch.float16, torch.bfloat16))
    @mock.patch.dict(os.environ, {"PATH": _get_path_without_sccache()})
    def test_max_autotune_cutlass_backend_bmm(
        self,
        dynamic: bool,
        max_autotune_gemm_backends: str = "CUTLASS",
        dtype: torch.dtype = torch.float16,
    ):
        """
        Main test for bmm.
        """

        class MyModel(torch.nn.Module):
            def forward(self, a, b):
                return torch.bmm(a, b)

        model = MyModel().cuda()
        # B, M, N, K
        shapes = [
            (10, 4096, 2048, 25728),
        ]

        inputs = [
            (
                torch.randn(B, M, K).cuda().to(dtype),
                torch.randn(B, K, N).cuda().to(dtype),
            )
            for B, M, N, K in shapes
        ]
        with config.patch(
            {
                "max_autotune": True,
                "max_autotune_gemm_backends": max_autotune_gemm_backends,
                "cuda.cutlass_max_profiling_configs": 2,
                "autotune_fallback_to_aten": False,
            }
        ):
            expected = [model(*input) for input in inputs]
            compiled_model = torch.compile(model, dynamic=dynamic)
            actual = [compiled_model(*input) for input in inputs]
            torch.testing.assert_close(actual, expected)

    @unittest.skipIf(not SM90OrLater, "need sm_90")
    @mock.patch.dict(os.environ, {"PATH": _get_path_without_sccache()})
    def test_max_autotune_cutlass_backend_regular_mm_streamk(
        self, dynamic: bool = False, max_autotune_gemm_backends: str = "CUTLASS"
    ):
        """
        Make sure autotuning mm in sub processes work without crashes.
        """

        def mm(a, b):
            return a @ b

        a = torch.randn(128, 16).cuda().half()
        b = torch.randn(16, 128).cuda().half()

        with config.patch(
            {
                "max_autotune": True,
                "autotune_in_subproc": True,
                "max_autotune_gemm_backends": max_autotune_gemm_backends,
                "cuda.cutlass_max_profiling_configs": 2,
                "cuda.cutlass_op_allowlist_regex": "stream_k",  # only stream-k GEMM Kernels
                "autotune_fallback_to_aten": False,
            }
        ):
            for M, K, N in (
                (128, 16, 128),
                (1024, 256, 1024),
                (
                    16384,
                    1024,
                    16384,
                ),
                (
                    16384,
                    1408,
                    16384,
                ),
            ):
                a = torch.randn(M, K).cuda().half()
                b = torch.randn(K, N).cuda().half()
                Y_compiled = torch.compile(mm, dynamic=dynamic)(a, b)
                Y = mm(a, b)
                # we need relaxed numerical limits due to the sheer size of the
                # matmuls involved. Many small addition differences add up.
                torch.testing.assert_close(Y_compiled, Y, atol=0.01, rtol=0.01)

    def _test_max_autotune_cutlass_backend_epilogue_fusion(
        self,
        dynamic: bool = False,
        max_autotune_gemm_backends: str = "CUTLASS",
        fp16=True,
        expected_fuse_count=0,
        mm: Optional[Callable[[torch.Tensor, torch.Tensor], torch.Tensor]] = None,
        batch_size: Optional[int] = None,
    ):
        # Note: The ops that are available
        # also depend on the alignment of the shapes
        # so if these shapes don't all align to at least 8 elements
        # it can happen that no Cutlass 3.x op is available
        # that allows fusions
        if batch_size is None:
            a = torch.randn(256, 32).cuda()
            b = torch.randn(32, 256).cuda()
        else:
            a = torch.randn(batch_size, 256, 32).cuda()
            b = torch.randn(batch_size, 32, 256).cuda()
        if fp16:
            a = a.half()
            b = b.half()

        with config.patch(
            {
                "max_autotune": True,
                "autotune_in_subproc": True,
                "max_autotune_gemm_backends": max_autotune_gemm_backends,
                "cuda.cutlass_max_profiling_configs": 4,
                "cuda.version": "12.2",  # required to enable the Kernels we need
                "autotune_fallback_to_aten": False,
            }
        ):
            counters["inductor"]["cuda_epilogue_fusion_counter"] = 0
            assert mm is not None
            Y_compiled = torch.compile(mm, dynamic=dynamic)(a, b)
            Y = mm(a, b)
            actual_count = counters["inductor"]["cuda_epilogue_fusion_counter"]
            assert (
                actual_count == expected_fuse_count
            ), f"Expected fuse count of {expected_fuse_count} but got {actual_count}"
            torch.testing.assert_close(Y_compiled, Y, atol=1e-2, rtol=1e-2)

    @unittest.skipIf(not SM90OrLater, "need sm_90")
    def test_max_autotune_cutlass_backend_simple_fusion_fp16_fp32acc(self):
        def mm(a, b):
            return (a @ b) * 3.0

        self._test_max_autotune_cutlass_backend_epilogue_fusion(
            fp16=True, expected_fuse_count=0, mm=mm
        )

    @unittest.skipIf(not SM90OrLater, "need sm_90")
    def test_max_autotune_cutlass_backend_chained_fusion_fp16_fp32acc(self):
        def mm(a, b):
            return (a @ b) * 3.3 - 1.234

        self._test_max_autotune_cutlass_backend_epilogue_fusion(
            fp16=True, expected_fuse_count=0, mm=mm
        )

    @unittest.skipIf(not SM90OrLater, "need sm_90")
    def test_max_autotune_cutlass_backend_relu_fusion_fp16_fp32acc(self):
        def mm(a, b):
            return torch.nn.functional.relu((a @ b) * 3.3 - 1.234)

        #  The pointwise ops seem to be pre-fused into a single Pointwise
        self._test_max_autotune_cutlass_backend_epilogue_fusion(
            fp16=True, expected_fuse_count=0, mm=mm
        )

    @unittest.skipIf(not SM90OrLater, "need sm_90")
    def test_max_autotune_cutlass_backend_relu6_fusion_fp16_fp32acc(self):
        def mm(a, b):
            return torch.clamp(torch.nn.functional.relu(a @ b), max=6.0)

        #  The pointwise ops seem to be pre-fused into a single Pointwise
        self._test_max_autotune_cutlass_backend_epilogue_fusion(
            fp16=True, expected_fuse_count=0, mm=mm
        )

    @unittest.skipIf(not SM90OrLater, "need sm_90")
    def test_max_autotune_cutlass_backend_no_fusion_dtype_mismatch(self):
        def mm(a, b):
            # this should not be fused, since the output dtype is different from the matmul dtype
            return (a @ b).to(torch.float32) * 0.00001

        self._test_max_autotune_cutlass_backend_epilogue_fusion(
            fp16=True, expected_fuse_count=0, mm=mm
        )

    @unittest.skipIf(not SM90OrLater, "need sm_90")
    def test_max_autotune_cutlass_backend_shape_dependent_normalization_fusion(self):
        def mm(a, b):
            return (a @ b) / b.size(1)

        self._test_max_autotune_cutlass_backend_epilogue_fusion(
            fp16=True, expected_fuse_count=0, mm=mm
        )

    # TODO: Enable dynamic test cases when dynamic support is added.
    @unittest.skipIf(not SM90OrLater, "need sm_90")
    @parametrize("dynamic", (False,))
    @mock.patch.dict(os.environ, {"PATH": _get_path_without_sccache()})
    def test_max_autotune_cutlass_backend_int_mm(
        self, dynamic: bool, max_autotune_gemm_backends: str = "CUTLASS"
    ):
        """
        Make sure autotuning mm in sub processes work without crashes.
        """

        def mm(a, b):
            return torch._int_mm(a, b)

        # CUTLASS only supports row-major/column-major combination of
        # layouts for this operation, thus the transpose of tensor b
        # (on the other side, Triton at the moment doesn't support
        # this combination, so it's excluded from the test).  Also,
        # for CUTLASS alignment requirements, number of columns in
        # both tensors has to be divisible by 16.
        a = torch.randint(0, 5, (100, 16), dtype=torch.int8).cuda()
        b = torch.randint(0, 5, (32, 16), dtype=torch.int8).cuda().T

        with config.patch(
            {
                "max_autotune": True,
                "autotune_in_subproc": True,
                "max_autotune_gemm_backends": max_autotune_gemm_backends,
                "cuda.cutlass_max_profiling_configs": 2,
                "autotune_fallback_to_aten": False,
            }
        ):
            Y_compiled = torch.compile(mm, dynamic=dynamic)(a, b)
            Y = mm(a, b)
            torch.testing.assert_close(Y_compiled, Y)

    @mock.patch.dict(os.environ, {"PATH": _get_path_without_sccache()})
    @unittest.skipIf(not SM90OrLater, "need sm_90")
    def test_force_cutlass_backend_aoti_dynamic(self):
        class MyModel(torch.nn.Module):
            def forward(self, x, w):
                return x @ w

        with config.patch(
            {
                "max_autotune": True,
                "autotune_in_subproc": False,
                "max_autotune_gemm_backends": "CUTLASS",
                "autotune_fallback_to_aten": False,
                "cuda.cutlass_max_profiling_configs": 2,
            }
        ):
            model = MyModel()
            M, N, K = 16, 32, 64
            dynamic_shapes = {
                "x": {0: M, 1: K},
                "w": {0: K, 1: N},
            }

            x = torch.randn(M, K).cuda().half()
            w = torch.randn(K, N).cuda().half()

            actual = AOTIRunnerUtil.run(
                "cuda",
                model,
                (x, w),
                dynamic_shapes=dynamic_shapes,
            )
            expected = model(x, w)
            torch.testing.assert_close(expected, actual)

    @mock.patch.dict(os.environ, {"PATH": _get_path_without_sccache()})
    @unittest.skipIf(not SM90OrLater, "need sm_90")
    def test_force_cutlass_backend_aoti_cexpr_codegen(self):
        class MyModel(torch.nn.Module):
            def forward(self, x, w):
                x0, x1 = x.shape
                x = x.reshape(x0 // 2, x1, 2)[:, :, 0]
                x = x.contiguous()
                x = x.as_strided(x.size(), x.stride())

                return x @ w

        with config.patch(
            {
                "max_autotune": True,
                "autotune_in_subproc": False,
                "max_autotune_gemm_backends": "CUTLASS",
                "autotune_fallback_to_aten": False,
                "cuda.cutlass_max_profiling_configs": 2,
            }
        ):
            model = MyModel()
            M, N, K = 128, 64, 64
            dynamic_shapes = {
                "x": {0: Dim.DYNAMIC},  # type: ignore[attr-defined]
                "w": None,
            }

            x = torch.randn(M, K).cuda().half()
            w = torch.randn(K, N).cuda().half()

            actual = AOTIRunnerUtil.run(
                "cuda",
                model,
                (x, w),
                dynamic_shapes=dynamic_shapes,
            )
            expected = model(x, w)
            torch.testing.assert_close(expected, actual)

    @mock.patch.dict(os.environ, {"PATH": _get_path_without_sccache()})
    @unittest.skipIf(not SM90OrLater, "need sm_90")
    def test_aoti_workspace_ptr(self):
        class MyModel(torch.nn.Module):
            def forward(self, x, w):
                return x @ w

        with config.patch(
            {
                "max_autotune": True,
                "autotune_in_subproc": False,
                "max_autotune_gemm_backends": "CUTLASS",
                "autotune_fallback_to_aten": False,
                "cuda.cutlass_op_allowlist_regex": "128x256x64.*stream_k_warpspecialized_cooperative_epi_nosmem",
                "cuda.cutlass_max_profiling_configs": 1,
            }
        ):
            model = MyModel()
            M, N, K = 200, 5216, 10_432

            x = torch.randn(M, K).cuda().half()
            w = torch.randn(K, N).cuda().half()

            actual = AOTIRunnerUtil.run(
                "cuda",
                model,
                (x, w),
            )
            expected = model(x, w)
            torch.testing.assert_close(expected, actual, atol=0.01, rtol=0.01)

    # TODO: Enable dynamic test cases when dynamic support is added.
    @unittest.skipIf(not SM80OrLater or SM90OrLater, "need sm_8x exactly")
    @parametrize("dynamic", (False,))
    @mock.patch.dict(os.environ, {"PATH": _get_path_without_sccache()})
    def test_max_autotune_cutlass_backend_sparse_semi_structured_mm(
        self, dynamic: bool
    ):
        """
        Make sure autotuning mm in sub processes work without crashes.
        """

        SparseSemiStructuredTensor._FORCE_CUTLASS = True

        def mm(a, b):
            return torch.mm(a, b)

        m, n, k = 32, 8, 64
        mask = torch.tensor([0, 0, 1, 1]).tile(m, k // 4).cuda().half()
        a = torch.rand(m, k).cuda().half() * mask
        a_sparse = to_sparse_semi_structured(a)
        b = torch.rand(k, n).cuda().half()

        with config.patch(
            {
                "max_autotune": True,
                "autotune_in_subproc": True,
                "max_autotune_gemm_backends": "CUTLASS",
                "cuda.cutlass_max_profiling_configs": 2,
                "autotune_local_cache": True,
                "autotune_fallback_to_aten": False,
            }
        ):
            Y_compiled = torch.compile(mm, dynamic=dynamic)(a_sparse, b)
            Y = mm(a, b)
            torch.testing.assert_close(Y_compiled, Y)

        cache = torch._inductor.codecache.LocalCache().lookup(
            "sparse_semi_structured_mm"
        )
        assert cache is not None
        high = cache[
            f"[('cuda', 'torch.float16', {m}, {k // 2}, {k // 2}, 1, 0), "
            f"('cuda', 'torch.int16', {m}, {k // 16}, {k // 16}, 1, 0), "
            f"('cuda', 'torch.float16', {k}, {n}, {n}, 1, 0)]"
        ]["high"]
        cutlass_kernels_count = 0
        for kernel, time in high.items():
            if kernel.startswith("cutlass_gemm") and not math.isinf(time):
                cutlass_kernels_count += 1
        assert cutlass_kernels_count > 0

    @unittest.skipIf(not SM90OrLater, "need sm_90")
    @mock.patch.dict(os.environ, {"PATH": _get_path_without_sccache()})
    def test_cutlass_backend_op_denylist(
        self,
    ):
        def my_addmm(x, a, b, alpha, beta):
            return torch.addmm(x, a, b, alpha=beta, beta=alpha)

        x = torch.randn((128, 128)).cuda().half()
        a = torch.randn(128, 128).cuda().half()
        b = torch.randn(128, 128).cuda().half()

        def select_no_algorithm(*args, **kwargs):
            raise NoValidChoicesError

        with fresh_inductor_cache():
            with config.patch(
                {
                    "max_autotune": True,
                    "max_autotune_gemm_backends": "CUTLASS",
                    "cuda.cutlass_max_profiling_configs": 2,
                    "cuda.cutlass_op_allowlist_regex": "",
                    "cuda.cutlass_op_denylist_regex": "pingpong",
                }
            ):
                with mock.patch(
                    "torch._inductor.kernel.mm.autotune_select_algorithm",
                    wraps=select_no_algorithm,
                ) as sa:
                    with self.assertRaises(InductorError, r".*NoValidChoicesError.*"):
                        torch.compile(my_addmm, dynamic=False)(x, a, b, 1.0, 2.0)
                    args, _ = sa.call_args
                    op_name, choices, _, __ = args
                    assert op_name == "addmm"
                    cuda_template_count = 0
                    for choice in choices:
                        if isinstance(choice, CUDATemplateCaller):
                            choice_info = choice.info_dict()
                            op_conf_name = choice_info.get("op_conf_name", "")
                            assert isinstance(op_conf_name, str)
                            assert (
                                "pingpong" not in op_conf_name
                            ), "All pingpong Kernels should have been filtered"
                            cuda_template_count += 1
                    assert cuda_template_count > 0, "No CUDATemplateCaller choices"

    @unittest.skipIf(not SM90OrLater, "need sm_90")
    @mock.patch.dict(os.environ, {"PATH": _get_path_without_sccache()})
    def test_cutlass_backend_op_allowlist(
        self,
    ):
        def addmm(x, a, b, alpha, beta):
            return torch.addmm(x, a, b, alpha=alpha, beta=beta)

        x = torch.randn((128, 128)).cuda().half()
        a = torch.randn(128, 128).cuda().half()
        b = torch.randn(128, 128).cuda().half()

        def select_no_algorithm(*args, **kwargs):
            raise NoValidChoicesError

        with fresh_inductor_cache():
            with config.patch(
                {
                    "max_autotune": True,
                    "max_autotune_gemm_backends": "CUTLASS",
                    "cuda.cutlass_max_profiling_configs": 2,
                    "cuda.cutlass_op_allowlist_regex": "pingpong",
                    "cuda.cutlass_op_denylist_regex": None,
                }
            ):
                with mock.patch(
                    "torch._inductor.kernel.mm.autotune_select_algorithm",
                    wraps=select_no_algorithm,
                ) as sa:
                    with self.assertRaises(InductorError, r".*NoValidChoicesError.*"):
                        torch.compile(addmm, dynamic=False)(x, a, b, 1.0, 1.0)
                    args, _ = sa.call_args
                    op_name, choices, _, __ = args
                    assert op_name == "addmm"
                    cuda_template_count = 0
                    for choice in choices:
                        if isinstance(choice, CUDATemplateCaller):
                            choice_info = choice.info_dict()
                            op_conf_name = choice_info.get("op_conf_name", "")
                            assert isinstance(op_conf_name, str)
                            assert (
                                "pingpong" in op_conf_name
                            ), "Only pingpong Kernels should have been allowed"
                            cuda_template_count += 1
                    assert cuda_template_count > 0, "No CUDATemplateCaller choices"

    @unittest.skipIf(not SM90OrLater, "need sm_90")
    @mock.patch.dict(os.environ, {"PATH": _get_path_without_sccache()})
    def test_cutlass_backend_shape_coverage_mm(
        self,
    ):
        """
        Checks if cutlass backend produces some ops for a variety of shapes.

        This test doesn't compile and check the correctness of the ops.

        NOTE: K has to be even.
        """

        inputs = [
            (torch.randn(128, 500).cuda().half(), torch.randn(500, 576).cuda().half()),
            (
                torch.randn(500, 128).cuda().half(),
                torch.randn(128, 576).cuda().half(),
            ),
            (torch.randn(128, 250).cuda().half(), torch.randn(250, 576).cuda().half()),
            (
                torch.randn(250, 128).cuda().half(),
                torch.randn(128, 576).cuda().half(),
            ),
            (
                torch.randn(125, 128).cuda().half(),
                torch.randn(128, 576).cuda().half(),
            ),
        ]

        def select_no_algorithm(*args, **kwargs):
            raise NoValidChoicesError

        with fresh_inductor_cache(), config.patch(
            {
                "max_autotune": True,
                "max_autotune_gemm_backends": "CUTLASS",
                "cuda.cutlass_max_profiling_configs": 2,
                "autotune_fallback_to_aten": False,
            }
        ), mock.patch(
            "torch._inductor.kernel.mm.autotune_select_algorithm",
            wraps=select_no_algorithm,
        ) as sa:
            for input in inputs:
                A, B = input
                M, K = A.shape
                _, N = B.shape

                with self.assertRaises(InductorError, r".*NoValidChoicesError.*"):
                    torch.compile(torch.mm, dynamic=False)(*input)

                self.assertTrue(
                    sa.called,
                    f"autotune_select_algorithm was not called  with shape M={M}, N={N}, K={K}",
                )
                args, _ = sa.call_args
                op_name, choices, _, __ = args
                assert op_name == "mm"
                cuda_template_count = 0
                for choice in choices:
                    if isinstance(choice, CUDATemplateCaller):
                        choice_info = choice.info_dict()
                        op_conf_name = choice_info.get("op_conf_name", "")
                        assert isinstance(op_conf_name, str)
                        cuda_template_count += 1

                self.assertGreater(
                    cuda_template_count,
                    0,
                    "No CUDATemplateCaller choices found for matmul with shape "
                    f"M={M}, N={N}, K={K}",
                )

    @unittest.skipIf(not SM80OrLater, "need sm_80")
    @mock.patch.dict(os.environ, {"PATH": _get_path_without_sccache()})
    def test_get_max_alignment(self):
        l4 = FixedLayout(
            torch.device("cpu"), torch.half, size=[1, 2, 4], stride=[0, 4, 1]
        )
        m4 = get_max_alignment(l4)
        self.assertEqual(
            m4, 4, "Wrong max alignment. Should have been 4. (simple, contiguous case)"
        )

        l4_2 = FixedLayout(
            torch.device("cpu"), torch.half, size=[1, 4, 2], stride=[0, 1, 4]
        )
        m4_2 = get_max_alignment(l4_2)
        self.assertEqual(
            m4_2,
            4,
            "Wrong max alignment. Should have been 4. Did not deal with strides correctly",
        )

        l1 = FixedLayout(
            torch.device("cpu"), torch.half, size=[2, 4, 2], stride=[23, 1, 4]
        )
        m1 = get_max_alignment(l1)
        self.assertEqual(
            m1,
            1,
            "Wrong max alignment. Should have been 1. Did not take stride into account correctly",
        )

        l2 = FixedLayout(
            torch.device("cpu"), torch.half, size=[1, 2, 4], stride=[0, 4, 1], offset=6
        )
        m2 = get_max_alignment(l2)
        self.assertEqual(
            m2, 2, "Wrong max alignment. Should have been 2. (due to choice of offset)"
        )

        l8 = FixedLayout(
            torch.device("cpu"),
            torch.half,
            size=[2, 2, 8],
            stride=[32, 8, 1],
            offset=24,
        )
        m8 = get_max_alignment(l8)
        self.assertEqual(m8, 8, "Wrong max alignment. Should have been 8.")

        l4 = FixedLayout(
            torch.device("cpu"),
            torch.float32,
            size=[2, 2, 8],
            stride=[32, 8, 1],
            offset=24,
        )
        m4 = get_max_alignment(l4)
        self.assertEqual(
            m4, 4, "Wrong max alignment. Should have been 4 (due to float32 dtype )."
        )

    @unittest.skipIf(not SM90OrLater, "need sm_90")
    @mock.patch.dict(os.environ, {"PATH": _get_path_without_sccache()})
    def test_standalone_runner(self):
        max_autotune_gemm_backends = "CUTLASS"

        a = torch.randn(128, 16).cuda().half()
        b = torch.randn(16, 128).cuda().half()

        with config.patch(
            {
                "max_autotune": True,
                "max_autotune_gemm_backends": max_autotune_gemm_backends,
                "cuda.cutlass_max_profiling_configs": 2,
                "autotune_fallback_to_aten": False,
                "cuda.generate_test_runner": True,  # put standalone runner in the generated code
            }
        ):
            from tempfile import NamedTemporaryFile

            from torch._inductor.codegen.cuda.cutlass_utils import (
                cuda_standalone_runner_compile_command,
                CUDACompileSourceCapturingContext,
            )

            # Run compilation, check results just in case, and save
            # CUTLASS-based generated code.
            with CUDACompileSourceCapturingContext() as ctx:
                compiled = torch.compile(torch.mm, dynamic=False)

                expected = torch.mm(a, b)
                actual = compiled(a, b)

                torch.testing.assert_close(actual, expected)

                sources = ctx.sources

            assert len(sources) >= 1

            # Get names for temporary source and executable files.
            cu_file = NamedTemporaryFile("w", suffix=".cu", delete=False)
            cu_file.close()
            exe_file = NamedTemporaryFile("w", suffix="", delete=False)
            exe_file.close()

            # Save the generated code into the .cu file.
            with open(cu_file.name, "w") as file:
                file.write(sources[0])

            # Get command to compile .cu file, and run the
            # compilation.
            command = cuda_standalone_runner_compile_command(
                Path(cu_file.name), Path(exe_file.name)
            )

            if IS_FBCODE:
                # hack to bypass the following error:
                # error while loading shared libraries: IX}: invalid mode for dlopen(): Invalid argument
                platform_path = sysconfig.get_config_var("LIBDIR")
                cuda_path = os.path.realpath(os.path.join(platform_path, "libcuda.so"))
                command = command.replace("-lcuda ", f"-L{cuda_path} ")

            repro_message = (
                f"Reproduce with: {command}\n"
                f"exe_file.name: {exe_file.name}\n"
                f"cu_file.name: {cu_file.name}\n"
            )

            retcode = os.system(command)
            self.assertEqual(retcode, 0, repro_message)

            # Run the executable generated.
            if not IS_FBCODE or not IN_RE_WORKER:
                retcode = os.system(exe_file.name)
                self.assertEqual(retcode, 0, repro_message)

            # Remove temporary files.
            os.remove(cu_file.name)
            os.remove(exe_file.name)

    @unittest.skipIf(not SM90OrLater, "need sm_90")
    @mock.patch.dict(os.environ, {"PATH": _get_path_without_sccache()})
    def test_cutlass_backend_integration(self):
        """
        Test if cutlass backend can be autotune with other backends
        """

        def mm(a, b):
            return a @ b

        a = torch.randn(128, 16).cuda().half()
        b = torch.randn(16, 128).cuda().half()

        with config.patch(
            {
                "max_autotune": True,
                "max_autotune_gemm_backends": "ATEN,TRITON,CUTLASS",
                "cuda.cutlass_max_profiling_configs": 2,
                # needed for log searching
                "force_disable_caches": True,
            }
        ):
            with log_settings("+inductor"), self.assertLogs(
                logger="torch._inductor.codegen.cuda", level=logging.DEBUG
            ) as test_log:
                Y_compiled = torch.compile(mm, dynamic=False)(a, b)
                Y = mm(a, b)
                torch.testing.assert_close(Y_compiled, Y)

            output = "\n".join(record.getMessage() for record in test_log.records)

            match = re.search(
                r"Got cutlass configs: total number of ops: (\d+)", output
            )
            assert match, "Expect to find the cutlass configs log"
            num_ops = int(match.group(1))
            self.assertTrue(num_ops > 0, "The number of ops should be greater than 0")

    @unittest.skipIf(not SM90OrLater, "need sm_90")
    @mock.patch.dict(os.environ, {"PATH": _get_path_without_sccache()})
    def test_cutlass_backend_matmul_same_tensor(self):
        max_autotune_gemm_backends = "CUTLASS"

        M = 128
        A = torch.randn(M, M).cuda().half()

        with config.patch(
            {
                "max_autotune": True,
                "max_autotune_gemm_backends": max_autotune_gemm_backends,
                "cuda.cutlass_max_profiling_configs": 2,
                "autotune_fallback_to_aten": False,
            }
        ):
            compiled = torch.compile(torch.mm)

            torch.testing.assert_close(A @ A.t(), compiled(A, A.t()))


if __name__ == "__main__":
    from torch._inductor.utils import is_big_gpu

    # Set env to make it work in CI.
    if HAS_CUDA and HAS_CPU and is_big_gpu():
        run_tests()<|MERGE_RESOLUTION|>--- conflicted
+++ resolved
@@ -318,8 +318,6 @@
                 2,
             ).run(codes[0])
 
-<<<<<<< HEAD
-=======
     @unittest.skipIf(not SM90OrLater, "need sm_90")
     @mock.patch.dict(os.environ, {"PATH": _get_path_without_sccache()})
     def test_number_mm_precompiles(self):
@@ -372,7 +370,6 @@
                 1,
             )
 
->>>>>>> d54b2b7f
     # NOTE: right now tuned_mm doesn't support cutlass 2x, which is used by A100
     @unittest.skipIf(not SM90OrLater, "need sm_90")
     @parametrize("dynamic", (False, True))
