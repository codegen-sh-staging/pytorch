# Owner(s): ["module: inductor"]
import contextlib
import os
import unittest
from typing import Callable, Optional

import torch
from torch import multiprocessing as mp, nn
from torch._dynamo import reset
from torch._dynamo.exc import BackendCompilerFailed
from torch._dynamo.testing import rand_strided, reset_rng_state
from torch._dynamo.utils import same
from torch._inductor import config
from torch._inductor.autotune_process import (
    BenchmarkRequest,
    CUDA_VISIBLE_DEVICES,
    TuningProcessPool,
)
from torch._inductor.graph import GraphLowering
from torch._inductor.ir import Buffer, ChoiceCaller, FixedLayout
from torch._inductor.kernel.mm_plus_mm import aten_mm_plus_mm
from torch._inductor.select_algorithm import (
    AlgorithmSelectorCache,
    TritonTemplateCaller,
)
from torch.testing._internal.common_cuda import PLATFORM_SUPPORTS_FP8
from torch.testing._internal.common_utils import (
    instantiate_parametrized_tests,
    parametrize,
    TEST_WITH_ROCM,
)
from torch.utils._triton import has_triton_tma_device


aten = torch.ops.aten
from torch._inductor.mock_cache import global_stats, PatchCaches, Stats
from torch._inductor.test_case import run_tests, TestCase
from torch._inductor.utils import fresh_inductor_cache, run_and_get_code
from torch._inductor.virtualized import V
from torch.fx.experimental.proxy_tensor import make_fx
from torch.testing import FileCheck
from torch.testing._internal.common_utils import skipIfRocm, skipIfXpu
from torch.testing._internal.inductor_utils import GPU_TYPE, HAS_CPU, HAS_CUDA, HAS_GPU


torch.set_float32_matmul_precision("high")
if HAS_CUDA:
    torch.cuda.memory._set_allocator_settings("expandable_segments:False")


def _get_func_call() -> str:
    return "void inductor_entry_impl(" if config.cpp_wrapper else "def call("


def _get_kernel_launch() -> str:
    return "launchKernel(" if config.cpp_wrapper else ".run("


def benchmark_choice(choice, args, out, expected_out, timings):
    result = choice.benchmark(*args, out=out)
    if expected_out is not None:
        torch.testing.assert_close(out, expected_out)

    timings.copy_(torch.tensor(result))


class FailChoiceCaller(ChoiceCaller):
    def benchmark(self, *args, out):
        raise RuntimeError("This choice caller will always throw")


@instantiate_parametrized_tests
class TestMaxAutotune(TestCase):
    def _create_buffer(self, name, shape):
        return Buffer(
            name=name,
            layout=FixedLayout(
                torch.device(f"{GPU_TYPE}:0"), dtype=torch.float32, size=shape
            ),
        )

    # XPU have not support multiprocessing reduction in torch/multiprocessing/reductions.py
    @skipIfXpu
    def test_benchmark_choice_in_subproc(self):
        gm = make_fx(
            lambda: torch.zeros(2, 3)
        )()  # a dummy graph to construct the GraphLowering
        graph = GraphLowering(gm)

        # the graph handler is neede to create benchmark example value below
        with V.set_graph_handler(graph):
            buf1 = self._create_buffer("mat1", (2, 3))
            buf2 = self._create_buffer("mat2", (3, 2))
            buf3 = self._create_buffer("mat3", (2, 3))
            buf4 = self._create_buffer("mat4", (3, 2))

            layout = FixedLayout(torch.device(f"{GPU_TYPE}:0"), torch.float32, (2, 2))

            mat1 = AlgorithmSelectorCache.benchmark_example_value(buf1)
            mat2 = AlgorithmSelectorCache.benchmark_example_value(buf2)
            mat3 = AlgorithmSelectorCache.benchmark_example_value(buf3)
            mat4 = AlgorithmSelectorCache.benchmark_example_value(buf4)

            out = AlgorithmSelectorCache.benchmark_example_value(layout)
            # expected_out = (mat1 @ mat2) + (mat3 @ mat4)
            expected_out = None

            choice = aten_mm_plus_mm.bind((buf1, buf2, buf3, buf4), layout)
            # use a tensor since the mutation to a python list in a sub process
            # is not synced back to the parent process
            timings = torch.zeros(3, dtype=torch.float32)
            ctx = mp.get_context("spawn")
            child = ctx.Process(
                target=benchmark_choice,
                args=(choice, (mat1, mat2, mat3, mat4), out, expected_out, timings),
            )
            child.start()
            child.join()
            self.assertEqual(0, child.exitcode)
            print(f"timings is {timings}, out {out}, expected_out {expected_out}")

    # XPU have not support multiprocessing reduction in torch/multiprocessing/reductions.py
    @skipIfXpu
    def test_benchmark_choice_fail_in_subproc(self):
        gm = make_fx(
            lambda: torch.zeros(2, 3)
        )()  # a dummy graph to construct the GraphLowering
        graph = GraphLowering(gm)

        # the graph handler is neede to create benchmark example value below
        with V.set_graph_handler(graph):
            buf1 = self._create_buffer("mat1", (2, 3))
            buf2 = self._create_buffer("mat2", (3, 2))
            buf3 = self._create_buffer("mat3", (2, 3))
            buf4 = self._create_buffer("mat4", (3, 2))

            layout = FixedLayout(torch.device(f"{GPU_TYPE}:0"), torch.float32, (2, 2))

            mat1 = AlgorithmSelectorCache.benchmark_example_value(buf1)
            mat2 = AlgorithmSelectorCache.benchmark_example_value(buf2)
            mat3 = AlgorithmSelectorCache.benchmark_example_value(buf3)
            mat4 = AlgorithmSelectorCache.benchmark_example_value(buf4)

            out = AlgorithmSelectorCache.benchmark_example_value(layout)
            expected_out = (mat1 @ mat2) + (mat3 @ mat4)

            choice = FailChoiceCaller("fail_choice_caller", [], None, description="")

            # use a tensor since python list is not synced back
            timings = torch.zeros(3, dtype=torch.float32)
            ctx = mp.get_context("spawn")
            child = ctx.Process(
                target=benchmark_choice,
                args=(choice, (mat1, mat2, mat3, mat4), out, expected_out, timings),
            )
            child.start()
            child.join()
            self.assertNotEqual(0, child.exitcode)

    @parametrize("autotune_in_subproc", (True, False))
    @parametrize("autotune_multi_device", (True, False))
    def test_max_autotune_mm_plus_mm(self, autotune_in_subproc, autotune_multi_device):
        """
        This crash previously due to a triton issue: https://github.com/openai/triton/issues/1298 .
        With autotuning in subprocess, we don't crash anymore.
        """
        m, n, k = 2048, 1536, 64

        def mm_plus_mm(a, b, c, d):
            return a @ b + c @ d

        a = torch.randn(m, k).to(GPU_TYPE)
        b = torch.randn(k, n).to(GPU_TYPE)
        c = torch.randn(m, k).to(GPU_TYPE)
        d = torch.randn(k, n).to(GPU_TYPE)

        with config.patch(
            {
                "max_autotune": True,
                "autotune_in_subproc": autotune_in_subproc,
                "autotune_multi_device": autotune_multi_device,
            }
        ):
            torch.compile(mm_plus_mm)(a, b, c, d)

    @parametrize("dynamic", (False, True))
    def test_max_autotune_mm_plus_mm_zero_size_input(self, dynamic):
        """
        Make sure autotuning mm_plus_mm with zero-size input works without crashes.
        """
        m, n, k = 0, 1536, 64

        def mm_plus_mm(a, b, c, d):
            return a @ b + c @ d

        a = torch.randn(m, k).to(GPU_TYPE)
        b = torch.randn(k, n).to(GPU_TYPE)
        c = torch.randn(m, k).to(GPU_TYPE)
        d = torch.randn(k, n).to(GPU_TYPE)

        with config.patch({"max_autotune": True}):
            torch.compile(mm_plus_mm, dynamic=dynamic)(a, b, c, d)

    @parametrize("dynamic", (False, True))
    def test_max_autotune_regular_mm(self, dynamic: bool):
        """
        Make sure autotuning mm in sub processes work without crashes.
        """

        def mm(a, b):
            a = torch.sin(a)
            return a @ b

        a = torch.randn(100, 10).to(GPU_TYPE)
        b = torch.randn(10, 100).to(GPU_TYPE)

        with config.patch({"max_autotune": True, "autotune_in_subproc": True}):
            torch.compile(mm, dynamic=dynamic)(a, b)

    @unittest.skipIf(
        not has_triton_tma_device(), "Need device-side TMA support in Triton"
    )
    @parametrize("a_transposed", (False, True))
    @parametrize("b_transposed", (False, True))
    @parametrize("dynamic", (False, True))
    def test_max_autotune_regular_mm_persistent_tma(
        self,
        a_transposed: bool,
        b_transposed: bool,
        dynamic: bool,
    ):
        def mm(a, b):
            # TMA requires 16-byte alignment: here we repeat the dims
            # by the factor of 8, as float16 is 2-byte. All dims are
            # repeated due to the possible transpositions below.
            a = a.repeat(8, 8)
            b = b.repeat(8, 8)

            if a_transposed:
                a = a.T
            if b_transposed:
                b = b.T

            return torch.mm(a, b)

        M, N, K = 21, 31, 11
        a = torch.randn(*((K, M) if a_transposed else (M, K))).to(torch.float16).cuda()
        b = torch.randn(*((N, K) if b_transposed else (K, N))).to(torch.float16).cuda()

        with config.patch(
            {
                "max_autotune": True,
                "autotune_fallback_to_aten": False,
                "triton.enable_persistent_tma_matmul": "1",
                "test_configs.autotune_choice_name_regex": "mm_persistent_tma",
            }
        ):
            c_actual = torch.compile(mm, dynamic=dynamic)(a, b)
            c_expected = mm(a, b)

        torch.testing.assert_close(c_actual, c_expected, atol=1e-2, rtol=1e-2)

    @unittest.skipIf(
        not has_triton_tma_device(), "Need device-side TMA support in Triton"
    )
    @parametrize("dynamic", (False, True))
    def test_max_autotune_regular_mm_persistent_tma_illegal_alignment(self, dynamic):
        def mm(a, b):
            return torch.mm(a, b)

        M, N, K = 21, 31, 11
        a = torch.randn(M, K).to(torch.float16).cuda()
        b = torch.randn(K, N).to(torch.float16).cuda()

        with self.assertRaises(BackendCompilerFailed) as context, config.patch(
            {
                "max_autotune": True,
                "autotune_fallback_to_aten": False,
                "triton.enable_persistent_tma_matmul": "1",
                "test_configs.autotune_choice_name_regex": "mm_persistent_tma",
            }
        ):
            torch.compile(mm, dynamic=dynamic)(a, b)

        # Lowering to the persistent+TMA Triton template should be skipped
        # if any of the input inner dims are not 16-byte aligned. As a result,
        # given the config flags above, we should have no choices left.
        self.assertIn("NoValidChoicesError", str(context.exception))

    @parametrize("dynamic", (False, True))
    def test_max_autotune_regular_mm_zero_size_input(self, dynamic: bool):
        """
        Make sure autotuning mm with zero-size input works without crashes.
        """

        def mm(a, b):
            a = torch.sin(a)
            return a @ b

        a = torch.randn(0, 10).to(GPU_TYPE)
        b = torch.randn(10, 100).to(GPU_TYPE)

        with config.patch({"max_autotune": True}):
            torch.compile(mm, dynamic=dynamic)(a, b)

    def test_precompilation_threads(self):
        import threading
        from typing import Any
        from unittest.mock import Mock, patch

        class FakeChoiceCaller(ChoiceCaller):
            def __init__(self) -> None:
                super().__init__("none", [], Mock(), description="")
                self.thread_id = None

            def precompile(self):
                self.thread_id = threading.get_ident()

            def call_name(self) -> str:
                return None

            def to_callable(self):
                return None

            def hash_key(self) -> str:
                return str(hash(self))

            def output_node(self) -> "TensorBox":  # noqa: F821
                return None

        fake_choices = [FakeChoiceCaller() for i in range(10)]
        fake_lookup_result = dict.fromkeys(fake_choices, 0.123)

        def no_lookup(
            choices: list[ChoiceCaller],
            op: str,
            inputs: str,
            benchmark: Callable[[Any], dict[ChoiceCaller, float]],
        ) -> Optional[dict[ChoiceCaller, float]]:
            if benchmark is not None:
                return benchmark(choices)

        asc = AlgorithmSelectorCache()

        def fake_benchmark_fn(*args, **kwargs):
            return fake_lookup_result

        main_thread_id = threading.get_ident()
        mock_debug_handler = Mock()
        old_debug_handler = V.debug
        try:
            V.set_debug_handler(mock_debug_handler)
            with patch.object(asc, "lookup", new=no_lookup):
                with patch.object(
                    asc, "make_benchmark_fn", return_value=fake_benchmark_fn
                ):
                    with config.patch(
                        {
                            "autotune_in_subproc": False,
                            "compile_threads": len(fake_choices),
                        }
                    ):
                        asc("test_call", fake_choices, [], Mock())
            for fake_choice in fake_choices:
                assert (
                    fake_choice.thread_id is not None
                ), "Expected all ChoiceCaller's precompile method to have been called"
                assert (
                    fake_choice.thread_id != main_thread_id
                ), "Expected all ChoiceCaller's precompile method to have been called on separate thread"
        finally:
            V.set_debug_handler(old_debug_handler)

    @parametrize("dynamic", (False, True))
    def test_max_autotune_addmm(self, dynamic=False):
        """
        Make sure autotuning addmm in sub processes work without crashes.
        """

        torch.backends.cuda.matmul.allow_fp16_reduced_precision_reduction = False

        def addmm(x, a, b):
            return torch.addmm(x, a, b)

        x = torch.randn(100).to(GPU_TYPE)
        a = torch.randn(100, 10).to(GPU_TYPE)
        b = torch.randn(10, 100).to(GPU_TYPE)
        with config.patch({"max_autotune": True, "autotune_in_subproc": True}):
            Y_compiled = torch.compile(addmm, dynamic=dynamic)(x, a, b)
            Y = addmm(x, a, b)
            torch.testing.assert_close(Y_compiled, Y, atol=1e-2, rtol=1e-2)

    @unittest.skipIf(
        not has_triton_tma_device(), "Need device-side TMA support in Triton"
    )
    @parametrize("a_transposed", (False, True))
    @parametrize("b_transposed", (False, True))
    @parametrize("dynamic", (False, True))
    def test_max_autotune_addmm_persistent_tma(
        self,
        a_transposed: bool,
        b_transposed: bool,
        dynamic: bool,
    ):
        def addmm(x, a, b):
            # TMA requires 16-byte alignment: here we repeat the dims
            # by the factor of 8, as float16 is 2-byte. All dims are
            # repeated due to the possible transpositions below.
            x = x.repeat(8)
            a = a.repeat(8, 8)
            b = b.repeat(8, 8)

            if a_transposed:
                a = a.T
            if b_transposed:
                b = b.T

            return torch.addmm(x, a, b)

        M, N, K = 21, 31, 11
        a = torch.randn(*((K, M) if a_transposed else (M, K))).to(torch.float16).cuda()
        b = torch.randn(*((N, K) if b_transposed else (K, N))).to(torch.float16).cuda()
        x = torch.randn(N).to(torch.float16).cuda()

        with config.patch(
            {
                "max_autotune": True,
                "autotune_fallback_to_aten": False,
                "triton.enable_persistent_tma_matmul": "1",
                "test_configs.autotune_choice_name_regex": "mm_persistent_tma",
            }
        ):
            c_actual = torch.compile(addmm, dynamic=dynamic)(x, a, b)
            c_expected = addmm(x, a, b)

        torch.testing.assert_close(c_actual, c_expected, atol=1e-2, rtol=1e-2)

    @unittest.skipIf(
        not has_triton_tma_device(), "Need device-side TMA support in Triton"
    )
    @parametrize("dynamic", (False, True))
    def test_max_autotune_addmm_persistent_tma_illegal_alignment(self, dynamic):
        def addmm(x, a, b):
            return torch.addmm(x, a, b)

        M, N, K = 21, 31, 11
        a = torch.randn(M, K).to(torch.float16).cuda()
        b = torch.randn(K, N).to(torch.float16).cuda()
        x = torch.randn(N).to(torch.float16).cuda()

        with self.assertRaises(BackendCompilerFailed) as context, config.patch(
            {
                "max_autotune": True,
                "autotune_fallback_to_aten": False,
                "triton.enable_persistent_tma_matmul": "1",
                "test_configs.autotune_choice_name_regex": "mm_persistent_tma",
            }
        ):
            torch.compile(addmm, dynamic=dynamic)(x, a, b)

        # Lowering to the persistent+TMA Triton template should be skipped
        # if any of the input inner dims are not 16-byte aligned. As a result,
        # given the config flags above, we should have no choices left.
        self.assertIn("NoValidChoicesError", str(context.exception))

    @parametrize("dynamic", (False, True))
    def test_max_autotune_addmm_zero_size_input(self, dynamic):
        """
        Make sure autotuning addmm with zero-size input works without crashes.
        """

        def addmm(x, a, b):
            return torch.addmm(x, a, b)

        x = torch.randn(100).to(GPU_TYPE)
        a = torch.randn(0, 10).to(GPU_TYPE)
        b = torch.randn(10, 100).to(GPU_TYPE)
        with config.patch({"max_autotune": True}):
            torch.compile(addmm, dynamic=dynamic)(x, a, b)

    def test_autotune_conv1x1(self):
        # Assuming input has 3 channels and we want to produce 16 channels as output
        conv1x1 = (
            torch.nn.Conv2d(in_channels=3, out_channels=16, kernel_size=1)
            .to(memory_format=torch.channels_last)
            .to(GPU_TYPE)
        )

        # Example input tensor: batch size = 4, channels = 3, height = 32, width = 32
        # The memory format is set to `channels_last`
        input_tensor = (
            torch.randn(4, 3, 32, 32)
            .contiguous(memory_format=torch.channels_last)
            .to(GPU_TYPE)
        )

        with config.patch(
            {"max_autotune": True, "max_autotune_gemm_backends": "TRITON"}
        ):

            @torch.compile()
            def foo(mod, x):
                return mod(x)

            with torch.no_grad():
                out, code = run_and_get_code(foo, conv1x1, input_tensor)

            FileCheck().check_not("extern_kernels.convolution").run(code[0])
            self.assertEqual(conv1x1(input_tensor), out, atol=1e-2, rtol=0)

    def test_filled_cache_precompile(self):
        def fn(a, b, c):
            a = (a @ b) @ c
            a, b, c = (t.to(torch.float16) for t in [a, b, c])
            return (a @ b) @ c

        fn_c = torch.compile(mode="max-autotune-no-cudagraphs")(fn)
        inputs = [torch.rand([256, 256], device=GPU_TYPE) for _ in range(3)]
        from torch._dynamo.utils import counters

        self.assertEqual(fn(*inputs), fn_c(*inputs), atol=1e-2, rtol=1e-2)

        torch._dynamo.reset()
        counters.clear()

        fn_c = torch.compile(mode="max-autotune-no-cudagraphs")(fn)
        self.assertEqual(counters["inductor"]["select_algorithm_precompile"], 0)

    @fresh_inductor_cache()
    @config.patch(search_autotune_cache=True)
    def test_search_autotune_cache(self):
        def fn(a, b, c):
            a = (a @ b) @ c
            a, b, c = (t.to(torch.float16) for t in [a, b, c])
            return (a @ b) @ c

        fn_c = torch.compile()(fn)
        inputs = [torch.rand([256, 256], device=GPU_TYPE) for _ in range(3)]
        from torch._dynamo.utils import counters

        self.assertEqual(fn(*inputs), fn_c(*inputs), atol=1e-2, rtol=1e-2)
        self.assertEqual(counters["inductor"]["select_algorithm_precompile"], 0)

    @fresh_inductor_cache()
    @config.patch(max_autotune=True, max_fusion_size=2)
    def test_jit_fusion_matches_aot_fusion(self):
        # In this example, AOTInductor's JIT-compile will fuse(buf1, buf2) due
        # to proximity, we want to make sure AOT-compile pass does the same.
        # AOT could do fuse(buf2, buf4) instead if buf3 was pushed to the end
        # of the V.graph.buffers list because fuse(buf2, buf4) would have a
        # better proximity score than fuse(buf1, buf2). This scenario is possible
        # since finalizing MultiTemplateBuffers needs to replace buffers.
        def fn(x, number):
            buf0 = x + x
            buf1 = number.item()
            buf2 = x * x
            buf3 = x @ x  # MultiTemplateBuffer
            buf4 = x**2
            return buf0, buf1, buf2, buf3, buf4

        inputs = (
            torch.rand([256, 256], device=GPU_TYPE),
            torch.tensor(3, device=GPU_TYPE),
        )
        torch._export.aot_compile(fn, args=inputs)

    @config.patch(autotune_local_cache=False, autotune_remote_cache=False)
    @skipIfRocm
    def test_precompilations(self):
        def fn(a, b, c):
            a = (a @ b) @ c
            a, b, c = (t.to(torch.float16) for t in [a, b, c])
            return (a @ b) @ c

        fn_c = torch.compile(mode="max-autotune-no-cudagraphs")(fn)
        inputs = [torch.rand([256, 256], device=GPU_TYPE) for _ in range(3)]

        torch.testing.assert_close(fn_c(*inputs), fn(*inputs), atol=1e-2, rtol=1e-2)

        from torch._dynamo.utils import counters

        self.assertEqual(counters["inductor"]["select_algorithm_precompile"], 2)

    def test_cat_addmm(self):
        def fn(a: torch.Tensor, b: torch.Tensor, c: torch.Tensor):
            return torch.cat(
                [
                    torch.addmm(a, b, c),
                    torch.addmm(b, c, a),
                ],
                1,
            )

        args = [
            torch.randn(4, 4, device=GPU_TYPE),
            torch.randn(4, 4, device=GPU_TYPE),
            torch.randn(4, 4, device=GPU_TYPE),
        ]
        with config.patch(
            {
                "max_autotune": True,
                "max_autotune_gemm_backends": "Triton",
            }
        ):
            expected = fn(*args)
            actual = torch.compile(fn)(*args)
            torch.testing.assert_close(actual, expected, atol=1e-2, rtol=1e-2)

    def test_triton_template_with_epilogues_and_dynamic_shape(self):
        def fn(
            x: torch.Tensor, w: torch.Tensor, bias: torch.Tensor, mul: torch.Tensor
        ) -> torch.Tensor:
            return (
                torch.nn.functional.relu(
                    torch.matmul(torch.transpose(x, 0, 1), torch.transpose(w, 0, 1))
                    + bias
                )
                * mul
            )

        M0 = 5
        M1 = 8
        K = 4
        N = 3
        w = torch.rand(N, K).to(GPU_TYPE).half()
        b = torch.rand(N).to(GPU_TYPE).half()

        with config.patch(
            {
                "max_autotune": True,
                "autotune_in_subproc": True,
                "max_autotune_gemm_backends": "Triton",
            }
        ):
            compiled_fn = torch.compile(
                fn, fullgraph=True, dynamic=True, mode="max-autotune-no-cudagraphs"
            )

            x0 = torch.rand(K, M0).to(GPU_TYPE).half()
            mul0 = torch.rand(M0, N).to(GPU_TYPE).half()
            y0 = compiled_fn(x0, w, b, mul0)
            y0_expected = fn(x0, w, b, mul0)
            torch.testing.assert_close(y0, y0_expected)

            x1 = torch.rand(K, M1).to(GPU_TYPE).half()
            mul1 = torch.rand(M1, N).to(GPU_TYPE).half()
            y1 = compiled_fn(x1, w, b, mul1)
            y1_expected = fn(x1, w, b, mul1)
            torch.testing.assert_close(y1, y1_expected)

    @config.patch(
        benchmark_kernel=True,
        fallback_random=True,
        max_autotune_gemm=True,
    )
    @parametrize("device", ("cpu", GPU_TYPE))
    def test_matmul_dropout(self, device):
        def fwd(a, b):
            x = a @ b
            x = torch.nn.functional.dropout(x, 0.1)
            return x

        def fn(a, b):
            x = fwd(a, b).sum()
            x.backward()
            return a.grad

        N = 128
        a = torch.randn(N, N, device=device, requires_grad=True)
        b = torch.randn(N, N, device=device)

        opt_fn = torch.compile(fn)
        reset_rng_state()
        ref = fn(a, b)
        reset_rng_state()
        act = opt_fn(a, b)

        if N <= 8:
            print(f"ref\n{ref}\nact\n{act}")
        torch.testing.assert_close(ref, act, atol=1e-1, rtol=1e-1)

    @config.patch(
        max_autotune_gemm=True,
    )
    @unittest.skipIf(
        getattr(torch, GPU_TYPE).device_count() < 2,
        "Need at least 2 devices for this test",
    )
    def test_autotune_device_guard(self):
        x = torch.randn(1024, 1024, device=f"{GPU_TYPE}:1")
        y = torch.randn(1024, 1024, device=f"{GPU_TYPE}:1")

        def f(x, y):
            return x @ y

        with fresh_inductor_cache():
            act = torch.compile(f)(x, y)
        ref = f(x, y)
        self.assertTrue(torch.allclose(act, ref, atol=4 * 1e-3, rtol=4 * 1e-3))

    @config.patch(max_autotune=True)
    def test_empty_conv_input(self, kernel_size=3):
        x = torch.randn(0, 256, 14, 14, device=GPU_TYPE)
        weight = torch.randn(256, 256, kernel_size, kernel_size, device=GPU_TYPE)

        def f(x, weight):
            return torch.convolution(
                x,
                weight,
                bias=None,
                stride=[1, 1],
                padding=[0, 0],
                dilation=[1, 1],
                transposed=False,
                output_padding=[0, 0],
                groups=1,
            )

        opt_f = torch.compile(f)
        ref = f(x, weight)
        act = opt_f(x, weight)
        self.assertTrue(torch.allclose(ref, act, atol=4 * 1e-3, rtol=4 * 1e-3))

    @config.patch(max_autotune=True)
    def test_empty_conv_input_with_1x1_kernel(self):
        self.test_empty_conv_input(kernel_size=1)

    @config.patch(max_autotune_gemm_backends="TRITON")
    def test_baddmm(self):
        class M(torch.nn.Module):
            def __init__(self):
                super().__init__()
                self.weight = torch.nn.Parameter(
                    torch.randn(64, 64, 192, dtype=torch.float16)
                )
                self.bias = torch.nn.Parameter(
                    torch.randn(64, 1, 192, dtype=torch.float16)
                )

            def forward(self, x):
                return torch.ops.aten.baddbmm.default(self.bias, x, self.weight)

        x = torch.randn(
            64, 2048, 64, dtype=torch.float16, requires_grad=False, device=GPU_TYPE
        )
        mod = M().to(GPU_TYPE)

        m_c = torch.compile(mode="max-autotune")(mod)
        out, code = run_and_get_code(m_c, x)
        self.assertEqual(out, mod(x))

        FileCheck().check("triton_tem_fused_baddbmm").run(code[0])

    @config.patch(max_autotune=True)
    def test_conv1x1_with_free_symbols(self):
        """
        Make sure there is no exception due to free symbols.
        """
        conv = nn.Conv2d(
            3, 64, kernel_size=(1, 1), stride=(1, 1), padding=(0, 0), bias=False
        ).to(device=GPU_TYPE)

        @torch.compile
        def f(x, y, z):
            h = y.nonzero().size(0)
            w = z.nonzero().size(0)
            x = x[:, :, :h, :w]
            x = conv(x)
            return x

        x = torch.randn(4, 3, 224, 224).to(
            memory_format=torch.channels_last, device=GPU_TYPE
        )
        for _ in range(2):
            y = torch.randint(0, 10, (224,)).to(device=GPU_TYPE)
            z = torch.randint(0, 10, (224,)).to(device=GPU_TYPE)
            f(x, y, z)

    def _test_cat_max_autotune_impl(self, using_triton_mm):
        def f(x, y):
            y = torch.cos(y)
            x = torch.mm(x, x)
            return torch.cat([x, y])

        f_c = torch.compile(mode="max-autotune-no-cudagraphs")(f)
        inps = [
            torch.randn(32, 32, device=GPU_TYPE),
            torch.randn(32, 32, device=GPU_TYPE),
        ]
        _, code = run_and_get_code(f_c, inps[0], inps[1])
        self.assertEqual(f_c(*inps), f(*inps), atol=0.03, rtol=0.25)

        # mm kernel, and cos kernel
        count = 2 if using_triton_mm else 1
        FileCheck().check(_get_func_call()).check_count(
            _get_kernel_launch(), count, exactly=True
        ).run(code[0])

        def f(x, y):
            y = torch.cos(y)
            x = torch.mm(x, x)
            out = torch.cat([x, y])
            return out, x + 1

        f_c = torch.compile(mode="max-autotune-no-cudagraphs")(f)
        _, code = run_and_get_code(f_c, inps[0], inps[1])
        self.assertEqual(f_c(*inps), f(*inps), atol=0.03, rtol=0.25)
        FileCheck().check(_get_func_call()).check_count(
            _get_kernel_launch(), 2, exactly=True
        ).run(code[0])

        def f(x, y):
            y = torch.cos(y)
            x = torch.mm(x, x)
            return torch.cat([x, y]), torch.cat([y, x])

        f_c = torch.compile(mode="max-autotune-no-cudagraphs")(f)
        self.assertEqual(f_c(*inps), f(*inps), atol=0.03, rtol=0.25)

    @config.patch({"test_configs.force_extern_kernel_in_multi_template": True})
    def test_cat_max_autotune_extern(self):
        self._test_cat_max_autotune_impl(using_triton_mm=False)

    @skipIfXpu(
        msg="The fusion not happend because it do not speedup on XPU, see issue #146568"
    )
    @config.patch(max_autotune_gemm_backends="TRITON")
    def test_cat_max_autotune_triton(self):
        self._test_cat_max_autotune_impl(using_triton_mm=True)

    def test_conv_cat(self):
        class ToyModel(torch.nn.Module):
            def __init__(self):
                super().__init__()
                self.conv = torch.nn.Conv2d(
                    3, 64, kernel_size=3, stride=1, padding=1, bias=False
                )

            def forward(self, x):
                x = self.conv(x)
                return torch.cat((x, x + 1))

        with torch.no_grad():
            m = ToyModel().to(device=GPU_TYPE)
            input_tensor = torch.randn(32, 3, 64, 64).to(device=GPU_TYPE)

            # convolution is not currently plannable
            m = torch.compile(m, mode="max-autotune-no-cudagraphs")
            out, code = run_and_get_code(m, input_tensor)
            self.assertEqual(out, m(input_tensor))

            if not TEST_WITH_ROCM:
                FileCheck().check("triton_poi_fused_cat_2.run").run(code[0])

    def test_conv3d(self):
        fn = torch.nn.functional.conv3d
        image = torch.randn([1, 3, 8, 16, 32])
        filt = torch.randn([3, 3, 7, 7, 7])

        with config.patch({"max_autotune": True}):
            expected = fn(image, filt)
            actual = torch.compile(fn)(image, filt)
            torch.testing.assert_close(actual, expected, atol=6e-5, rtol=0.001)

    @config.patch(
        max_autotune=True, max_autotune_conv_backends="", layout_optimization=False
    )
    def test_conv_backend(self):
        m = torch.nn.Sequential(
            torch.nn.Conv2d(3, 3, 1, 1),
        ).to(GPU_TYPE)
        inp = torch.randn([2, 3, 16, 16]).to(GPU_TYPE)

        with self.assertRaises(BackendCompilerFailed) as context:
            torch.compile(m)(inp)

        self.assertIn("NoValidChoicesError", str(context.exception))

    def test_non_contiguous_input_mm(self):
        """
        Make sure the triton template can work with non-contiguous inputs without crash.
        Check https://github.com/pytorch/pytorch/issues/125437 for more details.
        """
        x = rand_strided(
            (50257, 32768), (1, 50304), dtype=torch.bfloat16, device=GPU_TYPE
        )
        y = rand_strided((32768, 768), (768, 1), dtype=torch.bfloat16, device=GPU_TYPE)

        @torch.compile(mode="max-autotune")
        def f(x, y):
            return x @ y

        ref = x @ y
        act = f(x, y)
        torch.testing.assert_close(act, ref, atol=2e-2, rtol=1e-2)

    def test_non_contiguous_input_addmm(self):
        b = torch.randn((768), dtype=torch.bfloat16, device=GPU_TYPE)
        x = rand_strided(
            (50257, 32768), (1, 50304), dtype=torch.bfloat16, device=GPU_TYPE
        )
        y = rand_strided((32768, 768), (768, 1), dtype=torch.bfloat16, device=GPU_TYPE)

        @torch.compile(mode="max-autotune")
        def f(x, y):
            return torch.addmm(b, x, y)

        ref = torch.addmm(b, x, y)
        act = f(x, y)
        torch.testing.assert_close(act, ref, atol=2e-2, rtol=1e-2)

    def test_non_contiguous_input_bmm(self):
        x = rand_strided(
            (1, 50257, 32768), (0, 1, 50304), dtype=torch.bfloat16, device=GPU_TYPE
        )
        y = rand_strided(
            (1, 32768, 768), (0, 768, 1), dtype=torch.bfloat16, device=GPU_TYPE
        )

        @torch.compile(mode="max-autotune")
        def f(x, y):
            return torch.bmm(x, y)

        ref = torch.bmm(x, y)
        act = f(x, y)
        torch.testing.assert_close(act, ref, atol=2e-2, rtol=1e-2)

    # TODO: fix accuracy failure of the triton template on XPU.
    # and enable this test case.
    @skipIfXpu
    def test_non_contiguous_input_mm_plus_mm(self):
        x1 = rand_strided((50257, 32768), (1, 50304), device=GPU_TYPE)
        y1 = rand_strided((32768, 768), (768, 1), device=GPU_TYPE)

        x2 = rand_strided((50257, 32768), (1, 50304), device=GPU_TYPE)
        y2 = rand_strided((32768, 768), (768, 1), device=GPU_TYPE)

        @torch.compile(mode="max-autotune")
        def f(x1, y1, x2, y2):
            return x1 @ y1 + x2 @ y2

        ref = x1 @ y1 + x2 @ y2
        act = f(x1, y1, x2, y2)
        torch.testing.assert_close(act, ref, atol=1e-2, rtol=1e-2)

    @config.patch(
        max_autotune=True,
        max_autotune_gemm_backends="",
        autotune_fallback_to_aten=False,
    )
    def test_no_valid_choices(self):
        a = torch.zeros([2, 2], device=GPU_TYPE)
        b = torch.zeros([2, 2], device=GPU_TYPE)
        with self.assertRaises(BackendCompilerFailed) as context:
            torch.compile(lambda a, b: a.matmul(b))(a, b)
        self.assertIn("NoValidChoicesError", str(context.exception))

    @parametrize("multi_template", (True, False))
    @config.patch(
        max_autotune=True,
        max_autotune_gemm_backends="TRITON",
        autotune_fallback_to_aten=False,
    )
    def test_inf_timing(self, multi_template):
        from unittest.mock import patch

        lookup = AlgorithmSelectorCache.lookup

        def mock_lookup(self, *args, **kwargs):
            timings = lookup(self, *args, **kwargs)
            return {choice: float("inf") for choice in timings.keys()}

        a = torch.zeros([16, 16], device=GPU_TYPE)
        b = torch.zeros([16, 16], device=GPU_TYPE)
        with patch.object(AlgorithmSelectorCache, "lookup", mock_lookup), config.patch(
            benchmark_epilogue_fusion=multi_template
        ):
            with self.assertRaises(BackendCompilerFailed) as context:
                torch.compile(lambda a, b: a.matmul(b))(a, b)
            self.assertIn("NoValidChoicesError", str(context.exception))

    @unittest.skipIf(
        not torch.cuda.is_available()
        or torch.cuda.get_device_properties().total_memory < 2e10,
        "Only if the GPU has at least 20GB memory to be safe",
    )
    @config.patch(force_shape_pad=True, max_autotune=True)
    def test_linear_and_cel(self):
        """
        Similate a GPU without enough SMs. Make sure max-autotune still
        works even when the MultiTritonTemplate encapsulates just extern
        kernels.
        """

        def mock_is_big_gpu(*args, **kwargs):
            return False

        B, T, C, V = 32, 1024, 768, 50257

        linear = nn.Linear(C, V).bfloat16().to(device=GPU_TYPE)
        ce = torch.nn.CrossEntropyLoss()

        def f(x, y):
            x.grad = None
            linear.weight.grad = None
            linear.bias.grad = None

            loss = ce(linear(x), y)
            loss.backward()
            return loss

        x = torch.randn(B * T, C, requires_grad=True).cuda().bfloat16()
        x.retain_grad()
        y = torch.randint(0, V, (B * T,)).cuda()

        import torch._inductor.utils as inductor_utils

        with unittest.mock.patch.object(inductor_utils, "is_big_gpu", mock_is_big_gpu):
            opt_f = torch.compile(f)

            expect = (f(x, y), x.grad, linear.weight.grad, linear.bias.grad)
            actual = (opt_f(x, y), x.grad, linear.weight.grad, linear.bias.grad)
            assert same(expect, actual, tol=1e-2), f"ref:\n{expect}\nact:\n{actual}"


@instantiate_parametrized_tests
class TestMaxAutotuneRemoteCache(TestCase):
    def setUp(self):
        super().setUp()
        PatchCaches.setUp()

    def tearDown(self):
        super().tearDown()
        PatchCaches.tearDown()

    @parametrize("dynamic", (False, True))
    @config.patch(
        {"compile_threads": 1, "prologue_fusion": False}
    )  # Worker processes do not register PatchCaches() properly
    def test_max_autotune_remote_caching(self, dynamic: bool):
        from unittest.mock import patch

        def mm(a, b):
            a = torch.sin(a)
            return a @ b

        a = torch.randn(100, 10).to(GPU_TYPE)
        b = torch.randn(10, 100).to(GPU_TYPE)

        class Model(torch.nn.Module):
            def forward(self, x, y):
                return x + y

        def f(x, y):
            return Model()(x, y)

        x = torch.randn(100, 100).to(GPU_TYPE)
        y = torch.randn(100, 100).to(GPU_TYPE)

        with config.patch(
            {
                "autotune_local_cache": False,
                "autotune_remote_cache": True,
            }
        ), patch.dict(os.environ), PatchCaches():
            os.environ.pop("TRITON_CACHE_MANAGER", None)
            with config.patch({"max_autotune": True}):
                for _ in range(4):
                    with fresh_inductor_cache():
                        torch.compile(mm, dynamic=dynamic)(a, b)
                    reset()
                with torch.compiler.config.patch(
                    {"cache_key_tag": "test"}
                ), fresh_inductor_cache():
                    torch.compile(mm, dynamic=dynamic)(a, b)
                    reset()

                global_stats.report()
                self.assertEqual(global_stats.autotune_remote, Stats(2, 3, 2))

            global_stats.reset()
            for _ in range(4):
                with fresh_inductor_cache():
                    torch.compile(f, dynamic=dynamic)(x, y)
                reset()
            with torch.compiler.config.patch(
                {"cache_key_tag": "test"}
            ), fresh_inductor_cache():
                torch.compile(mm, dynamic=dynamic)(a, b)
                reset()
            global_stats.report()
            self.assertEqual(global_stats.autotune_remote, Stats(2, 3, 2))


class _TestBenchmarkRequest(BenchmarkRequest):
    def __init__(
        self, value: float, multi_device: bool, parent_visible_devices: Optional[str]
    ) -> None:
        self.value = value
        self.multi_device = multi_device
        self.parent_visible_devices = parent_visible_devices

    def benchmark(
        self, *input_tensors: torch.Tensor, output_tensor: Optional[torch.Tensor] = None
    ) -> float:
        # Verify that the visible devices env var is set correctly. If multi-device
        # auto-tuning is disabled, the visible devices should be unmanipulated from
        # the parent process. If multi-device auto-tuning is enabled, the visible
        # devices should be a _single_ valid device number. Note that we can't perform
        # this validation directly from the test body because benchmarks execute in a
        # separate process. If the check fails, however, the test will detect the
        # failure by virtue of not receiving the expected result back.
        visible_devices = os.environ.get(CUDA_VISIBLE_DEVICES)
        if not self.multi_device:
            assert visible_devices == self.parent_visible_devices
        else:
            assert self.parent_visible_devices is not None
            valid_devices = self.parent_visible_devices.split(",")
            assert visible_devices in valid_devices

        return self.value


class _TestTritonTemplateCaller(TritonTemplateCaller):
    def __init__(self, bmreq: _TestBenchmarkRequest):
        self.bmreq = bmreq

    def __str__(self) -> str:
        return "test"


class TestTuningProcess(TestCase):
    def test_tuning_pool_crash(self):
        # Use only one device/subprocess so we test the process restarts
        # and is usable after a "crash".
        with config.patch({"autotune_multi_device": False}):
            tuning_pool = TuningProcessPool()
            tuning_pool.initialize()

            # First force the tuning process to "crash" by setting a bogus
            # string for the expected visible devices.
            bmreq = _TestBenchmarkRequest(3.14, False, "invalid")
            choice = _TestTritonTemplateCaller(bmreq)

            timings = tuning_pool.benchmark([choice])
            self.assertTrue(choice in timings)
            self.assertEqual(timings[choice], float("inf"))

            # Then send another request and make sure the sub-process
            # has restarted and is operational. 'valid_devices' expected
            # to be None because autotune_multi_device is off.
            choice.bmreq.parent_visible_devices = os.environ.get(CUDA_VISIBLE_DEVICES)

            timings = tuning_pool.benchmark([choice])
            self.assertTrue(choice in timings)
            self.assertEqual(timings[choice], bmreq.value)

            tuning_pool.terminate()

    # XPU have to enable XPU_VISIBLE_DEVICES to control devices visibility.
    @skipIfXpu
    def test_tuning_pool_multiple_devices(self):
        with config.patch({"autotune_multi_device": True}):
            # Adapt the test to the available devices (and whether CUDA_VISIBLE_DEVICES
            # is already set in the environment); use a subset of the available devices
            # to ensure only the subset are visible to the sub-processes.
            if CUDA_VISIBLE_DEVICES in os.environ:
                visible_devices = os.environ[CUDA_VISIBLE_DEVICES].split(",")
            else:
                visible_devices = [str(d) for d in range(torch.cuda.device_count())]

            parent_visible_devices = ",".join(visible_devices[-2:])
            os.environ[CUDA_VISIBLE_DEVICES] = parent_visible_devices

            tuning_pool = TuningProcessPool()
            tuning_pool.initialize()

            choice1 = _TestTritonTemplateCaller(
                _TestBenchmarkRequest(3.14, True, parent_visible_devices),
            )
            choice2 = _TestTritonTemplateCaller(
                _TestBenchmarkRequest(2.718, True, parent_visible_devices),
            )

            timings = tuning_pool.benchmark([choice1, choice2])
            self.assertEqual(timings[choice1], choice1.bmreq.value)
            self.assertEqual(timings[choice2], choice2.bmreq.value)

            tuning_pool.terminate()


@instantiate_parametrized_tests
class TestPrologueFusion(TestCase):
    @classmethod
    def setUpClass(cls):
        super().setUpClass()
        cls._stack = contextlib.ExitStack()
        cls._stack.enter_context(
            config.patch(
                {
                    "max_autotune": True,
                    "prologue_fusion": True,
                    "benchmark_epilogue_fusion": False,
                    "shape_padding": False,
                    "max_autotune_gemm_backends": "TRITON",
                    "test_configs.max_mm_configs": 4,  # significantly speeds up tests
                }
            )
        )

    def check_code(self, code_str, num_kernels, num_allocs, num_deallocs):
        FileCheck().check(_get_func_call()).check_count(
            _get_kernel_launch(),
            num_kernels,
            exactly=True,
        ).run(code_str)

        if num_allocs is not None:
            FileCheck().check(_get_func_call()).check_count(
                "empty_strided", num_allocs, exactly=True
            ).run(code_str)

        # skip the deallocation check when using cpp_wrapper; most deallocations happen
        # outside of our control via RAIIAtenTensorHandle
        if num_deallocs is not None and not config.cpp_wrapper:
            FileCheck().check(_get_func_call()).check_count(
                "del", num_deallocs, exactly=True
            ).run(code_str)

    @parametrize("sizes", ((64, 128, 256), (128, 128, 128), (63, 120, 250)))
    def test_upcast(self, sizes):
        M, K, N = sizes

        x = torch.rand([M, K], dtype=torch.float16, device=GPU_TYPE)
        y = torch.rand([K, N], dtype=torch.float, device=GPU_TYPE)

        def foo(x, y):
            return x.to(y.dtype) @ y

        out, code = run_and_get_code(torch.compile(foo), x, y)
        self.assertEqual(out, foo(x, y), atol=0.05, rtol=0.05)
        self.check_code(code[0], num_kernels=1, num_allocs=1, num_deallocs=2)
        # upcast preserves zero mask
        FileCheck().check("a =").check_not("tl.where").check("tl.dot").run(code[0])

    @unittest.skip("Triton bug in compilation")
    def test_gather_fusion(self):
        M, K, N = (64, 128, 256)
        x = torch.rand([M, K], dtype=torch.float16, device=GPU_TYPE)
        y = torch.rand([K, N], dtype=torch.float16, device=GPU_TYPE)

        index = torch.randperm(M, device=GPU_TYPE)

        def foo(x, y, index):
            return (x[index]) @ y

        out, code = run_and_get_code(torch.compile(foo), x, y, index)
        self.assertEqual(out, foo(x, y, index), atol=0.05, rtol=0.05)
        self.check_code(code[0], num_kernels=1, num_allocs=1, num_deallocs=3)

        # should be done in low precision
        (
            FileCheck()
            .check("for k_idx")
            .check_not("to(tl.float32)")
            .check("dot")
            .run(code[0])
        )

    @unittest.skipIf(TEST_WITH_ROCM, "FP8 is not supported on ROCM")
    @unittest.skipIf(
        not PLATFORM_SUPPORTS_FP8,
        "FP8 is only supported on H100+, SM 8.9 and MI300+ devices",
    )
    def test_low_precision(self):
        M = K = N = 128

        x = torch.rand([M, K], device=GPU_TYPE).to(torch.float8_e4m3fn)
        y = torch.rand([K, N], dtype=torch.bfloat16, device=GPU_TYPE)

        def foo(x, y):
            return x.to(y.dtype) @ y

        out, code = run_and_get_code(torch.compile(foo), x, y)
        self.assertEqual(out, foo(x, y), atol=0.05, rtol=0.05)
        self.check_code(code[0], num_kernels=1, num_allocs=1, num_deallocs=2)

        # should be done in low precision, no arithmetic
        (
            FileCheck()
            .check("for k_idx")
            .check_not("to(tl.float32)")
            .check("dot")
            .run(code[0])
        )

        def foo(x, y):
            return (x.to(y.dtype) + 1) @ y

        out, code = run_and_get_code(torch.compile(foo), x, y)
        self.assertEqual(out, foo(x, y), atol=0.05, rtol=0.05)
        self.check_code(code[0], num_kernels=1, num_allocs=1, num_deallocs=2)

        # should not be done in low precision
        (
            FileCheck()
            .check("for k_idx")
            .check("to(tl.float32)")
            .check("dot")
            .run(code[0])
        )

    def test_downcast(self):
        # per heuristics, dont fuse a downcast into a mm because it would lead to more reads inside kernel
        M, K, N = (64, 128, 256)
        x = torch.rand([M, K], dtype=torch.float, device=GPU_TYPE)
        y = torch.rand([K, N], dtype=torch.float16, device=GPU_TYPE)

        def foo(x, y):
            return x.to(y.dtype) @ y

        out, code = run_and_get_code(torch.compile(foo), x, y)
        self.assertEqual(out, foo(x, y), atol=0.05, rtol=0.05)
        self.check_code(code[0], num_kernels=2, num_allocs=2, num_deallocs=3)

    @parametrize("sizes", ((64, 128, 256), (64, 64, 64), (64, 120, 64)))
    def test_multiple_fusions(self, sizes):
        M, K, N = sizes

        def foo(x, y):
            return ((x - 1.1) @ (y + 1.1)) * 1.1

        x = torch.rand([M, K], dtype=torch.float, device=GPU_TYPE)
        y = torch.rand([K, N], dtype=torch.float, device=GPU_TYPE)

        out, code = run_and_get_code(torch.compile(foo), x, y)
        self.assertEqual(out, foo(x, y), atol=0.05, rtol=0.05)
        self.check_code(code[0], num_kernels=1, num_allocs=1, num_deallocs=2)

        # check that we do not CSE any variables between prologues, epilogues
        FileCheck().check("def triton").check_count("= 1.1", 3, exactly=True).check(
            "tl.store"
        ).run(code[0])

<<<<<<< HEAD
=======
    @config.patch(
        {
            "max_autotune_gemm_backends": "Triton",
            "benchmark_epilogue_fusion": True,
            "use_mixed_mm": False,
            "mixed_mm_choice": "default",
            "max_epilogue_benchmarked_choices": 3,
        }
    )
    @skipIfXpu(
        msg="The fusion not happend because it do not speedup on XPU, see issue #146568"
    )
    def test_pending_fusions_multiple(self):
        def multi_use(x, y):
            return (x @ x.T) * (y @ y.T)

        x = torch.rand([128, 16], device=GPU_TYPE)
        y = torch.rand([128, 32], device=GPU_TYPE)

        out, code = run_and_get_code(torch.compile(multi_use), x, y)

        FileCheck().check(_get_func_call()).check_count(
            _get_kernel_launch(), 2, exactly=True
        ).run(code[0])
        self.assertEqual(out, multi_use(x, y), atol=0.05, rtol=0.05)

        def resolve_pending(x):
            return (x @ x).relu()

        x = torch.rand([128, 128], device=GPU_TYPE)
        out, code = run_and_get_code(torch.compile(resolve_pending), x)
        FileCheck().check(_get_func_call()).check_count(
            _get_kernel_launch(), 1, exactly=True
        ).run(code[0])
        self.assertEqual(out, resolve_pending(x), atol=0.05, rtol=0.05)

    @config.patch(
        {
            "max_autotune_gemm_backends": "Triton",
            "benchmark_epilogue_fusion": True,
            "use_mixed_mm": False,
            "mixed_mm_choice": "default",
            "max_epilogue_benchmarked_choices": 3,
        }
    )
    @skipIfXpu(
        msg="The fusion not happend because it do not speedup on XPU, see issue #146568"
    )
    def test_pending_fusion_pro_and_epi(self):
        def test_multiple_fusions(x):
            y = x.to(torch.float)
            return (y @ y).relu()

        x = torch.rand([128, 128], dtype=torch.float16, device=GPU_TYPE)
        out, code = run_and_get_code(torch.compile(test_multiple_fusions), x)
        FileCheck().check(_get_func_call()).check_count(
            _get_kernel_launch(), 1, exactly=True
        ).run(code[0])
        self.assertEqual(out, test_multiple_fusions(x), atol=0.05, rtol=0.05)

>>>>>>> b8b1b364
    @parametrize("sizes", ((64, 128, 256), (128, 128, 128), (63, 120, 250)))
    def test_multiple_inputs(self, sizes):
        M, K, N = sizes

        def foo(x, y, z):
            return (x + y).to(torch.float) @ z

        x = torch.rand([M, K], dtype=torch.float16, device=GPU_TYPE)
        y = torch.rand([M, K], dtype=torch.float16, device=GPU_TYPE)
        z = torch.rand([K, N], dtype=torch.float, device=GPU_TYPE)
        out_eager = foo(x, y, z)
        out, code = run_and_get_code(torch.compile(foo), x, y, z)
        self.assertEqual(out, out_eager, atol=0.05, rtol=0.05)
        self.check_code(code[0], num_kernels=1, num_allocs=1, num_deallocs=3)

    def test_storage_offset_prologue(self):
        def foo(a):
            q = a[:64, :]
            k = a[64:, :]
            return torch.mm(q + 2, k - 2)

        inp = torch.randn(128, 64, device=GPU_TYPE)
        out, code = run_and_get_code(torch.compile(foo), inp)
        self.assertEqual(out, foo(inp), atol=0.05, rtol=0.05)
        self.check_code(code[0], num_kernels=1, num_allocs=1, num_deallocs=1)

    @config.patch(realize_reads_threshold=1, realize_opcount_threshold=1)
    @parametrize("sizes", ((64, 128, 256), (128, 128, 128), (63, 120, 250)))
    def test_prologue_multiple_nodes(self, sizes):
        M, K, N = sizes

        def foo(x, y):
            return ((((x * 2) - 1) / 2) @ (y * 4)) * 3.0

        x = torch.rand([M, K], dtype=torch.float, device=GPU_TYPE)
        y = torch.rand([K, N], dtype=torch.float, device=GPU_TYPE)

        out, code = run_and_get_code(torch.compile(foo), x, y)
        self.assertEqual(out, foo(x, y), atol=0.05, rtol=0.05)
        self.check_code(code[0], num_kernels=1, num_allocs=1, num_deallocs=2)

    @parametrize("K", (63, 64))
    def test_broadcast_x(self, K):
        def foo(x, y):
            return (x.expand([1, y.shape[0]]) + 1) @ y

        x = torch.rand([1, 1], dtype=torch.float, device=GPU_TYPE)
        y = torch.rand([K, 128], dtype=torch.float, device=GPU_TYPE)

        out, code = run_and_get_code(torch.compile(foo, dynamic=True), x, y)
        self.assertEqual(out, foo(x, y), atol=0.05, rtol=0.05)
        self.check_code(code[0], num_kernels=1, num_allocs=1, num_deallocs=2)

    def test_broadcast_y(self):
        def foo(x, y):
            return x @ y

        M = 20
        N = K = 1
        x = torch.rand([M, K], dtype=torch.float, device=GPU_TYPE)
        y = torch.rand([K, N], dtype=torch.float, device=GPU_TYPE)
        torch._dynamo.mark_dynamic(x, 0)

        out, code = run_and_get_code(torch.compile(foo, dynamic=True), x, y)
        self.assertEqual(out, foo(x, y), atol=0.05, rtol=0.05)
        self.check_code(code[0], num_kernels=1, num_allocs=1, num_deallocs=2)

    def test_preserves_zero_analysis(self):
        fns = (
            (lambda x: x.relu(), False),  # preserves zero
            (lambda x: x + 1, True),  # does not
            (
                lambda x: torch.hypot(x, x),
                True,
            ),  # not handled in analysis, conservatively assume does not preserve
        )

        def foo(x, y, fn):
            return fn(x) @ y

        for fn, should_mask in fns:
            x = torch.rand([64, 127], dtype=torch.float, device=GPU_TYPE)
            y = torch.rand([127, 64], dtype=torch.float, device=GPU_TYPE)

            out, code = run_and_get_code(torch.compile(foo), x, y, fn)
            self.assertEqual(out, foo(x, y, fn), atol=0.05, rtol=0.05)
            self.check_code(code[0], num_kernels=1, num_allocs=1, num_deallocs=2)

            if should_mask:
                f = FileCheck().check("k_idx").check("a =").check_same("tl.where")
            else:
                f = FileCheck().check("k_idx").check("a =").check_not("tl.where")
            f.check("tl.dot").run(code[0])

    @config.patch(realize_reads_threshold=1, realize_opcount_threshold=1)
    @parametrize("benchmark_fusion", (True, False))
    def test_prologue_read_into_both_inputs(self, benchmark_fusion):
        M = K = 256

        # not supported today. it could be, but typically the pointwise nodes would get
        # inlined into separate nodes.

        def foo(x):
            y = (x + 1) * 2
            return y @ (y - 2)

        with config.patch(benchmark_epilogue_fusion=benchmark_fusion):
            x = torch.rand([M, K], dtype=torch.float, device=GPU_TYPE)

            out, code = run_and_get_code(torch.compile(foo), x)
            self.assertEqual(out, foo(x), atol=0.05, rtol=0.05)
            # not guaranteed to fuse, but still checking correctness
            if not benchmark_fusion:
                self.check_code(
                    code[0], num_kernels=2, num_allocs=None, num_deallocs=None
                )

    @config.patch(realize_reads_threshold=1, realize_opcount_threshold=1)
    @config.patch(allow_buffer_reuse=False)
    def test_mismatched_prologue_group(self):
        def foo(x, y, z):
            a = (x + 2) * 2
            b = a * y
            return b @ z

        x = torch.rand([1, 256], device=GPU_TYPE)
        y = torch.rand([256, 256], device=GPU_TYPE)
        z = torch.rand([256, 128], device=GPU_TYPE)

        out, code = run_and_get_code(torch.compile(foo), x, y, z)
        self.assertEqual(out, foo(x, y, z), atol=0.05, rtol=0.05)
        # theres one more dealloc than there should be because of a buffer reuse. TODO:
        # not sure why disabling buffer reuse doesnt stop
        self.check_code(code[0], num_kernels=2, num_allocs=2, num_deallocs=4)

    # XPU have not enabled pad_mm in fx_passes, so there is always one kernel.
    @skipIfXpu
    @config.patch(shape_padding=True)
    @config.patch(force_shape_pad=True)
    @parametrize("sizes", ((250, 245, 128), (250, 256, 128), (256, 128, 62)))
    def test_prologue_masked_load(self, sizes):
        M, K, N = sizes

        def foo(x, y):
            return x @ y

        x = torch.rand([250, 245], device=GPU_TYPE)
        y = torch.rand([245, 128], device=GPU_TYPE)

        # we should not attempt prologue fusion if it turns an aligned load
        # into an unaligned load
        out, code = run_and_get_code(torch.compile(foo), x, y)
        self.assertEqual(out, foo(x, y), atol=0.05, rtol=0.05)
        self.check_code(code[0], num_kernels=3, num_allocs=3, num_deallocs=4)


if __name__ == "__main__":
    from torch._inductor.utils import is_big_gpu

    # Set env to make it work in CI.
    if HAS_GPU and HAS_CPU and is_big_gpu():
        run_tests()<|MERGE_RESOLUTION|>--- conflicted
+++ resolved
@@ -1342,8 +1342,6 @@
             "tl.store"
         ).run(code[0])
 
-<<<<<<< HEAD
-=======
     @config.patch(
         {
             "max_autotune_gemm_backends": "Triton",
@@ -1404,7 +1402,6 @@
         ).run(code[0])
         self.assertEqual(out, test_multiple_fusions(x), atol=0.05, rtol=0.05)
 
->>>>>>> b8b1b364
     @parametrize("sizes", ((64, 128, 256), (128, 128, 128), (63, 120, 250)))
     def test_multiple_inputs(self, sizes):
         M, K, N = sizes
