# Owner(s): ["module: inductor"]
import contextlib
import json
import math
import os
import random
import tempfile
import unittest
from typing import Callable, Optional

import torch
from torch import multiprocessing as mp, nn
from torch._dynamo import reset
from torch._dynamo.exc import BackendCompilerFailed
from torch._dynamo.testing import rand_strided, reset_rng_state
from torch._dynamo.utils import same
from torch._inductor import config
from torch._inductor.autotune_process import (
    _TestBenchmarkRequest,
    CUDA_VISIBLE_DEVICES,
    TuningProcess,
    TuningProcessPool,
)
from torch._inductor.graph import GraphLowering
from torch._inductor.ir import Buffer, ChoiceCaller, FixedLayout
from torch._inductor.kernel.mm_plus_mm import aten_mm_plus_mm
from torch._inductor.select_algorithm import (
    AlgorithmSelectorCache,
    TritonTemplateCaller,
)
from torch.testing._internal.common_cuda import PLATFORM_SUPPORTS_FP8
from torch.testing._internal.common_utils import (
    instantiate_parametrized_tests,
    IS_WINDOWS,
    parametrize,
    TEST_WITH_ROCM,
)
from torch.utils._triton import has_triton_tma_device


aten = torch.ops.aten
from torch._inductor.mock_cache import global_stats, PatchCaches, Stats
from torch._inductor.test_case import run_tests, TestCase
from torch._inductor.utils import fresh_inductor_cache, run_and_get_code
from torch._inductor.virtualized import V
from torch.fx.experimental.proxy_tensor import make_fx
from torch.testing import FileCheck
<<<<<<< HEAD
from torch.testing._internal.common_utils import skipIfRocm, skipIfXpu
from torch.testing._internal.inductor_utils import (
    get_func_call,
    get_kernel_launch,
    GPU_TYPE,
    HAS_CPU,
    HAS_CUDA,
    HAS_GPU,
)
=======
from torch.testing._internal.common_utils import MI300_ARCH, runOnRocmArch, skipIfXpu
from torch.testing._internal.inductor_utils import GPU_TYPE, HAS_CPU, HAS_CUDA, HAS_GPU
>>>>>>> 70539e5c


torch.set_float32_matmul_precision("high")
if HAS_CUDA:
    torch.cuda.memory._set_allocator_settings("expandable_segments:False")


def benchmark_choice(choice, args, out, expected_out, timings):
    result = choice.benchmark(*args, out=out)
    if expected_out is not None:
        torch.testing.assert_close(out, expected_out)

    timings.copy_(torch.tensor(result))


class FailChoiceCaller(ChoiceCaller):
    def benchmark(self, *args, out):
        raise RuntimeError("This choice caller will always throw")


@instantiate_parametrized_tests
class TestMaxAutotune(TestCase):
    def _create_buffer(self, name, shape):
        return Buffer(
            name=name,
            layout=FixedLayout(
                torch.device(f"{GPU_TYPE}:0"), dtype=torch.float32, size=shape
            ),
        )

    # XPU have not support multiprocessing reduction in torch/multiprocessing/reductions.py
    @skipIfXpu
    def test_benchmark_choice_in_subproc(self):
        gm = make_fx(
            lambda: torch.zeros(2, 3)
        )()  # a dummy graph to construct the GraphLowering
        graph = GraphLowering(gm)

        # the graph handler is neede to create benchmark example value below
        with V.set_graph_handler(graph):
            buf1 = self._create_buffer("mat1", (2, 3))
            buf2 = self._create_buffer("mat2", (3, 2))
            buf3 = self._create_buffer("mat3", (2, 3))
            buf4 = self._create_buffer("mat4", (3, 2))

            layout = FixedLayout(torch.device(f"{GPU_TYPE}:0"), torch.float32, (2, 2))

            mat1 = AlgorithmSelectorCache.benchmark_example_value(buf1)
            mat2 = AlgorithmSelectorCache.benchmark_example_value(buf2)
            mat3 = AlgorithmSelectorCache.benchmark_example_value(buf3)
            mat4 = AlgorithmSelectorCache.benchmark_example_value(buf4)

            out = AlgorithmSelectorCache.benchmark_example_value(layout)
            # expected_out = (mat1 @ mat2) + (mat3 @ mat4)
            expected_out = None

            choice = aten_mm_plus_mm.bind((buf1, buf2, buf3, buf4), layout)
            # use a tensor since the mutation to a python list in a sub process
            # is not synced back to the parent process
            timings = torch.zeros(3, dtype=torch.float32)
            ctx = mp.get_context("spawn")
            child = ctx.Process(
                target=benchmark_choice,
                args=(choice, (mat1, mat2, mat3, mat4), out, expected_out, timings),
            )
            child.start()
            child.join()
            self.assertEqual(0, child.exitcode)
            print(f"timings is {timings}, out {out}, expected_out {expected_out}")

    # XPU have not support multiprocessing reduction in torch/multiprocessing/reductions.py
    @skipIfXpu
    def test_benchmark_choice_fail_in_subproc(self):
        gm = make_fx(
            lambda: torch.zeros(2, 3)
        )()  # a dummy graph to construct the GraphLowering
        graph = GraphLowering(gm)

        # the graph handler is neede to create benchmark example value below
        with V.set_graph_handler(graph):
            buf1 = self._create_buffer("mat1", (2, 3))
            buf2 = self._create_buffer("mat2", (3, 2))
            buf3 = self._create_buffer("mat3", (2, 3))
            buf4 = self._create_buffer("mat4", (3, 2))

            layout = FixedLayout(torch.device(f"{GPU_TYPE}:0"), torch.float32, (2, 2))

            mat1 = AlgorithmSelectorCache.benchmark_example_value(buf1)
            mat2 = AlgorithmSelectorCache.benchmark_example_value(buf2)
            mat3 = AlgorithmSelectorCache.benchmark_example_value(buf3)
            mat4 = AlgorithmSelectorCache.benchmark_example_value(buf4)

            out = AlgorithmSelectorCache.benchmark_example_value(layout)
            expected_out = (mat1 @ mat2) + (mat3 @ mat4)

            choice = FailChoiceCaller("fail_choice_caller", [], None, description="")

            # use a tensor since python list is not synced back
            timings = torch.zeros(3, dtype=torch.float32)
            ctx = mp.get_context("spawn")
            child = ctx.Process(
                target=benchmark_choice,
                args=(choice, (mat1, mat2, mat3, mat4), out, expected_out, timings),
            )
            child.start()
            child.join()
            self.assertNotEqual(0, child.exitcode)

    @parametrize("autotune_in_subproc", (True, False))
    @parametrize("autotune_multi_device", (True, False))
    def test_max_autotune_mm_plus_mm(self, autotune_in_subproc, autotune_multi_device):
        """
        This crash previously due to a triton issue: https://github.com/openai/triton/issues/1298 .
        With autotuning in subprocess, we don't crash anymore.
        """
        m, n, k = 2048, 1536, 64

        def mm_plus_mm(a, b, c, d):
            return a @ b + c @ d

        a = torch.randn(m, k).to(GPU_TYPE)
        b = torch.randn(k, n).to(GPU_TYPE)
        c = torch.randn(m, k).to(GPU_TYPE)
        d = torch.randn(k, n).to(GPU_TYPE)

        with config.patch(
            {
                "max_autotune": True,
                "autotune_in_subproc": autotune_in_subproc,
                "autotune_multi_device": autotune_multi_device,
            }
        ):
            torch.compile(mm_plus_mm)(a, b, c, d)

    @parametrize("dynamic", (False, True))
    def test_max_autotune_mm_plus_mm_zero_size_input(self, dynamic):
        """
        Make sure autotuning mm_plus_mm with zero-size input works without crashes.
        """
        m, n, k = 0, 1536, 64

        def mm_plus_mm(a, b, c, d):
            return a @ b + c @ d

        a = torch.randn(m, k).to(GPU_TYPE)
        b = torch.randn(k, n).to(GPU_TYPE)
        c = torch.randn(m, k).to(GPU_TYPE)
        d = torch.randn(k, n).to(GPU_TYPE)

        with config.patch({"max_autotune": True}):
            torch.compile(mm_plus_mm, dynamic=dynamic)(a, b, c, d)

    @parametrize("dynamic", (False, True))
    def test_max_autotune_regular_mm(self, dynamic: bool):
        """
        Make sure autotuning mm in sub processes work without crashes.
        """

        def mm(a, b):
            a = torch.sin(a)
            return a @ b

        a = torch.randn(100, 10).to(GPU_TYPE)
        b = torch.randn(10, 100).to(GPU_TYPE)

        with config.patch({"max_autotune": True, "autotune_in_subproc": True}):
            torch.compile(mm, dynamic=dynamic)(a, b)

    @unittest.skipIf(
        not has_triton_tma_device(), "Need device-side TMA support in Triton"
    )
    @parametrize("a_transposed", (False, True))
    @parametrize("b_transposed", (False, True))
    @parametrize("dynamic", (False, True))
    def test_max_autotune_regular_mm_persistent_tma(
        self,
        a_transposed: bool,
        b_transposed: bool,
        dynamic: bool,
    ):
        def mm(a, b):
            # TMA requires 16-byte alignment: here we repeat the dims
            # by the factor of 8, as float16 is 2-byte. All dims are
            # repeated due to the possible transpositions below.
            a = a.repeat(8, 8)
            b = b.repeat(8, 8)

            if a_transposed:
                a = a.T
            if b_transposed:
                b = b.T

            return torch.mm(a, b)

        M, N, K = 21, 31, 11
        a = torch.randn(*((K, M) if a_transposed else (M, K))).to(torch.float16).cuda()
        b = torch.randn(*((N, K) if b_transposed else (K, N))).to(torch.float16).cuda()

        with config.patch(
            {
                "max_autotune": True,
                "autotune_fallback_to_aten": False,
                "triton.enable_persistent_tma_matmul": "1",
                "test_configs.autotune_choice_name_regex": "mm_persistent_tma",
            }
        ):
            c_actual = torch.compile(mm, dynamic=dynamic)(a, b)
            c_expected = mm(a, b)

        torch.testing.assert_close(c_actual, c_expected, atol=1e-2, rtol=1e-2)

    @unittest.skipIf(
        not has_triton_tma_device(), "Need device-side TMA support in Triton"
    )
    @parametrize("dynamic", (False, True))
    def test_max_autotune_regular_mm_persistent_tma_illegal_alignment(self, dynamic):
        def mm(a, b):
            return torch.mm(a, b)

        M, N, K = 21, 31, 11
        a = torch.randn(M, K).to(torch.float16).cuda()
        b = torch.randn(K, N).to(torch.float16).cuda()

        with self.assertRaises(BackendCompilerFailed) as context, config.patch(
            {
                "max_autotune": True,
                "autotune_fallback_to_aten": False,
                "triton.enable_persistent_tma_matmul": "1",
                "test_configs.autotune_choice_name_regex": "mm_persistent_tma",
            }
        ):
            torch.compile(mm, dynamic=dynamic)(a, b)

        # Lowering to the persistent+TMA Triton template should be skipped
        # if any of the input inner dims are not 16-byte aligned. As a result,
        # given the config flags above, we should have no choices left.
        self.assertIn("NoValidChoicesError", str(context.exception))

    @parametrize("dynamic", (False, True))
    def test_max_autotune_regular_mm_zero_size_input(self, dynamic: bool):
        """
        Make sure autotuning mm with zero-size input works without crashes.
        """

        def mm(a, b):
            a = torch.sin(a)
            return a @ b

        a = torch.randn(0, 10).to(GPU_TYPE)
        b = torch.randn(10, 100).to(GPU_TYPE)

        with config.patch({"max_autotune": True}):
            torch.compile(mm, dynamic=dynamic)(a, b)

    def test_precompilation_threads(self):
        import threading
        from typing import Any
        from unittest.mock import Mock, patch

        class FakeChoiceCaller(ChoiceCaller):
            def __init__(self) -> None:
                super().__init__("none", [], Mock(), description="")
                self.thread_id = None

            def precompile(self):
                self.thread_id = threading.get_ident()

            def call_name(self) -> str:
                return None

            def to_callable(self):
                return None

            def hash_key(self) -> str:
                return str(hash(self))

            def output_node(self) -> "TensorBox":  # noqa: F821
                return None

        fake_choices = [FakeChoiceCaller() for i in range(10)]
        fake_lookup_result = dict.fromkeys(fake_choices, 0.123)

        def no_lookup(
            choices: list[ChoiceCaller],
            op: str,
            inputs: str,
            benchmark: Callable[[Any], dict[ChoiceCaller, float]],
        ) -> Optional[dict[ChoiceCaller, float]]:
            if benchmark is not None:
                return benchmark(choices)

        asc = AlgorithmSelectorCache()

        def fake_benchmark_fn(*args, **kwargs):
            return fake_lookup_result

        main_thread_id = threading.get_ident()
        mock_debug_handler = Mock()
        old_debug_handler = V.debug
        try:
            V.set_debug_handler(mock_debug_handler)
            with patch.object(asc, "lookup", new=no_lookup):
                with patch.object(
                    asc, "make_benchmark_fn", return_value=fake_benchmark_fn
                ):
                    with config.patch(
                        {
                            "autotune_in_subproc": False,
                            "compile_threads": len(fake_choices),
                        }
                    ):
                        asc("test_call", fake_choices, [], Mock())
            for fake_choice in fake_choices:
                assert (
                    fake_choice.thread_id is not None
                ), "Expected all ChoiceCaller's precompile method to have been called"
                assert (
                    fake_choice.thread_id != main_thread_id
                ), "Expected all ChoiceCaller's precompile method to have been called on separate thread"
        finally:
            V.set_debug_handler(old_debug_handler)

    @parametrize("dynamic", (False, True))
    def test_max_autotune_addmm(self, dynamic=False):
        """
        Make sure autotuning addmm in sub processes work without crashes.
        """

        torch.backends.cuda.matmul.allow_fp16_reduced_precision_reduction = False

        def addmm(x, a, b):
            return torch.addmm(x, a, b)

        x = torch.randn(100).to(GPU_TYPE)
        a = torch.randn(100, 10).to(GPU_TYPE)
        b = torch.randn(10, 100).to(GPU_TYPE)
        with config.patch({"max_autotune": True, "autotune_in_subproc": True}):
            Y_compiled = torch.compile(addmm, dynamic=dynamic)(x, a, b)
            Y = addmm(x, a, b)
            torch.testing.assert_close(Y_compiled, Y, atol=1e-2, rtol=1e-2)

    @unittest.skipIf(
        not has_triton_tma_device(), "Need device-side TMA support in Triton"
    )
    @parametrize("a_transposed", (False, True))
    @parametrize("b_transposed", (False, True))
    @parametrize("dynamic", (False, True))
    def test_max_autotune_addmm_persistent_tma(
        self,
        a_transposed: bool,
        b_transposed: bool,
        dynamic: bool,
    ):
        def addmm(x, a, b):
            # TMA requires 16-byte alignment: here we repeat the dims
            # by the factor of 8, as float16 is 2-byte. All dims are
            # repeated due to the possible transpositions below.
            x = x.repeat(8)
            a = a.repeat(8, 8)
            b = b.repeat(8, 8)

            if a_transposed:
                a = a.T
            if b_transposed:
                b = b.T

            return torch.addmm(x, a, b)

        M, N, K = 21, 31, 11
        a = torch.randn(*((K, M) if a_transposed else (M, K))).to(torch.float16).cuda()
        b = torch.randn(*((N, K) if b_transposed else (K, N))).to(torch.float16).cuda()
        x = torch.randn(N).to(torch.float16).cuda()

        with config.patch(
            {
                "max_autotune": True,
                "autotune_fallback_to_aten": False,
                "triton.enable_persistent_tma_matmul": "1",
                "test_configs.autotune_choice_name_regex": "mm_persistent_tma",
            }
        ):
            c_actual = torch.compile(addmm, dynamic=dynamic)(x, a, b)
            c_expected = addmm(x, a, b)

        torch.testing.assert_close(c_actual, c_expected, atol=1e-2, rtol=1e-2)

    @unittest.skipIf(
        not has_triton_tma_device(), "Need device-side TMA support in Triton"
    )
    @parametrize("dynamic", (False, True))
    def test_max_autotune_addmm_persistent_tma_illegal_alignment(self, dynamic):
        def addmm(x, a, b):
            return torch.addmm(x, a, b)

        M, N, K = 21, 31, 11
        a = torch.randn(M, K).to(torch.float16).cuda()
        b = torch.randn(K, N).to(torch.float16).cuda()
        x = torch.randn(N).to(torch.float16).cuda()

        with self.assertRaises(BackendCompilerFailed) as context, config.patch(
            {
                "max_autotune": True,
                "autotune_fallback_to_aten": False,
                "triton.enable_persistent_tma_matmul": "1",
                "test_configs.autotune_choice_name_regex": "mm_persistent_tma",
            }
        ):
            torch.compile(addmm, dynamic=dynamic)(x, a, b)

        # Lowering to the persistent+TMA Triton template should be skipped
        # if any of the input inner dims are not 16-byte aligned. As a result,
        # given the config flags above, we should have no choices left.
        self.assertIn("NoValidChoicesError", str(context.exception))

    @fresh_inductor_cache()
    @unittest.skipIf(TEST_WITH_ROCM, "ROCm doesn't support sm carveout")
    @unittest.skipIf(IS_WINDOWS, "Windows doesn't support persistent TMA")
    @unittest.skipIf(
        not has_triton_tma_device(), "Need device-side TMA support in Triton"
    )
    @parametrize("carveout", (None, 0, 27))
    @parametrize("op", ("mm", "scaled_mm"))
    def test_honor_sm_carveout_with_triton_tma(self, carveout, op: str):
        def mm_func(a, b):
            return torch.mm(a, b)

        def scaled_mm(
            a,
            b,
            scale_a,
            scale_b,
        ):
            return torch._scaled_mm(a, b, scale_a, scale_b, out_dtype=torch.bfloat16)

        # Create large matrices to ensure we use all possible sms
        size = 2560
        a = torch.randn(size, size, device="cuda", dtype=torch.bfloat16)
        b = (
            torch.randn(size, size, device="cuda", dtype=torch.bfloat16)
            .transpose(0, 1)
            .contiguous()
            .transpose(0, 1)
        )
        scale_a = torch.tensor(1, dtype=torch.float32, device="cuda")
        scale_b = torch.tensor(1, dtype=torch.float32, device="cuda")

        args = (
            (a.to(torch.float8_e4m3fn), b.to(torch.float8_e4m3fn), scale_a, scale_b)
            if op == "scaled_mm"
            else (a, b)
        )
        func = scaled_mm if op == "scaled_mm" else mm_func

        # Set the specified carveout value
        torch._C._set_sm_carveout_experimental(carveout)
        if carveout is None:
            self.assertIsNone(torch._C._get_sm_carveout_experimental())
        else:
            self.assertEqual(torch._C._get_sm_carveout_experimental(), carveout)

        with config.patch(
            {
                "max_autotune": True,
                "autotune_fallback_to_aten": False,
                "triton.enable_persistent_tma_matmul": True,
                "max_autotune_gemm_backends": "TRITON",
                "test_configs.autotune_choice_name_regex": "tma",
            }
        ):
            compiled_mm = torch.compile(func, mode="max-autotune-no-cudagraphs")
            compiled_mm(*args)  # Warm-up compilation

            with tempfile.NamedTemporaryFile() as f:
                with torch.profiler.profile(
                    activities=[torch.profiler.ProfilerActivity.CUDA]
                ) as prof:
                    # Run with the specified carveout
                    compiled_mm(*args)

                # Export trace and analyze results
                prof.export_chrome_trace(f.name)

                # Extract grid sizes from the trace events for TMA kernels
                kernel_name = "triton_tem_fused"
                kernel_events = [
                    {
                        "grid": evt.get("args", {}).get("grid", []),
                        "grid_size": math.prod(evt.get("args", {}).get("grid", [])),
                    }
                    for evt in json.load(open(f.name))["traceEvents"]
                    if evt.get("cat", "") == "kernel"
                    and kernel_name in evt.get("name", "").lower()
                ]

                # We should have exactly 1 kernel event for this run
                self.assertEqual(
                    len(kernel_events),
                    1,
                    f"Expected exactly 1 kernel event, but got {len(kernel_events)}",
                )

                # Check that grid size matches expected values based on carveout
                expected_grid_size = None
                max_grid_size = torch.cuda.get_device_properties(
                    "cuda"
                ).multi_processor_count
                careveout = 0 if carveout is None else carveout
                expected_grid_size = max_grid_size - careveout

                self.assertEqual(
                    kernel_events[0]["grid_size"],
                    expected_grid_size,
                    f"Grid size {kernel_events[0]['grid_size']} doesn't match {expected_grid_size} for carveout={carveout}",
                )

    @parametrize("dynamic", (False, True))
    def test_max_autotune_addmm_zero_size_input(self, dynamic):
        """
        Make sure autotuning addmm with zero-size input works without crashes.
        """

        def addmm(x, a, b):
            return torch.addmm(x, a, b)

        x = torch.randn(100).to(GPU_TYPE)
        a = torch.randn(0, 10).to(GPU_TYPE)
        b = torch.randn(10, 100).to(GPU_TYPE)
        with config.patch({"max_autotune": True}):
            torch.compile(addmm, dynamic=dynamic)(x, a, b)

    def test_autotune_conv1x1(self):
        # Assuming input has 3 channels and we want to produce 16 channels as output
        conv1x1 = (
            torch.nn.Conv2d(in_channels=3, out_channels=16, kernel_size=1)
            .to(memory_format=torch.channels_last)
            .to(GPU_TYPE)
        )

        # Example input tensor: batch size = 4, channels = 3, height = 32, width = 32
        # The memory format is set to `channels_last`
        input_tensor = (
            torch.randn(4, 3, 32, 32)
            .contiguous(memory_format=torch.channels_last)
            .to(GPU_TYPE)
        )

        with config.patch(
            {"max_autotune": True, "max_autotune_gemm_backends": "TRITON"}
        ):

            @torch.compile()
            def foo(mod, x):
                return mod(x)

            with torch.no_grad():
                out, code = run_and_get_code(foo, conv1x1, input_tensor)

            FileCheck().check_not("extern_kernels.convolution").run(code[0])
            self.assertEqual(conv1x1(input_tensor), out, atol=1e-2, rtol=0)

    def test_filled_cache_precompile(self):
        def fn(a, b, c):
            a = (a @ b) @ c
            a, b, c = (t.to(torch.float16) for t in [a, b, c])
            return (a @ b) @ c

        fn_c = torch.compile(mode="max-autotune-no-cudagraphs")(fn)
        inputs = [torch.rand([256, 256], device=GPU_TYPE) for _ in range(3)]
        from torch._dynamo.utils import counters

        self.assertEqual(fn(*inputs), fn_c(*inputs), atol=1e-2, rtol=1e-2)

        torch._dynamo.reset()
        counters.clear()

        fn_c = torch.compile(mode="max-autotune-no-cudagraphs")(fn)
        self.assertEqual(counters["inductor"]["select_algorithm_precompile"], 0)

    @fresh_inductor_cache()
    @config.patch(search_autotune_cache=True)
    def test_search_autotune_cache(self):
        def fn(a, b, c):
            a = (a @ b) @ c
            a, b, c = (t.to(torch.float16) for t in [a, b, c])
            return (a @ b) @ c

        fn_c = torch.compile()(fn)
        inputs = [torch.rand([256, 256], device=GPU_TYPE) for _ in range(3)]
        from torch._dynamo.utils import counters

        self.assertEqual(fn(*inputs), fn_c(*inputs), atol=1e-2, rtol=1e-2)
        self.assertEqual(counters["inductor"]["select_algorithm_precompile"], 0)

    @fresh_inductor_cache()
    @config.patch(max_autotune=True, max_fusion_size=2)
    def test_jit_fusion_matches_aot_fusion(self):
        # In this example, AOTInductor's JIT-compile will fuse(buf1, buf2) due
        # to proximity, we want to make sure AOT-compile pass does the same.
        # AOT could do fuse(buf2, buf4) instead if buf3 was pushed to the end
        # of the V.graph.buffers list because fuse(buf2, buf4) would have a
        # better proximity score than fuse(buf1, buf2). This scenario is possible
        # since finalizing MultiTemplateBuffers needs to replace buffers.
        def fn(x, number):
            buf0 = x + x
            buf1 = number.item()
            buf2 = x * x
            buf3 = x @ x  # MultiTemplateBuffer
            buf4 = x**2
            return buf0, buf1, buf2, buf3, buf4

        inputs = (
            torch.rand([256, 256], device=GPU_TYPE),
            torch.tensor(3, device=GPU_TYPE),
        )
        torch._export.aot_compile(fn, args=inputs)

    @config.patch(autotune_local_cache=False, autotune_remote_cache=False)
    @runOnRocmArch(MI300_ARCH)
    def test_precompilations(self):
        def fn(a, b, c):
            a = (a @ b) @ c
            a, b, c = (t.to(torch.float16) for t in [a, b, c])
            return (a @ b) @ c

        fn_c = torch.compile(mode="max-autotune-no-cudagraphs")(fn)
        inputs = [torch.rand([256, 256], device=GPU_TYPE) for _ in range(3)]

        torch.testing.assert_close(fn_c(*inputs), fn(*inputs), atol=1e-2, rtol=1e-2)

        from torch._dynamo.utils import counters

        self.assertEqual(counters["inductor"]["select_algorithm_precompile"], 2)

    def test_cat_addmm(self):
        def fn(a: torch.Tensor, b: torch.Tensor, c: torch.Tensor):
            return torch.cat(
                [
                    torch.addmm(a, b, c),
                    torch.addmm(b, c, a),
                ],
                1,
            )

        args = [
            torch.randn(4, 4, device=GPU_TYPE),
            torch.randn(4, 4, device=GPU_TYPE),
            torch.randn(4, 4, device=GPU_TYPE),
        ]
        with config.patch(
            {
                "max_autotune": True,
                "max_autotune_gemm_backends": "Triton",
            }
        ):
            expected = fn(*args)
            actual = torch.compile(fn)(*args)
            torch.testing.assert_close(actual, expected, atol=1e-2, rtol=1e-2)

    def test_triton_template_with_epilogues_and_dynamic_shape(self):
        def fn(
            x: torch.Tensor, w: torch.Tensor, bias: torch.Tensor, mul: torch.Tensor
        ) -> torch.Tensor:
            return (
                torch.nn.functional.relu(
                    torch.matmul(torch.transpose(x, 0, 1), torch.transpose(w, 0, 1))
                    + bias
                )
                * mul
            )

        M0 = 5
        M1 = 8
        K = 4
        N = 3
        w = torch.rand(N, K).to(GPU_TYPE).half()
        b = torch.rand(N).to(GPU_TYPE).half()

        with config.patch(
            {
                "max_autotune": True,
                "autotune_in_subproc": True,
                "max_autotune_gemm_backends": "Triton",
            }
        ):
            compiled_fn = torch.compile(
                fn, fullgraph=True, dynamic=True, mode="max-autotune-no-cudagraphs"
            )

            x0 = torch.rand(K, M0).to(GPU_TYPE).half()
            mul0 = torch.rand(M0, N).to(GPU_TYPE).half()
            y0 = compiled_fn(x0, w, b, mul0)
            y0_expected = fn(x0, w, b, mul0)
            torch.testing.assert_close(y0, y0_expected)

            x1 = torch.rand(K, M1).to(GPU_TYPE).half()
            mul1 = torch.rand(M1, N).to(GPU_TYPE).half()
            y1 = compiled_fn(x1, w, b, mul1)
            y1_expected = fn(x1, w, b, mul1)
            torch.testing.assert_close(y1, y1_expected)

    @config.patch(
        benchmark_kernel=True,
        fallback_random=True,
        max_autotune_gemm=True,
    )
    @parametrize("device", ("cpu", GPU_TYPE))
    def test_matmul_dropout(self, device):
        def fwd(a, b):
            x = a @ b
            x = torch.nn.functional.dropout(x, 0.1)
            return x

        def fn(a, b):
            x = fwd(a, b).sum()
            x.backward()
            return a.grad

        N = 128
        a = torch.randn(N, N, device=device, requires_grad=True)
        b = torch.randn(N, N, device=device)

        opt_fn = torch.compile(fn)
        reset_rng_state()
        ref = fn(a, b)
        reset_rng_state()
        act = opt_fn(a, b)

        if N <= 8:
            print(f"ref\n{ref}\nact\n{act}")
        torch.testing.assert_close(ref, act, atol=1e-1, rtol=1e-1)

    @config.patch(
        max_autotune_gemm=True,
    )
    @unittest.skipIf(
        getattr(torch, GPU_TYPE).device_count() < 2,
        "Need at least 2 devices for this test",
    )
    def test_autotune_device_guard(self):
        x = torch.randn(1024, 1024, device=f"{GPU_TYPE}:1")
        y = torch.randn(1024, 1024, device=f"{GPU_TYPE}:1")

        def f(x, y):
            return x @ y

        with fresh_inductor_cache():
            act = torch.compile(f)(x, y)
        ref = f(x, y)
        self.assertTrue(torch.allclose(act, ref, atol=4 * 1e-3, rtol=4 * 1e-3))

    @config.patch(max_autotune=True)
    def test_empty_conv_input(self, kernel_size=3):
        x = torch.randn(0, 256, 14, 14, device=GPU_TYPE)
        weight = torch.randn(256, 256, kernel_size, kernel_size, device=GPU_TYPE)

        def f(x, weight):
            return torch.convolution(
                x,
                weight,
                bias=None,
                stride=[1, 1],
                padding=[0, 0],
                dilation=[1, 1],
                transposed=False,
                output_padding=[0, 0],
                groups=1,
            )

        opt_f = torch.compile(f)
        ref = f(x, weight)
        act = opt_f(x, weight)
        self.assertTrue(torch.allclose(ref, act, atol=4 * 1e-3, rtol=4 * 1e-3))

    @config.patch(max_autotune=True)
    def test_empty_conv_input_with_1x1_kernel(self):
        self.test_empty_conv_input(kernel_size=1)

    @config.patch(max_autotune_gemm_backends="TRITON")
    def test_baddmm(self):
        class M(torch.nn.Module):
            def __init__(self):
                super().__init__()
                self.weight = torch.nn.Parameter(
                    torch.randn(64, 64, 192, dtype=torch.float16)
                )
                self.bias = torch.nn.Parameter(
                    torch.randn(64, 1, 192, dtype=torch.float16)
                )

            def forward(self, x):
                return torch.ops.aten.baddbmm.default(self.bias, x, self.weight)

        x = torch.randn(
            64, 2048, 64, dtype=torch.float16, requires_grad=False, device=GPU_TYPE
        )
        mod = M().to(GPU_TYPE)

        m_c = torch.compile(mode="max-autotune")(mod)
        out, code = run_and_get_code(m_c, x)
        self.assertEqual(out, mod(x))

        FileCheck().check("triton_tem_fused_baddbmm").run(code[0])

    @config.patch(max_autotune=True)
    def test_conv1x1_with_free_symbols(self):
        """
        Make sure there is no exception due to free symbols.
        """
        conv = nn.Conv2d(
            3, 64, kernel_size=(1, 1), stride=(1, 1), padding=(0, 0), bias=False
        ).to(device=GPU_TYPE)

        @torch.compile
        def f(x, y, z):
            h = y.nonzero().size(0)
            w = z.nonzero().size(0)
            x = x[:, :, :h, :w]
            x = conv(x)
            return x

        x = torch.randn(4, 3, 224, 224).to(
            memory_format=torch.channels_last, device=GPU_TYPE
        )
        for _ in range(2):
            y = torch.randint(0, 10, (224,)).to(device=GPU_TYPE)
            z = torch.randint(0, 10, (224,)).to(device=GPU_TYPE)
            f(x, y, z)

    def _test_cat_max_autotune_impl(self, using_triton_mm):
        def f(x, y):
            y = torch.cos(y)
            x = torch.mm(x, x)
            return torch.cat([x, y])

        f_c = torch.compile(mode="max-autotune-no-cudagraphs")(f)
        inps = [
            torch.randn(32, 32, device=GPU_TYPE),
            torch.randn(32, 32, device=GPU_TYPE),
        ]
        _, code = run_and_get_code(f_c, inps[0], inps[1])
        self.assertEqual(f_c(*inps), f(*inps), atol=0.03, rtol=0.25)

        # mm kernel, and cos kernel
        count = 2 if using_triton_mm else 1
        FileCheck().check(get_func_call()).check_count(
            get_kernel_launch(), count, exactly=True
        ).run(code[0])

        def f(x, y):
            y = torch.cos(y)
            x = torch.mm(x, x)
            out = torch.cat([x, y])
            return out, x + 1

        f_c = torch.compile(mode="max-autotune-no-cudagraphs")(f)
        _, code = run_and_get_code(f_c, inps[0], inps[1])
        self.assertEqual(f_c(*inps), f(*inps), atol=0.03, rtol=0.25)
        FileCheck().check(get_func_call()).check_count(
            get_kernel_launch(), 2, exactly=True
        ).run(code[0])

        def f(x, y):
            y = torch.cos(y)
            x = torch.mm(x, x)
            return torch.cat([x, y]), torch.cat([y, x])

        f_c = torch.compile(mode="max-autotune-no-cudagraphs")(f)
        self.assertEqual(f_c(*inps), f(*inps), atol=0.03, rtol=0.25)

    @config.patch({"test_configs.force_extern_kernel_in_multi_template": True})
    def test_cat_max_autotune_extern(self):
        self._test_cat_max_autotune_impl(using_triton_mm=False)

    @skipIfXpu(
        msg="The fusion not happend because it do not speedup on XPU, see issue #146568"
    )
    @config.patch(max_autotune_gemm_backends="TRITON")
    def test_cat_max_autotune_triton(self):
        self._test_cat_max_autotune_impl(using_triton_mm=True)

    def test_conv_cat(self):
        class ToyModel(torch.nn.Module):
            def __init__(self):
                super().__init__()
                self.conv = torch.nn.Conv2d(
                    3, 64, kernel_size=3, stride=1, padding=1, bias=False
                )

            def forward(self, x):
                x = self.conv(x)
                return torch.cat((x, x + 1))

        with torch.no_grad():
            m = ToyModel().to(device=GPU_TYPE)
            input_tensor = torch.randn(32, 3, 64, 64).to(device=GPU_TYPE)

            # convolution is not currently plannable
            m = torch.compile(m, mode="max-autotune-no-cudagraphs")
            out, code = run_and_get_code(m, input_tensor)
            self.assertEqual(out, m(input_tensor))

            if not TEST_WITH_ROCM:
                FileCheck().check("triton_poi_fused_cat_2.run").run(code[0])

    def test_conv3d(self):
        fn = torch.nn.functional.conv3d
        image = torch.randn([1, 3, 8, 16, 32])
        filt = torch.randn([3, 3, 7, 7, 7])

        with config.patch({"max_autotune": True}):
            expected = fn(image, filt)
            actual = torch.compile(fn)(image, filt)
            torch.testing.assert_close(actual, expected, atol=6e-5, rtol=0.001)

    @config.patch(
        max_autotune=True, max_autotune_conv_backends="", layout_optimization=False
    )
    def test_conv_backend(self):
        m = torch.nn.Sequential(
            torch.nn.Conv2d(3, 3, 1, 1),
        ).to(GPU_TYPE)
        inp = torch.randn([2, 3, 16, 16]).to(GPU_TYPE)

        with self.assertRaises(BackendCompilerFailed) as context:
            torch.compile(m)(inp)

        self.assertIn("NoValidChoicesError", str(context.exception))

    def test_non_contiguous_input_mm(self):
        """
        Make sure the triton template can work with non-contiguous inputs without crash.
        Check https://github.com/pytorch/pytorch/issues/125437 for more details.
        """
        x = rand_strided(
            (50257, 32768), (1, 50304), dtype=torch.bfloat16, device=GPU_TYPE
        )
        y = rand_strided((32768, 768), (768, 1), dtype=torch.bfloat16, device=GPU_TYPE)

        @torch.compile(mode="max-autotune")
        def f(x, y):
            return x @ y

        ref = x @ y
        act = f(x, y)
        torch.testing.assert_close(act, ref, atol=2e-2, rtol=1e-2)

    def test_non_contiguous_input_addmm(self):
        b = torch.randn((768), dtype=torch.bfloat16, device=GPU_TYPE)
        x = rand_strided(
            (50257, 32768), (1, 50304), dtype=torch.bfloat16, device=GPU_TYPE
        )
        y = rand_strided((32768, 768), (768, 1), dtype=torch.bfloat16, device=GPU_TYPE)

        @torch.compile(mode="max-autotune")
        def f(x, y):
            return torch.addmm(b, x, y)

        ref = torch.addmm(b, x, y)
        act = f(x, y)
        torch.testing.assert_close(act, ref, atol=2e-2, rtol=1e-2)

    def test_non_contiguous_input_bmm(self):
        x = rand_strided(
            (1, 50257, 32768), (0, 1, 50304), dtype=torch.bfloat16, device=GPU_TYPE
        )
        y = rand_strided(
            (1, 32768, 768), (0, 768, 1), dtype=torch.bfloat16, device=GPU_TYPE
        )

        @torch.compile(mode="max-autotune")
        def f(x, y):
            return torch.bmm(x, y)

        ref = torch.bmm(x, y)
        act = f(x, y)
        torch.testing.assert_close(act, ref, atol=2e-2, rtol=1e-2)

    # TODO: fix accuracy failure of the triton template on XPU.
    # and enable this test case.
    @skipIfXpu
    def test_non_contiguous_input_mm_plus_mm(self):
        x1 = rand_strided((50257, 32768), (1, 50304), device=GPU_TYPE)
        y1 = rand_strided((32768, 768), (768, 1), device=GPU_TYPE)

        x2 = rand_strided((50257, 32768), (1, 50304), device=GPU_TYPE)
        y2 = rand_strided((32768, 768), (768, 1), device=GPU_TYPE)

        @torch.compile(mode="max-autotune")
        def f(x1, y1, x2, y2):
            return x1 @ y1 + x2 @ y2

        ref = x1 @ y1 + x2 @ y2
        act = f(x1, y1, x2, y2)
        torch.testing.assert_close(act, ref, atol=1e-2, rtol=1e-2)

    @config.patch(
        max_autotune=True,
        max_autotune_gemm_backends="",
        autotune_fallback_to_aten=False,
    )
    def test_no_valid_choices(self):
        a = torch.zeros([2, 2], device=GPU_TYPE)
        b = torch.zeros([2, 2], device=GPU_TYPE)
        with self.assertRaises(BackendCompilerFailed) as context:
            torch.compile(lambda a, b: a.matmul(b))(a, b)
        self.assertIn("NoValidChoicesError", str(context.exception))

    @parametrize("multi_template", (True, False))
    @config.patch(
        max_autotune=True,
        max_autotune_gemm_backends="TRITON",
        autotune_fallback_to_aten=False,
    )
    def test_inf_timing(self, multi_template):
        from unittest.mock import patch

        lookup = AlgorithmSelectorCache.lookup

        def mock_lookup(self, *args, **kwargs):
            timings = lookup(self, *args, **kwargs)
            return {choice: float("inf") for choice in timings.keys()}

        a = torch.zeros([16, 16], device=GPU_TYPE)
        b = torch.zeros([16, 16], device=GPU_TYPE)
        with patch.object(AlgorithmSelectorCache, "lookup", mock_lookup), config.patch(
            benchmark_epilogue_fusion=multi_template
        ):
            with self.assertRaises(BackendCompilerFailed) as context:
                torch.compile(lambda a, b: a.matmul(b))(a, b)
            self.assertIn("NoValidChoicesError", str(context.exception))

    @unittest.skipIf(
        not torch.cuda.is_available()
        or torch.cuda.get_device_properties().total_memory < 2e10,
        "Only if the GPU has at least 20GB memory to be safe",
    )
    @config.patch(force_shape_pad=True, max_autotune=True)
    def test_linear_and_cel(self):
        """
        Similate a GPU without enough SMs. Make sure max-autotune still
        works even when the MultiTritonTemplate encapsulates just extern
        kernels.
        """

        def mock_is_big_gpu(*args, **kwargs):
            return False

        B, T, C, V = 32, 1024, 768, 50257

        linear = nn.Linear(C, V).bfloat16().to(device=GPU_TYPE)
        ce = torch.nn.CrossEntropyLoss()

        def f(x, y):
            x.grad = None
            linear.weight.grad = None
            linear.bias.grad = None

            loss = ce(linear(x), y)
            loss.backward()
            return loss

        x = torch.randn(B * T, C, requires_grad=True).cuda().bfloat16()
        x.retain_grad()
        y = torch.randint(0, V, (B * T,)).cuda()

        import torch._inductor.utils as inductor_utils

        with unittest.mock.patch.object(inductor_utils, "is_big_gpu", mock_is_big_gpu):
            opt_f = torch.compile(f)

            expect = (f(x, y), x.grad, linear.weight.grad, linear.bias.grad)
            actual = (opt_f(x, y), x.grad, linear.weight.grad, linear.bias.grad)
            assert same(expect, actual, tol=1e-2), f"ref:\n{expect}\nact:\n{actual}"


@instantiate_parametrized_tests
class TestMaxAutotuneRemoteCache(TestCase):
    def setUp(self):
        super().setUp()
        PatchCaches.setUp()

    def tearDown(self):
        super().tearDown()
        PatchCaches.tearDown()

    @parametrize("dynamic", (False, True))
    @config.patch(
        {"compile_threads": 1, "prologue_fusion": False}
    )  # Worker processes do not register PatchCaches() properly
    def test_max_autotune_remote_caching(self, dynamic: bool):
        from unittest.mock import patch

        def mm(a, b):
            a = torch.sin(a)
            return a @ b

        a = torch.randn(100, 10).to(GPU_TYPE)
        b = torch.randn(10, 100).to(GPU_TYPE)

        class Model(torch.nn.Module):
            def forward(self, x, y):
                return x + y

        def f(x, y):
            return Model()(x, y)

        x = torch.randn(100, 100).to(GPU_TYPE)
        y = torch.randn(100, 100).to(GPU_TYPE)

        with config.patch(
            {
                "autotune_local_cache": False,
                "autotune_remote_cache": True,
            }
        ), patch.dict(os.environ), PatchCaches():
            os.environ.pop("TRITON_CACHE_MANAGER", None)
            with config.patch({"max_autotune": True}):
                for _ in range(4):
                    with fresh_inductor_cache():
                        torch.compile(mm, dynamic=dynamic)(a, b)
                    reset()
                with torch.compiler.config.patch(
                    {"cache_key_tag": "test"}
                ), fresh_inductor_cache():
                    torch.compile(mm, dynamic=dynamic)(a, b)
                    reset()

                global_stats.report()
                self.assertEqual(global_stats.autotune_remote, Stats(2, 3, 2))

            global_stats.reset()
            for _ in range(4):
                with fresh_inductor_cache():
                    torch.compile(f, dynamic=dynamic)(x, y)
                reset()
            with torch.compiler.config.patch(
                {"cache_key_tag": "test"}
            ), fresh_inductor_cache():
                torch.compile(mm, dynamic=dynamic)(a, b)
                reset()
            global_stats.report()
            self.assertEqual(global_stats.autotune_remote, Stats(2, 3, 2))


class _TestTritonTemplateCaller(TritonTemplateCaller):
    def __init__(self, bmreq: _TestBenchmarkRequest):
        self.bmreq = bmreq

    def __str__(self) -> str:
        return "test"


class TestTuningProcess(TestCase):
    def check_healthy(self, p: TuningProcess, device: Optional[int] = None):
        result = random.random()
        bmreq = _TestBenchmarkRequest(result, device=device)
        p.put(bmreq.benchmark)
        self.assertEqual(p.get(), result)

    def test_tuning_subproc_timeout(self):
        p = TuningProcess(None)

        bmreq = _TestBenchmarkRequest(0, sleep=120)
        p.put(bmreq.benchmark)
        with self.assertRaises(TimeoutError):
            p.get(timeout=1.0)

        # Make sure the TuningProcess is still usable after a timeout.
        self.check_healthy(p)
        p.shutdown()

    def test_tuning_subproc_exception(self):
        p = TuningProcess(None)

        bmreq = _TestBenchmarkRequest(0, exc=RuntimeError("Fail"))
        p.put(bmreq.benchmark)
        with self.assertRaises(RuntimeError):
            p.get()

        # Make sure the TuningProcess is still usable after an exception.
        self.check_healthy(p)
        p.shutdown()

    def test_tuning_subproc_crash(self):
        p = TuningProcess(None)

        bmreq = _TestBenchmarkRequest(0, crash=True)
        p.put(bmreq.benchmark)
        with self.assertRaises(EOFError):
            p.get()

        # Make sure the TuningProcess is still usable after a crash.
        self.check_healthy(p)
        p.shutdown()

    def test_tuning_subproc_killed(self):
        p = TuningProcess(None)
        p.kill()
        self.check_healthy(p)
        p.shutdown()

    def test_visible_devices(self):
        device_list = TuningProcessPool.get_device_list()
        for device in device_list:
            p = TuningProcess(device)
            self.check_healthy(p, device=device)
            p.shutdown()


class TestTuningProcessPool(TestCase):
    # Use only one device/subprocess so we test the process restarts
    # and is usable after a crash.
    @config.patch({"autotune_multi_device": False})
    def test_tuning_pool_crash(self):
        tuning_pool = TuningProcessPool()

        # First force the tuning process to crash.
        bmreq = _TestBenchmarkRequest(0, crash=True)
        choice = _TestTritonTemplateCaller(bmreq)

        timings = tuning_pool.benchmark([choice])
        self.assertTrue(choice in timings)
        self.assertEqual(timings[choice], float("inf"))

        # Then send another request and make sure the sub-process
        # has restarted and is operational.
        bmreq = _TestBenchmarkRequest(3.14)
        choice = _TestTritonTemplateCaller(bmreq)

        timings = tuning_pool.benchmark([choice])
        self.assertTrue(choice in timings)
        self.assertEqual(timings[choice], bmreq.result)

        tuning_pool.shutdown()

    @config.patch({"autotune_multi_device": False})
    def test_tuning_pool_timeout(self):
        tuning_pool = TuningProcessPool()

        # First force the tuning process to timeout.
        bmreq = _TestBenchmarkRequest(0, sleep=120)
        choice = _TestTritonTemplateCaller(bmreq)

        with config.patch({"max_autotune_subproc_result_timeout_seconds": 1.0}):
            timings = tuning_pool.benchmark([choice])
        self.assertTrue(choice in timings)
        self.assertEqual(timings[choice], float("inf"))

        # Then send another request and make sure the sub-process
        # has restarted and is operational.
        bmreq = _TestBenchmarkRequest(3.14)
        choice = _TestTritonTemplateCaller(bmreq)

        timings = tuning_pool.benchmark([choice])
        self.assertTrue(choice in timings)
        self.assertEqual(timings[choice], bmreq.result)

        tuning_pool.shutdown()

    # XPU have to enable XPU_VISIBLE_DEVICES to control devices visibility.
    @skipIfXpu
    @config.patch({"autotune_multi_device": True})
    def test_tuning_pool_multiple_devices(self):
        # Adapt the test to the available devices (and whether CUDA_VISIBLE_DEVICES
        # is already set in the environment); use a subset of the available devices
        # to ensure only the subset are visible to the sub-processes.
        if CUDA_VISIBLE_DEVICES in os.environ:
            visible_devices = os.environ[CUDA_VISIBLE_DEVICES].split(",")
        else:
            visible_devices = [str(d) for d in range(torch.cuda.device_count())]

        cuda_visible_devices = ",".join(visible_devices[-2:])
        with unittest.mock.patch.dict(
            os.environ, {CUDA_VISIBLE_DEVICES: cuda_visible_devices}
        ):
            tuning_pool = TuningProcessPool()

        choice1 = _TestTritonTemplateCaller(_TestBenchmarkRequest(3.14))
        choice2 = _TestTritonTemplateCaller(_TestBenchmarkRequest(2.718))

        timings = tuning_pool.benchmark([choice1, choice2])
        self.assertEqual(timings[choice1], choice1.bmreq.result)
        self.assertEqual(timings[choice2], choice2.bmreq.result)

        tuning_pool.shutdown()


@instantiate_parametrized_tests
class TestPrologueFusion(TestCase):
    @classmethod
    def setUpClass(cls):
        super().setUpClass()
        cls._stack = contextlib.ExitStack()
        cls._stack.enter_context(
            config.patch(
                {
                    "max_autotune": True,
                    "prologue_fusion": True,
                    "benchmark_epilogue_fusion": False,
                    "shape_padding": False,
                    "max_autotune_gemm_backends": "TRITON",
                    "test_configs.max_mm_configs": 4,  # significantly speeds up tests
                }
            )
        )

    def check_code(self, code_str, num_kernels, num_allocs, num_deallocs):
        FileCheck().check(get_func_call()).check_count(
            get_kernel_launch(),
            num_kernels,
            exactly=True,
        ).run(code_str)

        if num_allocs is not None:
            FileCheck().check(get_func_call()).check_count(
                "empty_strided", num_allocs, exactly=True
            ).run(code_str)

        # skip the deallocation check when using cpp_wrapper; most deallocations happen
        # outside of our control via RAIIAtenTensorHandle
        if num_deallocs is not None and not config.cpp_wrapper:
            FileCheck().check(get_func_call()).check_count(
                "del", num_deallocs, exactly=True
            ).run(code_str)

    @parametrize("sizes", ((64, 128, 256), (128, 128, 128), (63, 120, 250)))
    def test_upcast(self, sizes):
        M, K, N = sizes

        x = torch.rand([M, K], dtype=torch.float16, device=GPU_TYPE)
        y = torch.rand([K, N], dtype=torch.float, device=GPU_TYPE)

        def foo(x, y):
            return x.to(y.dtype) @ y

        out, code = run_and_get_code(torch.compile(foo), x, y)
        self.assertEqual(out, foo(x, y), atol=0.05, rtol=0.05)
        self.check_code(code[0], num_kernels=1, num_allocs=1, num_deallocs=2)
        # upcast preserves zero mask
        FileCheck().check("a =").check_not("tl.where").check("tl.dot").run(code[0])

    @unittest.skip("Triton bug in compilation")
    def test_gather_fusion(self):
        M, K, N = (64, 128, 256)
        x = torch.rand([M, K], dtype=torch.float16, device=GPU_TYPE)
        y = torch.rand([K, N], dtype=torch.float16, device=GPU_TYPE)

        index = torch.randperm(M, device=GPU_TYPE)

        def foo(x, y, index):
            return (x[index]) @ y

        out, code = run_and_get_code(torch.compile(foo), x, y, index)
        self.assertEqual(out, foo(x, y, index), atol=0.05, rtol=0.05)
        self.check_code(code[0], num_kernels=1, num_allocs=1, num_deallocs=3)

        # should be done in low precision
        (
            FileCheck()
            .check("for k_idx")
            .check_not("to(tl.float32)")
            .check("dot")
            .run(code[0])
        )

    @unittest.skipIf(TEST_WITH_ROCM, "FP8 is not supported on ROCM")
    @unittest.skipIf(
        not PLATFORM_SUPPORTS_FP8,
        "FP8 is only supported on H100+, SM 8.9 and MI300+ devices",
    )
    def test_low_precision(self):
        M = K = N = 128

        x = torch.rand([M, K], device=GPU_TYPE).to(torch.float8_e4m3fn)
        y = torch.rand([K, N], dtype=torch.bfloat16, device=GPU_TYPE)

        def foo(x, y):
            return x.to(y.dtype) @ y

        out, code = run_and_get_code(torch.compile(foo), x, y)
        self.assertEqual(out, foo(x, y), atol=0.05, rtol=0.05)
        self.check_code(code[0], num_kernels=1, num_allocs=1, num_deallocs=2)

        # should be done in low precision, no arithmetic
        (
            FileCheck()
            .check("for k_idx")
            .check_not("to(tl.float32)")
            .check("dot")
            .run(code[0])
        )

        def foo(x, y):
            return (x.to(y.dtype) + 1) @ y

        out, code = run_and_get_code(torch.compile(foo), x, y)
        self.assertEqual(out, foo(x, y), atol=0.05, rtol=0.05)
        self.check_code(code[0], num_kernels=1, num_allocs=1, num_deallocs=2)

        # should not be done in low precision
        (
            FileCheck()
            .check("for k_idx")
            .check("to(tl.float32)")
            .check("dot")
            .run(code[0])
        )

    def test_downcast(self):
        # per heuristics, dont fuse a downcast into a mm because it would lead to more reads inside kernel
        M, K, N = (64, 128, 256)
        x = torch.rand([M, K], dtype=torch.float, device=GPU_TYPE)
        y = torch.rand([K, N], dtype=torch.float16, device=GPU_TYPE)

        def foo(x, y):
            return x.to(y.dtype) @ y

        out, code = run_and_get_code(torch.compile(foo), x, y)
        self.assertEqual(out, foo(x, y), atol=0.05, rtol=0.05)
        self.check_code(code[0], num_kernels=2, num_allocs=2, num_deallocs=3)

    @parametrize("sizes", ((64, 128, 256), (64, 64, 64), (64, 120, 64)))
    def test_multiple_fusions(self, sizes):
        M, K, N = sizes

        def foo(x, y):
            return ((x - 1.1) @ (y + 1.1)) * 1.1

        x = torch.rand([M, K], dtype=torch.float, device=GPU_TYPE)
        y = torch.rand([K, N], dtype=torch.float, device=GPU_TYPE)

        out, code = run_and_get_code(torch.compile(foo), x, y)
        self.assertEqual(out, foo(x, y), atol=0.05, rtol=0.05)
        self.check_code(code[0], num_kernels=1, num_allocs=1, num_deallocs=2)

        # check that we do not CSE any variables between prologues, epilogues
        FileCheck().check("def triton").check_count("= 1.1", 3, exactly=True).check(
            "tl.store"
        ).run(code[0])

    @config.patch(
        {
            "max_autotune_gemm_backends": "Triton",
            "benchmark_epilogue_fusion": True,
            "use_mixed_mm": False,
            "mixed_mm_choice": "default",
            "max_epilogue_benchmarked_choices": 3,
        }
    )
    @skipIfXpu(
        msg="The fusion not happend because it do not speedup on XPU, see issue #146568"
    )
    def test_pending_fusions_multiple(self):
        def multi_use(x, y):
            return (x @ x.T) * (y @ y.T)

        x = torch.rand([128, 16], device=GPU_TYPE)
        y = torch.rand([128, 32], device=GPU_TYPE)

        out, code = run_and_get_code(torch.compile(multi_use), x, y)

        FileCheck().check(get_func_call()).check_count(
            get_kernel_launch(), 2, exactly=True
        ).run(code[0])
        self.assertEqual(out, multi_use(x, y), atol=0.05, rtol=0.05)

        def resolve_pending(x):
            return (x @ x).relu()

        x = torch.rand([128, 128], device=GPU_TYPE)
        out, code = run_and_get_code(torch.compile(resolve_pending), x)
        FileCheck().check(get_func_call()).check_count(
            get_kernel_launch(), 1, exactly=True
        ).run(code[0])
        self.assertEqual(out, resolve_pending(x), atol=0.05, rtol=0.05)

    @config.patch(
        {
            "max_autotune_gemm_backends": "Triton",
            "benchmark_epilogue_fusion": True,
            "use_mixed_mm": False,
            "mixed_mm_choice": "default",
            "max_epilogue_benchmarked_choices": 3,
        }
    )
    @skipIfXpu(
        msg="The fusion not happend because it do not speedup on XPU, see issue #146568"
    )
    def test_pending_fusion_pro_and_epi(self):
        def test_multiple_fusions(x):
            y = x.to(torch.float)
            return (y @ y).relu()

        x = torch.rand([128, 128], dtype=torch.float16, device=GPU_TYPE)
        out, code = run_and_get_code(torch.compile(test_multiple_fusions), x)
        FileCheck().check(get_func_call()).check_count(
            get_kernel_launch(), 1, exactly=True
        ).run(code[0])
        self.assertEqual(out, test_multiple_fusions(x), atol=0.05, rtol=0.05)

    @parametrize("sizes", ((64, 128, 256), (128, 128, 128), (63, 120, 250)))
    def test_multiple_inputs(self, sizes):
        M, K, N = sizes

        def foo(x, y, z):
            return (x + y).to(torch.float) @ z

        x = torch.rand([M, K], dtype=torch.float16, device=GPU_TYPE)
        y = torch.rand([M, K], dtype=torch.float16, device=GPU_TYPE)
        z = torch.rand([K, N], dtype=torch.float, device=GPU_TYPE)
        out_eager = foo(x, y, z)
        out, code = run_and_get_code(torch.compile(foo), x, y, z)
        self.assertEqual(out, out_eager, atol=0.05, rtol=0.05)
        self.check_code(code[0], num_kernels=1, num_allocs=1, num_deallocs=3)

    def test_storage_offset_prologue(self):
        def foo(a):
            q = a[:64, :]
            k = a[64:, :]
            return torch.mm(q + 2, k - 2)

        inp = torch.randn(128, 64, device=GPU_TYPE)
        out, code = run_and_get_code(torch.compile(foo), inp)
        self.assertEqual(out, foo(inp), atol=0.05, rtol=0.05)
        self.check_code(code[0], num_kernels=1, num_allocs=1, num_deallocs=1)

    @config.patch(realize_reads_threshold=1, realize_opcount_threshold=1)
    @parametrize("sizes", ((64, 128, 256), (128, 128, 128), (63, 120, 250)))
    def test_prologue_multiple_nodes(self, sizes):
        M, K, N = sizes

        def foo(x, y):
            return ((((x * 2) - 1) / 2) @ (y * 4)) * 3.0

        x = torch.rand([M, K], dtype=torch.float, device=GPU_TYPE)
        y = torch.rand([K, N], dtype=torch.float, device=GPU_TYPE)

        out, code = run_and_get_code(torch.compile(foo), x, y)
        self.assertEqual(out, foo(x, y), atol=0.05, rtol=0.05)
        self.check_code(code[0], num_kernels=1, num_allocs=1, num_deallocs=2)

    @parametrize("K", (63, 64))
    def test_broadcast_x(self, K):
        def foo(x, y):
            return (x.expand([1, y.shape[0]]) + 1) @ y

        x = torch.rand([1, 1], dtype=torch.float, device=GPU_TYPE)
        y = torch.rand([K, 128], dtype=torch.float, device=GPU_TYPE)

        out, code = run_and_get_code(torch.compile(foo, dynamic=True), x, y)
        self.assertEqual(out, foo(x, y), atol=0.05, rtol=0.05)
        self.check_code(code[0], num_kernels=1, num_allocs=1, num_deallocs=2)

    def test_broadcast_y(self):
        def foo(x, y):
            return x @ y

        M = 20
        N = K = 1
        x = torch.rand([M, K], dtype=torch.float, device=GPU_TYPE)
        y = torch.rand([K, N], dtype=torch.float, device=GPU_TYPE)
        torch._dynamo.mark_dynamic(x, 0)

        out, code = run_and_get_code(torch.compile(foo, dynamic=True), x, y)
        self.assertEqual(out, foo(x, y), atol=0.05, rtol=0.05)
        self.check_code(code[0], num_kernels=1, num_allocs=1, num_deallocs=2)

    def test_preserves_zero_analysis(self):
        fns = (
            (lambda x: x.relu(), False),  # preserves zero
            (lambda x: x + 1, True),  # does not
            (
                lambda x: torch.hypot(x, x),
                True,
            ),  # not handled in analysis, conservatively assume does not preserve
        )

        def foo(x, y, fn):
            return fn(x) @ y

        for fn, should_mask in fns:
            x = torch.rand([64, 127], dtype=torch.float, device=GPU_TYPE)
            y = torch.rand([127, 64], dtype=torch.float, device=GPU_TYPE)

            out, code = run_and_get_code(torch.compile(foo), x, y, fn)
            self.assertEqual(out, foo(x, y, fn), atol=0.05, rtol=0.05)
            self.check_code(code[0], num_kernels=1, num_allocs=1, num_deallocs=2)

            if should_mask:
                f = FileCheck().check("k_idx").check("a =").check_same("tl.where")
            else:
                f = FileCheck().check("k_idx").check("a =").check_not("tl.where")
            f.check("tl.dot").run(code[0])

    @config.patch(realize_reads_threshold=1, realize_opcount_threshold=1)
    @parametrize("benchmark_fusion", (True, False))
    def test_prologue_read_into_both_inputs(self, benchmark_fusion):
        M = K = 256

        # not supported today. it could be, but typically the pointwise nodes would get
        # inlined into separate nodes.

        def foo(x):
            y = (x + 1) * 2
            return y @ (y - 2)

        with config.patch(benchmark_epilogue_fusion=benchmark_fusion):
            x = torch.rand([M, K], dtype=torch.float, device=GPU_TYPE)

            out, code = run_and_get_code(torch.compile(foo), x)
            self.assertEqual(out, foo(x), atol=0.05, rtol=0.05)
            # not guaranteed to fuse, but still checking correctness
            if not benchmark_fusion:
                self.check_code(
                    code[0], num_kernels=2, num_allocs=None, num_deallocs=None
                )

    @config.patch(realize_reads_threshold=1, realize_opcount_threshold=1)
    @config.patch(allow_buffer_reuse=False)
    def test_mismatched_prologue_group(self):
        def foo(x, y, z):
            a = (x + 2) * 2
            b = a * y
            return b @ z

        x = torch.rand([1, 256], device=GPU_TYPE)
        y = torch.rand([256, 256], device=GPU_TYPE)
        z = torch.rand([256, 128], device=GPU_TYPE)

        out, code = run_and_get_code(torch.compile(foo), x, y, z)
        self.assertEqual(out, foo(x, y, z), atol=0.05, rtol=0.05)
        # theres one more dealloc than there should be because of a buffer reuse. TODO:
        # not sure why disabling buffer reuse doesnt stop
        self.check_code(code[0], num_kernels=2, num_allocs=2, num_deallocs=4)

    # XPU have not enabled pad_mm in fx_passes, so there is always one kernel.
    @skipIfXpu
    @config.patch(shape_padding=True)
    @config.patch(force_shape_pad=True)
    def test_prologue_masked_load(self):
        def foo(x, y):
            return x @ y.T

        x = torch.rand([250, 245], device=GPU_TYPE)
        y = torch.rand([245, 128], device=GPU_TYPE).T.contiguous()

        # we should not attempt prologue fusion if it turns an aligned load
        # into an unaligned load
        out, code = run_and_get_code(torch.compile(foo), x, y)
        self.assertEqual(out, foo(x, y), atol=0.05, rtol=0.05)
        self.check_code(code[0], num_kernels=1, num_allocs=1, num_deallocs=2)

    def test_masked_numeric(self):
        # correctly detect upcast inside the cat mask, dont fuse
        def foo(a, b, y):
            return torch.cat([a, (b * 4)]) @ y.T

        a = torch.rand([220, 245], device=GPU_TYPE, dtype=torch.float16)
        b = torch.rand([20, 245], device=GPU_TYPE, dtype=torch.float16)
        y = torch.rand([245, 128], device=GPU_TYPE, dtype=torch.float16).T.contiguous()

        out, code = run_and_get_code(torch.compile(foo), a, b, y)

        self.check_code(code[0], num_kernels=2, num_allocs=2, num_deallocs=4)
        self.assertEqual(out, foo(a, b, y), atol=0.05, rtol=0.05)


if __name__ == "__main__":
    from torch._inductor.utils import is_big_gpu

    # Set env to make it work in CI.
    if HAS_GPU and HAS_CPU and is_big_gpu():
        run_tests()<|MERGE_RESOLUTION|>--- conflicted
+++ resolved
@@ -45,8 +45,7 @@
 from torch._inductor.virtualized import V
 from torch.fx.experimental.proxy_tensor import make_fx
 from torch.testing import FileCheck
-<<<<<<< HEAD
-from torch.testing._internal.common_utils import skipIfRocm, skipIfXpu
+from torch.testing._internal.common_utils import MI300_ARCH, runOnRocmArch, skipIfXpu
 from torch.testing._internal.inductor_utils import (
     get_func_call,
     get_kernel_launch,
@@ -55,10 +54,6 @@
     HAS_CUDA,
     HAS_GPU,
 )
-=======
-from torch.testing._internal.common_utils import MI300_ARCH, runOnRocmArch, skipIfXpu
-from torch.testing._internal.inductor_utils import GPU_TYPE, HAS_CPU, HAS_CUDA, HAS_GPU
->>>>>>> 70539e5c
 
 
 torch.set_float32_matmul_precision("high")
