#include <gmock/gmock.h>
#include <gtest/gtest.h>
#include <atomic>
#include <condition_variable>
#include <filesystem>
#include <functional>
#include <mutex>
#include <queue>
#include <string>
#include <thread>
#include <vector>

#include <torch/csrc/inductor/aoti_package/model_package_loader.h>
#include <torch/csrc/inductor/aoti_runner/model_container_runner_cpu.h>
#if defined(USE_CUDA)
#include <cuda_runtime.h>
#endif
#if defined(USE_CUDA) || defined(USE_ROCM)
#include <torch/csrc/inductor/aoti_runner/model_container_runner_cuda.h>
#endif
#include <torch/script.h>
#include <torch/torch.h>

#define STR_VALUE(x) #x
#define STRINGIZE(x) STR_VALUE(x)

namespace {

void test_aoti(const std::string& device, bool use_runtime_constant_folding) {
  torch::NoGradGuard no_grad;

  std::string data_path =
      (std::filesystem::path(STRINGIZE(CMAKE_CURRENT_BINARY_DIR)) / "data.pt")
           .string();
  torch::jit::script::Module data_loader = torch::jit::load(data_path);
  std::string suffix = use_runtime_constant_folding
      ? device + "_use_runtime_constant_folding"
      : device;
  std::string path_attr = "model_so_path_" + suffix;
  std::string inputs_attr = "inputs_" + suffix;
  std::string outputs_attr = "outputs_" + suffix;
  const auto& model_so_path = data_loader.attr(path_attr.c_str()).toStringRef();
  const auto& ref_output_tensors =
      data_loader.attr(outputs_attr.c_str()).toTensorList().vec();

  std::unique_ptr<torch::inductor::AOTIModelContainerRunner> runner;
  if (device == "cpu") {
    runner = std::make_unique<torch::inductor::AOTIModelContainerRunnerCpu>(
        model_so_path);
#if defined(USE_CUDA) || defined(USE_ROCM)
  } else if (device == "cuda") {
    runner = std::make_unique<torch::inductor::AOTIModelContainerRunnerCuda>(
        model_so_path);
#endif
  } else {
    testing::AssertionFailure() << "unsupported device: " << device;
  }
  auto actual_output_tensors =
      runner->run(data_loader.attr(inputs_attr.c_str()).toTensorList().vec());
  ASSERT_TRUE(torch::allclose(ref_output_tensors[0], actual_output_tensors[0]));
}

void test_aoti_script(const std::string& device) {
  torch::NoGradGuard no_grad;

  std::string script_model = "script_model_" + device + ".pt";
  std::string model_path =
      (std::filesystem::path(
           STRINGIZE(CMAKE_CURRENT_BINARY_DIR)) / script_model.c_str())
           .string();
  torch::jit::script::Module model = torch::jit::load(model_path);

  std::string sample_data_path =
      (std::filesystem::path(
           STRINGIZE(CMAKE_CURRENT_BINARY_DIR)) / "script_data.pt")
           .string();
  torch::jit::script::Module sample_data = torch::jit::load(sample_data_path);
  std::string inputs_attr = "inputs_" + device;
  std::string outputs_attr = "outputs_" + device;
  const auto& inputs = sample_data.attr(inputs_attr.c_str()).toList().vec();
  const auto& ref_output_tensors =
      sample_data.attr(outputs_attr.c_str()).toTensorVector();
  auto outputs = model.forward(inputs).toTuple()->elements();
  ASSERT_EQ(outputs.size(), ref_output_tensors.size());
  for (size_t i = 0; i < ref_output_tensors.size(); i++) {
    ASSERT_TRUE(torch::allclose(outputs[i].toTensor(), ref_output_tensors[i]));
  }
}

void test_aoti_package_loader(
    const std::string& device,
    bool use_runtime_constant_folding) {
  torch::NoGradGuard no_grad;

  std::string data_path =
      (std::filesystem::path(STRINGIZE(CMAKE_CURRENT_BINARY_DIR)) / "data.pt")
           .string();
  torch::jit::script::Module data_loader = torch::jit::load(data_path);
  std::string suffix = use_runtime_constant_folding
      ? device + "_use_runtime_constant_folding"
      : device;
  std::string path_attr = "pt2_package_path_" + suffix;
  std::string inputs_attr = "inputs_" + suffix;
  std::string outputs_attr = "outputs_" + suffix;
  const auto& pt2_package_path =
      data_loader.attr(path_attr.c_str()).toStringRef();
  const auto& ref_output_tensors =
      data_loader.attr(outputs_attr.c_str()).toTensorList().vec();

  torch::inductor::AOTIModelPackageLoader runner(pt2_package_path);
  auto actual_output_tensors =
      runner.run(data_loader.attr(inputs_attr.c_str()).toTensorList().vec());
  ASSERT_TRUE(torch::allclose(ref_output_tensors[0], actual_output_tensors[0]));
}

void test_aoti_constants_update(
    const std::string& device,
    bool use_runtime_constant_folding) {
  torch::NoGradGuard no_grad;

  std::string data_path =
      (std::filesystem::path(STRINGIZE(CMAKE_CURRENT_BINARY_DIR)) / "data.pt")
           .string();

  torch::jit::script::Module data_loader = torch::jit::load(data_path);
  std::string suffix = use_runtime_constant_folding
      ? device + "_use_runtime_constant_folding"
      : device;
  std::string path_attr = "model_so_path_" + suffix;
  std::string inputs_attr = "inputs_" + suffix;
  std::string outputs_attr = "outputs_" + suffix;
  std::string weights_attr = "w_pre_" + suffix;
  std::string add_attr = "w_add_" + suffix;
  const auto& model_so_path = data_loader.attr(path_attr.c_str()).toStringRef();
  auto input_tensors =
      data_loader.attr(inputs_attr.c_str()).toTensorList().vec();
  const auto& ref_output_tensors =
      data_loader.attr(outputs_attr.c_str()).toTensorList().vec();

  const auto& weight_tensors =
      data_loader.attr(weights_attr.c_str()).toTensor();
  const auto& add_tensors = data_loader.attr(add_attr.c_str()).toTensor();

  torch::inductor::TensorConstantMap missing_map, rand_map, real_map;
  missing_map.emplace("L__self___w_pre", new at::Tensor(at::randn({4, 4})));
  rand_map.emplace("L__self___w_pre", new at::Tensor(at::randn({10})));
  rand_map.emplace("L__self___w_add", new at::Tensor(at::randn({10})));
  real_map.emplace("L__self___w_pre", new at::Tensor(weight_tensors));
  real_map.emplace("L__self___w_add", new at::Tensor(add_tensors));

  std::unique_ptr<torch::inductor::AOTIModelContainerRunner> runner;
  if (device == "cpu") {
    runner = std::make_unique<torch::inductor::AOTIModelContainerRunnerCpu>(
        model_so_path);
#if defined(USE_CUDA) || defined(USE_ROCM)
  } else if (device == "cuda") {
    runner = std::make_unique<torch::inductor::AOTIModelContainerRunnerCuda>(
        model_so_path);
#endif
  } else {
    testing::AssertionFailure() << "unsupported device: " << device;
  }
  // By default, buffer #1 get loaded with burned in weights. Correct results.
  auto actual_output_tensors = runner->run(input_tensors);
  ASSERT_TRUE(torch::allclose(ref_output_tensors[0], actual_output_tensors[0]));

  // Update with missing map which should throw.
  // Somehow EXPECT_THROW doesn't work here when running tests in a row, but
  // works when running AotInductorTest.RuntimeUpdateConstantsCuda individually.
  try {
    runner->update_constant_buffer(missing_map, false, true);
  } catch (const std::runtime_error& e) {
    EXPECT_THAT(e.what(), ::testing::HasSubstr("API call failed at"));
  }

  // Update random weight to buffer #1.
  runner->update_constant_buffer(missing_map, false, false);
  actual_output_tensors = runner->run(input_tensors);
  if (use_runtime_constant_folding) {
    // At this moment, this update is applied on the original weight.
    // The weight being consumed is "folded", so will have no affect.
    ASSERT_TRUE(
        torch::allclose(ref_output_tensors[0], actual_output_tensors[0]));
    runner->run_const_fold(/* use_inactive = */ false);
    actual_output_tensors = runner->run(input_tensors);
  }
  ASSERT_FALSE(
      torch::allclose(ref_output_tensors[0], actual_output_tensors[0]));

  // Update with real map.
  runner->update_constant_buffer(real_map, false, false);
  actual_output_tensors = runner->run(input_tensors);
  if (use_runtime_constant_folding) {
    runner->run_const_fold(/* use_inactive = */ false);
  }
  actual_output_tensors = runner->run(input_tensors);
  ASSERT_TRUE(torch::allclose(ref_output_tensors[0], actual_output_tensors[0]));

  // Update with full random map.
  runner->update_constant_buffer(rand_map, false, false);
  if (use_runtime_constant_folding) {
    runner->run_const_fold(/* use_inactive = */ false);
  }
  actual_output_tensors = runner->run(input_tensors);
  ASSERT_FALSE(
      torch::allclose(ref_output_tensors[0], actual_output_tensors[0]));
}

void test_aoti_double_buffering(
    const std::string& device,
    bool use_runtime_constant_folding) {
  torch::NoGradGuard no_grad;

  std::string data_path =
      (std::filesystem::path(STRINGIZE(CMAKE_CURRENT_BINARY_DIR)) / "data.pt")
           .string();

  torch::jit::script::Module data_loader = torch::jit::load(data_path);
  std::string suffix = use_runtime_constant_folding
      ? device + "_use_runtime_constant_folding"
      : device;
  std::string path_attr = "model_so_path_" + suffix;
  std::string inputs_attr = "inputs_" + suffix;
  std::string outputs_attr = "outputs_" + suffix;
  std::string weights_attr = "w_pre_" + suffix;
  std::string add_attr = "w_add_" + suffix;
  const auto& model_so_path = data_loader.attr(path_attr.c_str()).toStringRef();
  auto input_tensors =
      data_loader.attr(inputs_attr.c_str()).toTensorList().vec();
  const auto& ref_output_tensors =
      data_loader.attr(outputs_attr.c_str()).toTensorList().vec();

  const auto& weight_tensors =
      data_loader.attr(weights_attr.c_str()).toTensor();
  const auto& add_tensors = data_loader.attr(add_attr.c_str()).toTensor();

  torch::inductor::TensorConstantMap rand_map, real_map;
  rand_map.emplace("L__self___w_pre", new at::Tensor(at::randn({4, 4})));
  rand_map.emplace("L__self___w_add", new at::Tensor(at::randn({4, 4})));
  real_map.emplace("L__self___w_pre", new at::Tensor(weight_tensors));
  real_map.emplace("L__self___w_add", new at::Tensor(add_tensors));

  std::unique_ptr<torch::inductor::AOTIModelContainerRunner> runner;
  if (device == "cpu") {
    runner = std::make_unique<torch::inductor::AOTIModelContainerRunnerCpu>(
        model_so_path);
#if defined(USE_CUDA) || defined(USE_ROCM)
  } else if (device == "cuda") {
    runner = std::make_unique<torch::inductor::AOTIModelContainerRunnerCuda>(
        model_so_path);
#endif
  } else {
    testing::AssertionFailure() << "unsupported device: " << device;
  }
  // By default, buffer #1 get loaded with burned in weights. Correct results.
  auto actual_output_tensors = runner->run(input_tensors);
  ASSERT_TRUE(torch::allclose(ref_output_tensors[0], actual_output_tensors[0]));

  // We update the weights to buffer #2 and activate it. This should still
  // produce correct result, as it's the real constant map.
  runner->update_inactive_constant_buffer(real_map);
  if (use_runtime_constant_folding) {
    runner->run_const_fold(/* use_inactive = */ true);
  }
  runner->swap_constant_buffer();
  actual_output_tensors = runner->run(input_tensors);
  ASSERT_TRUE(torch::allclose(ref_output_tensors[0], actual_output_tensors[0]));

  // We update random weights to buffer #1. But do not swap in the weight yet.
  runner->update_inactive_constant_buffer(rand_map);
  if (use_runtime_constant_folding) {
    runner->run_const_fold(/* use_inactive = */ true);
  }
  actual_output_tensors = runner->run(input_tensors);
  ASSERT_TRUE(torch::allclose(ref_output_tensors[0], actual_output_tensors[0]));

  // We swap and activate the weight to buffer #1. This is random weight and
  // should produce incorrect results.
  runner->swap_constant_buffer();
  actual_output_tensors = runner->run(input_tensors);
  ASSERT_FALSE(
      torch::allclose(ref_output_tensors[0], actual_output_tensors[0]));

  // Swap back to buffer #2 which is the real constants.
  runner->swap_constant_buffer();
  actual_output_tensors = runner->run(input_tensors);
  ASSERT_TRUE(torch::allclose(ref_output_tensors[0], actual_output_tensors[0]));
}

#if defined(USE_CUDA) || defined(USE_ROCM)
void test_aoti_double_buffering_with_tensor_constants() {
  torch::NoGradGuard no_grad;

  std::string data_path = (std::filesystem::path(
                               STRINGIZE(CMAKE_CURRENT_BINARY_DIR)) /
                               "data_with_tensor_constants.pt")
                               .string();

  torch::jit::script::Module data_loader = torch::jit::load(data_path);
  std::string path_attr = "model_so_path";
  std::string inputs_attr = "inputs";
  std::string w_attr = "w";
  std::string outputs_attr = "outputs";
  const auto& model_so_path = data_loader.attr(path_attr.c_str()).toStringRef();
  auto input_tensors =
      data_loader.attr(inputs_attr.c_str()).toTensorList().vec();
  const auto& w_tensors = data_loader.attr(w_attr.c_str()).toTensor();
  const auto& ref_output_tensors =
      data_loader.attr(outputs_attr.c_str()).toTensorList().vec();

  torch::inductor::TensorConstantMap real_map;
  real_map.emplace("L__self___w", new at::Tensor(w_tensors));

  std::unique_ptr<torch::inductor::AOTIModelContainerRunner> runner;
  runner = std::make_unique<torch::inductor::AOTIModelContainerRunnerCuda>(
      model_so_path.c_str());

  // By default, buffer #1 get loaded with burned in weights. Correct results.
  auto actual_output_tensors = runner->run(input_tensors);
  ASSERT_TRUE(torch::allclose(ref_output_tensors[0], actual_output_tensors[0]));

  // We update the weights to buffer #2 and activate it. This should still
  // produce correct result, since we would have copied the tensor_constants.
  runner->update_inactive_constant_buffer(real_map);
  runner->swap_constant_buffer();
  actual_output_tensors = runner->run(input_tensors);
  ASSERT_TRUE(torch::allclose(ref_output_tensors[0], actual_output_tensors[0]));
}

<<<<<<< HEAD
class ThreadPool {
 private:
  struct Task {
    int id;
    std::vector<torch::Tensor> inputs;
  };

  std::vector<std::thread> workers;
  std::vector<c10::cuda::CUDAStream> cuda_streams;
  std::queue<Task> tasks;
  std::mutex queue_mutex;
  std::condition_variable condition;
  std::condition_variable completion_condition;
  std::atomic<int> active_tasks{0};
  std::atomic<bool> stop;

 public:
  ThreadPool(size_t num_threads) : stop(false) {
    // Create CUDA streams
    cuda_streams.reserve(num_threads);
    for (size_t i = 0; i < num_threads; ++i) {
      cuda_streams.push_back(c10::cuda::getStreamFromPool());
    }

    // Create worker threads
    for (size_t i = 0; i < num_threads; ++i) {
      workers.emplace_back([this, i] {
        while (true) {
          Task task;
          {
            std::unique_lock<std::mutex> lock(this->queue_mutex);
            this->condition.wait(
                lock, [this] { return this->stop || !this->tasks.empty(); });

            if (this->stop && this->tasks.empty()) {
              return;
            }

            task = std::move(this->tasks.front());
            this->tasks.pop();
          }

          // Process the task with this thread's CUDA stream
          process_function(task.id, task.inputs, this->cuda_streams[i]);

          // Mark task as completed
          {
            std::unique_lock<std::mutex> lock(this->queue_mutex);
            active_tasks--;
            if (active_tasks == 0 && this->tasks.empty()) {
              completion_condition.notify_all();
            }
          }
        }
      });
    }
  }

  // Updated processing function for vector of tensors and CUDA stream
  std::function<
      void(int, const std::vector<torch::Tensor>&, c10::cuda::CUDAStream&)>
      process_function;

  // Enqueue task with vector of tensors as input
  void enqueue(int i, std::vector<torch::Tensor> inputs) {
    {
      std::unique_lock<std::mutex> lock(queue_mutex);
      tasks.push({i, std::move(inputs)});
      active_tasks++;
    }
    condition.notify_one();
  }

  // Wait for all tasks to complete
  void wait() {
    std::unique_lock<std::mutex> lock(queue_mutex);
    completion_condition.wait(
        lock, [this] { return active_tasks == 0 && tasks.empty(); });
  }

  ~ThreadPool() {
    {
      std::unique_lock<std::mutex> lock(queue_mutex);
      stop = true;
    }

    condition.notify_all();
    for (std::thread& worker : workers) {
      worker.join();
    }
  }
};

void test_multi_cuda_streams(const std::string& device) {
  c10::InferenceMode mode;
  std::string data_path =
      (std::filesystem::path(STRINGIZE(CMAKE_CURRENT_BINARY_DIR)) / "data.pt")
           .string();
  torch::jit::script::Module data_loader = torch::jit::load(data_path);
  std::string path_attr = "pt2_package_path_" + device;
  std::string inputs_attr = "inputs_" + device;
  std::string outputs_attr = "outputs_" + device;
  const auto& pt2_package_path =
      data_loader.attr(path_attr.c_str()).toStringRef();
  const auto& ref_output_tensors =
      data_loader.attr(outputs_attr.c_str()).toTensorList().vec();
  auto inputs = data_loader.attr(inputs_attr.c_str()).toTensorList().vec();

  constexpr int N = 16;
  constexpr int num_threads = 4;
  std::vector<std::vector<torch::Tensor>> all_outputs(N);
  // Create thread pool with desired number of threads
  torch::inductor::AOTIModelPackageLoader loader(
      pt2_package_path, "model", false, num_threads);
  ThreadPool pool(num_threads);
  std::mutex results_mutex;

  // Set the processing function
  pool.process_function = [&](int i,
                              const std::vector<torch::Tensor>& inputs,
                              c10::cuda::CUDAStream& stream) {
    // Run inference with the task-specific input
    std::vector<torch::Tensor> outputs = loader.run(inputs, stream.stream());
    // Store results safely
    {
      std::lock_guard<std::mutex> lock(results_mutex);
      all_outputs[i] = outputs;
    }
  };
  // Enqueue all tasks
  for (int i = 0; i < N; i++) {
    pool.enqueue(i, inputs);
  }
  // Wait for all tasks to complete
  pool.wait();

  for (int i = 0; i < N; i++) {
    ASSERT_TRUE(torch::allclose(ref_output_tensors[0], all_outputs[i][0]));
  }
=======
#if defined(USE_CUDA)
void test_aoti_free_buffer() {
  torch::NoGradGuard no_grad;

  std::string data_path =
      (std::filesystem::path(
           STRINGIZE(CMAKE_CURRENT_BINARY_DIR)) / "large_data.pt")
           .string();

  // Memory information variable
  cudaError_t cudaStatus;
  size_t DATASIZE = 128 * 1024 * 1024; // We have 128MB of weight data.

  torch::jit::script::Module data_loader = torch::jit::load(data_path);
  std::string path_attr = "model_so_path";
  std::string inputs_attr = "inputs";
  std::string outputs_attr = "outputs";
  std::string weights_attr = "w_pre";
  std::string add_attr = "w_add";
  const auto& model_so_path = data_loader.attr(path_attr.c_str()).toStringRef();
  auto input_tensors =
      data_loader.attr(inputs_attr.c_str()).toTensorList().vec();
  const auto& ref_output_tensors =
      data_loader.attr(outputs_attr.c_str()).toTensorList().vec();

  const auto& weight_tensors =
      data_loader.attr(weights_attr.c_str()).toTensor();
  const auto& add_tensors = data_loader.attr(add_attr.c_str()).toTensor();

  torch::inductor::TensorConstantMap rand_map, real_map;
  rand_map.emplace("L__self___w_pre", new at::Tensor(at::randn({4096, 4096})));
  rand_map.emplace("L__self___w_add", new at::Tensor(at::randn({4096, 4096})));
  real_map.emplace("L__self___w_pre", new at::Tensor(weight_tensors));
  real_map.emplace("L__self___w_add", new at::Tensor(add_tensors));

  std::unique_ptr<torch::inductor::AOTIModelContainerRunner> runner;
  runner = std::make_unique<torch::inductor::AOTIModelContainerRunnerCuda>(
      model_so_path);

  // We extract the initial memory here.
  size_t initMemory = 0;
  size_t totalMemory = 0;
  cudaStatus = cudaMemGetInfo(&initMemory, &totalMemory);
  if (cudaStatus != cudaSuccess) {
    throw std::runtime_error("cudaMemGetInfo failed!");
  }

  // We update inactive buffer, this should create one copy (128MB)
  runner->update_inactive_constant_buffer(real_map);
  size_t updateMemory2 = 0;
  cudaStatus = cudaMemGetInfo(&updateMemory2, &totalMemory);
  if (cudaStatus != cudaSuccess) {
    throw std::runtime_error("cudaMemGetInfo failed!");
  }
  ASSERT_EQ(initMemory - DATASIZE, updateMemory2);

  // We swap and free the inactive buffer.
  runner->swap_constant_buffer();
  runner->free_inactive_constant_buffer();
  size_t postFreeMemory = 0;
  cudaStatus = cudaMemGetInfo(&postFreeMemory, &totalMemory);
  if (cudaStatus != cudaSuccess) {
    throw std::runtime_error("cudaMemGetInfo failed!");
  }
  // We should only have one set of buffer (#2), memory used should equal
  // initial memory.
  ASSERT_EQ(initMemory, postFreeMemory);

  // We update random weights to buffer #1.
  runner->update_inactive_constant_buffer(rand_map);
  size_t updateMemory1 = 0;
  cudaStatus = cudaMemGetInfo(&updateMemory1, &totalMemory);
  if (cudaStatus != cudaSuccess) {
    throw std::runtime_error("cudaMemGetInfo failed!");
  }
  ASSERT_EQ(initMemory - DATASIZE, updateMemory1);

  // Test if we directly free the buffer #1.
  runner->free_inactive_constant_buffer();
  size_t finalMemory = 0;
  cudaStatus = cudaMemGetInfo(&finalMemory, &totalMemory);
  if (cudaStatus != cudaSuccess) {
    throw std::runtime_error("cudaMemGetInfo failed!");
  }
  ASSERT_EQ(initMemory, finalMemory);
>>>>>>> f9db2533
}
#endif
} // namespace

namespace torch {
namespace aot_inductor {

TEST(AotInductorTest, BasicTestCpu) {
  test_aoti("cpu", false);
}

TEST(AotInductorTest, BasicScriptTestCpu) {
  test_aoti_script("cpu");
}

TEST(AotInductorTest, BasicPackageLoaderTestCpu) {
  test_aoti_package_loader("cpu", false);
}

#ifdef USE_CUDA
TEST(AotInductorTest, BasicTestCuda) {
  test_aoti("cuda", true);
  test_aoti("cuda", false);
}

TEST(AotInductorTest, BasicScriptTestCuda) {
  test_aoti_script("cuda");
}

TEST(AotInductorTest, BasicPackageLoaderTestCuda) {
  test_aoti_package_loader("cuda", false);
}

TEST(AotInductorTest, RuntimeUpdateConstantsCuda) {
  test_aoti_constants_update("cuda", true);
}

TEST(AotInductorTest, UpdateConstantsCuda) {
  test_aoti_constants_update("cuda", false);
}

TEST(AotInductorTest, RuntimeUpdateInactiveConstantsCuda) {
  test_aoti_double_buffering("cuda", true);
}

TEST(AotInductorTest, UpdateInactiveConstantsCuda) {
  test_aoti_double_buffering("cuda", false);
}

TEST(AotInductorTest, UpdateInactiveConstantsWithTensorConstantsCuda) {
  test_aoti_double_buffering_with_tensor_constants();
}

<<<<<<< HEAD
TEST(AotInductorTest, MultiStreamTestCuda) {
  test_multi_cuda_streams("cuda");
=======
TEST(AotInductorTest, FreeInactiveConstantBufferCuda) {
  test_aoti_free_buffer();
>>>>>>> f9db2533
}
#endif

} // namespace aot_inductor
} // namespace torch<|MERGE_RESOLUTION|>--- conflicted
+++ resolved
@@ -327,7 +327,93 @@
   ASSERT_TRUE(torch::allclose(ref_output_tensors[0], actual_output_tensors[0]));
 }
 
-<<<<<<< HEAD
+#if defined(USE_CUDA)
+void test_aoti_free_buffer() {
+  torch::NoGradGuard no_grad;
+
+  std::string data_path =
+      (std::filesystem::path(
+           STRINGIZE(CMAKE_CURRENT_BINARY_DIR)) / "large_data.pt")
+           .string();
+
+  // Memory information variable
+  cudaError_t cudaStatus;
+  size_t DATASIZE = 128 * 1024 * 1024; // We have 128MB of weight data.
+
+  torch::jit::script::Module data_loader = torch::jit::load(data_path);
+  std::string path_attr = "model_so_path";
+  std::string inputs_attr = "inputs";
+  std::string outputs_attr = "outputs";
+  std::string weights_attr = "w_pre";
+  std::string add_attr = "w_add";
+  const auto& model_so_path = data_loader.attr(path_attr.c_str()).toStringRef();
+  auto input_tensors =
+      data_loader.attr(inputs_attr.c_str()).toTensorList().vec();
+  const auto& ref_output_tensors =
+      data_loader.attr(outputs_attr.c_str()).toTensorList().vec();
+
+  const auto& weight_tensors =
+      data_loader.attr(weights_attr.c_str()).toTensor();
+  const auto& add_tensors = data_loader.attr(add_attr.c_str()).toTensor();
+
+  torch::inductor::TensorConstantMap rand_map, real_map;
+  rand_map.emplace("L__self___w_pre", new at::Tensor(at::randn({4096, 4096})));
+  rand_map.emplace("L__self___w_add", new at::Tensor(at::randn({4096, 4096})));
+  real_map.emplace("L__self___w_pre", new at::Tensor(weight_tensors));
+  real_map.emplace("L__self___w_add", new at::Tensor(add_tensors));
+
+  std::unique_ptr<torch::inductor::AOTIModelContainerRunner> runner;
+  runner = std::make_unique<torch::inductor::AOTIModelContainerRunnerCuda>(
+      model_so_path);
+
+  // We extract the initial memory here.
+  size_t initMemory = 0;
+  size_t totalMemory = 0;
+  cudaStatus = cudaMemGetInfo(&initMemory, &totalMemory);
+  if (cudaStatus != cudaSuccess) {
+    throw std::runtime_error("cudaMemGetInfo failed!");
+  }
+
+  // We update inactive buffer, this should create one copy (128MB)
+  runner->update_inactive_constant_buffer(real_map);
+  size_t updateMemory2 = 0;
+  cudaStatus = cudaMemGetInfo(&updateMemory2, &totalMemory);
+  if (cudaStatus != cudaSuccess) {
+    throw std::runtime_error("cudaMemGetInfo failed!");
+  }
+  ASSERT_EQ(initMemory - DATASIZE, updateMemory2);
+
+  // We swap and free the inactive buffer.
+  runner->swap_constant_buffer();
+  runner->free_inactive_constant_buffer();
+  size_t postFreeMemory = 0;
+  cudaStatus = cudaMemGetInfo(&postFreeMemory, &totalMemory);
+  if (cudaStatus != cudaSuccess) {
+    throw std::runtime_error("cudaMemGetInfo failed!");
+  }
+  // We should only have one set of buffer (#2), memory used should equal
+  // initial memory.
+  ASSERT_EQ(initMemory, postFreeMemory);
+
+  // We update random weights to buffer #1.
+  runner->update_inactive_constant_buffer(rand_map);
+  size_t updateMemory1 = 0;
+  cudaStatus = cudaMemGetInfo(&updateMemory1, &totalMemory);
+  if (cudaStatus != cudaSuccess) {
+    throw std::runtime_error("cudaMemGetInfo failed!");
+  }
+  ASSERT_EQ(initMemory - DATASIZE, updateMemory1);
+
+  // Test if we directly free the buffer #1.
+  runner->free_inactive_constant_buffer();
+  size_t finalMemory = 0;
+  cudaStatus = cudaMemGetInfo(&finalMemory, &totalMemory);
+  if (cudaStatus != cudaSuccess) {
+    throw std::runtime_error("cudaMemGetInfo failed!");
+  }
+  ASSERT_EQ(initMemory, finalMemory);
+}
+
 class ThreadPool {
  private:
   struct Task {
@@ -467,99 +553,11 @@
   for (int i = 0; i < N; i++) {
     ASSERT_TRUE(torch::allclose(ref_output_tensors[0], all_outputs[i][0]));
   }
-=======
-#if defined(USE_CUDA)
-void test_aoti_free_buffer() {
-  torch::NoGradGuard no_grad;
-
-  std::string data_path =
-      (std::filesystem::path(
-           STRINGIZE(CMAKE_CURRENT_BINARY_DIR)) / "large_data.pt")
-           .string();
-
-  // Memory information variable
-  cudaError_t cudaStatus;
-  size_t DATASIZE = 128 * 1024 * 1024; // We have 128MB of weight data.
-
-  torch::jit::script::Module data_loader = torch::jit::load(data_path);
-  std::string path_attr = "model_so_path";
-  std::string inputs_attr = "inputs";
-  std::string outputs_attr = "outputs";
-  std::string weights_attr = "w_pre";
-  std::string add_attr = "w_add";
-  const auto& model_so_path = data_loader.attr(path_attr.c_str()).toStringRef();
-  auto input_tensors =
-      data_loader.attr(inputs_attr.c_str()).toTensorList().vec();
-  const auto& ref_output_tensors =
-      data_loader.attr(outputs_attr.c_str()).toTensorList().vec();
-
-  const auto& weight_tensors =
-      data_loader.attr(weights_attr.c_str()).toTensor();
-  const auto& add_tensors = data_loader.attr(add_attr.c_str()).toTensor();
-
-  torch::inductor::TensorConstantMap rand_map, real_map;
-  rand_map.emplace("L__self___w_pre", new at::Tensor(at::randn({4096, 4096})));
-  rand_map.emplace("L__self___w_add", new at::Tensor(at::randn({4096, 4096})));
-  real_map.emplace("L__self___w_pre", new at::Tensor(weight_tensors));
-  real_map.emplace("L__self___w_add", new at::Tensor(add_tensors));
-
-  std::unique_ptr<torch::inductor::AOTIModelContainerRunner> runner;
-  runner = std::make_unique<torch::inductor::AOTIModelContainerRunnerCuda>(
-      model_so_path);
-
-  // We extract the initial memory here.
-  size_t initMemory = 0;
-  size_t totalMemory = 0;
-  cudaStatus = cudaMemGetInfo(&initMemory, &totalMemory);
-  if (cudaStatus != cudaSuccess) {
-    throw std::runtime_error("cudaMemGetInfo failed!");
-  }
-
-  // We update inactive buffer, this should create one copy (128MB)
-  runner->update_inactive_constant_buffer(real_map);
-  size_t updateMemory2 = 0;
-  cudaStatus = cudaMemGetInfo(&updateMemory2, &totalMemory);
-  if (cudaStatus != cudaSuccess) {
-    throw std::runtime_error("cudaMemGetInfo failed!");
-  }
-  ASSERT_EQ(initMemory - DATASIZE, updateMemory2);
-
-  // We swap and free the inactive buffer.
-  runner->swap_constant_buffer();
-  runner->free_inactive_constant_buffer();
-  size_t postFreeMemory = 0;
-  cudaStatus = cudaMemGetInfo(&postFreeMemory, &totalMemory);
-  if (cudaStatus != cudaSuccess) {
-    throw std::runtime_error("cudaMemGetInfo failed!");
-  }
-  // We should only have one set of buffer (#2), memory used should equal
-  // initial memory.
-  ASSERT_EQ(initMemory, postFreeMemory);
-
-  // We update random weights to buffer #1.
-  runner->update_inactive_constant_buffer(rand_map);
-  size_t updateMemory1 = 0;
-  cudaStatus = cudaMemGetInfo(&updateMemory1, &totalMemory);
-  if (cudaStatus != cudaSuccess) {
-    throw std::runtime_error("cudaMemGetInfo failed!");
-  }
-  ASSERT_EQ(initMemory - DATASIZE, updateMemory1);
-
-  // Test if we directly free the buffer #1.
-  runner->free_inactive_constant_buffer();
-  size_t finalMemory = 0;
-  cudaStatus = cudaMemGetInfo(&finalMemory, &totalMemory);
-  if (cudaStatus != cudaSuccess) {
-    throw std::runtime_error("cudaMemGetInfo failed!");
-  }
-  ASSERT_EQ(initMemory, finalMemory);
->>>>>>> f9db2533
 }
 #endif
 } // namespace
 
-namespace torch {
-namespace aot_inductor {
+namespace torch::aot_inductor {
 
 TEST(AotInductorTest, BasicTestCpu) {
   test_aoti("cpu", false);
@@ -607,15 +605,13 @@
   test_aoti_double_buffering_with_tensor_constants();
 }
 
-<<<<<<< HEAD
+TEST(AotInductorTest, FreeInactiveConstantBufferCuda) {
+  test_aoti_free_buffer();
+}
+
 TEST(AotInductorTest, MultiStreamTestCuda) {
   test_multi_cuda_streams("cuda");
-=======
-TEST(AotInductorTest, FreeInactiveConstantBufferCuda) {
-  test_aoti_free_buffer();
->>>>>>> f9db2533
 }
 #endif
 
-} // namespace aot_inductor
-} // namespace torch+} // namespace torch::aot_inductor