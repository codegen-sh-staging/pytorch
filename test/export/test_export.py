--- conflicted
+++ resolved
@@ -81,6 +81,7 @@
 from torch.testing._internal.two_tensor import TwoTensor
 from torch.utils._pytree import (
     LeafSpec,
+    register_constant,
     tree_flatten,
     tree_map,
     tree_unflatten,
@@ -4763,6 +4764,62 @@
             ["torch.Size([s0, 2, 3])", "torch.Size([s0, 3, 4])"],
         )
 
+    def test_export_method(self):
+        from torch._export.utils import sync_state, wrap_method
+
+        class M(torch.nn.Module):
+            def __init__(self):
+                super().__init__()
+                self.t = torch.nn.Buffer(torch.tensor(10))
+
+            def forward(self, x):
+                return self.foo(x) * self.bar(x)
+
+            def foo(self, x):
+                self.t.mul_(2)
+                return x + self.t
+
+            def bar(self, x):
+                return x - self.t
+
+        # exporting...
+        em = M()
+        ex = torch.randn(4)
+
+        # ...foo
+        epm_foo = export(
+            wrap_method(em.foo),
+            (ex,),
+            dynamic_shapes={"x": (Dim.DYNAMIC,)},
+        ).module()
+
+        # ...bar
+        epm_bar = export(
+            wrap_method(em.bar),
+            (ex,),
+            dynamic_shapes=((Dim.DYNAMIC,),),
+        ).module()
+
+        if is_serdes_test(self._testMethodName):
+            sync_state(epm_foo, epm_bar)
+
+        # running...
+        m = M()
+        rx = torch.randn(5)
+
+        self.assertTrue(torch.allclose(m.t, epm_foo.t))
+        self.assertTrue(torch.allclose(m.t, epm_bar.t))
+
+        # ...foo
+        self.assertTrue(torch.allclose(epm_foo(rx), m.foo(rx)))
+        self.assertTrue(torch.allclose(m.t, epm_foo.t))
+        self.assertTrue(torch.allclose(m.t, epm_bar.t))
+
+        # ...bar
+        self.assertTrue(torch.allclose(epm_bar(rx), m.bar(rx)))
+        self.assertTrue(torch.allclose(m.t, epm_foo.t))
+        self.assertTrue(torch.allclose(m.t, epm_bar.t))
+
     def test_export_api_with_dynamic_shapes(self):
         from torch.export import Dim, dims
 
@@ -9694,8 +9751,6 @@
             )
         )
 
-<<<<<<< HEAD
-=======
     @testing.expectedFailureSerDerNonStrict  # register_constant needs to handle serialization
     @testing.expectedFailureSerDer  # register_constant needs to handle serialization
     def test_register_constant(self):
@@ -9717,7 +9772,6 @@
         inp = torch.ones(2, 2)
         self.assertEqual(ep.module()(inp, MyInput(4, 4)), Foo()(inp, MyInput(4, 4)))
 
->>>>>>> 02e1580e
     def test_cond_with_module_stack_export_with(self):
         class Bar(torch.nn.Module):
             def __init__(self) -> None:
