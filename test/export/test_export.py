--- conflicted
+++ resolved
@@ -12187,6 +12187,20 @@
             ]
             self.assertEqual(len(shift_op), 1)
 
+    @contextmanager
+    def distributed_env(self, world_size):
+        try:
+            torch.distributed.init_process_group(
+                backend="fake",
+                world_size=world_size,
+                rank=0,
+                store=FakeStore(),
+            )
+            yield
+
+        finally:
+            torch.distributed.destroy_process_group()
+
     @unittest.skipIf(IS_MACOS, "Distributed not packaged in macos")
     def test_distributed_all_reduce(self):
         class Foo(torch.nn.Module):
@@ -12199,23 +12213,42 @@
                 torch.distributed.all_reduce(y)
                 return y
 
-        try:
-            torch.distributed.init_process_group(
-                backend="fake",
-                world_size=2,
-                rank=0,
-                store=FakeStore(),
-            )
-
+        with self.distributed_env(world_size=2):
             m = Foo()
             ep = export(m, (torch.randn(4, 4),))
             inp = (torch.randn(4, 4),)
             self.assertTrue(torch.allclose(ep.module()(*inp), m(*inp)))
 
-<<<<<<< HEAD
-        finally:
-            torch.distributed.destroy_process_group()
-=======
+    @unittest.skipIf(IS_MACOS, "Distributed not packaged in macos")
+    def test_distributed_all_gather(self):
+        class Foo(torch.nn.Module):
+            def forward(self, x):
+                ys = [torch.empty_like(x) for _ in range(2)]
+                torch.distributed.all_gather(ys, x)
+                return ys
+
+        with self.distributed_env(world_size=2):
+            m = Foo()
+            ep = export(m, (torch.randn(2),))
+            inp = (torch.randn(2),)
+            self.assertTrue(
+                torch.allclose(a, b) for a, b in zip(ep.module()(*inp), m(*inp))
+            )
+
+    @unittest.skipIf(IS_MACOS, "Distributed not packaged in macos")
+    def test_distributed_all_gather_into_tensor(self):
+        class Foo(torch.nn.Module):
+            def forward(self, x):
+                y = torch.empty(2 * 2)
+                torch.distributed.all_gather_into_tensor(y, x)
+                return y
+
+        with self.distributed_env(world_size=2):
+            m = Foo()
+            ep = export(m, (torch.randn(2),))
+            inp = (torch.randn(2),)
+            self.assertTrue(torch.allclose(ep.module()(*inp), m(*inp)))
+
     @unittest.skipIf(IS_MACOS, "Distributed not packaged in macos")
     @testing.expectedFailureCppRuntime
     def test_distributed_all_to_all_single(self):
@@ -12293,7 +12326,6 @@
                 decomp_table=decomp_table,
             )
             FileCheck().check_count(op_name, 1, exactly=True).run(ep.graph_module.code)
->>>>>>> d54b2b7f
 
 
 @unittest.skipIf(not torchdynamo.is_dynamo_supported(), "dynamo isn't support")
@@ -12838,6 +12870,35 @@
                 arg = node.args[0]
                 self.assertTrue(arg.op == "placeholder")
 
+    def test_export_script_module(self):
+        class Add(torch.nn.Module):
+            def forward(self, x, y):
+                return x + y
+
+        class Mod(torch.nn.Module):
+            def __init__(self):
+                super().__init__()
+                self.add_mod = torch.jit.script(Add())._c
+
+            def forward(self, x, y):
+                return self.add_mod.forward(x, y)
+
+        x, y = torch.randn(3, 2), torch.randn(3, 2)
+        mod = Mod()
+        # TODO: strict mode doesn't work because dynamo add_mod is treated as a
+        # user defined variable. We might need to add a CustomModule variable to support it.
+        if self._testMethodName == "test_export_script_module":
+            with self.assertRaisesRegex(
+                torch._dynamo.exc.Unsupported, "UserDefined with non-function"
+            ):
+                ep = export(mod, (x, y))
+        else:
+            ep = export(mod, (x, y))
+            self.assertEqual(ep.module()(x, y), mod(x, y))
+            FileCheck().check_count("torch.ops.aten.add.Tensor", 1, exactly=True).run(
+                ep.graph_module.code
+            )
+
     def test_preserve_non_cia_op(self):
         class M(torch.nn.Module):
             def forward(self, x):
@@ -12859,30 +12920,30 @@
         )
 
     def test_preserve_cia_op(self):
-        class StaticResizeBilinear2dModule(torch.nn.Module):
+        class StaticResizeTrilinear2dModule(torch.nn.Module):
             def forward(self, x):
                 a = torch.nn.functional.interpolate(
                     x,
-                    size=(x.shape[2] * 2, x.shape[3] * 3),
-                    mode="bilinear",
+                    size=(x.shape[2] * 2, x.shape[3] * 3, x.shape[4] * 4),
+                    mode="trilinear",
                     align_corners=False,
                     antialias=False,
                 )
                 return a
 
-        ep = export(StaticResizeBilinear2dModule(), (torch.randn(2, 3, 4, 5),))
+        ep = export(StaticResizeTrilinear2dModule(), (torch.randn(2, 3, 4, 5, 6),))
         FileCheck().check_count(
-            "torch.ops.aten.upsample_bilinear2d.vec", 1, exactly=True
+            "torch.ops.aten.upsample_trilinear3d.vec", 1, exactly=True
         ).run(ep.graph_module.code)
 
         decomp_table = default_decompositions()
-        del decomp_table[torch.ops.aten.upsample_bilinear2d.vec]
+        del decomp_table[torch.ops.aten.upsample_trilinear3d.vec]
         ep = ep.run_decompositions(
             decomp_table=decomp_table,
         )
 
         FileCheck().check_count(
-            "torch.ops.aten.upsample_bilinear2d.vec", 1, exactly=True
+            "torch.ops.aten.upsample_trilinear3d.vec", 1, exactly=True
         ).run(ep.graph_module.code)
 
 
