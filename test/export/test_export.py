# Owner(s): ["oncall: export"]
# ruff: noqa: F841
# flake8: noqa
import copy
import dataclasses
import logging
import operator
import re
import unittest
import warnings
from contextlib import contextmanager
from dataclasses import dataclass
from re import escape
from typing import Dict, List

import torch
import torch._dynamo as torchdynamo
import torch.nn.functional as F
from functorch.experimental.control_flow import cond, map
from torch import Tensor
from torch._decomp import decomposition_table
from torch._dynamo.test_case import TestCase
from torch._dynamo.testing import normalize_gm
from torch._export.pass_base import _ExportPassBaseDeprecatedDoNotUse
from torch._export.utils import (
    get_buffer,
    get_param,
    is_buffer,
    is_param,
    register_dataclass_as_pytree_node,
)
from torch._higher_order_ops.associative_scan import associative_scan
from torch._higher_order_ops.hints_wrap import hints_wrapper
from torch._inductor.compile_fx import split_const_gm
from torch._subclasses import FakeTensorMode
from torch.export import (
    default_decompositions,
    Dim,
    export,
    export_for_training,
    unflatten,
)
from torch.export._trace import (
    _export,
    _export_to_torch_ir,
    DEFAULT_EXPORT_DYNAMO_CONFIG,
)
from torch.export.graph_signature import (
    ExportGraphSignature,
    InputKind,
    OutputKind,
    OutputSpec,
    TensorArgument,
)
from torch.fx.experimental.proxy_tensor import make_fx
from torch.fx.experimental.symbolic_shapes import ShapeEnv
from torch.testing import FileCheck
from torch.testing._internal.common_cuda import (
    PLATFORM_SUPPORTS_FLASH_ATTENTION,
    SM90OrLater,
)
from torch.testing._internal.common_utils import (
    find_library_location,
    IS_FBCODE,
    IS_MACOS,
    IS_SANDCASTLE,
    IS_WINDOWS,
    run_tests,
    skipIfCrossRef,
    skipIfXpu,
    TEST_TRANSFORMERS,
    TestCase as TorchTestCase,
)
from torch.testing._internal.custom_tensor import (
    ConstantExtraMetadataTensor,
    CustomTensorPlainOut,
)
from torch.testing._internal.inductor_utils import GPU_TYPE, HAS_GPU
from torch.testing._internal.torchbind_impls import load_torchbind_test_lib
from torch.testing._internal.triton_utils import requires_cuda, requires_gpu
from torch.testing._internal.two_tensor import TwoTensor
from torch.utils._pytree import (
    LeafSpec,
    register_constant,
    tree_flatten,
    tree_map,
    tree_unflatten,
    TreeSpec,
    treespec_dumps,
    treespec_loads,
)


if not IS_MACOS:
    from torch.testing._internal.distributed.fake_pg import FakeStore

if HAS_GPU:
    import triton
    import triton.language as tl

    from torch._library import capture_triton

try:
    from torchrec.sparse.jagged_tensor import KeyedJaggedTensor

    HAS_TORCHREC = True
except ImportError:
    HAS_TORCHREC = False

try:
    from . import testing
except ImportError:
    import testing  # @manual=fbcode//caffe2/test:test_export-library
# The following import pattern matters as `test_export.export` is patched
# in other files (like test_export_nonstrict.py). `torch.export.export`
# will invalidate the patch.
from torch.export import export


torch.library.define("testlib::returns_tensor_symint", "(Tensor x) -> (Tensor, SymInt)")
torch.library.define(
    "testlib::foo",
    "(Tensor(a!) x, Tensor(b!) z) -> (Tensor, Tensor, Tensor)",
    tags=torch.Tag.pt2_compliant_tag,
)
torch.library.define(
    "testlib::foo_mutated",
    "(Tensor(a!) x) -> (Tensor, Tensor)",
    tags=torch.Tag.pt2_compliant_tag,
)
torch.library.define(
    "testlib::foo_functional",
    "(Tensor x) -> (Tensor)",
    tags=torch.Tag.pt2_compliant_tag,
)
torch.library.define(
    "testlib::foo_unbacked",
    "(Scalar x) -> (Tensor)",
    tags=torch.Tag.pt2_compliant_tag,
)


@torch.library.impl("testlib::returns_tensor_symint", "cpu")
@torch.library.impl_abstract("testlib::returns_tensor_symint")
def returns_tensor_symint_impl(x):
    return x, x.shape[0]


@torch.library.impl("testlib::foo", "cpu")
@torch._dynamo.disable
def foo_impl(x, z):
    x.add_(5)
    z.add_(5)
    return x, z, x + z


@torch.library.impl_abstract("testlib::foo")
def foo_abstract(x, z):
    return x, z, x + z


@torch.library.impl("testlib::foo_mutated", "CompositeImplicitAutograd")
def foo_mutated(x):
    a, b, c = torch.ops.testlib.foo(x, x.cos())
    return a, a.cos()


@torch.library.impl("testlib::foo_functional", "CompositeImplicitAutograd")
def foo_functional(x):
    a, b, c = torch.ops.testlib.foo(x.cos(), x.cos())
    return a.cos()


@torch.library.impl("testlib::foo_unbacked", "CompositeImplicitAutograd")
def foo_unbacked(x):
    if x > 2:
        return torch.ones(4, 4)
    if x < 6:
        return torch.ones(4, 4)
    return torch.ones(4, 4)


@dataclass
class Inp1:
    x: Tensor
    y: List[Tensor]
    z: Dict[str, Tensor]


@dataclass
class Inp2:
    a: Tensor
    b: Tensor


@dataclass
class Inp3:
    f: torch.Tensor
    p: torch.Tensor


NON_STRICT_SUFFIX = "_non_strict"
RETRACEABILITY_STRICT_SUFFIX = "_retraceability"
RETRACEABILITY_NON_STRICT_SUFFIX = "_retraceability_non_strict"
SERDES_SUFFIX = "_serdes"
SERDES_NON_STRICT_SUFFIX = "_serdes_non_strict"
PREDISPATCH_SUFFIX = "_pre_dispatch"
TRAINING_IR_DECOMP_STRICT_SUFFIX = "_training_ir_to_decomp"
TRAINING_IR_DECOMP_NON_STRICT_SUFFIX = "_training_ir_to_decomp_non_strict"
LEGACY_EXPORT_STRICT_SUFFIX = "_legacy_export_strict"
LEGACY_EXPORT_NONSTRICT_SUFFIX = "_legacy_export_non_strict"


def is_non_strict_test(test_name):
    return test_name.endswith(NON_STRICT_SUFFIX)


def is_non_strict_legacy_test(test_name):
    return test_name.endswith(LEGACY_EXPORT_NONSTRICT_SUFFIX)


def is_retracebility_test(test_name):
    return test_name.endswith(RETRACEABILITY_STRICT_SUFFIX) or test_name.endswith(
        RETRACEABILITY_NON_STRICT_SUFFIX
    )


def is_serdes_test(test_name):
    return test_name.endswith(SERDES_SUFFIX) or test_name.endswith(
        SERDES_NON_STRICT_SUFFIX
    )


def is_training_ir_test(test_name):
    return test_name.endswith(TRAINING_IR_DECOMP_STRICT_SUFFIX) or test_name.endswith(
        TRAINING_IR_DECOMP_NON_STRICT_SUFFIX
    )


def get_hop_schema(ep: torch.export.ExportedProgram):
    hop_node = next(
        node
        for node in ep.graph.nodes
        if isinstance(node.target, torch._ops.HigherOrderOperator)
    )
    return torch._library.utils.hop_schema_from_fx_node(hop_node)


@unittest.skipIf(not torchdynamo.is_dynamo_supported(), "dynamo isn't support")
class TestDynamismExpression(TestCase):
    def test_export_inline_constraints(self):
        class Module(torch.nn.Module):
            def forward(self, x):
                b = x.item()
                torch._check_is_size(b)
                return torch.full((b, 1), 1)

        f = Module()
        inp = (torch.tensor([3]),)
        ref = f(*inp)

        gm = export(f, inp)
        res = gm.module()(*inp)

        self.assertTrue(torchdynamo.utils.same(ref, res))

        gm = make_fx(f, tracing_mode="symbolic")(*inp)
        res = gm(*inp)
        self.assertTrue(torchdynamo.utils.same(ref, res))

    def test_export_constraints_error_not_in_range(self):
        class InvalidInputConflictWithInputConstraints(torch.nn.Module):
            def forward(self, x):
                return x + 1

        inp = torch.zeros([3])
        dim_x = torch.export.Dim("dim_x", min=6)

        if is_non_strict_test(self._testMethodName):
            error_type = torch.fx.experimental.symbolic_shapes.ConstraintViolationError
        else:
            error_type = torch._dynamo.exc.UserError

        with self.assertRaisesRegex(error_type, "not in range"):
            export(
                InvalidInputConflictWithInputConstraints(),
                (inp,),
                dynamic_shapes={"x": {0: dim_x}},
            )

    def test_export_slice_maxsize(self):
        class Slice(torch.nn.Module):
            def forward(self, *args):
                return torch.ops.aten.slice.Tensor(*args)

        inp = (torch.rand((10, 3, 224, 224)), 0, 0, 9223372036854775807)
        dynamic_shapes = (({0: Dim("dim")}, None, None, None),)
        torch.export.export(
            Slice(),
            inp,
            dynamic_shapes=dynamic_shapes,
        )

    def test_export_slice_unbacked_dim1(self):
        class MySlice(torch.nn.Module):
            def forward(self, x, seq_len):
                l = seq_len.item()
                torch._check_is_size(l, max=x.size(1))
                x = x.narrow(1, 0, l)
                return x

        x = torch.randn(10, 7)
        seq_len = torch.tensor(5)
        torch.export.export(MySlice(), args=(x, seq_len))

    def test_export_constraints_error(self):
        class ConflictingConstraints(torch.nn.Module):
            def forward(self, x):
                b = x.item()
                torch._check_is_size(b)
                torch._check(b >= 4)
                torch._check(b <= 5)
                torch._check(b <= 5)
                torch._check(True)
                return torch.full((b, 1), 1)

        inp = (torch.tensor([3]),)
        ep = export(ConflictingConstraints(), inp)

        with self.assertRaisesRegex(
            RuntimeError, r"Runtime assertion failed for expression u[\d+] \>\= 4"
        ):
            ep.module()(torch.tensor([3]))

    def test_export_assume_static_by_default(self):
        class Module(torch.nn.Module):
            def forward(self, x: torch.Tensor):
                if x.shape[0] == 4:
                    return x + 1
                else:
                    return x

        branch_on_shape = Module()
        inp = (torch.rand(4, 5),)

        # Being able to export means shape is preserved as static
        export(branch_on_shape, inp)

    def test_export_strict_narrow_unbacked_expr(self):
        # Tests that we are able to handle 0/1 specialization on sizes represented
        # by unbacked int expressions by transforming them into an unbacked int.
        #
        # This test only works with strict=True, since it relies on dynamo tracing
        # for transforming the expression into an unbacked SymInt.

        def identity(x):
            return x

        class Module(torch.nn.Module):
            def __init__(self, fn):
                super().__init__()
                self.fn = fn

            def forward(self, x, p):
                u0 = p.item()
                torch._check(u0 + 5 <= x.shape[0])
                torch._check(u0 >= 0)
                # Create a tensor of size: (x.shape[0] - u0 - 5).
                return x.narrow(0, u0 + 5, self.fn(x.shape[0] - u0 - 5))

        inputs = (torch.arange(10), torch.tensor(2))

        # Without transforming the unbacked int expression, we can't export.
        with self.assertRaisesRegex(
            RuntimeError, escape("Could not guard on data-dependent expression")
        ):
            export(Module(identity), inputs, strict=True)

        # It works if we transform the whole unbacked int expression into
        # an unbacked int.
        export(Module(torch.sym_fresh_size), inputs, strict=True)


class InputModule(torch.nn.Module):
    def __init__(self):
        super().__init__()
        self.linear = torch.nn.Linear(3, 3)

    def forward(self, x, y):
        return self.linear(x) * y


class InputModuleWithNestedSubclass(torch.nn.Module):
    def __init__(self):
        super().__init__()
        self.p1 = torch.nn.Parameter(torch.ones(2, 2))
        self.p2 = torch.nn.Parameter(
            CustomTensorPlainOut(
                CustomTensorPlainOut(
                    torch.Tensor([[0, 0], [0, 1]]),
                    torch.Tensor([[0, 0], [1, 0]]),
                ),
                CustomTensorPlainOut(
                    torch.Tensor([[1, 0], [0, 0]]),
                    torch.Tensor([[0, 1], [0, 0]]),
                ),
            )
        )

    def forward(self, x):
        a = (x + 2 * self.p1 + self.p2).sum().sum()
        return x + a


@unittest.skipIf(IS_WINDOWS, "Windows isn't supported for this case")
@unittest.skipIf(not torchdynamo.is_dynamo_supported(), "dynamo isn't support")
class TestExport(TestCase):
    def _test_export_same_as_eager(self, f, args, kwargs=None):
        kwargs = kwargs or {}
        exported_program = export(f, args, kwargs)
        self.assertEqual(exported_program.module()(*args, **kwargs), f(*args, **kwargs))
        # this is not supported by .module()
        # reversed_kwargs = {key: kwargs[key] for key in reversed(kwargs)}
        # self.assertEqual(
        #     exported_program.module()(*args, **reversed_kwargs), f(*args, **reversed_kwargs)
        # )

    def _check_dynamic_shapes_specs_and_shapes(
        self, model, inputs, specs, passing_shapes, failing_shapes, test_serdes=False
    ):
        from torch._export.serde.dynamic_shapes import (
            _dump_dynamic_shapes,
            _load_dynamic_shapes,
        )
        from torch.utils._pytree import tree_map

        def _construct_inputs(shapes):
            def _is_tensor_leaf(x):
                return isinstance(x, tuple) and all(isinstance(y, int) for y in x)

            return tree_map(
                lambda x: torch.randn(*x) if _is_tensor_leaf(x) else x,
                shapes,
                is_leaf=_is_tensor_leaf,
            )

        # exports with a list of equivalent dynamic shapes specs,
        # then tests for pass/fail on list of shapes
        for _specs in specs:
            ep = export(model, inputs, dynamic_shapes=_specs)
            eps = [ep]
            if test_serdes:
                # test dynamic shapes serialization
                # test that behavior remains the same when exporting with ser/des specs:
                # serialize + deserialize original specs, and export.
                ep_serdes = export(
                    model,
                    inputs,
                    dynamic_shapes=_load_dynamic_shapes(
                        _dump_dynamic_shapes(_specs, inputs)
                    ),
                )
                eps.append(ep_serdes)

            for ep in eps:
                for shapes in passing_shapes:
                    test_inputs = _construct_inputs(shapes)
                    ep.module()(*test_inputs)
                for shapes in failing_shapes:
                    test_inputs = _construct_inputs(shapes)
                    with self.assertRaises(RuntimeError):
                        ep.module()(*test_inputs)

    def test_basic(self):
        class Module(torch.nn.Module):
            def forward(self, x, y):
                return x[0] + y

        f = Module()
        inp = ([torch.ones(1, 3)], torch.ones(1, 3))
        self._test_export_same_as_eager(f, inp)

    @skipIfCrossRef
    def test_custom_tag_metadata_re_export(self):
        class Foo(torch.nn.Module):
            def __init__(self):
                super().__init__()
                self.w = torch.nn.Parameter(torch.rand(4, 2))
                self.b = torch.nn.Parameter(torch.rand(4))

            def forward(self, x):
                out = torch.nn.functional.linear(x, self.w, self.b)
                return out

        f = Foo()
        inputs = (torch.zeros(1, 2),)
        ep = export(f, inputs)

        new_gm = copy.deepcopy(ep.graph_module)
        new_gm.meta["custom"] = {}
        new_gm.meta["custom"]["f"] = "bar"

        for node in new_gm.graph.nodes:
            if (
                node.op == "call_function"
                and node.target == torch.ops.aten.linear.default
            ):
                node.meta["custom"] = {}
                node.meta["custom"]["quantization_tag"] = "foo"

        new_ep = ep._update(new_gm, ep.graph_signature)
        new_ep = export(new_ep.module(), inputs)
        self.assertEqual(new_ep.graph_module.meta["custom"]["f"], "bar")

        # the custom field should be preserved after re-export and
        # should not be copied to other nodes
        counter = 0
        for node in new_ep.graph.nodes:
            if "custom" in node.meta:
                counter += 1
                self.assertTrue(node.meta["custom"]["quantization_tag"] == "foo")
                self.assertTrue(node.target == torch.ops.aten.linear.default)

        self.assertEqual(counter, 1)

    def test_bincount(self):
        class M(torch.nn.Module):
            def __init__(self):
                super().__init__()

            def forward(self, x):
                weights = torch.linspace(0, 1, steps=5)
                bc = x.bincount(weights)
                return bc

        model = M()
        ep = export(model, (torch.randint(0, 8, (5,), dtype=torch.int64),))
        print(ep)
        inp = torch.randint(0, 8, (5,), dtype=torch.int64)
        self.assertTrue(torch.allclose(ep.module()(inp), M()(inp)))

    def test_symint_output(self):
        class Foo(torch.nn.Module):
            def forward(self, x):
                z, y = x.size()
                return z + y + x[0], z

        inputs = (torch.ones(2, 3),)
        dim0_x, dim1_x = torch.export.dims("dim0_x", "dim1_x")
        dynamic_shapes = {"x": (dim0_x, dim1_x)}
        export(Foo(), inputs, dynamic_shapes=dynamic_shapes)

    def test_no_tensor_computation(self):
        class Module(torch.nn.Module):
            def forward(self, x, y):
                return y

        f = Module()
        inp = ([torch.ones(1, 3)], 1)
        ep = export(f, inp)
        self.assertEqual(ep.module()(*inp), f(*inp))
        self.assertExpectedInline(
            str(ep.graph).strip(),
            """\
graph():
    %x_0 : [num_users=0] = placeholder[target=x_0]
    %y : [num_users=0] = placeholder[target=y]
    return (1,)""",
        )

    def test_no_tensor_computation_2(self):
        class Module(torch.nn.Module):
            def forward(self, x, y):
                return x

        f = Module()
        inp = (torch.randn(3), 1)
        ep = export(f, inp)
        self.assertEqual(ep.module()(*inp), f(*inp))
        self.assertExpectedInline(
            str(ep.graph).strip(),
            """\
graph():
    %x : [num_users=1] = placeholder[target=x]
    %y : [num_users=0] = placeholder[target=y]
    return (x,)""",
        )

    def test_no_tensor_computation_3(self):
        class Module(torch.nn.Module):
            def forward(self, x, y):
                return 5

        f = Module()
        inp = (2, 1)
        ep = export(f, inp)
        self.assertEqual(ep.module()(*inp), f(*inp))
        self.assertExpectedInline(
            str(ep.graph).strip(),
            """\
graph():
    %x : [num_users=0] = placeholder[target=x]
    %y : [num_users=0] = placeholder[target=y]
    return (5,)""",
        )

    def test_no_tensor_computation_4(self):
        class Module(torch.nn.Module):
            def forward(self, x, y):
                return x

        f = Module()
        inp = ([torch.randn(3)], 1)
        ep = export(f, inp)
        self.assertEqual(ep.module()(*inp), f(*inp))
        self.assertExpectedInline(
            str(ep.graph).strip(),
            """\
graph():
    %x_0 : [num_users=1] = placeholder[target=x_0]
    %y : [num_users=0] = placeholder[target=y]
    return (x_0,)""",
        )

    def test_not_registered_parameter(self):
        class Basic(torch.nn.Module):
            def __init__(self):
                super().__init__()
                self.params = {"foo": torch.nn.Parameter(torch.ones(3, 3))}

            def forward(self, x):
                return x + self.params["foo"]

        f = Basic()
        args = (torch.randn(1, 3),)
        # strict-mode will error out because foo is registered as parameter
        # in dynamo (a behavior that's different from eager). We decided to
        # follow eager behavior.
        ep = export(f, args, strict=False)
        gm = ep.module()
        self.assertEqual(len(ep.graph_signature.lifted_tensor_constants), 1)
        self.assertEqual(len(ep.graph_signature.parameters), 0)
        # check foo is not a parameter in the final graph
        self.assertEqual(len(list(gm.named_parameters())), 0)
        self.assertEqual(gm(*args), f(*args))
        self.assertExpectedInline(
            str(gm.graph).strip(),
            """\
graph():
    %lifted_tensor_0 : [num_users=1] = get_attr[target=lifted_tensor_0]
    %x : [num_users=1] = placeholder[target=x]
    %add : [num_users=1] = call_function[target=torch.ops.aten.add.Tensor](args = (%x, %lifted_tensor_0), kwargs = {})
    return (add,)""",
        )

    def test_external_call_non_strict_real_tensor(self):
        class ExternalMethod:
            def add(self, x):
                return x + x

        class Basic(torch.nn.Module):
            def __init__(self) -> None:
                super().__init__()
                self.external_add = ExternalMethod().add

            def forward(self, x):
                return self.external_add(x)

        f = Basic()
        args = (torch.randn(1, 3),)
        ep = export(f, args, strict=False)
        self.assertEqual(ep.module()(*args), f(*args))

    def test_colon_parameter(self):
        class M(torch.nn.Module):
            def __init__(self) -> None:
                super().__init__()
                self.register_parameter("foo:bar", torch.nn.Parameter(torch.ones(3, 3)))

            def forward(self, x):
                return x + getattr(self, "foo:bar")

        ep = export(M(), (torch.randn(3, 3),))
        x = torch.randn(3, 3)
        self.assertEqual(ep.module()(x), M()(x))

    def test_conv_dynamic(self):
        # Simple module for demonstration
        class M(torch.nn.Module):
            def __init__(self) -> None:
                super().__init__()
                self.conv = torch.nn.Conv2d(
                    in_channels=3, out_channels=32, kernel_size=3, padding=1
                )
                self.relu = torch.nn.ReLU()
                self.maxpool = torch.nn.MaxPool2d(kernel_size=3)

            def forward(self, x: torch.Tensor, y: torch.Tensor) -> torch.Tensor:
                a = self.conv(x)
                a.add_(y)
                return self.maxpool(self.relu(a))

        example_args = (torch.randn(2, 3, 256, 256), torch.ones(2, 32, 256, 256))
        dynamic_shapes = {"x": {0: Dim("batch")}, "y": {0: Dim("batch")}}
        m = M()
        exported_program: torch.export.ExportedProgram = export(
            m, args=example_args, dynamic_shapes=dynamic_shapes
        )

        args = (torch.randn(17, 3, 256, 256), torch.ones(17, 32, 256, 256))
        self.assertEqual(exported_program.module()(*args), m(*args))
        args = (torch.randn(15, 3, 256, 256), torch.ones(15, 32, 256, 256))
        self.assertEqual(exported_program.module()(*args), m(*args))

        gm: torch.fx.GraphModule = torch.export.export_for_training(
            m, args=example_args, dynamic_shapes=dynamic_shapes
        ).module()

        args = (torch.randn(17, 3, 256, 256), torch.ones(17, 32, 256, 256))
        self.assertEqual(gm(*args), m(*args))
        args = (torch.randn(15, 3, 256, 256), torch.ones(15, 32, 256, 256))
        self.assertEqual(gm(*args), m(*args))

    @requires_gpu
    def test_export_custom_triton_kernel(self):
        @triton.jit
        def add_kernel(
            in_ptr0,
            in_ptr1,
            out_ptr,
            n_elements,
            BLOCK_SIZE: "tl.constexpr",
        ):
            pid = tl.program_id(axis=0)
            block_start = pid * BLOCK_SIZE
            offsets = block_start + tl.arange(0, BLOCK_SIZE)
            mask = offsets < n_elements
            x = tl.load(in_ptr0 + offsets, mask=mask)
            y = tl.load(in_ptr1 + offsets, mask=mask)
            output = x + y
            tl.store(out_ptr + offsets, output, mask=mask)

        @torch.library.triton_op("mylib::add", mutates_args=())
        def custom_add(x: torch.Tensor, y: torch.Tensor) -> torch.Tensor:
            output = torch.empty_like(x)
            n_elements = output.numel()

            def grid(meta):
                return (triton.cdiv(n_elements, meta["BLOCK_SIZE"]),)

            capture_triton(add_kernel)[grid](x, y, output, n_elements, 16)
            return output

        class M(torch.nn.Module):
            def forward(self, x, y):
                return custom_add(x, y)

        args = (
            torch.randn(3, device=GPU_TYPE),
            torch.randn(3, device=GPU_TYPE),
        )
        max_len = 128
        dynamic_shapes = {
            "x": {0: Dim("dim0_x", max=max_len)},
            "y": {0: Dim("dim0_y", max=max_len)},
        }
        m = M()
        ep = export(m, args, dynamic_shapes=dynamic_shapes)

        FileCheck().check_count("torch.ops.mylib.add", 1, exactly=True).run(
            ep.graph_module.code
        )
        ep_decomposed = ep.run_decompositions(decompose_custom_triton_ops=False)
        FileCheck().check_count("torch.ops.mylib.add", 1, exactly=True).run(
            ep.graph_module.code
        )
        ep_decomposed = ep.run_decompositions(decompose_custom_triton_ops=True)
        FileCheck().check_count(
            "torch.ops.higher_order.triton_kernel_wrapper_functional", 1, exactly=True
        ).run(ep_decomposed.graph_module.code)
        exp_out = m(*args)
        self.assertEqual(exp_out, ep.module()(*args))

    @requires_gpu
    def test_export_custom_triton_kernel_mutable(self):
        @triton.jit
        def add_kernel(
            in_ptr0,
            in_ptr1,
            out_ptr,
            n_elements,
            BLOCK_SIZE: "tl.constexpr",
        ):
            pid = tl.program_id(axis=0)
            block_start = pid * BLOCK_SIZE
            offsets = block_start + tl.arange(0, BLOCK_SIZE)
            mask = offsets < n_elements
            x = tl.load(in_ptr0 + offsets, mask=mask)
            y = tl.load(in_ptr1 + offsets, mask=mask)
            output = x + y
            tl.store(out_ptr + offsets, output, mask=mask)

        @torch.library.triton_op("mylib::add", mutates_args={"output"})
        def custom_add_out(
            x: torch.Tensor, y: torch.Tensor, output: torch.Tensor
        ) -> torch.Tensor:
            n_elements = output.numel()

            def grid(meta):
                return (triton.cdiv(n_elements, meta["BLOCK_SIZE"]),)

            capture_triton(add_kernel)[grid](x, y, output, n_elements, 16)
            return output.clone()

        class M(torch.nn.Module):
            def forward(self, x, y, out):
                return custom_add_out(x, y, out)

        args = (
            torch.randn(3, device=GPU_TYPE),
            torch.randn(3, device=GPU_TYPE),
            torch.zeros(3, device=GPU_TYPE),
        )
        custom_add_out(*args)
        max_len = 128
        dynamic_shapes = {
            "x": {0: Dim("dim0_x", max=max_len)},
            "y": {0: Dim("dim0_y", max=max_len)},
            "out": {0: Dim("dim0_z", max=max_len)},
        }

        m = M()
        ep = export(m, args, dynamic_shapes=dynamic_shapes)

        FileCheck().check_count("torch.ops.mylib.add", 1, exactly=True).run(
            ep.graph_module.code
        )
        ep_decomposed = ep.run_decompositions(decompose_custom_triton_ops=False)
        FileCheck().check_count(
            "torch.ops.higher_order.auto_functionalized", 1, exactly=True
        ).run(ep_decomposed.graph_module.code)

        ep_decomposed = ep.run_decompositions(decompose_custom_triton_ops=True)
        if is_training_ir_test(self._testMethodName):
            # TODO: For training IR test, we functionalize the custom triton op with auto_functionalized.
            # The custom op's functional decomposition is not triggered as a result. It might be better to
            # decompose the custom triton ops. Users can workaround by unwrapping auto_functionalized
            # in order to get the functional triton hop if needed.
            FileCheck().check_count(
                "torch.ops.higher_order.auto_functionalized", 1, exactly=True
            ).run(ep_decomposed.graph_module.code)
        else:
            FileCheck().check_count(
                "torch.ops.higher_order.triton_kernel_wrapper_functional",
                1,
                exactly=True,
            ).run(ep_decomposed.graph_module.code)

        x, y, out = (
            torch.randn(3, device=GPU_TYPE),
            torch.randn(3, device=GPU_TYPE),
            torch.zeros(3, device=GPU_TYPE),
        )
        exp_out = m(x, y, out)
        out_copy = out.clone()
        out_copy2 = out.clone()
        out_copy3 = out.clone()
        self.assertEqual(exp_out, ep.module()(x, y, out_copy))
        # For non-functional graph module, out_copy is mutated
        self.assertEqual(out, out_copy)
        self.assertEqual(exp_out, ep_decomposed.module()(x, y, out_copy2))
        # For non-functional graph module, out_copy is not mutated
        self.assertEqual(out_copy2, out_copy3)

    def test_masked_select_dynamic(self):
        class M(torch.nn.Module):
            def __init__(self) -> None:
                super().__init__()

            def forward(self, x: torch.Tensor) -> torch.Tensor:
                mask = x.ge(0.5)
                return torch.masked_select(x, mask)

        example_args = (torch.randn(3, 4, 5),)
        dim0_x_max, dim1_x_max = 100, 7
        dynamic_shapes = {
            "x": {
                0: Dim("dim0_x", max=dim0_x_max),
                1: Dim("dim1_x_max", max=dim1_x_max),
            }
        }
        m = M()
        exported_program: torch.export.ExportedProgram = export(
            m, args=example_args, dynamic_shapes=dynamic_shapes
        )

        # Test that the expected upper bound is among the range constraints.
        expected_upper_bound = dim0_x_max * dim1_x_max * 5
        vr_upper_bounds = [
            vr.upper for vr in exported_program.range_constraints.values()
        ]
        self.assertTrue(expected_upper_bound in set(vr_upper_bounds))
        # Test that none of the upper bounds are larger.
        for vr_upper in vr_upper_bounds:
            self.assertTrue(vr_upper <= expected_upper_bound)

    def test_nonzero_dynamic(self):
        class M(torch.nn.Module):
            def __init__(self) -> None:
                super().__init__()

            def forward(self, x: torch.Tensor, as_tuple: bool) -> torch.Tensor:
                return torch.nonzero(x, as_tuple=as_tuple)

        # Case 1 and 2: as_tuple is True and as_tuple is False.
        for as_tuple in [True, False]:
            example_args = (torch.randn(3, 4, 5), as_tuple)
            dim0_x_max, dim1_x_max = 100, 7
            dynamic_shapes = {
                "x": {
                    0: Dim("dim0_x", max=dim0_x_max),
                    1: Dim("dim1_x_max", max=dim1_x_max),
                },
                "as_tuple": None,
            }
            m = M()
            exported_program: torch.export.ExportedProgram = export(
                m, args=example_args, dynamic_shapes=dynamic_shapes
            )

            # Test that the expected upper bound is among the range constraints.
            expected_upper_bound = dim0_x_max * dim1_x_max * 5
            vr_upper_bounds = [
                vr.upper for vr in exported_program.range_constraints.values()
            ]
            self.assertTrue(expected_upper_bound in set(vr_upper_bounds))
            # Test that none of the upper bounds are larger.
            for vr_upper in vr_upper_bounds:
                self.assertTrue(vr_upper <= expected_upper_bound)

        # Case 3: Test special case when input has zero dimensions and a nonzero
        # scalar value.
        example_args = (torch.tensor(10), as_tuple)
        dim0_x_max = 100
        dynamic_shapes = {
            "x": None,
            "as_tuple": None,
        }
        m = M()
        exported_program: torch.export.ExportedProgram = export(
            m, args=example_args, dynamic_shapes=dynamic_shapes
        )

        # Test that the expected upper bound is equal to 1, since our output
        # for this edge case should always be a tensor of size 1.
        vr_upper_bounds = [
            vr.upper for vr in exported_program.range_constraints.values()
        ]
        for vr_upper in vr_upper_bounds:
            self.assertEqual(vr_upper, 1)

    def test_mask_nonzero_static(self):
        class TestModule(torch.nn.Module):
            def forward(self, seq_embeddings, mask, exp):
                # Instead of `output = seq_embeddings[mask]`` which makes
                # output.shape have unbacked symint, encode side knowledge of
                # output.shape as exp.shape to force it to have backed symint
                index = torch.nonzero_static(mask, size=exp.shape[0])
                chunked_index = index.chunk(chunks=mask.dim(), dim=1)
                output = seq_embeddings[chunked_index].squeeze()
                final_output = output * 2
                return final_output

        m = TestModule()

        seq_embeddings = torch.randn(5, 5)
        mask = torch.ones(5, 5, dtype=torch.bool)
        exp = torch.randn(25)
        output = m(seq_embeddings, mask, exp)

        batch = torch.export.Dim("batch")
        exp_size = torch.export.Dim("exp_size", max=100)
        ep = export(
            m,
            (seq_embeddings, mask, exp),
            dynamic_shapes={
                "seq_embeddings": (batch, None),
                "mask": (batch, None),
                "exp": (exp_size,),
            },
        )
        ep_output = ep.module()(seq_embeddings, mask, exp)
        self.assertTrue(torch.allclose(output, ep_output))

        seq_embeddings = torch.randn(6, 5)
        mask = torch.ones(6, 5, dtype=torch.bool)
        exp = torch.randn(30)
        output = m(seq_embeddings, mask, exp)
        ep_output = ep.module()(seq_embeddings, mask, exp)
        self.assertTrue(torch.allclose(output, ep_output))

    def test_setgrad_lifted_tensor(self):
        class M(torch.nn.Module):
            def forward(self, x, y):
                with torch.enable_grad():
                    c = torch.tensor(4)
                    z = c + x + y

                return z * z

        m = M()
        x = torch.randn(4)
        y = torch.randn(4)
        # Need to surround export with no_grad to bypass AutogradStateOpsFailSafeguard.
        with torch.no_grad():
            ep = export(m, (x, y))
        self.assertEqual(ep.module()(x, y), m(x, y))

    def test_basic_non_strict_real_tensor(self):
        class Basic(torch.nn.Module):
            def __init__(self) -> None:
                super().__init__()
                self.param = torch.nn.Parameter(torch.randn(1, 3))

            def forward(self, x, y):
                return x[0] + y - self.param

        f = Basic()
        args = ([torch.randn(1, 3)], torch.randn(1, 3))
        ep = export(f, args, strict=False)
        self.assertEqual(ep.module()(*args), f(*args))

    def test_basic_non_strict_fake_tensor(self):
        class Basic(torch.nn.Module):
            def __init__(self) -> None:
                super().__init__()
                self.param = torch.nn.Parameter(torch.randn(3, 2))

            def forward(self, x, y):
                return x[0] + y - self.param

        fake_mode = FakeTensorMode(shape_env=ShapeEnv(tracked_fakes=[]))
        f = Basic()
        with fake_mode:
            args = ([torch.empty(3, 2)], torch.empty(3, 2))
        ep = export(f, args, strict=False)
        inputs = ([torch.randn(3, 2)], torch.randn(3, 2))
        self.assertEqual(ep.module()(*inputs), f(*inputs))

    def test_non_strict_dynamic_shapes(self):
        class Foo(torch.nn.Module):
            def __init__(self) -> None:
                super().__init__()
                self.u = torch.nn.Buffer(torch.ones(1))
                self.v = torch.nn.Buffer(torch.ones(1))

            def forward(self, x, ys, zs, c):
                y = ys[0] + ys[1] + zs["a"] + zs["b"]
                self.v.add_(3)
                w = self.u - self.v
                if x.shape[0] < 3 and c.shape[0] != 4:
                    return x + w, x + y
                else:
                    return x - w, x - y

        foo = Foo()

        inp = (
            torch.ones(5),
            [torch.zeros(5), torch.ones(5)],
            {"a": torch.zeros(5), "b": torch.ones(5)},
            torch.ones(4),
        )
        dim = torch.export.Dim("dim", min=3)
        dynamic_shapes = (
            {0: dim},
            [{0: dim}, {0: dim}],
            {"a": {0: dim}, "b": {0: dim}},
            None,
        )

        ep_ns = torch.export.export(
            foo, inp, dynamic_shapes=dynamic_shapes, strict=False
        )

        bad_runtime_inp1 = (
            torch.ones(6),
            [torch.zeros(5), torch.ones(5)],
            {"a": torch.zeros(5), "b": torch.ones(5)},
            torch.ones(4),
        )
        with self.assertRaisesRegex(
            RuntimeError,
            escape(
                "Expected input at *args[1][0].shape[0] to be equal to 6, but got 5"
            ),
        ):
            ep_ns.module()(*bad_runtime_inp1)

        bad_runtime_inp2 = (
            torch.ones(5),
            [torch.zeros(5), torch.ones(5)],
            {"a": torch.zeros(5), "b": torch.ones(5)},
            torch.ones(6),
        )
        with self.assertRaisesRegex(
            RuntimeError,
            escape("Expected input at *args[3].shape[0] to be equal to 4, but got 6"),
        ):
            ep_ns.module()(*bad_runtime_inp2)

        good_runtime_inp = (
            torch.ones(7),
            [torch.zeros(7), torch.ones(7)],
            {"a": torch.zeros(7), "b": torch.ones(7)},
            torch.ones(4),
        )
        ep_ns.module()(*good_runtime_inp)

        bad_example_inp = (
            torch.ones(2),
            [torch.zeros(2), torch.ones(2)],
            {"a": torch.zeros(2), "b": torch.ones(2)},
            torch.ones(4),
        )
        with self.assertRaisesRegex(
            torch.fx.experimental.symbolic_shapes.ConstraintViolationError,
            "2 not in range.*3,",
        ):
            ep_ns = torch.export.export(
                foo, bad_example_inp, dynamic_shapes=dynamic_shapes, strict=False
            )

    def test_non_strict_dynamic_shapes_suggested_fixes(self):
        class Foo(torch.nn.Module):
            def forward(self, x, c):
                if x.shape[0] <= 6:
                    return x + 1, c + 2
                else:
                    return x - 1, c - 2

        foo = Foo()

        bad_example_inp = (
            torch.ones(5),
            torch.ones(4),
        )
        dim = torch.export.Dim("dim", min=3)
        dynamic_shapes = (
            {0: dim},
            None,
        )

        with self.assertRaisesRegex(
            torch._dynamo.exc.UserError,
            "Constraints violated \\(dim\\)!(.*\n)*.*"
            "Not all values of dim.*satisfy the generated guard(.*\n)*.*"
            "Suggested fixes:(.*\n)*.*"
            "dim = Dim\\('dim', min=3, max=6\\)",
        ):
            torch.export.export(
                foo, bad_example_inp, dynamic_shapes=dynamic_shapes, strict=False
            )

    def test_symint_item(self):
        class M(torch.nn.Module):
            def forward(self, tensor):
                return tensor.item()

        input = (torch.tensor([1], dtype=torch.int),)

        orig_res = M()(*input)
        ep_res = torch.export.export(M(), input).module()(*input)
        self.assertEqual(orig_res, ep_res)

    def test_symbool_item(self):
        class M(torch.nn.Module):
            def forward(self, tensor):
                return tensor.item()

        input = (torch.tensor([1], dtype=torch.bool),)

        orig_res = M()(*input)
        ep_res = torch.export.export(M(), input).module()(*input)
        self.assertEqual(orig_res, ep_res)

    def test_symfloat_item(self):
        class M(torch.nn.Module):
            def forward(self, tensor):
                return tensor.item()

        input = (torch.tensor([3.14], dtype=torch.float),)

        orig_res = M()(*input)
        ep_res = torch.export.export(M(), input).module()(*input)
        self.assertEqual(orig_res, ep_res)

    def test_unbacked_to_cond(self):
        class M(torch.nn.Module):
            def forward(self, a):
                az = a.nonzero()

                def true_fn(x):
                    return (x + 1).sum()

                def false_fn(x):
                    return (x + 3).sum()

                r = torch.cond(az.size(0) > 3, true_fn, false_fn, (az,))
                return r * 2

        M()(torch.randn(7))
        torch.export.export(M(), (torch.randn(7),))

    def test_unbacked_to_cond_passthrough(self):
        class M(torch.nn.Module):
            def forward(self, a):
                az = a.nonzero()

                def true_fn(x):
                    return x + 1

                def false_fn(x):
                    return x + 3

                r = torch.cond(az.size(0) > 3, true_fn, false_fn, (az,))
                return r * 2

        M()(torch.randn(7))
        torch.export.export(M(), (torch.randn(7),))

    @torch._dynamo.config.patch(capture_scalar_outputs=True)
    def test_cond_contains_unbacked_no_escape(self):
        class M(torch.nn.Module):
            def forward(self, a, b1, b2, c):
                def true_fn(x):
                    return x * b1.item()

                def false_fn(x):
                    return x * b2.item()

                r = torch.cond(a, true_fn, false_fn, (c,))
                return r * 2

        args = (
            torch.tensor(True),
            torch.tensor([4]),
            torch.tensor([4]),
            torch.randn(10, requires_grad=True),
        )
        torch.export.export(M(), args)

    def test_cond_int_closure(self):
        class M(torch.nn.Module):
            def __init__(self):
                super().__init__()
                self.num = 4

            def forward(self, a, x):
                def true_fn(x):
                    return x * self.num

                def false_fn(x):
                    return x + self.num

                r = torch.cond(a, true_fn, false_fn, (x,))
                return r * 2

        args = (torch.tensor(True), torch.randn(10))
        ep = torch.export.export(M(), args)
        self.assertEqual(ep.module()(*args), M()(*args))

    def test_state_tensors(self):
        class M(torch.nn.Module):  # simple with register buffer
            def __init__(self) -> None:
                super().__init__()
                self.buf = torch.nn.Buffer(torch.ones(2, 3), persistent=False)

            def forward(self, x):
                # x = 2
                y = self.buf
                # y = 1
                w1 = self.buf + 3
                w2 = self.buf + 4
                w3 = self.buf + 5
                self.buf = w1
                z = self.buf
                self.buf = w3
                # z = 4
                return x + y + z + w2

        ep = export(M(), (torch.randn(2, 3),), strict=False).run_decompositions({})
        self.assertEqual(list(ep.graph_signature.buffers_to_mutate.values()), ["buf"])
        self.assertTrue(
            torch.allclose(ep.module()(torch.ones(2, 3) + 1), torch.ones(2, 3) * 12)
        )

        class M(torch.nn.Module):  # simple without register buffer
            def __init__(self) -> None:
                super().__init__()
                self.buf = torch.ones(2, 3)

            def forward(self, x):
                # x = 2
                y = self.buf
                # y = 1
                self.buf = self.buf + 3
                z = self.buf
                # z = 3
                return x + y + z

        with self.assertRaisesRegex(
            ValueError,
            "The tensor attribute self.buf was assigned during export",
        ):
            export(M(), (torch.randn(2, 3),), strict=False)

        class M(torch.nn.Module):  # complex with register buffer
            def __init__(self) -> None:
                super().__init__()
                tensors = [torch.ones(2, 3), torch.ones(2, 3)]
                for i, tensor in enumerate(tensors):
                    self.register_buffer(f"buf_{i}", tensor, persistent=False)

            def get_tensor(self, i):
                return getattr(self, f"buf_{i}")

            def set_tensor(self, i, val):
                setattr(self, f"buf_{i}", val)

            def forward(self, x):
                # x = 2
                y = self.get_tensor(0) + self.get_tensor(1)
                # y = 1 + 1
                self.set_tensor(0, torch.ones(2, 3) + 2)
                self.set_tensor(1, torch.ones(2, 3) + 2)
                z = self.get_tensor(0) + self.get_tensor(1)
                # z = 3 + 3
                return x + y + z

        ep = export(M(), (torch.randn(2, 3),), strict=False).run_decompositions({})
        self.assertEqual(
            list(ep.graph_signature.buffers_to_mutate.values()), ["buf_0", "buf_1"]
        )
        self.assertTrue(
            torch.allclose(ep.module()(torch.ones(2, 3) + 1), torch.ones(2, 3) * 10)
        )

        class M(torch.nn.Module):  # complex without register buffer
            def __init__(self) -> None:
                super().__init__()
                self.tensors = [torch.ones(2, 3), torch.ones(2, 3)]

            def get_tensor(self, i):
                return self.tensors[i]

            def set_tensor(self, i, val):
                self.tensors[i] = val

            def forward(self, x):
                # x = 2
                y = self.get_tensor(0) + self.get_tensor(1)
                # y = 1 + 1
                self.set_tensor(0, torch.ones(2, 3) + 2)
                self.set_tensor(1, torch.ones(2, 3) + 2)
                z = self.get_tensor(0) + self.get_tensor(1)
                # z = 3 + 3
                return x + y + z

        with self.assertRaisesRegex(
            ValueError,
            "The tensor attributes self.tensors\\[0\\], self.tensors\\[1\\] were assigned during export",
        ):
            export(M(), (torch.randn(2, 3),), strict=False)

    def test_malformed_fqn_from_source_name(self):
        # See https://github.com/pytorch/pytorch/issues/141939
        from types import MethodType

        class Block(torch.nn.Module):
            def __init__(self, i, o):
                super().__init__()
                self.to_out = torch.nn.ModuleList([])
                self.to_out.append(torch.nn.Linear(i, o, bias=True))
                self.to_out.append(torch.nn.Dropout(0.5))

            def forward(self, x):
                for l in self.to_out:
                    x = l(x)
                return x

        class Problem1(torch.nn.Module):
            def __init__(self):
                super().__init__()
                self.blocks = torch.nn.ModuleDict(
                    {f"{i}": Block(64, 64) for i in range(5)}
                )

            def forward(self, x):
                for k, m in self.blocks.items():
                    x = m(x)
                return x

        class Problem2(torch.nn.Module):
            def __init__(self):
                super().__init__()
                self.blocks = torch.nn.ModuleList([Block(64, 64) for i in range(5)])

            def forward(self, x):
                x = self.blocks[0](x)
                for m in self.blocks[1:4]:
                    x = m(x)
                return x

        def _split_after_forward(self, *args, **kwargs):
            return self._orig_forward(*args, **kwargs)

        def annotate_split_points(mod: torch.nn.Module, spec):
            for qualname, split_type in spec.items():
                atoms = qualname.split(".")
                predecessor_module = mod
                for i, atom in enumerate(atoms[:-1]):
                    try:
                        predecessor_module = getattr(predecessor_module, atom)
                    except AttributeError as e:
                        raise e
                mod_to_wrap = getattr(predecessor_module, atoms[-1])
                mod_to_wrap._orig_forward = mod_to_wrap.forward
                mod_to_wrap.forward = MethodType(_split_after_forward, mod_to_wrap)

        for problem in [Problem1, Problem2]:
            m = problem()
            m(torch.rand(64, 64))
            # simpified torch.distributed.pipeline code
            annotate_split_points(m, {"blocks.1": 1, "blocks.3": 1})
            gm = export(m, (torch.rand(64, 64),))
            torch.export.unflatten(gm)

    def test_state_primitives(self):
        class M(torch.nn.Module):
            def __init__(self) -> None:
                super().__init__()
                self.x = 1
                self.y = {"k": 2}
                self.z = (3,)

            def forward(self, x):
                self.x = self.x + 4
                self.y["k"] = self.y["k"] + 5
                self.z = (self.z[0] + 6,)
                return x + self.x + self.y["k"] + self.z[0]

        ep = export(M(), (torch.randn(2, 3),))
        self.assertTrue(
            torch.allclose(ep.module()(torch.zeros(2, 3)), torch.ones(2, 3) * 21)
        )

    def test_state_shape_attribute_assignment(self):
        class TestModule(torch.nn.Module):
            def __init__(self):
                super().__init__()
                self.linear = torch.nn.Linear(10, 10)
                self.last_z_shape = self.linear.weight.shape

            def forward(self, x):
                self.last_z_shape = x.shape
                return self.linear(x)

        model = TestModule()
        x = torch.randn(20, 10)
        ep_model = export(model, (x,), strict=False).module()
        self.assertTrue(torch.allclose(model(x), ep_model(x)))

    def test_output_node_name(self):
        class TestModule(torch.nn.Module):
            def __init__(self):
                super().__init__()
                self.linear = torch.nn.Linear(10, 10)

            def forward(self, x):
                return self.linear(x)

        model = TestModule()
        x = torch.randn(20, 10)
        ep_model = export(model, (x,), strict=False).module()
        self.assertEqual(list(ep_model.graph.nodes)[-1].name, "output")
        self.assertTrue(torch.allclose(model(x), ep_model(x)))

    def test_real_tensor_size_mismatch(self):
        from torch._subclasses.fake_tensor import MetadataMismatchError

        class M(torch.nn.Module):
            def forward(self, a, b):
                return torch.ops.mylib.foo(a, b)

        @torch.library.custom_op("mylib::foo", mutates_args={})
        def foo(a: torch.Tensor, b: torch.Tensor) -> torch.Tensor:
            return a + b

        @foo.register_fake
        def foo_fake_impl(a, b):
            m, n = a.shape
            return torch.empty(n, m)  # incorrectly permute

        error_type = (
            MetadataMismatchError
            if is_non_strict_test(self._testMethodName)
            else torch._dynamo.exc.TorchRuntimeError
        )
        with torch._functorch.config.patch(fake_tensor_propagate_real_tensors=True):
            # won't catch anything if dims are equal
            export(
                M(),
                (torch.randn(4, 4), torch.randn(4, 4)),
            )
            # catch concrete inequality
            with self.assertRaisesRegex(
                error_type,
                r"Real tensor propagation found an output size mismatch between fake shape 8 and real shape 4, "
                r"at output\.size\(0\), for func: mylib.foo.default",
            ):
                export(
                    M(),
                    (torch.randn(4, 8), torch.randn(4, 8)),
                )
            # same test with dynamic shapes
            d0 = Dim("d0")
            d1 = Dim("d1")
            export(
                M(),
                (torch.randn(4, 4), torch.randn(4, 4)),
                dynamic_shapes={
                    "a": (d0, d1),
                    "b": (d0, d1),
                },
            )
            with self.assertRaisesRegex(
                error_type,
                r"Real tensor propagation found an output size mismatch between fake shape s1 and real shape 4, "
                r"at output\.size\(0\), for func: mylib.foo.default",
            ):
                export(
                    M(),
                    (torch.randn(4, 8), torch.randn(4, 8)),
                    dynamic_shapes={
                        "a": (d0, d1),
                        "b": (d0, d1),
                    },
                )

    def test_real_tensor_alias_dtype_mismatch(self):
        from torch._subclasses.fake_tensor import MetadataMismatchError

        error_type = (
            MetadataMismatchError
            if is_non_strict_test(self._testMethodName)
            else torch._dynamo.exc.TorchRuntimeError
        )

        # test alias case
        class M(torch.nn.Module):
            def forward(self, a):
                return torch.ops.mylib.foo_alias(a)

        @torch.library.custom_op("mylib::foo_alias", mutates_args={})
        def foo_alias(a: torch.Tensor) -> torch.Tensor:
            return a * 2

        @foo_alias.register_fake
        def foo_fake_impl(a):
            return a

        with torch._functorch.config.patch(fake_tensor_propagate_real_tensors=True):
            with self.assertRaisesRegex(
                error_type,
                r"Real tensor propagation found an aliasing mismatch between fake output (.*\n)*.* "
                r"and real output (.*\n)*.* for func: mylib.foo_alias.default",
            ):
                ep = export(M(), (torch.randn(4, 4),))

        # test dtype case
        class N(torch.nn.Module):
            def forward(self, a):
                return torch.ops.mylib.foo_dtype(a)

        @torch.library.custom_op("mylib::foo_dtype", mutates_args={})
        def foo_dtype(a: torch.Tensor) -> torch.Tensor:
            return a * 2

        @foo_dtype.register_fake
        def foo_fake_impl(a):
            m, n = a.shape
            return torch.empty([m, n], dtype=torch.int32)

        with torch._functorch.config.patch(fake_tensor_propagate_real_tensors=True):
            with self.assertRaisesRegex(
                error_type,
                r"Real tensor propagation found a metadata mismatch between fake tensor (.*\n)*.* "
                r"and real tensor (.*\n)*.* at output, for func: mylib.foo_dtype.default",
            ):
                ep = export(N(), (torch.randn(4, 4),))

    def test_real_tensor_for_max_op(self):
        class Foo(torch.nn.Module):
            def forward(self, x, y):
                x = x[x > 0]
                y = y[y > 0]
                return max(x.shape[0], y.shape[0])

        model = Foo()
        inputs = (torch.zeros(64), torch.ones(64))
        with torch._functorch.config.patch(fake_tensor_propagate_real_tensors=True):
            ep = export(model, inputs)

        self.assertEqual(ep.module()(*inputs), model(*inputs))
        x = torch.zeros(64)
        y = torch.ones(64)
        # This seems to be a bug with old export because when we pass in x, x
        # as input, runtime assertion should fail. This is because we would create
        # guard on y.shape[0] > x.shape[0] but somehow in old export, we dce this
        # assertion.
        if is_non_strict_test(self._testMethodName) and not is_non_strict_legacy_test(
            self._testMethodName
        ):
            with self.assertRaisesRegex(RuntimeError, "Runtime assertion failed for"):
                ep.module()(x, x)
        else:
            self.assertEqual(ep.module()(x, x), model(x, x))
        self.assertEqual(ep.module()(x, y), model(x, y))

    def test_draft_export_checks_mutation_with_nan(self):
        @torch.library.custom_op("export::foo", mutates_args={})
        def foo(x: torch.Tensor, y: torch.Tensor) -> torch.Tensor:
            return x + y

        @foo.register_fake
        def _(x, y):
            return x + y

        class Foo(torch.nn.Module):
            def forward(self, x, y):
                return foo(x, y)

        model = Foo()
        inputs = (torch.full((64,), torch.nan), torch.full((64,), torch.nan))
        with torch._functorch.config.patch(fake_tensor_propagate_real_tensors=True):
            ep = export(model, inputs)

    def test_draft_export_checks_mutation(self):
        @torch.library.custom_op("export::foo", mutates_args={})
        def foo(x: torch.Tensor, y: torch.Tensor) -> torch.Tensor:
            y.add_(1)
            return x.clone()

        @foo.register_fake
        def _(x, y):
            return x.clone()

        class Foo(torch.nn.Module):
            def forward(self, x, y):
                return foo(x, y)

        model = Foo()
        inputs = (torch.randn(64), torch.randn(64))
        with self.assertRaisesRegex(RuntimeError, "for argument 'y'"):
            with torch._functorch.config.patch(fake_tensor_propagate_real_tensors=True):
                ep = export(model, inputs)

        @torch.library.custom_op("export::foo", mutates_args={"y"})
        def foo(x: torch.Tensor, y: torch.Tensor) -> torch.Tensor:
            y.add_(1)
            return x.clone()

        @foo.register_fake
        def _(x, y):
            return x.clone()

        # No errors
        with torch._functorch.config.patch(fake_tensor_propagate_real_tensors=True):
            ep = export(model, inputs)

    def test_draft_export_checks_mutation_list(self):
        @torch.library.custom_op("export::foo", mutates_args={})
        def foo(xs: List[torch.Tensor]) -> torch.Tensor:
            x, y = xs
            y.add_(1)
            return x.clone()

        @foo.register_fake
        def _(xs):
            x, y = xs
            return x.clone()

        class Foo(torch.nn.Module):
            def forward(self, xs):
                return foo(xs)

        model = Foo()
        inputs = ([torch.randn(64), torch.randn(64)],)
        with self.assertRaisesRegex(RuntimeError, "for argument 'xs'"):
            with torch._functorch.config.patch(fake_tensor_propagate_real_tensors=True):
                ep = export(model, inputs)

        @torch.library.custom_op("export::foo", mutates_args={"xs"})
        def foo(xs: List[torch.Tensor]) -> torch.Tensor:
            x, y = xs
            y.add_(1)
            return x.clone()

        @foo.register_fake
        def _(xs):
            x, y = xs
            return x.clone()

        # No errors
        with torch._functorch.config.patch(fake_tensor_propagate_real_tensors=True):
            ep = export(model, inputs)

    def test_draft_export_checks_aliasing(self):
        @torch.library.custom_op("export::foo", mutates_args={})
        def foo(x: torch.Tensor, y: torch.Tensor) -> torch.Tensor:
            return x

        @foo.register_fake
        def _(x, y):
            return x.clone()

        class Foo(torch.nn.Module):
            def forward(self, x, y):
                return foo(x, y)

        model = Foo()
        inputs = (torch.randn(64), torch.randn(64))
        with self.assertRaisesRegex(RuntimeError, "may not alias"):
            with torch._functorch.config.patch(fake_tensor_propagate_real_tensors=True):
                ep = export(model, inputs)

        @torch.library.custom_op("export::foo", mutates_args={})
        def foo(x: torch.Tensor, y: torch.Tensor) -> torch.Tensor:
            return x.clone()

        @foo.register_fake
        def _(x, y):
            return x.clone()

        # No errors
        with torch._functorch.config.patch(fake_tensor_propagate_real_tensors=True):
            ep = export(model, inputs)

    # Bug: ep.run_decompositions() doesn't propagate real tensors
    @testing.expectedFailureTrainingIRToRunDecomp
    # Bug: ep.run_decompositions() doesn't propagate real tensors
    @testing.expectedFailureTrainingIRToRunDecompNonStrict
    def test_draft_export_infers_fake_kernel(self):
        with torch.library._scoped_library("export", "FRAGMENT") as lib:
            lib.define("bar(Tensor x) -> Tensor")
            lib.impl("bar", lambda x: x[0].clone(), "CPU")

            @torch.library.custom_op("export::foo", mutates_args={})
            def foo(x: torch.Tensor, y: torch.Tensor) -> torch.Tensor:
                return x * y

            class Foo(torch.nn.Module):
                def forward(self, x, y):
                    return foo(x, y), torch.ops.export.bar(y)

            model = Foo()
            inputs = (torch.randn(1, 3), torch.randn(2, 1))
            with torch._functorch.config.patch(fake_tensor_propagate_real_tensors=True):
                ep = export(model, inputs)

        # expecttest only works for the base TestExport class.
        if self.__class__ != TestExport:
            return

        self.assertExpectedInline(
            str(ep.graph_module.code).strip(),
            """\
def forward(self, x, y):
    foo = torch.ops.export.foo.default(x, y);  x = None
    sym_size_int_3 = torch.ops.aten.sym_size.int(foo, 0)
    sym_size_int_4 = torch.ops.aten.sym_size.int(foo, 1)
    sym_constrain_range_for_size_default = torch.ops.aten.sym_constrain_range_for_size.default(sym_size_int_3);  sym_constrain_range_for_size_default = None
    ge_3 = sym_size_int_3 >= 0;  sym_size_int_3 = None
    _assert_scalar_default = torch.ops.aten._assert_scalar.default(ge_3, "Runtime assertion failed for expression u0 >= 0 on node 'ge_3'");  ge_3 = _assert_scalar_default = None
    sym_constrain_range_for_size_default_1 = torch.ops.aten.sym_constrain_range_for_size.default(sym_size_int_4);  sym_constrain_range_for_size_default_1 = None
    ge_4 = sym_size_int_4 >= 0;  sym_size_int_4 = None
    _assert_scalar_default_1 = torch.ops.aten._assert_scalar.default(ge_4, "Runtime assertion failed for expression u1 >= 0 on node 'ge_4'");  ge_4 = _assert_scalar_default_1 = None
    bar = torch.ops.export.bar.default(y);  y = None
    sym_size_int_5 = torch.ops.aten.sym_size.int(bar, 0)
    sym_constrain_range_for_size_default_2 = torch.ops.aten.sym_constrain_range_for_size.default(sym_size_int_5);  sym_constrain_range_for_size_default_2 = None
    ge_5 = sym_size_int_5 >= 0;  sym_size_int_5 = None
    _assert_scalar_default_2 = torch.ops.aten._assert_scalar.default(ge_5, "Runtime assertion failed for expression u2 >= 0 on node 'ge_5'");  ge_5 = _assert_scalar_default_2 = None
    return (foo, bar)""",
        )

    def test_draft_export_fake_kernel_inference_errors(self):
        @torch.library.custom_op("export::foo", mutates_args={})
        def foo(x: torch.Tensor, y: torch.Tensor) -> torch.Tensor:
            return x.expand(32, 3).contiguous()[4]

        class Foo(torch.nn.Module):
            def forward(self, x, y):
                return foo(x, y)

        model = Foo()
        inputs = (torch.randn(1, 3), torch.randn(2, 1))

        with self.assertRaisesRegex(RuntimeError, "non-zero storage offset"):
            with torch._functorch.config.patch(fake_tensor_propagate_real_tensors=True):
                ep = export(model, inputs)

        @torch.library.custom_op("export::foo", mutates_args={})
        def foo(x: torch.Tensor, y: torch.Tensor) -> torch.Tensor:
            return torch.randn(3, 3).diagonal()

        with self.assertRaisesRegex(RuntimeError, "not dense in memory"):
            with torch._functorch.config.patch(fake_tensor_propagate_real_tensors=True):
                ep = export(model, inputs)

    @testing.expectedFailureLegacyExportNonStrict  # Old export doesn't work with subclasses
    @testing.expectedFailureLegacyExportStrict  # Old export doesn't work with subclasses
    def test_subclasses_parameterization(self):
        class Foo(torch.nn.Module):
            def __init__(self):
                super().__init__()
                self.p1 = torch.nn.Parameter(torch.ones(3, 4))
                self.p2 = torch.nn.Parameter(
                    CustomTensorPlainOut(torch.ones(3, 4), torch.ones(3, 4))
                )

            def forward(self, x):
                a = (2 * self.p1 + self.p2).sum()
                return x + a

        m = Foo()
        ref_x = torch.randn(3, 4)
        ref_out = m(ref_x)

        ep_training = torch.export.export_for_training(m, (ref_x,))
        self.assertExpectedInline(
            str(ep_training.graph).strip(),
            """\
graph():
    %p_p1 : [num_users=1] = placeholder[target=p_p1]
    %p_p2 : [num_users=1] = placeholder[target=p_p2]
    %x : [num_users=1] = placeholder[target=x]
    %mul : [num_users=1] = call_function[target=torch.ops.aten.mul.Tensor](args = (%p_p1, 2), kwargs = {})
    %add : [num_users=1] = call_function[target=torch.ops.aten.add.Tensor](args = (%mul, %p_p2), kwargs = {})
    %sum_1 : [num_users=1] = call_function[target=torch.ops.aten.sum.default](args = (%add,), kwargs = {})
    %add_1 : [num_users=1] = call_function[target=torch.ops.aten.add.Tensor](args = (%x, %sum_1), kwargs = {})
    return (add_1,)""",
        )

        ep = export(m, (ref_x,)).run_decompositions({})
        self.assertExpectedInline(
            str(ep.graph).strip(),
            """\
graph():
    %p_p1 : [num_users=1] = placeholder[target=p_p1]
    %p_parametrizations_p2_original0 : [num_users=1] = placeholder[target=p_parametrizations_p2_original0]
    %p_parametrizations_p2_original1 : [num_users=1] = placeholder[target=p_parametrizations_p2_original1]
    %x : [num_users=1] = placeholder[target=x]
    %mul : [num_users=2] = call_function[target=torch.ops.aten.mul.Tensor](args = (%p_p1, 2), kwargs = {})
    %add : [num_users=1] = call_function[target=torch.ops.aten.add.Tensor](args = (%mul, %p_parametrizations_p2_original0), kwargs = {})
    %add_1 : [num_users=1] = call_function[target=torch.ops.aten.add.Tensor](args = (%mul, %p_parametrizations_p2_original1), kwargs = {})
    %add_2 : [num_users=1] = call_function[target=torch.ops.aten.add.Tensor](args = (%add, %add_1), kwargs = {})
    %sum_1 : [num_users=1] = call_function[target=torch.ops.aten.sum.default](args = (%add_2,), kwargs = {})
    %add_3 : [num_users=1] = call_function[target=torch.ops.aten.add.Tensor](args = (%x, %sum_1), kwargs = {})
    return (add_3,)""",
        )
        res = ep.module()(ref_x)

        self.assertEqual(res, ref_out)

    @testing.expectedFailureLegacyExportNonStrict  # Old export doesn't work with subclasses
    @testing.expectedFailureLegacyExportStrict  # Old export doesn't work with subclasses
    def test_subclasses_parameterization_nested(self):
        class Foo(torch.nn.Module):
            def __init__(self):
                super().__init__()
                self.p1 = torch.nn.Parameter(torch.ones(2, 2))
                self.p2 = torch.nn.Parameter(
                    CustomTensorPlainOut(
                        CustomTensorPlainOut(
                            torch.Tensor([[0, 0], [0, 1]]),
                            torch.Tensor([[0, 0], [1, 0]]),
                        ),
                        CustomTensorPlainOut(
                            torch.Tensor([[1, 0], [0, 0]]),
                            torch.Tensor([[0, 1], [0, 0]]),
                        ),
                    )
                )

            def forward(self, x):
                a = (x + 2 * self.p1 + self.p2).sum().sum()
                return x + a

        m = Foo()
        ref_x = torch.randn(2, 2)
        ref_out = m(ref_x)

        ep_training = torch.export.export_for_training(m, (ref_x,), strict=False)
        self.assertExpectedInline(
            str(ep_training.graph).strip(),
            """\
graph():
    %p_p1 : [num_users=1] = placeholder[target=p_p1]
    %p_p2 : [num_users=1] = placeholder[target=p_p2]
    %x : [num_users=2] = placeholder[target=x]
    %mul : [num_users=1] = call_function[target=torch.ops.aten.mul.Tensor](args = (%p_p1, 2), kwargs = {})
    %add : [num_users=1] = call_function[target=torch.ops.aten.add.Tensor](args = (%x, %mul), kwargs = {})
    %add_1 : [num_users=1] = call_function[target=torch.ops.aten.add.Tensor](args = (%add, %p_p2), kwargs = {})
    %sum_1 : [num_users=1] = call_function[target=torch.ops.aten.sum.default](args = (%add_1,), kwargs = {})
    %sum_2 : [num_users=1] = call_function[target=torch.ops.aten.sum.default](args = (%sum_1,), kwargs = {})
    %add_2 : [num_users=1] = call_function[target=torch.ops.aten.add.Tensor](args = (%x, %sum_2), kwargs = {})
    return (add_2,)""",
        )

        ep = export(m, (ref_x,))
        ep = ep.run_decompositions({})
        self.assertExpectedInline(
            str(ep.graph).strip(),
            """\
graph():
    %p_p1 : [num_users=1] = placeholder[target=p_p1]
    %p_parametrizations_p2_original0 : [num_users=1] = placeholder[target=p_parametrizations_p2_original0]
    %p_parametrizations_p2_original1 : [num_users=1] = placeholder[target=p_parametrizations_p2_original1]
    %p_parametrizations_p2_original2 : [num_users=1] = placeholder[target=p_parametrizations_p2_original2]
    %p_parametrizations_p2_original3 : [num_users=1] = placeholder[target=p_parametrizations_p2_original3]
    %x : [num_users=2] = placeholder[target=x]
    %mul : [num_users=1] = call_function[target=torch.ops.aten.mul.Tensor](args = (%p_p1, 2), kwargs = {})
    %add : [num_users=4] = call_function[target=torch.ops.aten.add.Tensor](args = (%x, %mul), kwargs = {})
    %add_1 : [num_users=1] = call_function[target=torch.ops.aten.add.Tensor](args = (%add, %p_parametrizations_p2_original0), kwargs = {})
    %add_2 : [num_users=1] = call_function[target=torch.ops.aten.add.Tensor](args = (%add, %p_parametrizations_p2_original1), kwargs = {})
    %add_3 : [num_users=1] = call_function[target=torch.ops.aten.add.Tensor](args = (%add_1, %add_2), kwargs = {})
    %add_4 : [num_users=1] = call_function[target=torch.ops.aten.add.Tensor](args = (%add, %p_parametrizations_p2_original2), kwargs = {})
    %add_5 : [num_users=1] = call_function[target=torch.ops.aten.add.Tensor](args = (%add, %p_parametrizations_p2_original3), kwargs = {})
    %add_6 : [num_users=1] = call_function[target=torch.ops.aten.add.Tensor](args = (%add_4, %add_5), kwargs = {})
    %add_7 : [num_users=1] = call_function[target=torch.ops.aten.add.Tensor](args = (%add_3, %add_6), kwargs = {})
    %sum_1 : [num_users=1] = call_function[target=torch.ops.aten.sum.default](args = (%add_7,), kwargs = {})
    %sum_2 : [num_users=1] = call_function[target=torch.ops.aten.sum.default](args = (%sum_1,), kwargs = {})
    %add_8 : [num_users=1] = call_function[target=torch.ops.aten.add.Tensor](args = (%x, %sum_2), kwargs = {})
    return (add_8,)""",
        )
        res = ep.module()(ref_x)
        self.assertEqual(res, ref_out)

    @testing.expectedFailureLegacyExportNonStrict  # Old export doesn't work with subclasses
    @testing.expectedFailureLegacyExportStrict  # Old export doesn't work with subclasses
    def test_subclass_nested_attr_access(self):
        class Foo(torch.nn.Module):
            def __init__(self):
                super().__init__()
                self.p1 = torch.nn.Parameter(torch.ones(3, 4))
                self.p2 = torch.nn.Parameter(
                    TwoTensor(
                        TwoTensor(torch.ones(3, 4), torch.ones(3, 4)),
                        TwoTensor(torch.ones(3, 4), torch.ones(3, 4)),
                    )
                )
                self.b1 = torch.nn.Buffer(
                    TwoTensor(
                        TwoTensor(torch.ones(3, 4), torch.ones(3, 4)),
                        TwoTensor(torch.ones(3, 4), torch.ones(3, 4)),
                    )
                )

            def forward(self, x):
                res = (2 * self.p1 + self.p2 + self.b1).sum()
                return x + res.get_elem_a().b

        m = Foo()
        ref_x = torch.randn(3, 4)
        ref_out = m(ref_x)
        ep_training = torch.export.export_for_training(m, (ref_x,), strict=False)
        self.assertTrue(torch.allclose(ep_training.module()(ref_x), ref_out))
        self.assertExpectedInline(
            str(ep_training.graph).strip(),
            """\
graph():
    %p_p1 : [num_users=1] = placeholder[target=p_p1]
    %p_p2 : [num_users=1] = placeholder[target=p_p2]
    %b_b1 : [num_users=1] = placeholder[target=b_b1]
    %x : [num_users=1] = placeholder[target=x]
    %mul : [num_users=1] = call_function[target=torch.ops.aten.mul.Tensor](args = (%p_p1, 2), kwargs = {})
    %add : [num_users=1] = call_function[target=torch.ops.aten.add.Tensor](args = (%mul, %p_p2), kwargs = {})
    %add_1 : [num_users=1] = call_function[target=torch.ops.aten.add.Tensor](args = (%add, %b_b1), kwargs = {})
    %sum_1 : [num_users=1] = call_function[target=torch.ops.aten.sum.default](args = (%add_1,), kwargs = {})
    %access_subclass_inner_tensor_default_64 : [num_users=1] = call_function[target=torch.ops.export.access_subclass_inner_tensor.default](args = (%sum_1, a), kwargs = {})
    %access_subclass_inner_tensor_default_69 : [num_users=1] = call_function[target=torch.ops.export.access_subclass_inner_tensor.default](args = (%access_subclass_inner_tensor_default_64, b), kwargs = {})
    %add_2 : [num_users=1] = call_function[target=torch.ops.aten.add.Tensor](args = (%x, %access_subclass_inner_tensor_default_69), kwargs = {})
    return (add_2,)""",
        )
        ep = export(m, (ref_x,))
        self.assertTrue(torch.allclose(ep.module()(ref_x), ref_out))

    @testing.expectedFailureLegacyExportNonStrict  # Old export doesn't work with subclasses
    @testing.expectedFailureLegacyExportStrict  # Old export doesn't work with subclasses
    def test_subclass_nested_attr_access_submodule(self):
        class Bar(torch.nn.Module):
            def __init__(self):
                super().__init__()
                self.p1 = torch.nn.Parameter(torch.ones(3, 4))
                self.p2 = torch.nn.Parameter(
                    TwoTensor(
                        TwoTensor(torch.ones(3, 4), torch.ones(3, 4)),
                        TwoTensor(torch.ones(3, 4), torch.ones(3, 4)),
                    )
                )
                self.b1 = torch.nn.Buffer(
                    TwoTensor(
                        TwoTensor(torch.ones(3, 4), torch.ones(3, 4)),
                        TwoTensor(torch.ones(3, 4), torch.ones(3, 4)),
                    )
                )

            def forward(self, x):
                return x

        class Foo(torch.nn.Module):
            def __init__(self):
                super().__init__()
                self.bar = Bar()

            def forward(self, x):
                res = (2 * self.bar.p1 + self.bar.p2 + self.bar.b1).sum()
                return x + res.get_elem_a().b

        m = Foo()
        ref_x = torch.randn(3, 4)
        ref_out = m(ref_x)
        ep_training = torch.export.export_for_training(m, (ref_x,), strict=False)
        self.assertExpectedInline(
            str(ep_training.graph).strip(),
            """\
graph():
    %p_bar_p1 : [num_users=1] = placeholder[target=p_bar_p1]
    %p_bar_p2 : [num_users=1] = placeholder[target=p_bar_p2]
    %b_bar_b1 : [num_users=1] = placeholder[target=b_bar_b1]
    %x : [num_users=1] = placeholder[target=x]
    %mul : [num_users=1] = call_function[target=torch.ops.aten.mul.Tensor](args = (%p_bar_p1, 2), kwargs = {})
    %add : [num_users=1] = call_function[target=torch.ops.aten.add.Tensor](args = (%mul, %p_bar_p2), kwargs = {})
    %add_1 : [num_users=1] = call_function[target=torch.ops.aten.add.Tensor](args = (%add, %b_bar_b1), kwargs = {})
    %sum_1 : [num_users=1] = call_function[target=torch.ops.aten.sum.default](args = (%add_1,), kwargs = {})
    %access_subclass_inner_tensor_default_64 : [num_users=1] = call_function[target=torch.ops.export.access_subclass_inner_tensor.default](args = (%sum_1, a), kwargs = {})
    %access_subclass_inner_tensor_default_69 : [num_users=1] = call_function[target=torch.ops.export.access_subclass_inner_tensor.default](args = (%access_subclass_inner_tensor_default_64, b), kwargs = {})
    %add_2 : [num_users=1] = call_function[target=torch.ops.aten.add.Tensor](args = (%x, %access_subclass_inner_tensor_default_69), kwargs = {})
    return (add_2,)""",
        )
        ep = export(m, (ref_x,))
        self.assertTrue(torch.allclose(ep.module()(ref_x), ref_out))

    @testing.expectedFailureLegacyExportNonStrict  # Old export doesn't work with subclasses
    @testing.expectedFailureLegacyExportStrict  # Old export doesn't work with subclasses
    def test_subclass_nested_attr_access_const_metadata(self):
        class Foo(torch.nn.Module):
            def __init__(self):
                super().__init__()
                self.p1 = torch.nn.Parameter(torch.ones(3, 4))
                self.p2 = torch.nn.Parameter(
                    ConstantExtraMetadataTensor(
                        ConstantExtraMetadataTensor(torch.ones(3, 4)),
                    )
                )

            def forward(self, x):
                res = 2 * self.p1 + self.p2
                res2 = res + res.constant_attribute
                return x + res2.elem.elem

        m = Foo()
        ref_x = torch.randn(3, 4)
        ref_out = m(ref_x)
        ep_training = torch.export.export_for_training(m, (ref_x,), strict=False)
        self.assertExpectedInline(
            str(ep_training.graph).strip(),
            """\
graph():
    %p_p1 : [num_users=1] = placeholder[target=p_p1]
    %p_p2 : [num_users=1] = placeholder[target=p_p2]
    %x : [num_users=1] = placeholder[target=x]
    %mul : [num_users=1] = call_function[target=torch.ops.aten.mul.Tensor](args = (%p_p1, 2), kwargs = {})
    %add : [num_users=1] = call_function[target=torch.ops.aten.add.Tensor](args = (%mul, %p_p2), kwargs = {})
    %add_1 : [num_users=1] = call_function[target=torch.ops.aten.add.Tensor](args = (%add, 4), kwargs = {})
    %access_subclass_inner_tensor_default_10 : [num_users=1] = call_function[target=torch.ops.export.access_subclass_inner_tensor.default](args = (%add_1, elem), kwargs = {})
    %access_subclass_inner_tensor_default_13 : [num_users=1] = call_function[target=torch.ops.export.access_subclass_inner_tensor.default](args = (%access_subclass_inner_tensor_default_10, elem), kwargs = {})
    %add_2 : [num_users=1] = call_function[target=torch.ops.aten.add.Tensor](args = (%x, %access_subclass_inner_tensor_default_13), kwargs = {})
    return (add_2,)""",
        )
        ep = export(m, (ref_x,))
        self.assertTrue(torch.allclose(ep.module()(ref_x), ref_out))

    @testing.expectedFailureLegacyExportNonStrict  # Old export doesn't work with subclasses
    @testing.expectedFailureLegacyExportStrict  # Old export doesn't work with subclasses
    def test_subclass_nested_attr_access_const_metadata_not_top_level(self):
        class Foo(torch.nn.Module):
            def __init__(self):
                super().__init__()
                self.p1 = torch.nn.Parameter(torch.ones(3, 4))
                self.p2 = torch.nn.Parameter(
                    ConstantExtraMetadataTensor(
                        ConstantExtraMetadataTensor(torch.ones(3, 4)),
                    )
                )

            def forward(self, x):
                res = 2 * self.p1 + self.p2
                res2 = res + res.constant_attribute
                return x + res2.elem.elem

        m = Foo()
        ref_x = torch.randn(3, 4)
        ref_out = m(ref_x)
        ep_training = torch.export.export_for_training(m, (ref_x,), strict=False)
        self.assertExpectedInline(
            str(ep_training.graph).strip(),
            """\
graph():
    %p_p1 : [num_users=1] = placeholder[target=p_p1]
    %p_p2 : [num_users=1] = placeholder[target=p_p2]
    %x : [num_users=1] = placeholder[target=x]
    %mul : [num_users=1] = call_function[target=torch.ops.aten.mul.Tensor](args = (%p_p1, 2), kwargs = {})
    %add : [num_users=1] = call_function[target=torch.ops.aten.add.Tensor](args = (%mul, %p_p2), kwargs = {})
    %add_1 : [num_users=1] = call_function[target=torch.ops.aten.add.Tensor](args = (%add, 4), kwargs = {})
    %getattr_22 : [num_users=1] = call_function[target=builtins.getattr](args = (%add_1, elem), kwargs = {})
    %getattr_27 : [num_users=1] = call_function[target=builtins.getattr](args = (%getattr_22, elem), kwargs = {})
    %add_2 : [num_users=1] = call_function[target=torch.ops.aten.add.Tensor](args = (%x, %getattr_27), kwargs = {})
    return (add_2,)""",
        )
        ep = export(m, (ref_x,))
        self.assertTrue(torch.allclose(ep.module()(ref_x), ref_out))

    @testing.expectedFailureLegacyExportNonStrict  # Old export doesn't work with subclasses
    @testing.expectedFailureLegacyExportStrict  # Old export doesn't work with subclasses
    def test_subclass_nested_attr_access_const_metadata_not_top_level(self):
        class Foo(torch.nn.Module):
            def __init__(self):
                super().__init__()
                self.p1 = torch.nn.Parameter(torch.ones(3, 4))
                self.p2 = torch.nn.Parameter(
                    TwoTensor(
                        ConstantExtraMetadataTensor(torch.ones(3, 4)),
                        ConstantExtraMetadataTensor(torch.ones(3, 4)),
                    )
                )

            def forward(self, x):
                res = 2 * self.p1 + self.p2
                res2 = res + res.a.elem + res.b.constant_attribute
                return x + res2.a.elem

        m = Foo()
        ref_x = torch.randn(3, 4)
        ref_out = m(ref_x)
        ep_training = torch.export.export_for_training(m, (ref_x,), strict=False)
        self.assertExpectedInline(
            str(ep_training.graph).strip(),
            """\
graph():
    %p_p1 : [num_users=1] = placeholder[target=p_p1]
    %p_p2 : [num_users=1] = placeholder[target=p_p2]
    %x : [num_users=1] = placeholder[target=x]
    %mul : [num_users=1] = call_function[target=torch.ops.aten.mul.Tensor](args = (%p_p1, 2), kwargs = {})
    %add : [num_users=2] = call_function[target=torch.ops.aten.add.Tensor](args = (%mul, %p_p2), kwargs = {})
    %access_subclass_inner_tensor_default_18 : [num_users=1] = call_function[target=torch.ops.export.access_subclass_inner_tensor.default](args = (%add, a), kwargs = {})
    %access_subclass_inner_tensor_default_21 : [num_users=1] = call_function[target=torch.ops.export.access_subclass_inner_tensor.default](args = (%access_subclass_inner_tensor_default_18, elem), kwargs = {})
    %add_1 : [num_users=1] = call_function[target=torch.ops.aten.add.Tensor](args = (%add, %access_subclass_inner_tensor_default_21), kwargs = {})
    %add_2 : [num_users=1] = call_function[target=torch.ops.aten.add.Tensor](args = (%add_1, 4), kwargs = {})
    %access_subclass_inner_tensor_default_25 : [num_users=1] = call_function[target=torch.ops.export.access_subclass_inner_tensor.default](args = (%add_2, a), kwargs = {})
    %access_subclass_inner_tensor_default_28 : [num_users=1] = call_function[target=torch.ops.export.access_subclass_inner_tensor.default](args = (%access_subclass_inner_tensor_default_25, elem), kwargs = {})
    %add_3 : [num_users=1] = call_function[target=torch.ops.aten.add.Tensor](args = (%x, %access_subclass_inner_tensor_default_28), kwargs = {})
    return (add_3,)""",
        )
        ep = export(m, (ref_x,))
        self.assertTrue(torch.allclose(ep.module()(ref_x), ref_out))

    @testing.expectedFailureLegacyExportNonStrict  # Old export doesn't work with subclasses
    @testing.expectedFailureLegacyExportStrict  # Old export doesn't work with subclasses
    def test_subclass_nested_attr_access_complicated_metadata(self):
        class Foo(torch.nn.Module):
            def __init__(self):
                super().__init__()
                self.p1 = torch.nn.Parameter(torch.ones(3, 4))
                self.p2 = torch.nn.Parameter(
                    ConstantExtraMetadataTensor(
                        ConstantExtraMetadataTensor(torch.ones(3, 4)),
                    )
                )

            def forward(self, x):
                res = x + 2 * self.p1 + self.p2
                return res.elem.elem + self.p2.get_complicated_metadata().foo

        m = Foo()
        ref_x = torch.randn(3, 4)
        ref_out = m(ref_x)
        ep_training = torch.export.export_for_training(m, (ref_x,), strict=False)
        self.assertExpectedInline(
            str(ep_training.graph).strip(),
            """\
graph():
    %p_p1 : [num_users=1] = placeholder[target=p_p1]
    %p_p2 : [num_users=1] = placeholder[target=p_p2]
    %x : [num_users=1] = placeholder[target=x]
    %mul : [num_users=1] = call_function[target=torch.ops.aten.mul.Tensor](args = (%p_p1, 2), kwargs = {})
    %add : [num_users=1] = call_function[target=torch.ops.aten.add.Tensor](args = (%x, %mul), kwargs = {})
    %add_1 : [num_users=1] = call_function[target=torch.ops.aten.add.Tensor](args = (%add, %p_p2), kwargs = {})
    %access_subclass_inner_tensor_default_10 : [num_users=1] = call_function[target=torch.ops.export.access_subclass_inner_tensor.default](args = (%add_1, elem), kwargs = {})
    %access_subclass_inner_tensor_default_13 : [num_users=1] = call_function[target=torch.ops.export.access_subclass_inner_tensor.default](args = (%access_subclass_inner_tensor_default_10, elem), kwargs = {})
    %add_2 : [num_users=1] = call_function[target=torch.ops.aten.add.Tensor](args = (%access_subclass_inner_tensor_default_13, 4), kwargs = {})
    return (add_2,)""",
        )
        ep = export(m, (ref_x,))
        self.assertTrue(torch.allclose(ep.module()(ref_x), ref_out))

    def test_real_tensor_errors_on_aliasing_custom_op(self):
        @torch.library.custom_op("export::foo_alias", mutates_args={})
        def foo(x: torch.Tensor) -> torch.Tensor:
            return x

        class Foo(torch.nn.Module):
            def forward(self, x):
                return torch.ops.export.foo_alias(x) * 2

        model = Foo()
        inputs = (torch.randn(4, 4),)
        error_type = (
            RuntimeError
            if is_non_strict_test(self._testMethodName)
            else torch._dynamo.exc.TorchRuntimeError
        )
        with self.assertRaisesRegex(
            error_type,
            (
                r"The output of this custom operator \(1\) must not also be an input "
                r"to this custom operator and \(2\) may not alias any inputs to this "
                r"custom operator or other returns"
            ),
        ):
            with torch._functorch.config.patch(fake_tensor_propagate_real_tensors=True):
                ep = export(model, inputs)

    def test_real_tensor_bool_cast(self):
        class Foo(torch.nn.Module):
            def forward(self, x):
                return bool(x.eq(0.1).any())

        model = Foo()
        inputs = (torch.randn(64),)
        with torch._functorch.config.patch(fake_tensor_propagate_real_tensors=True):
            ep = export(model, inputs, strict=False)

    def test_is_nonzero(self):
        class Foo(torch.nn.Module):
            def forward(self, x):
                return torch.is_nonzero(x)

        def _long_tensor(nz):
            return torch.full((), int(nz))

        def _float_tensor(nz):
            return torch.full((), int(nz), dtype=torch.float32)

        def _bool_tensor(nz):
            return torch.full((), int(nz)).bool()

        mod = Foo()
        for _tensor in [
            _long_tensor,
            _float_tensor,
            _bool_tensor,
            # local_scalar_dense on complex NYI for fake tensors
        ]:
            with torch._functorch.config.patch(fake_tensor_propagate_real_tensors=True):
                for nz in [True, False]:
                    sample_input = _tensor(nz=nz)
                    ep = export(mod, (sample_input,), strict=False)
                    self.assertEqual(ep.module()(sample_input), nz)
                    print(ep)

    @testing.expectedFailureLegacyExportNonStrict  # Trivial error, just need to move the error check earlier, for real users it wont matter
    @testing.expectedFailureLegacyExportStrict  # Trivial error, just need to move the error check earlier, for real users it wont matter
    def test_export_script_module(self):
        class Foo(torch.nn.Module):
            def forward(self, rv: torch.Tensor, t: torch.Tensor):
                i = t.item()
                return rv + i

        foo = Foo()
        foo_script = torch.jit.script(foo)
        inp = (torch.zeros(3, 4), torch.tensor(7))

        with self.assertRaisesRegex(
            ValueError, "Exporting a ScriptModule is not supported"
        ):
            export(foo_script, inp)

        from torch._export.converter import TS2EPConverter

        TS2EPConverter(foo_script, inp).convert()

    def test_dim_auto_and_dim(self):
        # test basic Dims
        class Foo(torch.nn.Module):
            def forward(self, x, y):
                return x - y

        inputs = (torch.randn(4, 4), torch.randn(4, 4))
        shapes = {
            "x": (Dim.AUTO, Dim("d1", min=3)),
            "y": (Dim("d0", max=8), Dim.DYNAMIC),
        }
        ep = export(Foo(), inputs, dynamic_shapes=shapes)
        x, y = [node for node in ep.graph.nodes if node.op == "placeholder"]
        self.assertEqual((s0 := x.meta["val"].shape[0]), y.meta["val"].shape[0])
        self.assertEqual((s1 := x.meta["val"].shape[1]), y.meta["val"].shape[1])
        vr0 = ep.range_constraints[s0.node.expr]
        vr1 = ep.range_constraints[s1.node.expr]
        self.assertEqual([vr0.upper, vr1.lower], [8, 3])

        # test derived Dims
        class Bar(torch.nn.Module):
            def forward(self, x, y, z):
                return x + y[1::3] + z

        inputs = (torch.randn(4), torch.randn(13), torch.randn(4))
        dx = Dim("dx", min=2, max=10)
        shapes = {
            "x": (dx,),
            "y": (3 * dx + 1,),
            "z": (Dim.AUTO,),
        }
        ep = export(Bar(), inputs, dynamic_shapes=shapes)
        x, y, z = [node for node in ep.graph.nodes if node.op == "placeholder"]
        self.assertEqual((s0 := x.meta["val"].shape[0]), z.meta["val"].shape[0])
        expr = y.meta["val"].shape[0]
        free_symbols = expr.node.expr.free_symbols
        self.assertEqual(len(free_symbols), 1)
        self.assertEqual(next(iter(free_symbols)), s0.node.expr)

        # test specialization still complains
        inputs = (torch.randn(4), torch.randn(4))
        shapes = {
            "x": (Dim.STATIC,),
            "y": (Dim("dy"),),
        }
        with self.assertRaisesRegex(
            torch._dynamo.exc.UserError,
            r"Not all values of dy .* in the specified range are valid because dy was inferred to be a constant",
        ):
            export(Foo(), inputs, dynamic_shapes=shapes)

    def test_torch_fn(self):
        class M1(torch.nn.Module):
            def __init__(self) -> None:
                super().__init__()
                self.linear = torch.nn.Linear(3, 3)
                self.relu = torch.nn.ReLU()

            def forward(self, x):
                x = self.linear(x)
                x = self.linear(x)
                x = self.relu(x)
                x = x + x
                return x

        ep1 = export(M1(), (torch.randn(3, 3),)).run_decompositions()
        expected_result = [
            ("linear_1", "builtin_function_or_method.linear"),
            ("linear_1", "builtin_function_or_method.linear"),
            ("linear_2", "builtin_function_or_method.linear"),
            ("linear_2", "builtin_function_or_method.linear"),
            ("relu_1", "function.relu"),
            ("add_1", "method_descriptor.add"),
        ]
        actual_result = []
        for i, node in enumerate(ep1.graph.nodes):
            if node.op == "call_function":
                actual_result.append(node.meta.get("torch_fn"))
        self.assertEqual(actual_result, expected_result)

        class M2(torch.nn.Module):
            def __init__(self) -> None:
                super().__init__()

            def forward(self, x, weight, bias):
                x = torch.nn.functional.linear(x, weight, bias)
                x = torch.nn.functional.relu(x)
                x = torch.add(x, x)
                return x

        ep2 = export(
            M2(), (torch.randn(3, 3), torch.randn(3, 3), torch.randn(3))
        ).run_decompositions()
        expected_result = [
            ("linear_1", "builtin_function_or_method.linear"),
            ("linear_1", "builtin_function_or_method.linear"),
            ("relu_1", "function.relu"),
            ("add_1", "builtin_function_or_method.add"),
        ]
        actual_result = []
        for i, node in enumerate(ep2.graph.nodes):
            if node.op == "call_function":
                actual_result.append(node.meta.get("torch_fn"))
        self.assertEqual(actual_result, expected_result)

    def test_hoo_inline_users_issue(self):
        # This came from an issue where replace_with_hop passes would inline subgraphs,
        # and mess up node.users for nodes present in multiple subgraphs (e.g. _x in SetGradCase
        # below, since it's used in both set_grad_enabled HOO modules).
        # This checks that node.users and node.args are in correspondence.
        def check_users_for_graph(graph):
            def _tuple_contains(_tuple, val):
                # check nested, since output node args have format ((x, y, ...),)
                return any(
                    _tuple_contains(x, val) if isinstance(x, tuple) else x == val
                    for x in _tuple
                )

            for node in graph.nodes:
                # check node.users
                for user in node.users.keys():
                    assert _tuple_contains(user.args, node)
                # check node.args
                for arg in node.args:
                    if isinstance(arg, torch.fx.Node):
                        assert _tuple_contains(arg.users, node)

        # check set grad enabled
        class SetGradCase(torch.nn.Module):
            def forward(self, x):
                _x = x.shape[0] + 2
                _xx = _x + 2
                with torch.no_grad():
                    y = _x * 4
                return _xx, y

        ep = export(
            SetGradCase(),
            (torch.randn(6),),
            dynamic_shapes={"x": (Dim("dx"),)},
            strict=False,
        )
        check_users_for_graph(ep.graph)

    def test_export_custom_op_lib(self):
        ops_registered_before = set(torch.ops.mylib)

        # Assert warning for CompositeImplictAutograd op
        with torch.library._scoped_library("mylib", "FRAGMENT") as lib:
            lib.define("foo123(Tensor x) -> Tensor")
            lib.impl("foo123", lambda x: x.sin(), "CompositeImplicitAutograd")

        ops_registered_after = set(torch.ops.mylib)
        self.assertEqual(ops_registered_after, ops_registered_before)

    def test_export_preserve_linear_but_not_custom_op(self):
        table = torch.export.default_decompositions()
        del table[torch.ops.aten.linear.default]

        with torch.library._scoped_library("mylib", "FRAGMENT") as lib:
            lib.define("foo123(Tensor x) -> Tensor")
            lib.impl("foo123", lambda x: x.sin(), "CompositeImplicitAutograd")

            class Bar(torch.nn.Module):
                def __init__(self):
                    super().__init__()
                    self.linear = torch.nn.Linear(4, 4)

                def forward(self, x):
                    lin = self.linear(x)
                    return torch.ops.mylib.foo123(lin)

            x = torch.randn(4, 4)
            ep = export(Bar(), (x,)).run_decompositions(table)

            self.assertExpectedInline(
                str(ep.graph_module.code).strip(),
                """\
def forward(self, p_linear_weight, p_linear_bias, x):
    linear = torch.ops.aten.linear.default(x, p_linear_weight, p_linear_bias);  x = p_linear_weight = p_linear_bias = None
    sin = torch.ops.aten.sin.default(linear);  linear = None
    return (sin,)""",
            )

    def test_export_preserve_linear_at_aot_level(self):
        class Foo(torch.nn.Module):
            def __init__(self) -> None:
                super().__init__()
                self.linear = torch.nn.Linear(3, 3)

            def forward(self, x):
                x = self.linear(x)
                return torch.ops.aten.chunk.default(x, 3, 0)

        ep = torch.export.export(Foo(), (torch.randn(3, 3),))
        decomp_table = default_decompositions()
        del decomp_table[torch.ops.aten.linear.default]
        ep = ep.run_decompositions(decomp_table)

        gm = ep.graph_module
        # linear is CompositeImplicitAutograd functional op so we should preserve it
        # chunk is CompositeImplicitAutograd non-functional op we decompose.
        self.assertExpectedInline(
            str(gm.code).strip(),
            """\
def forward(self, p_linear_weight, p_linear_bias, x):
    linear = torch.ops.aten.linear.default(x, p_linear_weight, p_linear_bias);  x = p_linear_weight = p_linear_bias = None
    split_with_sizes = torch.ops.aten.split_with_sizes.default(linear, [1, 1, 1]);  linear = None
    getitem = split_with_sizes[0]
    getitem_1 = split_with_sizes[1]
    getitem_2 = split_with_sizes[2];  split_with_sizes = None
    return (getitem, getitem_1, getitem_2)""",
        )

    def test_export_cond_preserve_torch_fn_for_subgraphs(self):
        class MySubModule(torch.nn.Module):
            def foo(self, x):
                return x.cos()

            def forward(self, x):
                return self.foo(x)

        class CondBranchClassMethod(torch.nn.Module):
            def __init__(self) -> None:
                super().__init__()
                self.subm = MySubModule()

            def bar(self, x):
                return x.sin()

            def forward(self, x):
                return cond(x.sum() <= 2, self.subm.forward, self.bar, [x])

        example_inputs = (torch.randn(1, 3, 3, 3),)
        m = CondBranchClassMethod()
        m.eval()
        gm = export(m, example_inputs).module()

        actual_torch_fns = []
        for mod in gm.modules():
            for node in mod.graph.nodes:
                if node.name in {"sin", "cos"}:
                    torch_fn = node.meta.get("torch_fn")
                    print(torch_fn)
                    actual_torch_fns.append(torch_fn)
        exp_torch_fns = [
            ("cos_1", "method_descriptor.cos"),
            ("sin_1", "method_descriptor.sin"),
        ]
        self.assertEqual(actual_torch_fns, exp_torch_fns)

    def test_is_exporting(self):
        class Mod(torch.nn.Module):
            def forward(self, pred, x):
                def f(x):
                    return x.sin() if torch.compiler.is_exporting() else x.cos()

                y = f(x)

                def true_fn(x):
                    return f(x) - 1 if torch.compiler.is_exporting() else f(x) + 1

                def false_fn(x):
                    return f(x) + 1 if torch.compiler.is_exporting() else f(x) - 1

                return torch.cond(pred, true_fn, false_fn, (x,)) * y

        ep = export(
            Mod(),
            (
                torch.tensor(False),
                torch.randn(3, 4),
            ),
        )
        FileCheck().check_count("torch.ops.aten.sin", 1, exactly=True).run(
            ep.graph_module.code
        )
        FileCheck().check_count("torch.ops.higher_order.cond", 1, exactly=True).run(
            ep.graph_module.code
        )

        # True graph should contain sin and sub
        FileCheck().check_count("torch.ops.aten.sub", 1, exactly=True).run(
            ep.graph_module.true_graph_0.code
        )
        FileCheck().check_count("torch.ops.aten.sin", 1, exactly=True).run(
            ep.graph_module.true_graph_0.code
        )

        # False graph should contain sin and add
        FileCheck().check_count("torch.ops.aten.add", 1, exactly=True).run(
            ep.graph_module.false_graph_0.code
        )
        FileCheck().check_count("torch.ops.aten.sin", 1, exactly=True).run(
            ep.graph_module.false_graph_0.code
        )

    def test_duplicate_modules_with_non_persistent_buffers(self):
        class FooWithBuf(torch.nn.Module):
            def __init__(self):
                super().__init__()
                self.register_buffer("buf", torch.randn(4), persistent=False)

            def forward(self, x):
                return x + self.buf

        class BarWithFoo(torch.nn.Module):
            def __init__(self, foo):
                super().__init__()
                self.foo = foo

            def forward(self, x):
                return self.foo(x)

        class ModWith2Bars(torch.nn.Module):
            def __init__(self):
                super().__init__()
                foo = FooWithBuf()
                self.b1 = BarWithFoo(foo)
                self.b2 = BarWithFoo(foo)

            def forward(self, x):
                return self.b1(x) + self.b2(x)

        mod = ModWith2Bars()
        inputs = (torch.randn(4),)
        ep = export(mod, inputs)
        self.assertTrue(torch.allclose(ep.module()(*inputs), mod(*inputs)))

    def test_derived_dim_basic(self):
        class Foo(torch.nn.Module):
            def forward(self, x, y):
                return x + y[1:]

        foo = Foo()

        x, y = torch.randn(5), torch.randn(6)
        dimx = torch.export.Dim("dimx", min=3, max=6)

        dimy = torch.export.Dim("dimy", min=4, max=7)  # doesn't work
        with self.assertRaisesRegex(
            torch._dynamo.exc.UserError,
            (
                "Constraints violated \\(dimy\\)!(.*\n)*.*"
                "The values of dimy.*must always be related to the values of dimx.*by.*(.*\n)*.*"
                "Suggested fixes:(.*\n)*.*"
                "dimy = dimx \\+ 1"
            ),
        ):
            export(
                foo,
                (x, y),
                dynamic_shapes=({0: dimx}, {0: dimy}),
            )

        dimy = dimx * 2  # doesn't work
        with self.assertRaisesRegex(
            torch._dynamo.exc.UserError,
            "Expected input.*size.* to be equal to 2\\*dimx, where dimx = 5, but got 6",
        ):
            export(
                foo,
                (x, y),
                dynamic_shapes=({0: dimx}, {0: dimy}),
            )

        dimy = dimx + 1  # works
        ep = export(
            foo,
            (x, y),
            dynamic_shapes=({0: dimx}, {0: dimy}),
        )
        with self.assertRaisesRegex(
            RuntimeError,
            "Expected input.*shape.*to be equal to 5, but got 6",
        ):
            ep.module()(torch.randn(4), torch.randn(6))

        self.assertEqual(ep.module()(torch.randn(4), torch.randn(5)).size()[0], 4)

    def test_derived_dim_nested(self):
        class Foo(torch.nn.Module):
            def forward(self, x, y):
                return x + y[1::2]

        foo = Foo()

        x, y = torch.randn(5), torch.randn(11)
        dimx = torch.export.Dim("dimx", min=3, max=6)
        dimy = dimx * 2 + 1  # works
        ep = export(
            foo,
            (x, y),
            dynamic_shapes=({0: dimx}, {0: dimy}),
        )
        self.assertEqual(ep.module()(torch.randn(4), torch.randn(9)).size()[0], 4)

        class Foo(torch.nn.Module):
            def forward(self, z, y):
                return z[1:] + y[1::2]

        foo = Foo()

        z, y = torch.randn(6), torch.randn(11)

        dimz = dimx
        dimy = dimx * 2 - 1  # works
        ep = export(
            foo,
            (z, y),
            dynamic_shapes=({0: dimz}, {0: dimy}),
        )
        self.assertEqual(ep.module()(torch.randn(5), torch.randn(9)).size()[0], 4)

        dimz = dimx + 1
        dimy = dimx * 2 - 1  # doesn't work

        with self.assertRaisesRegex(
            torch._dynamo.exc.UserError,
            "Expected input.*size.*to be equal to 2\\*dimx - 1, where dimx = 5, but got 11",
        ):
            export(
                foo,
                (z, y),
                dynamic_shapes=({0: dimz}, {0: dimy}),
            )

        dimy = dimx * 2 + 1  # works
        ep = export(
            foo,
            (z, y),
            dynamic_shapes=({0: dimz}, {0: dimy}),
        )
        with self.assertRaisesRegex(
            RuntimeError, "Expected input.*shape.*to be <= 7, but got 8"
        ):
            ep.module()(torch.randn(8), torch.randn(15))
        with self.assertRaisesRegex(
            RuntimeError,
            "Expected input.*shape.*to be equal to 9, but got 8",
        ):
            ep.module()(torch.randn(5), torch.randn(8))

        self.assertEqual(ep.module()(torch.randn(5), torch.randn(9)).size()[0], 4)

    def test_derived_dim_integer(self):
        class Foo(torch.nn.Module):
            def forward(self, w):
                if w.shape[0] % 2 == 0:
                    return w[::2]
                else:
                    return w[1:-1:2]

        foo = Foo()

        w = torch.randn(10)
        dimx = torch.export.Dim("dimx", min=3, max=6)
        dimw = dimx * 2 + 1  # doesn't work
        with self.assertRaisesRegex(
            torch._dynamo.exc.UserError,
            "Expected shape.*= 10 of input Tensor to be "
            "of the form 2\\*dimx \\+ 1, where dimx is an integer",
        ):
            export(
                foo,
                (w,),
                dynamic_shapes=({0: dimw},),
            )

        dimw = dimx * 2  # works
        ep = export(
            foo,
            (w,),
            dynamic_shapes=({0: dimw},),
        )
        with self.assertRaisesRegex(
            RuntimeError,
            "Expected input.*shape.*= 9 to be "
            "of the form 2\\*s1, where s1 is an integer",
        ):
            ep.module()(torch.randn(9))

        self.assertEqual(ep.module()(torch.randn(8)).size()[0], 4)
        with self.assertRaisesRegex(
            RuntimeError,
            "Expected input.*shape.*to be <= 12, but got 14",
        ):
            ep.module()(torch.randn(14))

    def test_derived_dim_repeat_derived(self):
        class Foo(torch.nn.Module):
            def forward(self, u, v):
                return u[::2] + v[::2]

        foo = Foo()

        u, v = torch.randn(10), torch.randn(10)
        dimx = torch.export.Dim("dimx", min=3, max=6)
        dimw = dimx * 2  # works
        ep = export(
            foo,
            (u, v),
            dynamic_shapes=({0: dimw}, {0: dimw}),
        )
        self.assertEqual(ep.module()(torch.randn(8), torch.randn(8)).size()[0], 4)

    def test_derived_dim_out_of_order(self):
        dimy = torch.export.Dim("dimy", min=5, max=7)
        dimx = dimy - 1  # out of order, effectively dimy = dimx + 1
        dimz = dimy + 1  # out of order, effectively dimz = dimx + 2

        class Foo(torch.nn.Module):
            def forward(self, x, y, z):
                return x + y[1:] + z[2:]

        foo = Foo()

        u, v, w = torch.randn(5), torch.randn(6), torch.randn(7)
        ep = export(
            foo,
            (u, v, w),
            dynamic_shapes=({0: dimx}, {0: dimy}, {0: dimz}),
        )
        with self.assertRaisesRegex(
            RuntimeError,
            "Expected input.*shape.*to be equal to 8, but got 5",
        ):
            ep.module()(torch.randn(6), torch.randn(7), torch.randn(5))

        self.assertEqual(
            ep.module()(torch.randn(6), torch.randn(7), torch.randn(8)).size()[0], 6
        )

    def test_derived_dim_out_of_order_repeat_derived(self):
        dimy = torch.export.Dim("dimy", min=5, max=7)
        dimx = dimy - 1  # out of order, effectively dimy = dimx + 1
        dimz = dimy + 1  # out of order, effectively dimz = dimx + 2
        dimx1 = dimx
        dimx2 = dimz - 2  # works, effectively = dimx

        class Foo(torch.nn.Module):
            def forward(self, x, y, z, x1, x2):
                return x + y[1:] + z[2:] + x1 + x2

        foo = Foo()

        u, v, w, u1, u2 = (
            torch.randn(5),
            torch.randn(6),
            torch.randn(7),
            torch.randn(5),
            torch.randn(5),
        )
        ep = export(
            foo,
            (u, v, w, u1, u2),
            dynamic_shapes=({0: dimx}, {0: dimy}, {0: dimz}, {0: dimx1}, {0: dimx2}),
        )
        with self.assertRaisesRegex(
            RuntimeError,
            "Expected input.*shape.*to be equal to 6, but got 5",
        ):
            ep.module()(
                torch.randn(6),
                torch.randn(7),
                torch.randn(8),
                torch.randn(6),
                torch.randn(5),
            )

        self.assertEqual(
            ep.module()(
                torch.randn(6),
                torch.randn(7),
                torch.randn(8),
                torch.randn(6),
                torch.randn(6),
            ).size()[0],
            6,
        )

        ep = export(
            foo,
            (u, v, w, u, u),  # reused inputs
            dynamic_shapes=({0: dimx}, {0: dimy}, {0: dimz}, {0: dimx1}, {0: dimx2}),
        )
        with self.assertRaisesRegex(
            RuntimeError,
            "Expected input.*shape.*to be equal to 6, but got 5",
        ):
            ep.module()(
                torch.randn(6),
                torch.randn(7),
                torch.randn(8),
                torch.randn(6),
                torch.randn(5),
            )

        self.assertEqual(
            ep.module()(
                torch.randn(6),
                torch.randn(7),
                torch.randn(8),
                torch.randn(6),
                torch.randn(6),
            ).size()[0],
            6,
        )

    def test_specialize_derived_dim_roots(self):
        # dim & derived dim both specialize
        class Foo(torch.nn.Module):
            def forward(self, x, y):
                return x.reshape([-1]) + y

        dy = Dim("dy", min=6)
        x, y = torch.randn(6, 2), torch.randn(12)
        dynamic_shapes = {
            "x": (dy - 6, 2),
            "y": (dy,),
        }
        try:
            export(Foo(), (x, y), dynamic_shapes=dynamic_shapes)
            raise Exception(
                "export() call should have failed with dynamic shapes error."
            )
        except torch._dynamo.exc.UserError as exc:
            expected_error_msg = (
                "Specializations unexpectedly required \(dy\)!(.*\n)*.*"
                ".*solving the guards generated for dy - 6.*resulted in a specialized value of 6(.*\n)*.*"
                "Suggested fixes(.*\n)*.*"
                ".*dy = 12(.*\n)*.*"
            )
            self.assertTrue(re.search(expected_error_msg, exc.args[0]) is not None)
            self.assertTrue(
                "dy - 6 = 6" not in exc.args[0]
            )  # don't suggest fix for non-root dim

    @unittest.skip("See https://github.com/pytorch/pytorch/issues/135759")
    def test_keep_composite_ops_invalid(self):
        class Foo(torch.nn.Module):
            def __init__(self) -> None:
                super().__init__()
                self.linear = torch.nn.Linear(3, 3)

            def forward(self, x):
                x = self.linear(x)
                return torch.ops.aten.chunk.default(x, 3, 0)

        def _(*args, **kwargs):
            return NotImplemented

        with self.assertWarnsRegex(UserWarning, "The op aten.chunk.default"):
            _ = torch.export.export(
                Foo(),
                (torch.randn(3, 3),),
            ).run_decompositions({torch.ops.aten.chunk.default: _})

        with self.assertWarnsRegex(UserWarning, "The op aten.sym_size.default"):
            _ = torch.export.export(
                Foo(),
                (torch.randn(3, 3),),
            ).run_decompositions({torch.ops.aten.sym_size.default: _})

        with self.assertWarnsRegex(
            UserWarning,
            "The op aten.native_batch_norm.default",
        ):
            _ = torch.export.export(
                Foo(),
                (torch.randn(3, 3),),
            ).run_decompositions({torch.ops.aten.native_batch_norm.default: _})

    def test_keep_composite_ops_linear_convd(self):
        class MyLinear(torch.nn.Module):
            def __init__(self) -> None:
                super().__init__()
                self.weight = torch.randn(20, 98)
                self.bias = torch.randn(20)

            def forward(self, x):
                return torch.nn.functional.linear(x, self.weight, self.bias)

        class Foo(torch.nn.Module):
            def __init__(self) -> None:
                super().__init__()
                self.conv = torch.nn.Conv2d(16, 33, 3)
                self.conv1d = torch.nn.Conv1d(16, 33, 3)
                self.linear = MyLinear()

            def forward(self, x, y):
                x_conv = self.conv(x)
                y_conv_1d = self.conv1d(y)
                x_linear = self.linear(x_conv)
                return x_linear.cos() + y_conv_1d.sum()

        ep = torch.export.export(
            Foo(), (torch.randn(20, 16, 50, 100), torch.randn(20, 16, 50))
        )
        ep_has_linear_convd = ep.run_decompositions({})

        self.assertExpectedInline(
            str(ep_has_linear_convd.graph_module.code).strip(),
            """\
def forward(self, p_conv_weight, p_conv_bias, p_conv1d_weight, p_conv1d_bias, c_linear_weight, c_linear_bias, x, y):
    conv2d = torch.ops.aten.conv2d.default(x, p_conv_weight, p_conv_bias);  x = p_conv_weight = p_conv_bias = None
    conv1d = torch.ops.aten.conv1d.default(y, p_conv1d_weight, p_conv1d_bias);  y = p_conv1d_weight = p_conv1d_bias = None
    linear = torch.ops.aten.linear.default(conv2d, c_linear_weight, c_linear_bias);  conv2d = c_linear_weight = c_linear_bias = None
    cos = torch.ops.aten.cos.default(linear);  linear = None
    sum_1 = torch.ops.aten.sum.default(conv1d);  conv1d = None
    add = torch.ops.aten.add.Tensor(cos, sum_1);  cos = sum_1 = None
    return (add,)""",
        )

        decomp_table = default_decompositions()
        del decomp_table[torch.ops.aten.conv2d.default]
        del decomp_table[torch.ops.aten.conv1d.default]

        ep_has_convd = ep.run_decompositions(decomp_table=decomp_table)
        self.assertExpectedInline(
            str(ep_has_convd.graph_module.code).strip(),
            """\
def forward(self, p_conv_weight, p_conv_bias, p_conv1d_weight, p_conv1d_bias, c_linear_weight, c_linear_bias, x, y):
    conv2d = torch.ops.aten.conv2d.default(x, p_conv_weight, p_conv_bias);  x = p_conv_weight = p_conv_bias = None
    conv1d = torch.ops.aten.conv1d.default(y, p_conv1d_weight, p_conv1d_bias);  y = p_conv1d_weight = p_conv1d_bias = None
    view = torch.ops.aten.view.default(conv2d, [31680, 98]);  conv2d = None
    permute = torch.ops.aten.permute.default(c_linear_weight, [1, 0]);  c_linear_weight = None
    addmm = torch.ops.aten.addmm.default(c_linear_bias, view, permute);  c_linear_bias = view = permute = None
    view_1 = torch.ops.aten.view.default(addmm, [20, 33, 48, 20]);  addmm = None
    cos = torch.ops.aten.cos.default(view_1);  view_1 = None
    sum_1 = torch.ops.aten.sum.dim_IntList(conv1d, []);  conv1d = None
    add = torch.ops.aten.add.Tensor(cos, sum_1);  cos = sum_1 = None
    return (add,)""",
        )
        decomp_table = default_decompositions()
        del decomp_table[torch.ops.aten.conv2d.default]

        ep_has_convd = ep_has_convd.run_decompositions(decomp_table=decomp_table)
        self.assertExpectedInline(
            str(ep_has_convd.graph_module.code).strip(),
            """\
def forward(self, p_conv_weight, p_conv_bias, p_conv1d_weight, p_conv1d_bias, c_linear_weight, c_linear_bias, x, y):
    conv2d = torch.ops.aten.conv2d.default(x, p_conv_weight, p_conv_bias);  x = p_conv_weight = p_conv_bias = None
    convolution = torch.ops.aten.convolution.default(y, p_conv1d_weight, p_conv1d_bias, [1], [0], [1], False, [0], 1);  y = p_conv1d_weight = p_conv1d_bias = None
    view = torch.ops.aten.view.default(conv2d, [31680, 98]);  conv2d = None
    permute = torch.ops.aten.permute.default(c_linear_weight, [1, 0]);  c_linear_weight = None
    addmm = torch.ops.aten.addmm.default(c_linear_bias, view, permute);  c_linear_bias = view = permute = None
    view_1 = torch.ops.aten.view.default(addmm, [20, 33, 48, 20]);  addmm = None
    cos = torch.ops.aten.cos.default(view_1);  view_1 = None
    sum_1 = torch.ops.aten.sum.dim_IntList(convolution, []);  convolution = None
    add = torch.ops.aten.add.Tensor(cos, sum_1);  cos = sum_1 = None
    return (add,)""",
        )

    def test_keep_composite_ops_linear_convd_for_training_ir(self):
        class MyLinear(torch.nn.Module):
            def __init__(self) -> None:
                super().__init__()
                self.weight = torch.nn.Buffer(torch.randn(20, 98))
                self.bias = torch.nn.Buffer(torch.randn(20))

            def forward(self, x):
                return torch.nn.functional.linear(x, self.weight, self.bias)

        class Foo(torch.nn.Module):
            def __init__(self) -> None:
                super().__init__()
                self.conv = torch.nn.Conv2d(16, 33, 3)
                self.conv1d = torch.nn.Conv1d(16, 33, 3)
                self.linear = MyLinear()

            def forward(self, x, y):
                x_conv = self.conv(x)
                y_conv_1d = self.conv1d(y)
                x_linear = self.linear(x_conv)
                return x_linear.cos() + y_conv_1d.sum()

        ep = torch.export.export_for_training(
            Foo(), (torch.randn(20, 16, 50, 100), torch.randn(20, 16, 50))
        )

        ep_has_linear_convd = ep.run_decompositions(
            decomp_table={},
        )

        self.assertExpectedInline(
            str(ep_has_linear_convd.graph_module.code).strip(),
            """\
def forward(self, p_conv_weight, p_conv_bias, p_conv1d_weight, p_conv1d_bias, b_linear_weight, b_linear_bias, x, y):
    conv2d = torch.ops.aten.conv2d.default(x, p_conv_weight, p_conv_bias);  x = p_conv_weight = p_conv_bias = None
    conv1d = torch.ops.aten.conv1d.default(y, p_conv1d_weight, p_conv1d_bias);  y = p_conv1d_weight = p_conv1d_bias = None
    linear = torch.ops.aten.linear.default(conv2d, b_linear_weight, b_linear_bias);  conv2d = b_linear_weight = b_linear_bias = None
    cos = torch.ops.aten.cos.default(linear);  linear = None
    sum_1 = torch.ops.aten.sum.default(conv1d);  conv1d = None
    add = torch.ops.aten.add.Tensor(cos, sum_1);  cos = sum_1 = None
    return (add,)""",
        )

        decomp_table = default_decompositions()
        del decomp_table[torch.ops.aten.conv2d.default]
        del decomp_table[torch.ops.aten.conv1d.default]

        ep_has_convd = ep.run_decompositions(decomp_table=decomp_table)

        self.assertExpectedInline(
            str(ep_has_convd.graph_module.code).strip(),
            """\
def forward(self, p_conv_weight, p_conv_bias, p_conv1d_weight, p_conv1d_bias, b_linear_weight, b_linear_bias, x, y):
    conv2d = torch.ops.aten.conv2d.default(x, p_conv_weight, p_conv_bias);  x = p_conv_weight = p_conv_bias = None
    conv1d = torch.ops.aten.conv1d.default(y, p_conv1d_weight, p_conv1d_bias);  y = p_conv1d_weight = p_conv1d_bias = None
    view = torch.ops.aten.view.default(conv2d, [31680, 98]);  conv2d = None
    permute = torch.ops.aten.permute.default(b_linear_weight, [1, 0]);  b_linear_weight = None
    addmm = torch.ops.aten.addmm.default(b_linear_bias, view, permute);  b_linear_bias = view = permute = None
    view_1 = torch.ops.aten.view.default(addmm, [20, 33, 48, 20]);  addmm = None
    cos = torch.ops.aten.cos.default(view_1);  view_1 = None
    sum_1 = torch.ops.aten.sum.dim_IntList(conv1d, []);  conv1d = None
    add = torch.ops.aten.add.Tensor(cos, sum_1);  cos = sum_1 = None
    return (add,)""",
        )

        decomp_table = default_decompositions()
        del decomp_table[torch.ops.aten.conv2d.default]
        ep_has_convd = ep_has_convd.run_decompositions(decomp_table=decomp_table)

        self.assertExpectedInline(
            str(ep_has_convd.graph_module.code).strip(),
            """\
def forward(self, p_conv_weight, p_conv_bias, p_conv1d_weight, p_conv1d_bias, b_linear_weight, b_linear_bias, x, y):
    conv2d = torch.ops.aten.conv2d.default(x, p_conv_weight, p_conv_bias);  x = p_conv_weight = p_conv_bias = None
    convolution = torch.ops.aten.convolution.default(y, p_conv1d_weight, p_conv1d_bias, [1], [0], [1], False, [0], 1);  y = p_conv1d_weight = p_conv1d_bias = None
    view = torch.ops.aten.view.default(conv2d, [31680, 98]);  conv2d = None
    permute = torch.ops.aten.permute.default(b_linear_weight, [1, 0]);  b_linear_weight = None
    addmm = torch.ops.aten.addmm.default(b_linear_bias, view, permute);  b_linear_bias = view = permute = None
    view_1 = torch.ops.aten.view.default(addmm, [20, 33, 48, 20]);  addmm = None
    cos = torch.ops.aten.cos.default(view_1);  view_1 = None
    sum_1 = torch.ops.aten.sum.dim_IntList(convolution, []);  convolution = None
    add = torch.ops.aten.add.Tensor(cos, sum_1);  cos = sum_1 = None
    return (add,)""",
        )

    @unittest.skip("See https://github.com/pytorch/pytorch/issues/135759")
    def test_error_when_passing_mutating_primitive_op(self):
        class Foo(torch.nn.Module):
            def forward(self, x):
                return x.sin()

        ep = export(Foo(), (torch.ones(3, 3),))
        with self.assertWarnsRegex(
            UserWarning,
            "The op aten.index_put_.default",
        ):
            ep.run_decompositions({torch.ops.aten.index_put_.default: None})

    def test_export_cond_warns_constant_pred(self):
        class Mod(torch.nn.Module):
            def forward(self, pred, x):
                return torch.cond(pred, lambda x: x.sin(), lambda x: x.cos(), (x,))

        mod = Mod()
        with self.assertWarnsRegex(UserWarning, "Pred is a Python constant"):
            ep = export(mod, (True, torch.randn(3, 3)))

        nodes = ep.module().graph.find_nodes(
            op="call_function", target=torch.ops.aten.sin.default
        )
        self.assertEqual(len(nodes), 1)

    def test_export_custom_decomp_table_basic_pop(self):
        with torch.library._scoped_library("mylib", "FRAGMENT") as lib:
            lib.define("foo123(Tensor x) -> Tensor")
            lib.impl("foo123", lambda x: x.sin(), "CompositeImplicitAutograd")

            lib.define("foo456(Tensor x) -> Tensor")
            lib.impl("foo456", lambda x: x.sin(), "CompositeImplicitAutograd")

            table = default_decompositions()
            # Since this table hasn't been materialized yet, we shouldn't error
            val = table.pop(torch.ops.mylib.foo123.default)
            self.assertIsNotNone(val)

            with self.assertRaisesRegex(KeyError, "mylib.foo123.default"):
                table.pop(torch.ops.mylib.foo123.default)

            val = table.pop(torch.ops.mylib.foo123.default, "HELLO")
            self.assertEqual(val, "HELLO")

            all_ops = set(k for k, v in table.items())
            self.assertTrue(table.has_materialized)
            # When we force materialize, torch.ops.mylib.foo123.default should have gone
            self.assertFalse(torch.ops.mylib.foo123.default in all_ops)
            self.assertTrue(torch.ops.mylib.foo456.default in all_ops)

    def test_export_custom_decomp_table_container_methods(self):
        # tests __len__
        with torch.library._scoped_library("mylib", "FRAGMENT") as lib:
            table = default_decompositions()
            length_before = len(table)
            lib.define("foo123(Tensor x) -> Tensor")
            lib.impl("foo123", lambda x: x.sin(), "CompositeImplicitAutograd")

            lib.define("foo456(Tensor x) -> Tensor")
            lib.impl("foo456", lambda x: x.sin(), "CompositeImplicitAutograd")

            table = default_decompositions()
            self.assertEqual(len(table) - length_before, 2)

        # tests __contains__
        with torch.library._scoped_library("mylib", "FRAGMENT") as lib:
            lib.define("foo123(Tensor x) -> Tensor")
            lib.impl("foo123", lambda x: x.sin(), "CompositeImplicitAutograd")

            table = default_decompositions()
            self.assertTrue(torch.ops.mylib.foo123.default in table)
            del table[torch.ops.mylib.foo123.default]
            self.assertFalse(torch.ops.mylib.foo123.default in table)

        # Lot of ppl do
        # for op in all_ops:
        #     if op in table:
        #        del table[op]
        with torch.library._scoped_library("mylib", "FRAGMENT") as lib:
            lib.define("foo123(Tensor x) -> Tensor")
            lib.impl("foo123", lambda x: x.sin(), "CompositeImplicitAutograd")

            table = default_decompositions()
            if torch.ops.mylib.foo123.default in table:
                del table[torch.ops.mylib.foo123.default]

            self.assertFalse(torch.ops.mylib.foo123.default in table)
            table.materialize()
            self.assertFalse(torch.ops.mylib.foo123.default in table)

    def test_if_post_autograd_op_preserved(self):
        class Foo(torch.nn.Module):
            def forward(self, x):
                return x.sin() + x.sum()

        ep = export(Foo(), (torch.ones(3, 3),))
        decomp_table = default_decompositions()
        del decomp_table[torch.ops.aten.sum.default]
        ep_preserve_sum = ep.run_decompositions(decomp_table)

        # Even though we are decomposing to core aten which should make
        # sum into sum.dim_IntList, we explicitly marked it to not do that.
        self.assertExpectedInline(
            str(ep_preserve_sum.graph_module.code).strip(),
            """\
def forward(self, x):
    sin = torch.ops.aten.sin.default(x)
    sum_1 = torch.ops.aten.sum.default(x);  x = None
    add = torch.ops.aten.add.Tensor(sin, sum_1);  sin = sum_1 = None
    return (add,)""",
        )

        ep_no_preserve_sum = ep.run_decompositions()
        self.assertExpectedInline(
            str(ep_no_preserve_sum.graph_module.code).strip(),
            """\
def forward(self, x):
    sin = torch.ops.aten.sin.default(x)
    sum_1 = torch.ops.aten.sum.dim_IntList(x, []);  x = None
    add = torch.ops.aten.add.Tensor(sin, sum_1);  sin = sum_1 = None
    return (add,)""",
        )

    def test_set_grad_empty(self):
        class M(torch.nn.Module):
            def forward(self, x):
                with torch.no_grad():
                    x = x + 1
                    return x, None

        ep = export(M(), (torch.ones(3, 3),))
        inp = torch.randn(3, 3)
        self.assertTrue(torch.allclose(ep.module()(inp)[0], inp + 1))

    def test_derived_dim_out_of_order_simplified(self):
        _dimz = torch.export.Dim("_dimz", min=6, max=8)
        dimy = _dimz - 1
        dimx = dimy - 1
        dimz = torch.export.Dim("dimz", min=6, max=8)  # doesn't work, should be = _dimz

        class Foo(torch.nn.Module):
            def forward(self, x, y, z):
                return x + y[1:] + z[2:]

        foo = Foo()
        u, v, w = torch.randn(5), torch.randn(6), torch.randn(7)
        try:
            export(
                foo,
                (u, v, w),
                dynamic_shapes=({0: dimx}, {0: dimy}, {0: dimz}),
            )
        except torch._dynamo.exc.UserError as exc:
            expected_error_msg = (
                "Constraints violated \(dimz\)!(.*\n)*.*"
                "The values of dimz.*must always be related to the values of _dimz - 2.*by.*(.*\n)*.*"
                "Suggested fixes:(.*\n)*.*"
                "dimz = _dimz"
            )
            self.assertTrue(re.search(expected_error_msg, exc.args[0]) is not None)
            # don't suggest fix for non-root dims, and no need to update root here
            self.assertTrue("_dimz - 2 = Dim(" not in exc.args[0])
            self.assertTrue("_dimz - 1 = _dimz - 1" not in exc.args[0])
            self.assertTrue("_dimz = Dim(" not in exc.args[0])

        dimz = dimx + 2  # works, effectively = _dimz
        ep = export(
            foo,
            (u, v, w),
            dynamic_shapes=({0: dimx}, {0: dimy}, {0: dimz}),
        )
        with self.assertRaisesRegex(
            RuntimeError,
            "Expected input.*shape.*to be equal to 8, but got 5",
        ):
            ep.module()(torch.randn(6), torch.randn(7), torch.randn(5))

        self.assertEqual(
            ep.module()(torch.randn(6), torch.randn(7), torch.randn(8)).size()[0], 6
        )

    def test_simple_export_for_training(self):
        class Foo(torch.nn.Module):
            def __init__(self) -> None:
                super().__init__()
                self.linear = torch.nn.Linear(2, 2)

            def forward(self, x):
                return self.linear(x)

        eager_model = Foo()
        ep_for_training = torch.export.export_for_training(
            eager_model, (torch.ones(2, 2),)
        )
        self.assertExpectedInline(
            str(ep_for_training.graph_module.code).strip(),
            """\
def forward(self, p_linear_weight, p_linear_bias, x):
    linear = torch.ops.aten.linear.default(x, p_linear_weight, p_linear_bias);  x = p_linear_weight = p_linear_bias = None
    return (linear,)""",
        )
        gm = ep_for_training.module()
        self.assertExpectedInline(
            str(gm.code).strip(),
            """\
def forward(self, x):
    x, = fx_pytree.tree_flatten_spec(([x], {}), self._in_spec)
    linear_weight = self.linear.weight
    linear_bias = self.linear.bias
    linear = torch.ops.aten.linear.default(x, linear_weight, linear_bias);  x = linear_weight = linear_bias = None
    return pytree.tree_unflatten((linear,), self._out_spec)""",
        )

        self.assertTrue(
            torch.allclose(gm(torch.ones(2, 2)), eager_model(torch.ones(2, 2)))
        )

    def test_export_for_training_with_mutation(self):
        class Foo(torch.nn.Module):
            def __init__(self) -> None:
                super().__init__()
                self.buffer = torch.nn.Buffer(torch.ones(4, 4))

            def forward(self, x):
                x.add_(5)
                self.buffer.add_(5)
                return x + self.buffer

        eager_model_for_export = Foo()
        eager_model_for_testing = Foo()
        ep_for_training = torch.export.export_for_training(
            eager_model_for_export, (torch.ones(4, 4),)
        )
        self.assertExpectedInline(
            str(ep_for_training.graph_module.code).strip(),
            """\
def forward(self, b_buffer, x):
    add_ = torch.ops.aten.add_.Tensor(x, 5);  x = None
    add__1 = torch.ops.aten.add_.Tensor(b_buffer, 5);  b_buffer = None
    add = torch.ops.aten.add.Tensor(add_, add__1);  add_ = add__1 = None
    return (add,)""",
        )
        gm = ep_for_training.module()
        self.assertExpectedInline(
            str(gm.code).strip(),
            """\
def forward(self, x):
    x, = fx_pytree.tree_flatten_spec(([x], {}), self._in_spec)
    buffer = self.buffer
    add_ = torch.ops.aten.add_.Tensor(x, 5);  x = None
    add__1 = torch.ops.aten.add_.Tensor(buffer, 5);  buffer = None
    add = torch.ops.aten.add.Tensor(add_, add__1);  add_ = add__1 = None
    return pytree.tree_unflatten((add,), self._out_spec)""",
        )

        self.assertTrue(
            torch.allclose(
                gm(torch.ones(4, 4)), eager_model_for_testing(torch.ones(4, 4))
            )
        )

    def test_export_for_training_with_dynamic_shapes(self):
        class Foo(torch.nn.Module):
            def __init__(self) -> None:
                super().__init__()
                self.buffer = torch.nn.Buffer(torch.ones(4, 4))

            def forward(self, x):
                x.add_(5)
                self.buffer.add_(5)
                return x + self.buffer.sum()

        eager_model_for_export_training = Foo()
        eager_model_for_export_inference = Foo()
        eager_model_for_testing = Foo()
        ep_for_training = torch.export.export_for_training(
            eager_model_for_export_training,
            (torch.ones(4, 4),),
            dynamic_shapes=({0: Dim("x")},),
        )

        self.assertTrue(
            torch.allclose(
                ep_for_training.module()(torch.ones(2, 4)),
                eager_model_for_testing(torch.ones(2, 4)),
            )
        )

        ep_for_real = export(
            eager_model_for_export_inference,
            (torch.ones(4, 4),),
            dynamic_shapes=({0: Dim("x")},),
        )

        self.assertEqual(
            str(ep_for_training.range_constraints), str(ep_for_real.range_constraints)
        )

    def test_export_for_training_with_container_type(self):
        class Foo(torch.nn.Module):
            def __init__(self) -> None:
                super().__init__()
                self.buffer = torch.nn.Buffer(torch.ones(4, 4))

            def forward(self, container):
                x = container[0][0]
                y = container[0][1]
                x.add_(5)
                y.add_(5)
                return x + y + self.buffer.sum()

        eager_model = Foo()
        ep_for_training = torch.export.export_for_training(
            eager_model,
            ([torch.ones(4, 4), torch.ones(4, 4)],),
        )

        self.assertTrue(
            torch.allclose(
                ep_for_training.module()(
                    ([torch.ones(4, 4), torch.ones(4, 4)]),
                ),
                eager_model(([torch.ones(4, 4), torch.ones(4, 4)])),
            )
        )

    def test_export_for_training_run_decomp(self):
        class Foo(torch.nn.Module):
            def __init__(self) -> None:
                super().__init__()
                self.buffer = torch.nn.Buffer(torch.ones(2, 2))
                self.linear = torch.nn.Linear(2, 2)

            def forward(self, x):
                self.buffer.add_(5)
                return self.linear(x) + self.buffer.sum()

        eager_model = Foo()
        ep_for_training = torch.export.export_for_training(
            eager_model,
            (torch.ones(2, 2),),
        )
        ep_for_inference = ep_for_training.run_decompositions()
        self.assertExpectedInline(
            str(ep_for_inference.graph_module.code).strip(),
            """\
def forward(self, p_linear_weight, p_linear_bias, b_buffer, x):
    add = torch.ops.aten.add.Tensor(b_buffer, 5);  b_buffer = None
    permute = torch.ops.aten.permute.default(p_linear_weight, [1, 0]);  p_linear_weight = None
    addmm = torch.ops.aten.addmm.default(p_linear_bias, x, permute);  p_linear_bias = x = permute = None
    sum_1 = torch.ops.aten.sum.dim_IntList(add, [])
    add_1 = torch.ops.aten.add.Tensor(addmm, sum_1);  addmm = sum_1 = None
    return (add, add_1)""",
        )

    def test_derived_dim_out_of_order_simplified_repeat_non_derived(self):
        class Foo(torch.nn.Module):
            def forward(self, x, y, y1, z):
                return x + y[1:] + y1[1:] + z[2:]

        foo = Foo()

        u, v, v1, w = torch.randn(5), torch.randn(6), torch.randn(6), torch.randn(7)
        _dimz = torch.export.Dim("_dimz", min=6, max=8)
        dimy = _dimz - 1
        dimx = dimy - 1
        dimz = dimx + 2  # works, effectively = _dimz
        ep = export(
            foo,
            (u, v, v1, w),
            dynamic_shapes=({0: dimx}, {0: dimy}, {0: dimy}, {0: dimz}),
        )
        with self.assertRaisesRegex(
            RuntimeError,
            "Expected input.*shape.*to be equal to 7, but got 5",
        ):
            ep.module()(
                torch.randn(6),
                torch.randn(7),
                torch.randn(5),
                torch.randn(8),
            )

        self.assertEqual(
            ep.module()(
                torch.randn(6),
                torch.randn(7),
                torch.randn(7),
                torch.randn(8),
            ).size()[0],
            6,
        )

    def test_static_dim_constraints(self):
        class Foo(torch.nn.Module):
            def __init__(self) -> None:
                super().__init__()
                self.l = torch.nn.Linear(6, 4)

            def forward(self, x, y, z):
                x0 = self.l(x) + y[1:]
                return x0, z * 2.0

        foo = Foo()
        inputs = (torch.randn(4, 6), torch.randn(5, 4), torch.randn(3, 3))
        dx = Dim("dx", min=3, max=6)
        dy = dx + 1
        dz = Dim("dz", min=3, max=6)

        # test that tweaking shapes fails
        wrong_shape_inputs = [
            (torch.randn(4, 7), torch.randn(5, 4), torch.randn(3, 3)),
            (torch.randn(4, 6), torch.randn(5, 5), torch.randn(3, 3)),
            (torch.randn(4, 6), torch.randn(5, 4), torch.randn(3, 4)),
        ]

        # all of these should be fine
        for dynamic_shapes in [
            ({0: dx, 1: 6}, {0: dy, 1: 4}, {0: dz, 1: 3}),
            ((dx, None), (dy, 4), (dz, 3)),
            ((None, 6), (5, None), (None, None)),
            ((4, 6), {0: None, 1: 4}, {0: None, 1: 3}),
            (None, None, (Dim.STATIC, Dim.STATIC)),
        ]:
            ep = export(foo, inputs, dynamic_shapes=dynamic_shapes)
            self.assertEqual(foo(*inputs), ep.module()(*inputs))
            for wrong_inputs in wrong_shape_inputs:
                with self.assertRaises(RuntimeError):
                    ep.module()(*wrong_inputs)

        # check range_constraints - static dims shouldn't be present
        ep = export(foo, inputs, dynamic_shapes=((dx, None), (dy, 4), (dz, 3)))
        self.assertEqual(len(ep.range_constraints), 3)
        for vr in ep.range_constraints.values():
            self.assertTrue(vr.lower < vr.upper)

        # check raised errors
        with self.assertRaisesRegex(
            (
                torch.fx.experimental.symbolic_shapes.ConstraintViolationError,
                torch._dynamo.exc.UserError,
            ),
            "Static shape constraint of 5 does not match input size of 4, for .*",
        ):
            _ = export(foo, inputs, dynamic_shapes=((5, None), None, None))
        with self.assertRaisesRegex(
            (
                torch.fx.experimental.symbolic_shapes.ConstraintViolationError,
                torch._dynamo.exc.UserError,
            ),
            "Static shape constraint of 9 does not match input size of 6, for .*",
        ):
            _ = export(foo, inputs, dynamic_shapes=((dx, 9), (dy, 4), (3, 3)))

    def test_dim_1_2(self):
        class Foo(torch.nn.Module):
            def forward(self, x):
                return x * 2

        dx = Dim("dx", min=1, max=2)
        ep = export(Foo(), (torch.randn(2, 2),), dynamic_shapes=({0: dx, 1: None},))
        ep.module()(torch.randn(1, 2))
        ep.module()(torch.randn(2, 2))
        with self.assertRaisesRegex(
            RuntimeError, "Expected input at .* to be <= 2, but got 3"
        ):
            ep.module()(torch.randn(3, 2))
        vr = list(ep.range_constraints.values())[0]
        self.assertEqual(vr.lower, 1)
        self.assertEqual(vr.upper, 2)

    def test_derived_dim_1_2(self):
        class Bar(torch.nn.Module):
            def forward(self, x, y):
                return x + y[1:]

        dx = Dim("dx", min=1, max=2)
        ep = export(
            Bar(),
            (torch.randn(2, 2), torch.randn(3, 2)),
            dynamic_shapes=({0: dx, 1: None}, {0: dx + 1, 1: None}),
        )
        ep.module()(torch.randn(1, 2), torch.randn(2, 2))
        range_lower_bounds = sorted(vr.lower for vr in ep.range_constraints.values())
        range_upper_bounds = sorted(vr.upper for vr in ep.range_constraints.values())
        self.assertEqual(range_lower_bounds, [1, 2])
        self.assertEqual(range_upper_bounds, [2, 3])

    def test_dynamic_shapes_builder_basic(self):
        class M(torch.nn.Module):
            def forward(self, x, y, z):
                return x + y[0] + z["k"]

        m = M()

        x = torch.randn(4)
        y = [torch.randn(4)]
        z = {"k": torch.randn(4)}
        args = (x, y, z)

        shapes_collection = torch.export.ShapesCollection()
        dim = torch.export.Dim("dim", max=10)
        # specify shape of tensor
        shapes_collection[x] = (dim,)
        # tensor can be arbitrarily deep
        shapes_collection[y[0]] = (dim,)
        # can also specify some dimension in shape of tensor
        shapes_collection[z["k"]][0] = dim

        ep = export(m, args, dynamic_shapes=shapes_collection)
        sym = next(iter(ep.range_constraints.keys()))
        for node in ep.graph.nodes:
            if node.op == "placeholder":
                self.assertEqual(str(tuple(node.meta["val"].shape)), f"({sym},)")

    def test_dynamic_shapes_builder_kwargs(self):
        class M(torch.nn.Module):
            def forward(self, x, y, z):
                return x + y[0] + z["k"]

        m = M()

        x = torch.randn(4)
        y = [torch.randn(4)]
        z = {"k": torch.randn(4)}
        args = (x,)
        kwargs = {"z": z, "y": y}

        shapes_collection = torch.export.ShapesCollection()
        dim = torch.export.Dim("dim", max=10)
        shapes_collection[x] = (dim,)
        shapes_collection[y[0]] = (dim,)
        shapes_collection[z["k"]] = (dim,)

        ep = export(m, args, kwargs=kwargs, dynamic_shapes=shapes_collection)
        sym = next(iter(ep.range_constraints.keys()))
        for node in ep.graph.nodes:
            if node.op == "placeholder":
                self.assertEqual(str(tuple(node.meta["val"].shape)), f"({sym},)")

    # retracing doesn't seem to like dataclass registration,
    # raising a dynamo error in fx_pytree.tree_flatten_spec
    @testing.expectedFailureRetraceability  # T186979579
    def test_dynamic_shapes_builder_pytree(self):
        torch.export.register_dataclass(
            Inp1,
            serialized_type_name="test_dynamic_shapes_builder_pytree.Inp1",
        )

        class M(torch.nn.Module):
            def forward(self, inp: Inp1):
                return inp.x + inp.y[0] + inp.z["k"]

        m = M()
        x = torch.randn(4)
        y = [torch.randn(4)]
        z = {"k": torch.randn(4)}
        args = (Inp1(x, y, z),)

        shapes_collection = torch.export.ShapesCollection()
        dim = torch.export.Dim("dim", max=10)
        shapes_collection[x] = (dim,)
        shapes_collection[y[0]] = (dim,)
        shapes_collection[z["k"]] = (dim,)

        ep = export(m, args, dynamic_shapes=shapes_collection.dynamic_shapes(m, args))
        sym = next(iter(ep.range_constraints.keys()))
        for node in ep.graph.nodes:
            if node.op == "placeholder":
                self.assertEqual(str(tuple(node.meta["val"].shape)), f"({sym},)")

    def test_mismatched_dynamic_shapes(self):
        AUTO, STATIC = Dim.AUTO, Dim.STATIC

        class M(torch.nn.Module):
            def forward(self, x):
                return x["k"]["k"][0] + x["k"]["k"][1]

        inputs = ({"k": {"k": [torch.rand(4), torch.rand(4)]}},)
        dim = torch.export.Dim("dim")

        dynamic_shapes = {
            "k": {"k": [dim, dim]}
        }  # ValueError: Node keys mismatch; missing key(s): {'x'}; extra key(s): {'k'}.
        with self.assertRaisesRegex(
            torch._dynamo.exc.UserError,
            re.escape(
                "When `dynamic_shapes` is specified as a dict, its top-level keys "
                "must be the arg names ['x'] of `inputs`, but here they are ['k']. "
                "Since here `inputs` is a list/tuple enclosing a single dict, "
                "maybe you just forgot to enclose `dynamic_shapes` in a list/tuple?"
            ),
        ):
            export(M(), inputs, dynamic_shapes=dynamic_shapes)

        dynamic_shapes = (
            {"k": {"k": [dim, dim]}},
        )  # torch._dynamo.exc.UserError: Unexpected dynamic_shape .*dim.* of Tensor, try None instead
        with self.assertRaisesRegex(
            torch._dynamo.exc.UserError,
            "Unexpected input tensor shape .*dim.* "
            + re.escape(
                "specified at `dynamic_shapes[0]['k']['k'][0]` "
                "(expected either a list/tuple of dimensions, or a dict mapping indices to dimensions,"
                " where each dimension is an int, a Dim, Dim.AUTO, Dim.STATIC, or Dim.DYNAMIC)"
            ),
        ):
            export(M(), inputs, dynamic_shapes=dynamic_shapes)

        dynamic_shapes = (
            {"k": {"k": (dim, dim)}},
        )  # ValueError: Node type mismatch; expected <class 'list'>, but got <class 'tuple'>.
        with self.assertRaisesRegex(
            torch._dynamo.exc.UserError,
            re.escape(
                "Detected mismatch between the structure of `inputs` and `dynamic_shapes`: "
                "`inputs[0]['k']['k']` is a <class 'list'>, but `dynamic_shapes[0]['k']['k']` is a <class 'tuple'>"
            ),
        ):
            export(M(), inputs, dynamic_shapes=dynamic_shapes)

        dynamic_shapes = ({"k": {"k": [(dim,), (dim,)]}},)  # ok
        export(M(), inputs, dynamic_shapes=dynamic_shapes)

        dynamic_shapes = (
            {"k": {"k": dim}},
        )  # ValueError: Node type mismatch; expected <class 'list'>, but got .*_Dim.*.
        with self.assertRaisesRegex(
            torch._dynamo.exc.UserError,
            re.escape(
                "Detected mismatch between the structure of `inputs` and `dynamic_shapes`: "
                "`inputs[0]['k']['k']` is a <class 'list'>, but `dynamic_shapes[0]['k']['k']` is not"
            ),
        ):
            export(M(), inputs, dynamic_shapes=dynamic_shapes)

        dynamic_shapes = {
            "x": {"k": [(dim,), (dim,)]},
            "k": {"k": [(dim,), (dim,)]},
        }  # ValueError: Node arity mismatch; expected 1, but got 2.
        with self.assertRaisesRegex(
            torch._dynamo.exc.UserError,
            re.escape(
                "When `dynamic_shapes` is specified as a dict, its top-level keys "
                "must be the arg names ['x'] of `inputs`, but here they are ['x', 'k']. "
                "Alternatively, you could also ignore arg names entirely "
                "and specify `dynamic_shapes` as a list/tuple matching `inputs`."
            ),
        ):
            export(M(), inputs, dynamic_shapes=dynamic_shapes)

        dynamic_shapes = (
            {"k": {"k": [(dim,), (dim,), (dim,)]}},
        )  # ValueError: Node arity mismatch; expected 2, but got 3.
        with self.assertRaisesRegex(
            torch._dynamo.exc.UserError,
            re.escape(
                "Detected mismatch between the structure of `inputs` and `dynamic_shapes`: "
                "`inputs[0]['k']['k']` has 2 elements, but `dynamic_shapes[0]['k']['k']` has 3 elements"
            ),
        ):
            export(M(), inputs, dynamic_shapes=dynamic_shapes)

        dynamic_shapes = (
            {"k": {"K": [(dim,), (dim,), (dim,)]}},
        )  # ValueError: Node keys mismatch; missing key(s): {'k'}; extra key(s): {'K'}.
        with self.assertRaisesRegex(
            torch._dynamo.exc.UserError,
            re.escape(
                "Detected mismatch between the structure of `inputs` and `dynamic_shapes`: "
                "`inputs[0]['k']` has keys ['k'], but `dynamic_shapes[0]['k']` has keys ['K']"
            ),
        ):
            export(M(), inputs, dynamic_shapes=dynamic_shapes)

        class N(torch.nn.Module):
            def forward(self, x):
                return x["k"]["k1"][0] + x["k"]["k2"][0]

        inputs = ({"k": {"k1": [torch.rand(4)], "k2": [torch.rand(4)]}},)
        dim = torch.export.Dim("dim")

        dynamic_shapes = ({"k": {"k2": [(dim,)], "k1": [(dim,)]}},)  # ok
        export(N(), inputs, dynamic_shapes=dynamic_shapes)

    def test_unbacked_bindings_for_divisible_u_symint(self):
        from torch._export.utils import _get_shape_env_from_gm
        from torch.utils._sympy.symbol import prefix_str, symbol_is_type, SymT

        class M(torch.nn.Module):
            def forward(self, a, b):
                return torch.ops.mylib.foo_unbacked(a, b)

        @torch.library.custom_op("mylib::foo_unbacked", mutates_args={})
        def foo_unbacked(a: torch.Tensor, b: torch.Tensor) -> torch.Tensor:
            return a[b.item()]

        @foo_unbacked.register_fake
        def foo_unbacked_fake_impl(a, b):
            ctx = torch.library.get_ctx()
            u = ctx.new_dynamic_size(min=0, max=len(a) // 10) * 10
            return torch.empty(u, a.shape[1], dtype=a.dtype)

        # check binding path is correct
        ep = export(
            M(),
            (torch.randn(100, 4), torch.tensor(10)),
        )
        foo = [node for node in ep.graph.nodes if node.name == "foo_unbacked"][0]
        unbacked_bindings = foo.meta["unbacked_bindings"]
        self.assertEqual(len(unbacked_bindings), 1)  # check binding is {u: path}
        u = next(iter(unbacked_bindings.keys()))
        self.assertEqual(
            type(u).__name__, "Symbol"
        )  # check binding is symbol, not expr
        path = unbacked_bindings[u]
        self.assertEqual(len(path), 3)  # check path is [size, 0, DivideByKey(10)]
        self.assertEqual(type(path[2]).__name__, "DivideByKey")
        self.assertEqual(path[2].divisor, 10)

        # collect bound symbols
        bound = set()
        for node in ep.graph.nodes:
            bound.update(node.meta.get("unbacked_bindings", {}))

        # check ShapeEnv counters compared to binding indices
        shape_env = _get_shape_env_from_gm(ep.graph_module)
        next_index = next(shape_env.unbacked_symint_counter)
        for symbol in bound:
            self.assertTrue(symbol_is_type(symbol, SymT.UNBACKED_INT))
            self.assertTrue(
                int(str(symbol)[len(prefix_str[SymT.UNBACKED_INT]) :]) < next_index
            )

    def test_torch_check_eq_commutativity(self):
        class M1(torch.nn.Module):
            def forward(self, x1, x2, x3, y):
                z1 = x1.item()
                z2 = x2.item()
                z3 = x3.item()
                # instead of: torch._check((z2 + z3) == z1)
                torch._check(z1 == (z2 + z3))
                if z2 + z3 == z1:
                    return y * 2
                else:
                    return y + 3

        export(
            M1(),
            (torch.tensor(6), torch.tensor(3), torch.tensor(3), torch.randn(1)),
        )

        class M2(torch.nn.Module):
            def forward(self, x1, x2, x3, y):
                z1 = x1.item()
                z2 = x2.item()
                z3 = x3.item()
                # instead of: torch._check((z2 + z3) != z1)
                torch._check(z1 != (z2 + z3))
                if z2 + z3 == z1:
                    return y * 2
                else:
                    return y + 3

        export(
            M2(),
            (torch.tensor(6), torch.tensor(6), torch.tensor(6), torch.randn(1)),
        )

    def test_replaced_unbacked_bindings(self):
        import sympy

        from torch.utils._sympy.symbol import prefix_str, symbol_is_type, SymT

        class Foo(torch.nn.Module):
            def forward(self, x, y, z):
                m, n = x.item(), y.item()
                torch._check(m == 4)
                torch._check(n == z.shape[0])
                return m + n + z

        inps = (
            torch.tensor(4),
            torch.tensor(5),
            torch.randn(5),
        )
        dynamic_shapes = {
            "x": None,
            "y": None,
            "z": (Dim("dx", max=16),),
        }
        ep = export(Foo(), inps, dynamic_shapes=dynamic_shapes)
        # values should have no unbacked symbols, bindings should be empty
        for node in ep.graph.nodes:
            symbols = []
            val = node.meta.get("val")
            bindings = node.meta.get("unbacked_bindings")
            self.assertTrue(
                not (
                    isinstance(val, sympy.Symbol)
                    and symbol_is_type(val, SymT.UNBACKED_INT)
                )
            )
            self.assertTrue(bindings is None)

    def test_raise_user_error_when_guard_on_data_dependent_operation(self):
        class M(torch.nn.Module):
            def forward(self, x):
                y = x.nonzero()
                z = y.shape[0]
                if z > 2:
                    return x.cos()
                else:
                    return x.sin()

        with self.assertRaisesRegex(
            (
                torchdynamo.exc.UserError,
                torch.fx.experimental.symbolic_shapes.GuardOnDataDependentSymNode,
            ),
            "Could not guard on data-dependent expression",
        ):
            _ = export(M(), (torch.tensor([2, 3, 5]),))

    def test_suggested_fixes_for_data_dependent_errors_basic(self):
        # suggested fixes for data-dependent errors only work in non-strict mode
        strict = False
        error_type = torch.fx.experimental.symbolic_shapes.GuardOnDataDependentSymNode

        # Just to introduce some indirection: N is a top-level module N that calls
        # module M, defined next.
        class N(torch.nn.Module):
            def __init__(self) -> None:
                super().__init__()
                self.m = M()

            def forward(self, t):
                return self.m(t) + 1

        # example input
        t = torch.tensor([1, 4, 4], dtype=torch.int32)

        # We define a series of versions of M() below. Each version has
        # raises a data-dependent error that the next version fixes, by
        # copy-pasting a suggested fix in the error message. The fix is
        # always a torch.check() on an unresolved condition (or its negation)
        # on unbacked symints mentioned in the error message.
        # Note that the suggested fixes are in terms of local variables
        # near the location of error that "contain" the unbacked symints
        # in the unresolved condition (either directly or indirectly, e.g.,
        # inside a list or inside the shape of a tensor).

        class M_v0(torch.nn.Module):
            def forward(self, t):
                items = [t[i].item() for i in range(t.numel())]
                r = torch.randn([items[0], items[1]])
                # Could not guard on data-dependent expression Eq(u2, -1)
                return r.view(items[0], items[2])

        M = M_v0
        with self.assertRaisesRegex(
            error_type,
            "The following call raised this error(.*\n)+"
            f".*{re.escape('return r.view(items[0], items[2])')}(.*\n)+"
            "To fix the error, insert one of the following checks before this call.*:\n"
            f".*{re.escape('torch._check(items[2] == (-1))')}.*\n"
            f".*{re.escape('torch._check(items[2] != (-1))')}(.*\n)+"
            f".*{re.escape('(These suggested fixes were derived by replacing `u2` with items[2] in Eq(u2, -1) and its negation.)')}",
        ):
            export(N(), (t,), strict=strict)

        class M_v1(torch.nn.Module):
            def forward(self, t):
                items = [t[i].item() for i in range(t.numel())]
                r = torch.randn([items[0], items[1]])
                # Could not guard on data-dependent expression Eq(u2, -1)
                torch._check(items[2] != -1)
                # Could not guard on data-dependent expression u2 >= 0
                return r.view(items[0], items[2])

        M = M_v1
        with self.assertRaisesRegex(
            error_type,
            "The following call raised this error(.*\n)+"
            f".*{re.escape('return r.view(items[0], items[2])')}(.*\n)+"
            "To fix the error, insert one of the following checks before this call.*:\n"
            f".*{re.escape('torch._check(items[2] >= 0)')}.*\n"
            f".*{re.escape('torch._check(items[2] < 0)')}(.*\n)+"
            f".*{re.escape('(These suggested fixes were derived by replacing `u2` with items[2] in u2 >= 0 and its negation.)')}",
        ):
            export(N(), (t,), strict=strict)

        class M_v2(torch.nn.Module):
            def forward(self, t):
                items = [t[i].item() for i in range(t.numel())]
                r = torch.randn([items[0], items[1]])
                # Could not guard on data-dependent expression Eq(u2, -1)
                torch._check(items[2] != -1)
                # Could not guard on data-dependent expression u2 >= 0
                torch._check(items[2] >= 0)
                # Could not guard on data-dependent expression Eq(u1, u2)
                return r.view(items[0], items[2])

        M = M_v2
        with self.assertRaisesRegex(
            error_type,
            "The following call raised this error(.*\n)+"
            f".*{re.escape('return r.view(items[0], items[2])')}(.*\n)+"
            "To fix the error, insert one of the following checks before this call.*:\n"
            f".*{re.escape('torch._check(items[2] == items[1])')}.*\n"
            f".*{re.escape('torch._check(items[2] != items[1])')}(.*\n)+"
            f".*{re.escape('(These suggested fixes were derived by replacing `u1` with items[1] or r.shape[1], `u2` with items[2] in Eq(u2, u1) and its negation.)')}",
        ):
            export(N(), (t,), strict=strict)

        class M_v3(torch.nn.Module):
            def forward(self, t):
                items = [t[i].item() for i in range(t.numel())]
                r = torch.randn([items[0], items[1]])
                # Could not guard on data-dependent expression Eq(u2, -1)
                torch._check(items[2] != -1)
                # Could not guard on data-dependent expression u2 >= 0
                torch._check(items[2] >= 0)
                # Could not guard on data-dependent expression Eq(u1, u2)
                torch._check(items[2] == r.shape[1])
                return r.view(items[0], items[2])

        M = M_v3
        export(N(), (t,), strict=strict)

    def test_suggested_fixes_for_data_dependent_errors_puzzlers(self):
        # suggested fixes for data-dependent errors only work in non-strict mode
        strict = False
        error_type = torch.fx.experimental.symbolic_shapes.GuardOnDataDependentSymNode

        def retry_export(m, inp, fixes):
            # API that applies a series of fixes, retrying export after applying each fix,
            # and asserting the applied fix was suggested in the previous try.
            # Using this API avoids the need to define multiple versions of the same test
            # module, as in `test_suggested_fixes_for_data_dependent_errors_basic` above.
            def code(snippets):
                return f"[{', '.join(snippets)}]"

            for i in range(len(fixes)):
                with self.assertRaisesRegex(error_type, re.escape(fixes[i])):
                    export(m, (*inp, code(fixes[:i])), strict=strict)
            export(m, (*inp, code(fixes)), strict=strict)

        # The following examples are lifted from @ezyang's "Data-dependent shape puzzlers"
        # notebook at https://www.internalfb.com/intern/anp/view/?id=5330476

        # These test modules are written in a way that works well with retry_export above.
        # Specifically, they take an extra `fixes` argument and `eval` it at the location
        # that is expected to raise errors.

        class cf_implicitsize(torch.nn.Module):
            def forward(self, x, y, fixes):
                i = x.item()
                eval(fixes)
                # instead of y[i]
                return y.narrow(0, i, 1).squeeze()

        retry_export(
            cf_implicitsize(),
            (torch.tensor(2), torch.randn(10)),
            fixes=[
                # Could not guard on data-dependent expression u0 < 0
                "torch._check(i >= 0)",
            ],
        )

        class cf_nomemo(torch.nn.Module):
            def forward(self, x, y, fixes):
                i = y[0].item()
                eval(fixes)
                return x.unsqueeze(1).expand(-1, i)

        retry_export(
            cf_nomemo(),
            (torch.randn(8), torch.tensor([2])),
            fixes=[
                # Could not guard on data-dependent expression Eq(u0, 1)
                "torch._check(i != 1)",
                # Could not guard on data-dependent expression Ne(u0, -1)
                "torch._check(i != (-1))",
            ],
        )

        class cf_changevar(torch.nn.Module):
            def forward(self, x, fixes):
                i = x.item()
                eval(fixes)
                r = torch.arange(i // 2)
                return r + r

        retry_export(
            cf_changevar(),
            (torch.tensor(20),),
            fixes=[
                # Could not guard on data-dependent expression Eq((u0//2), 0)
                "torch._check((i // 2) != 0)",
                # Could not guard on data-dependent expression Eq((u0//2), 1)
                "torch._check((i // 2) != 1)",
            ],
        )

        class cf_stacklist(torch.nn.Module):
            def forward(self, xs, y, fixes):
                i = y.item()
                eval(fixes)
                # instead of xs[i]
                return torch.stack(xs, 0).narrow(0, i, 1).squeeze()

        retry_export(
            cf_stacklist(),
            ([torch.ones(5) * i for i in range(10)], torch.tensor(2)),
            fixes=[
                # Could not guard on data-dependent expression u0 < 0
                "torch._check(i >= 0)",
            ],
        )

        class cf_tensorsplit(torch.nn.Module):
            def forward(self, x, offsets_t, fixes):
                lengths = torch.diff(offsets_t).tolist()
                rs = []
                start = 0
                for length in lengths:
                    eval(fixes)
                    rs.append(x.narrow(0, start, length))
                    start += length
                return rs

        retry_export(
            cf_tensorsplit(),
            (torch.arange(10), torch.tensor([0, 2, 5, 7, 10])),
            fixes=[],  # nothing to fix!
        )

    def test_no_suggested_fixes_for_data_dependent_errors(self):
        # suggested fixes for data-dependent errors only work in non-strict mode
        strict = False
        error_type = torch.fx.experimental.symbolic_shapes.GuardOnDataDependentSymNode

        class cf_stacklist(torch.nn.Module):
            def forward(self, xs, y):
                # y.item() is not a local, so we can't suggest a fix
                return torch.stack(xs, 0).narrow(0, y.item(), 1).squeeze()

        with self.assertRaisesRegex(
            error_type,
            "Could not guard on data-dependent expression u0 < 0",
        ):
            export(
                cf_stacklist(),
                ([torch.ones(5) * i for i in range(10)], torch.tensor(2)),
                strict=strict,
            )

        class Box:
            def __init__(self, content):
                self.content = content

        from torch.utils._pytree import register_pytree_node

        register_pytree_node(
            Box,
            lambda box: ([box.content], None),  # flatten_fn
            lambda contents, _context: Box(*contents),  # unflatten_fn
            flatten_with_keys_fn=None,  # unflatten_fn
            serialized_type_name="test_no_suggested_fixes_for_data_dependent_errors.Box",
        )

        class cf_stacklist_udd(torch.nn.Module):
            def forward(self, xs, y):
                box = Box(y.item())
                # box.content is not a local, so we can't suggest a fix
                return torch.stack(xs, 0).narrow(0, box.content, 1).squeeze()

        with self.assertRaisesRegex(
            error_type,
            "Could not guard on data-dependent expression u0 < 0",
        ):
            export(
                cf_stacklist_udd(),
                ([torch.ones(5) * i for i in range(10)], torch.tensor(2)),
                strict=strict,
            )

    def test_tolist(self):
        class M(torch.nn.Module):
            def forward(self, x):
                return x.tolist()

        ep = export(M(), (torch.ones(3, dtype=torch.int),))
        self.assertEqual(ep.module()(torch.tensor([1, 2, 3])), [1, 2, 3])

    def test_if_functional(self):
        class Module(torch.nn.Module):
            def forward(self, x):
                z = x + 4
                z.add_(4)
                y = z.view(x.shape)
                return x.cos() + y.cos()

        foo = Module()
        gm = export(foo, (torch.tensor([2, 3, 5]),)).run_decompositions({})

        view_count = 0
        for node in gm.graph.nodes:
            if node.op == "call_function" and node.target == torch.ops.aten.add_.Tensor:
                # No more inplace mutation
                self.assertNotEqual(
                    node.target,
                    torch.ops.aten.add_.Tensor,
                    "There shouldn't be any inplace mutation node in the graph.",
                )
            if (
                node.op == "call_function"
                and node.target == torch.ops.aten.view.default
            ):
                view_count += 1

        # There should be nonzero view nodes in the graph
        self.assertTrue(view_count > 0)

    def test_solver_unsupported_sympy_function(self):
        # repro of https://github.com/pytorch/pytorch/issues/131897

        class MyModule(torch.nn.Module):
            def __init__(self):
                super().__init__()

            def forward(self, x, y):
                x = torch.nn.functional.interpolate(
                    x, scale_factor=0.5, mode="bilinear"
                )
                x = torch.nn.functional.interpolate(
                    x, scale_factor=2.0, mode="bilinear"
                )
                x = x + y
                return x

        model = MyModule().eval()

        inputs = (
            torch.rand((1, 1, 32, 32)),
            torch.rand((1, 1, 32, 32)),
        )

        dim = torch.export.Dim("Dim", min=16, max=64)
        dynamic_shapes = {"x": {2: dim, 3: dim}, "y": {2: dim, 3: dim}}

        exported_program = export(model, inputs, dynamic_shapes=dynamic_shapes)
        self.assertEqual(exported_program.module()(*inputs), model(*inputs))

    def test_export_mod_constraints(self):
        class BasicDynamiShapeModel(torch.nn.Module):
            def forward(self, x: torch.Tensor) -> torch.Tensor:
                return x.view(x.shape[0] - 1, -1)

        m = BasicDynamiShapeModel()
        a = torch.randn(3, 4)
        dim0_x = torch.export.Dim("dim0_x", min=3)
        dim1_x = torch.export.Dim("dim1_x", max=8000)
        dynamic_shapes = {"x": (dim0_x, dim1_x)}
        em = torch.export._trace._export(
            m,
            (a,),
            dynamic_shapes=dynamic_shapes,
            allow_complex_guards_as_runtime_asserts=True,
        )
        em.module()(torch.randn(4, 3))
        with self.assertRaisesRegex(
            RuntimeError,
            r"Runtime assertion failed for expression Eq\(Mod\(s0\*s1, s0 \- 1\), 0\)",
        ):
            em.module()(torch.randn(4, 5))

        dim0_x = None
        dim1_x = 2 * torch.export.Dim("_dim1_x", max=4000)
        dynamic_shapes = {"x": (dim0_x, dim1_x)}
        em = torch.export.export(m, (a,), dynamic_shapes=dynamic_shapes)
        x = torch.randn(3, 5)
        with self.assertRaisesRegex(
            RuntimeError,
            "Expected.*shape\\[1\\] = 5 to be of the form 2\\*s1, where s1 is an integer",
        ):
            em.module()(x)

    def test_dont_duck_size_for_auto_dynamic(self):
        AUTO, STATIC = Dim.AUTO, Dim.STATIC

        class Foo(torch.nn.Module):
            def forward(self, x, y):
                # x: [s0, s1], y: [s0 + 1, 4]
                assert y.shape[1] == 4
                assert x.shape[0] == y.shape[0] - 1
                return x * 2, y * 2

        # duck sizing would make all static based on these sample inputs
        inputs = (torch.randn(4, 4), torch.randn(5, 4))
        shapes = {
            "x": (AUTO, AUTO),
            "y": (AUTO, AUTO),
        }
        ep = export(Foo(), inputs, dynamic_shapes=shapes)
        ep.module()(torch.randn(6, 3), torch.randn(7, 4))

    @testing.expectedFailureRetraceability  # T183144629
    @testing.expectedFailureSerDerNonStrict
    def test_map(self):
        class Module(torch.nn.Module):
            def forward(self, xs, y, z):
                def body(x, y, z):
                    return x + y + z

                return map(body, xs, y, z)

        list_tensor_map = Module()
        inps = (torch.ones(6, 4), torch.tensor(5), torch.tensor(4))
        self._test_export_same_as_eager(list_tensor_map, inps)

    @unittest.expectedFailure
    def test_crop_like(self):
        # https://fb.workplace.com/groups/1405155842844877/posts/8195050017188725/

        # Minimal crop code copied from https://github.com/pytorch/vision/blob/main/torchvision/transforms/v2/functional
        class CropLike(torch.nn.Module):
            def forward(self, image, crop_height, crop_width):
                c, image_height, image_width = image.shape
                crop_top = int(round((image_height - crop_height) / 2.0))
                crop_left = int(round((image_width - crop_width) / 2.0))
                return image[
                    ...,
                    crop_top : crop_top + crop_height,
                    crop_left : crop_left + crop_width,
                ]

        crop = CropLike()
        imagew = Dim("width")
        imageh = Dim("height")
        dynamic_dims = {
            "image": {0: None, 1: imageh, 2: imagew},
            "crop_height": None,
            "crop_width": None,
        }
        args = (torch.rand(3, 512, 512), 150, 150)
        ecrop = export(crop, args=args, dynamic_shapes=dynamic_dims)

        args = (torch.rand(3, 700, 700), 150, 150)
        self.assertEqual(ecrop.module()(*args), ecrop(*args))

    def test_dim_dynamic_divisibility(self):
        class M(torch.nn.Module):
            def forward(self, x):
                if x.size(0) % 2 == 0:
                    return x.clone() * 2
                else:
                    return x.clone() * 0

        input1 = (torch.randn(4),)
        model = M()
        dynamic_shapes = {
            "x": {0: torch.export.Dim.DYNAMIC},
        }
        export(model, input1, dynamic_shapes=dynamic_shapes)

    def test_export_func_with_kwargs(self):
        class Module(torch.nn.Module):
            def forward(self, arg1, arg2, kw1, kw2):
                return arg1 + arg2, kw1 + kw2

        kw_func = Module()
        args = (torch.ones(6, 4), torch.ones(1, 1))
        kwargs = {"kw1": torch.ones(1, 1), "kw2": torch.ones(6, 4)}
        self._test_export_same_as_eager(kw_func, args, kwargs)

    def test_export_func_with_pytree_kwargs(self):
        class Module(torch.nn.Module):
            def forward(self, arg1, arg2, a, b):
                return arg1 + a["kw1"] + b[0], arg2 + a["kw2"] + b[1]

        kw_func = Module()
        args = (torch.ones(2, 3), torch.ones(3, 4))
        kwargs = {
            "a": {"kw1": torch.ones(2, 3), "kw2": torch.ones(3, 4)},
            "b": [torch.ones(2, 3), torch.ones(3, 4)],
        }
        self._test_export_same_as_eager(kw_func, args, kwargs)

    def test_export_func_with_default_kwargs(self):
        class Module(torch.nn.Module):
            def forward(self, arg1, arg2, a, b=1):
                return arg1 + arg2, a["kw1"] + a["kw2"] + b

        kw_func = Module()

        class Module2(torch.nn.Module):
            def forward(self, arg1, arg2, a=1, b=2):
                return arg1 + a, arg2 + b

        kw_func2 = Module2()

        args = (torch.ones(6, 4), torch.ones(1, 1))
        kwargs1 = {"a": {"kw1": torch.ones(1, 1), "kw2": torch.ones(6, 4)}}
        kwargs2 = {"a": {"kw1": torch.ones(1, 1), "kw2": torch.ones(6, 4)}, "b": 2}
        self._test_export_same_as_eager(kw_func, args, kwargs1)
        self._test_export_same_as_eager(kw_func, args, kwargs2)
        kwargs3 = {"b": 1}
        self._test_export_same_as_eager(kw_func2, args, kwargs3)

    def test_kwargs_reorder(self):
        class M(torch.nn.Module):
            def forward(self, *, x, y, z):
                return x + y + z

        ep = export(
            M(), (), {"z": torch.ones(3), "y": torch.ones(3), "x": torch.ones(3)}
        )
        ep.module()(**{"z": torch.ones(3), "y": torch.ones(3), "x": torch.ones(3)})
        ep.module()(z=torch.ones(3), y=torch.ones(3), x=torch.ones(3))
        ep.module()(x=torch.ones(3), z=torch.ones(3), y=torch.ones(3))

    def test_set_example_inputs(self):
        class M(torch.nn.Module):
            def forward(self, a, *, x, y, z):
                return a, x + y + z

        inp = (
            (torch.ones(3),),
            {"z": torch.ones(3), "y": torch.ones(3), "x": torch.ones(3)},
        )
        ep = export(M(), inp[0], inp[1])
        ep.module()(*ep.example_inputs[0], **ep.example_inputs[1])

        ep.example_inputs = (
            (torch.ones(3),),
            {"x": torch.ones(3), "z": torch.ones(3), "y": torch.ones(3)},
        )
        ep.module()(*ep.example_inputs[0], **ep.example_inputs[1])

        with self.assertRaisesRegex(ValueError, "Example inputs should be a tuple"):
            ep.example_inputs = (torch.ones(3),)

        with self.assertRaisesRegex(ValueError, "Ran into a kwarg keyword mismatch"):
            ep.example_inputs = ((torch.ones(3),), {})

        with self.assertRaisesRegex(ValueError, "Trying to flatten user inputs"):
            ep.example_inputs = (
                (),
                {"x": torch.ones(3), "z": torch.ones(3), "y": torch.ones(3)},
            )

    def test_export_func_with_var_postional_args(self):
        class Module(torch.nn.Module):
            def forward(self, arg1, arg2, *args):
                return arg1 + args[0], arg2 + args[1]

        kw_func = Module()
        args = (torch.ones(2, 3), torch.ones(3, 4), torch.ones(2, 3), torch.ones(3, 4))
        self._test_export_same_as_eager(kw_func, args)

    def test_export_func_with_keyword_only_args(self):
        class Module(torch.nn.Module):
            def forward(self, arg1, arg2, *args, kw1, kw2):
                return arg1 + args[0] + kw1, arg2 + args[1] + kw2

        kw_func = Module()
        args = (torch.ones(2, 3), torch.ones(3, 4), torch.ones(2, 3), torch.ones(3, 4))
        kwargs = {"kw1": torch.ones(2, 3), "kw2": torch.ones(3, 4)}
        self._test_export_same_as_eager(kw_func, args, kwargs)

    def test_export_func_with_var_keyword_args(self):
        class Module(torch.nn.Module):
            def forward(self, arg1, arg2, *args, kw1, kw2, **kwargs):
                return (
                    arg1 + args[0] + kw1 + kwargs["kw3"],
                    arg2 + args[1] + kw2 + kwargs["kw4"],
                )

        kw_func = Module()
        args = (torch.ones(2, 3), torch.ones(3, 4), torch.ones(2, 3), torch.ones(3, 4))
        kwargs = {
            "kw1": torch.ones(2, 3),
            "kw2": torch.ones(3, 4),
            "kw3": torch.ones(2, 3),
            "kw4": torch.ones(3, 4),
        }
        self._test_export_same_as_eager(kw_func, args, kwargs)

    def test_unbacked_slice(self):
        class M(torch.nn.Module):
            def forward(self, scores, score_thr, topk: torch.Tensor, results=None):
                valid_mask = scores > score_thr
                scores = scores[valid_mask]
                valid_idxs = torch.nonzero(valid_mask).to(scores.device)

                num_topk = torch.minimum(topk, torch.tensor(valid_idxs.shape[0])).item()
                torch._check_is_size(num_topk)
                torch._check(scores.shape[0] >= num_topk)
                scores, idxs = scores.sort(descending=True)
                scores = scores[:num_topk]
                topk_idxs = valid_idxs[idxs[:num_topk]]
                keep_idxs, labels = topk_idxs.unbind(dim=1)

                return scores, labels, keep_idxs

        score = torch.tensor(
            [[0.1, 0.3, 0.2], [0.12, 0.7, 0.9], [0.02, 0.8, 0.08], [0.4, 0.1, 0.08]]
        )
        bbox_pred = torch.tensor([[0.2, 0.3], [0.4, 0.7], [0.1, 0.1], [0.5, 0.1]])
        score_thr = 0.15
        nms_pre = torch.tensor(4)
        inputs = (score, score_thr, nms_pre, dict(bbox_pred=bbox_pred))

        ep = export(M(), inputs)
        orig_res = M()(*inputs)
        ep_res = ep.module()(*inputs)
        self.assertTrue(torch.allclose(orig_res[0], ep_res[0]))
        self.assertTrue(torch.allclose(orig_res[1], ep_res[1]))
        self.assertTrue(torch.allclose(orig_res[2], ep_res[2]))

    def test_sequential_slicing(self):
        # See https://github.com/pytorch/pytorch/issues/137455

        class TestModule1(torch.nn.Module):
            def __init__(self) -> None:
                super().__init__()
                self.seq = torch.nn.Sequential(
                    torch.nn.Linear(4, 4),
                    torch.nn.Linear(4, 4),
                    torch.nn.Linear(4, 4),
                )

            def forward(self, x: torch.Tensor) -> torch.Tensor:
                # seq_last as local variable works
                seq_last = self.seq[1:]
                return seq_last(x)

        class TestModule2(torch.nn.Module):
            def __init__(self) -> None:
                super().__init__()
                self.seq = torch.nn.Sequential(
                    torch.nn.Linear(4, 4),
                    torch.nn.Linear(4, 4),
                    torch.nn.Linear(4, 4),
                )
                # seq_last as initialized submodule works
                self.seq_last = self.seq[1:]

            def forward(self, x: torch.Tensor) -> torch.Tensor:
                return self.seq_last(x)

        inp = (torch.randn(4, 4),)
        for mod in [TestModule1(), TestModule2()]:
            epm = export(mod, inp).module()
            self.assertTrue(torch.allclose(epm(*inp), mod(*inp)))

    def test_unflatten_isinstance(self):
        class N(torch.nn.Module):
            def forward(self, x, b):
                if b:
                    return x + 1
                else:
                    return x + 2

        class M(torch.nn.Module):
            def __init__(self):
                super().__init__()
                self.n = N()

            def forward(self, x):
                return self.n(x + 1, True) + self.n(x + 1, False)

        x = torch.zeros(4)
        types = {"n": N}
        ep = export(
            M(),
            (x,),
            preserve_module_call_signature=tuple(types.keys()),
        )
        ufm = torch.export.unflatten(ep)
        self.assertTrue(torch.allclose(ufm(x), x + 5))
        for fqn, mod in ufm.named_modules(remove_duplicate=False):
            if cls := types.get(fqn):
                ty = f"{cls.__module__}.{cls.__qualname__}"
                self.assertTrue(ty, mod.type_name())

    def test_unflatten_asserts(self):
        # TODO: strict-export fails
        class M1(torch.nn.Module):
            def forward(self, x, y):
                b = x.item()

                torch._check_is_size(b)
                torch._check(b < y.size(0))
                return y[:b]

        class M3(torch.nn.Module):
            def forward(self, x, y):
                b = x.item()

                torch._check_is_size(b)
                torch._check(b < y.size(0) * 2)
                return y[:b]

        class M2(torch.nn.Module):
            def __init__(self) -> None:
                super().__init__()
                self.m1 = M1()
                self.m3 = M3()

            def forward(self, x, y):
                return self.m1(x, y) + self.m3(x, y)

        inputs = (torch.tensor(3), torch.randn(10))

        ep = torch.export.export(
            M2(), inputs, dynamic_shapes={"x": None, "y": (Dim("moo"),)}, strict=False
        )
        orig_res = M2()(*inputs)
        ep_res = ep.module()(*inputs)
        self.assertTrue(torch.allclose(orig_res[0], ep_res[0]))
        self.assertTrue(torch.allclose(orig_res[1], ep_res[1]))
        self.assertTrue(torch.allclose(orig_res[2], ep_res[2]))

        unflattened = torch.export.unflatten(ep)
        ep_res = unflattened(*inputs)
        self.assertTrue(torch.allclose(orig_res[0], ep_res[0]))
        self.assertTrue(torch.allclose(orig_res[1], ep_res[1]))
        self.assertTrue(torch.allclose(orig_res[2], ep_res[2]))

    def test_export_func_with_var_keyword_pytree_args(self):
        class Module(torch.nn.Module):
            def forward(self, arg1, arg2, *args, kw1, kw2, **kwargs):
                return (
                    arg1 + arg2[0][0] + args[0] + kw1[0] + kwargs["kw3"][0],
                    arg2[1] + args[1] + kw2 + kwargs["kw4"],
                )

        kw_func = Module()
        args = (
            torch.ones(2, 3),
            [(torch.ones(2, 3),), torch.ones(3, 4)],
            torch.ones(2, 3),
            torch.ones(3, 4),
        )
        kwargs = {
            "kw1": (torch.ones(2, 3),),
            "kw2": torch.ones(3, 4),
            "kw3": (torch.ones(2, 3), torch.ones(3, 4)),
            "kw4": torch.ones(3, 4),
        }
        self._test_export_same_as_eager(kw_func, args, kwargs)

    @testing.expectedFailureSerDer  # we don't save placeholder metadata
    @testing.expectedFailureCppSerDes  # we don't save placeholder metadata
    @testing.expectedFailureSerDerNonStrict
    @testing.expectedFailureNonStrict
    @testing.expectedFailureTrainingIRToRunDecompNonStrict  # source_fn_stack failure
    @testing.expectedFailureRetraceabilityNonStrict
    @testing.expectedFailureLegacyExportNonStrict
    def test_linear_conv(self):
        class MyLinear(torch.nn.Module):
            def __init__(self) -> None:
                super().__init__()
                self.weight = torch.randn(20, 98)
                self.bias = torch.randn(20)

            def forward(self, x):
                return torch.nn.functional.linear(x, self.weight, self.bias)

        class Foo(torch.nn.Module):
            def __init__(self) -> None:
                super().__init__()
                self.conv = torch.nn.Conv2d(16, 33, 3)
                self.linear = MyLinear()

            def forward(self, x):
                x_conv = self.conv(x)
                x_linear = self.linear(x_conv)
                return x_linear.cos()

        ep = export(Foo(), (torch.randn(20, 16, 50, 100),))
        for node in ep.graph.nodes:
            if (
                node.op == "placeholder"
                and node.name in ep.graph_signature.inputs_to_buffers
                or node.name in ep.graph_signature.inputs_to_parameters
            ):
                self.assertTrue("source_fn_stack" in node.meta)

    @testing.expectedFailureRetraceability  # T186979579
    def test_dynamic_shapes_dataclass(self):
        torch.export.register_dataclass(
            Inp2,
            serialized_type_name="test_export_api_with_dynamic_shapes.Inp2",
        )

        class Foo(torch.nn.Module):
            def forward(self, inputs):
                return torch.matmul(inputs.a, inputs.b)

        foo = Foo()
        inputs = (Inp2(a=torch.randn(10, 2, 3), b=torch.randn(10, 3, 4)),)
        batch = Dim("batch")
        efoo = export(
            foo,
            inputs,
            dynamic_shapes={"inputs": [{0: batch}, {0: batch}]},
        )
        self.assertEqual(
            [
                str(node.meta["val"].shape)
                for node in efoo.graph_module.graph.nodes
                if node.op == "placeholder"
            ],
            ["torch.Size([s0, 2, 3])", "torch.Size([s0, 3, 4])"],
        )

    def test_export_method(self):
        from torch._export.utils import sync_state, wrap_method

        class M(torch.nn.Module):
            def __init__(self):
                super().__init__()
                self.t = torch.nn.Buffer(torch.tensor(10))

            def forward(self, x):
                return self.foo(x) * self.bar(x)

            def foo(self, x):
                self.t.mul_(2)
                return x + self.t

            def bar(self, x):
                return x - self.t

        # exporting...
        em = M()
        ex = torch.randn(4)

        # ...foo
        epm_foo = export(
            wrap_method(em.foo),
            (ex,),
            dynamic_shapes={"x": (Dim.DYNAMIC,)},
        ).module()

        # ...bar
        epm_bar = export(
            wrap_method(em.bar),
            (ex,),
            dynamic_shapes=((Dim.DYNAMIC,),),
        ).module()

        if is_serdes_test(self._testMethodName):
            sync_state(epm_foo, epm_bar)

        # running...
        m = M()
        rx = torch.randn(5)

        self.assertTrue(torch.allclose(m.t, epm_foo.t))
        self.assertTrue(torch.allclose(m.t, epm_bar.t))

        # ...foo
        self.assertTrue(torch.allclose(epm_foo(rx), m.foo(rx)))
        self.assertTrue(torch.allclose(m.t, epm_foo.t))
        self.assertTrue(torch.allclose(m.t, epm_bar.t))

        # ...bar
        self.assertTrue(torch.allclose(epm_bar(rx), m.bar(rx)))
        self.assertTrue(torch.allclose(m.t, epm_foo.t))
        self.assertTrue(torch.allclose(m.t, epm_bar.t))

    def test_export_api_with_dynamic_shapes(self):
        from torch.export import Dim, dims

        # pass dynamic shapes of inputs [args]
        class Foo(torch.nn.Module):
            def forward(self, x, y):
                return torch.matmul(x, y)

        foo = Foo()
        inputs = (torch.randn(10, 2, 3), torch.randn(10, 3, 4))
        batch = Dim("batch")
        efoo = export(
            foo,
            inputs,
            dynamic_shapes={k: {0: batch} for k in ["x", "y"]},
        )
        self.assertEqual(efoo.module()(*inputs).shape, foo(*inputs).shape)

        foo = Foo()
        inputs = (torch.randn(10, 2, 3),)
        kwinputs = {"y": torch.randn(10, 3, 4)}
        batch = Dim("batch")
        efoo = export(
            foo, inputs, kwinputs, dynamic_shapes={k: {0: batch} for k in ["x", "y"]}
        )
        self.assertEqual(
            efoo.module()(*inputs, **kwinputs).shape, foo(*inputs, **kwinputs).shape
        )

        # pass dynamic shapes of inputs [partial, error]
        foo = Foo()
        inputs = (torch.randn(10, 2, 3),)
        kwinputs = {"y": torch.randn(10, 3, 4)}
        batch = Dim("batch")
        with self.assertRaisesRegex(
            torch._dynamo.exc.UserError,
            (
                "Constraints violated \\(batch\\)!(.*\n)*.*"
                "batch was inferred to be a constant(.*\n)*.*"
                "Suggested fixes:(.*\n)*.*"
                "batch = 10"
            ),
        ):
            export(
                foo,
                inputs,
                kwinputs,
                dynamic_shapes={"x": {0: batch}, "y": None},
            )

        # pass dynamic shapes of inputs [module]
        foo = Foo()
        inputs = (torch.randn(10, 2, 3), torch.randn(10, 3, 4))
        batch = Dim("batch")
        efoo = export(
            foo,
            inputs,
            dynamic_shapes={"x": {0: batch}, "y": {0: batch}},
        )
        self.assertEqual(efoo.module()(*inputs).shape, foo(*inputs).shape)

        # pass dynamic shapes of inputs [bounds, mostly shared]
        foo = Foo()
        inputs = (torch.randn(10, 3, 3), torch.randn(10, 3, 3))
        batch = Dim("batch", min=8, max=64)
        size = Dim("size")
        efoo = export(
            foo,
            inputs,
            dynamic_shapes={
                "x": (batch, size, size),
                "y": (batch, size, size),
            },
        )
        self.assertEqual(
            [
                str(node.meta["val"].shape)
                for node in efoo.graph_module.graph.nodes
                if node.op == "placeholder"
            ],
            ["torch.Size([s0, s1, s1])", "torch.Size([s0, s1, s1])"],
        )
        self.assertEqual(efoo.module()(*inputs).shape, foo(*inputs).shape)

        # pass dynamic shapes of inputs [multiple, mostly distinct]
        inputs = (torch.randn(10, 2, 3), torch.randn(10, 3, 4))
        batch, M, K, N = dims("batch", "M", "K", "N")
        efoo = export(
            Foo(),
            inputs,
            dynamic_shapes={"x": (batch, M, K), "y": (batch, K, N)},
        )
        self.assertEqual(
            [
                str(node.meta["val"].shape)
                for node in efoo.graph_module.graph.nodes
                if node.op == "placeholder"
            ],
            ["torch.Size([s0, s1, s2])", "torch.Size([s0, s2, s5])"],
        )
        self.assertEqual(efoo.module()(*inputs).shape, foo(*inputs).shape)

        # pass dynamic shapes of inputs [dict]
        class Foo(torch.nn.Module):
            def forward(self, inputs):
                return torch.matmul(inputs["x"], inputs["y"])

        foo = Foo()
        inputs = ({"x": torch.randn(10, 2, 3), "y": torch.randn(10, 3, 4)},)
        batch = Dim("batch")
        efoo = export(
            foo, inputs, dynamic_shapes={"inputs": {k: {0: batch} for k in ["x", "y"]}}
        )
        self.assertEqual(
            [
                str(node.meta["val"].shape)
                for node in efoo.graph_module.graph.nodes
                if node.op == "placeholder"
            ],
            ["torch.Size([s0, 2, 3])", "torch.Size([s0, 3, 4])"],
        )
        self.assertEqual(efoo.module()(*inputs).shape, foo(*inputs).shape)

        # pass dynamic shapes of inputs [list]
        class Foo(torch.nn.Module):
            def forward(self, inputs):
                return torch.matmul(inputs[0], inputs[1])

        foo = Foo()
        inputs = ([torch.randn(10, 2, 3), torch.randn(10, 3, 4)],)
        batch = Dim("batch")
        efoo = export(
            foo, inputs, dynamic_shapes={"inputs": [{0: batch} for _ in range(2)]}
        )
        self.assertEqual(
            [
                str(node.meta["val"].shape)
                for node in efoo.graph_module.graph.nodes
                if node.op == "placeholder"
            ],
            ["torch.Size([s0, 2, 3])", "torch.Size([s0, 3, 4])"],
        )
        self.assertEqual(efoo.module()(*inputs).shape, foo(*inputs).shape)

        # pass dynamic shapes of inputs [pytree-registered classes]
        if HAS_TORCHREC:
            # skipping tests if torchrec not available
            class Foo(torch.nn.Module):
                def forward(self, kjt) -> torch.Tensor:
                    return kjt.values() + 0, kjt.offsets() + 0

            foo = Foo()
            kjt = KeyedJaggedTensor(
                values=torch.Tensor([1.0, 2.0, 3.0, 4.0, 5.0, 6.0, 7.0, 8.0]),
                keys=["index_0", "index_1"],
                lengths=torch.IntTensor([0, 2, 0, 1, 1, 1, 0, 3]),
                offsets=torch.IntTensor([0, 0, 2, 2, 3, 4, 5, 5, 8]),
            )
            inputs = (kjt,)
            dim = Dim("dim")
            dim_plus_one = Dim("dim_plus_one")
            efoo = torch.export.export(
                foo,
                inputs,
                dynamic_shapes={"kjt": [{0: dim}, None, {0: dim}, {0: dim_plus_one}]},
            )
            self.assertEqual(
                [out.shape for out in efoo.module()(*inputs)],
                [out.shape for out in foo(*inputs)],
            )

        # pass dynamic shapes of inputs [distinct, error]
        class Foo(torch.nn.Module):
            def forward(self, x, y):
                return torch.matmul(x, y)

        foo = Foo()
        inputs = (torch.randn(10, 2, 3), torch.randn(10, 3, 4))
        batch, M, K1, K2, N = dims("batch", "M", "K1", "K2", "N")
        with self.assertRaisesRegex(
            torch._dynamo.exc.UserError,
            (
                "Constraints violated \\(K2\\)!(.*\n)*.*"
                "K2.*and.*K1.*must always be equal(.*\n)*.*"
                "Suggested fixes:(.*\n)*.*"
                "K2 = K1"
            ),
        ):
            export(
                foo,
                inputs,
                dynamic_shapes={"x": (batch, M, K1), "y": (batch, K2, N)},
            )

        # pass dynamic shapes of inputs [specialized, error]
        foo = Foo()
        inputs = (torch.randn(10, 2, 3), torch.randn(10, 3, 4))
        batch, M, K1, N = dims("batch", "M", "K1", "N")
        with self.assertRaisesRegex(
            torch._dynamo.exc.UserError,
            (
                "Constraints violated \\(K1\\)!(.*\n)*.*"
                "K1 was inferred to be a constant(.*\n)*.*"
                "Suggested fixes:(.*\n)*.*"
                "K1 = 3"
            ),
        ):
            export(
                foo,
                inputs,
                dynamic_shapes={"x": (batch, M, K1), "y": (batch, None, N)},
            )

        # pass dynamic shapes of inputs [guards, error]
        class Foo(torch.nn.Module):
            def forward(self, x, y):
                if x.shape[0] < 16 and y.shape[1] % 3 == 0:
                    return torch.matmul(x, y)
                else:
                    return x + y

        foo = Foo()
        inputs = (torch.randn(10, 2, 3), torch.randn(10, 3, 4))
        batch, M, K, N = dims("batch", "M", "K", "N")
        with self.assertRaisesRegex(
            torch._dynamo.exc.UserError,
            (
                "Constraints violated.*!(.*\n)*.*"
                "Not all values of K.*satisfy the generated guard(.*\n)*.*"
                "Not all values of batch.*satisfy the generated guard(.*\n)*.*"
                "Suggested fixes:(.*\n)*.*"
                "batch = Dim\\('batch', max=15\\)(.*\n)*.*"
                "K = 3\\*_K"
            ),
        ):
            export(
                foo,
                inputs,
                dynamic_shapes={"x": (batch, M, K), "y": (batch, K, N)},
            )

    def test_suggested_fixes_new_roots(self):
        from torch.export import dims

        # suggested fixes should introduce new root dim for modulo guard
        class Foo(torch.nn.Module):
            def forward(self, x, y, z):
                # dy = 3 * _dx
                # dx = 3 * _dx - 1
                # dz = 3 * _dx + 2
                # suggested fixes results will look something like
                # {"dx": {"eq": 3*_dx-1, "min": 5, "max": 36}, "dy": {"eq": dx+1}, ...}
                if x.shape[0] >= 5 and x.shape[0] <= 36 and y.shape[0] % 3 == 0:
                    return x + y[1:] + z[3:]

        foo = Foo()
        inputs = (
            torch.randn(
                11,
            ),
            torch.randn(
                12,
            ),
            torch.randn(
                14,
            ),
        )
        dx, dy, dz = dims("dx", "dy", "dz")
        dynamic_shapes = {
            "x": (dx,),
            "y": (dy,),
            "z": (dz,),
        }
        with self.assertRaisesRegex(  # figure out regex later
            torch._dynamo.exc.UserError,
            (
                "Constraints violated.*!(.*\n)*.*"
                "Suggested fixes(.*\n)*.*"
                "_dx = Dim\(\\'_dx\\', max=12\)(.*\n)*.*"
                "dx = 3\*_dx - 1(.*\n)*.*"
                "dy = 3\*_dx(.*\n)*.*"
                "dz = 3\*_dx \+ 2"
            ),
        ):
            export(Foo(), inputs, dynamic_shapes=dynamic_shapes)
        # retry export
        _dx = Dim("_dx", min=2, max=12)
        dynamic_shapes = {"x": (3 * _dx - 1,), "y": (3 * _dx,), "z": (3 * _dx + 2,)}
        export(Foo(), inputs, dynamic_shapes=dynamic_shapes)

    def test_refine_dynamic_shapes_from_suggested_fixes(self):
        from torch.export.dynamic_shapes import (
            refine_dynamic_shapes_from_suggested_fixes,
        )

        def helper(model, inputs, dynamic_shapes):
            # export, fail, parse & refine suggested fixes, re-export
            try:
                export(Foo(), inps, dynamic_shapes=dynamic_shapes)
                raise Exception("should have raised constraint violation error")
            except torch._dynamo.exc.UserError as exc:
                new_shapes = refine_dynamic_shapes_from_suggested_fixes(
                    exc.msg, dynamic_shapes
                )
                export(Foo(), inps, dynamic_shapes=new_shapes)
                return new_shapes

        # specialize dims + derived dims
        class Foo(torch.nn.Module):
            def forward(self, x, y, z):
                x0 = x + y[1:] + z[2:]
                x1 = x @ torch.randn(4, 4)
                return x0, x1

        inps = (
            torch.randn(
                4,
            ),
            torch.randn(
                5,
            ),
            torch.randn(
                6,
            ),
        )
        dx = Dim("dx", max=16)
        dynamic_shapes = {"x": (dx,), "y": (dx + 1,), "z": (dx + 2,)}
        new_shapes = helper(Foo(), inps, dynamic_shapes)
        self.assertEqual(new_shapes["x"][0], 4)
        self.assertEqual(new_shapes["z"][0], 6)

        # refine lower, upper bound
        class Foo(torch.nn.Module):
            def forward(self, x, y):
                if x.shape[0] >= 6 and y.shape[0] <= 16:
                    return x * 2.0, y + 1

        inps = (torch.randn(16), torch.randn(12))
        dynamic_shapes = {"x": (Dim("dx"),), "y": (Dim("dy"),)}
        new_shapes = helper(Foo(), inps, dynamic_shapes)
        self.assertEqual(new_shapes["x"][0].min, 6)
        self.assertEqual(new_shapes["y"][0].max, 16)

        # divisiblity, will introduce new root
        class Foo(torch.nn.Module):
            def forward(self, x):
                if x.shape[0] >= 9:
                    return x.reshape([-1, 3])

        inps = (
            torch.randn(
                15,
            ),
        )
        dynamic_shapes = ((Dim("dx"),),)
        new_shapes = helper(Foo(), inps, dynamic_shapes)
        dim = new_shapes[0][0]
        root = dim.root
        self.assertEqual(dim.fn(2), 6)
        self.assertEqual(root.min, 3)

        # turn dim into derived dim/relation
        class Foo(torch.nn.Module):
            def forward(self, x, y):
                return x + y[4:]

        inps = (torch.randn(6, 4), torch.randn(10, 4))
        dynamic_shapes = {
            "x": (Dim("dx0"), Dim("dx1")),
            "y": (Dim("dy0"), Dim("dy1")),
        }
        new_shapes = helper(Foo(), inps, dynamic_shapes)
        self.assertEqual(new_shapes["x"][0], new_shapes["y"][0].root)  # dy0 = dx0 + 4
        self.assertEqual(new_shapes["y"][0].fn(5), 9)
        self.assertEqual(new_shapes["x"][1], new_shapes["y"][1])  # dx1 = dy1

        # nested dynamic shapes spec
        class Foo(torch.nn.Module):
            def forward(self, x, y):
                x0 = x[0]["data"] + x[1] + x[2][2:]
                x1 = y["a"] @ torch.randn(4, 4)
                x2 = y["b"] @ torch.randn(6, 6)
                return x0, x1, x2

        inps = (
            (
                {"data": torch.randn(4, 4)},
                torch.randn(4, 4),
                torch.randn(6, 4),
            ),
            {
                "a": torch.randn(8, 4),
                "b": torch.randn(9, 6),
            },
        )
        dynamic_shapes = {
            "x": (
                {"data": (Dim("dx00"), Dim("dx01"))},
                (Dim("dx10"), Dim("dx11")),
                (Dim("dx20"), Dim("dx21")),
            ),
            "y": {
                "a": (Dim("dya0"), Dim("dya1")),
                "b": (Dim("dyb0"), Dim("dyb1")),
            },
        }
        new_shapes = helper(Foo(), inps, dynamic_shapes)
        self.assertEqual(
            new_shapes["x"][0]["data"][0], new_shapes["x"][1][0]
        )  # dx10 = dx00
        self.assertEqual(
            new_shapes["x"][2][0].root, new_shapes["x"][0]["data"][0]
        )  # dx20 = dx00 + 2
        self.assertEqual(new_shapes["x"][2][0].fn(10), 12)
        self.assertEqual(
            new_shapes["x"][0]["data"][1], new_shapes["x"][1][1]
        )  # dx11 = dx01
        self.assertEqual(new_shapes["y"]["a"][1], 4)
        self.assertEqual(new_shapes["y"]["b"][1], 6)
        self.assertEqual(new_shapes["y"]["b"][0].__name__, "dyb0")  # unchanged

    def test_dynamic_shapes_spec_with_pytree(self):
        from torch.export import Dim, export
        from torch.utils._pytree import tree_map

        inputs = {
            "tensor": torch.randn(3),
            "dict_of_tensors": {k: torch.randn(3) for k in ["A", "B", "C", "D"]},
            "list_of_tensors": [torch.randn(3) for _ in range(4)],
        }

        batch = Dim("batch")
        # uniformly specify dynamic shapes for all inputs
        spec = tree_map(lambda x: {0: batch}, inputs)

        class Foo(torch.nn.Module):
            def forward(self, inputs):
                return (
                    inputs["tensor"]
                    + inputs["dict_of_tensors"]["A"]
                    + inputs["list_of_tensors"][0]
                )

        ep = export(Foo(), (inputs,), dynamic_shapes={"inputs": spec})
        input_shapes = [
            str(node.meta["val"].shape)
            for node in ep.graph_module.graph.nodes
            if node.op == "placeholder"
        ]
        self.assertEqual(len(input_shapes), 9)
        self.assertTrue(all(shape == "torch.Size([s0])" for shape in input_shapes))

    def test_error_does_not_reference_eager_fallback(self):
        class Module(torch.nn.Module):
            def forward(self, x):
                y = x.nonzero()
                z = y.shape[0]
                if z > 2:
                    return x.cos()
                else:
                    return x.sin()

        fn_ddo = Module()
        if is_non_strict_test(self._testMethodName):
            error = torch.fx.experimental.symbolic_shapes.GuardOnDataDependentSymNode
            error_msg = r"Could not guard on data-dependent expression"
        else:
            error = torchdynamo.exc.UserError
            error_msg = r"^(?!.*fall back to eager).*"
        with self.assertRaisesRegex(error, error_msg):
            _ = export(fn_ddo, (torch.tensor([2, 3, 5]),))

    def test_pytree_register_data_class(self):
        @dataclass
        class MyDataClass:
            x: int
            y: int
            z: int = None

        dt = MyDataClass(x=3, y=4)
        flat, spec = tree_flatten(dt)
        self.assertTrue(spec, LeafSpec())
        self.assertTrue(len(flat) == 1)

        torch.export.register_dataclass(
            MyDataClass,
            serialized_type_name="test_pytree_register_data_class.MyDataClass",
        )

        flat, spec = tree_flatten(dt)
        self.assertEqual(
            spec,
            TreeSpec(MyDataClass, [["x", "y"], ["z"]], [LeafSpec(), LeafSpec()]),
        )
        self.assertEqual(flat, [3, 4])

        orig_dt = tree_unflatten(flat, spec)
        self.assertTrue(isinstance(orig_dt, MyDataClass))
        self.assertEqual(orig_dt.x, 3)
        self.assertEqual(orig_dt.y, 4)
        self.assertEqual(orig_dt.z, None)

        roundtrip_spec = treespec_loads(treespec_dumps(spec))
        self.assertEqual(roundtrip_spec, spec)

        @dataclass
        class MyOtherDataClass:  # the pytree registration don't allow registering the same class twice
            x: int
            y: int
            z: int = None

        # Override the registration with keep none fields
        register_dataclass_as_pytree_node(
            MyOtherDataClass,
            return_none_fields=True,
            serialized_type_name="test_pytree_regster_data_class.MyOtherDataClass",
        )

        dt = MyOtherDataClass(x=3, y=4)
        flat, spec = tree_flatten(dt)
        self.assertEqual(
            spec,
            TreeSpec(
                MyOtherDataClass,
                [["x", "y", "z"], []],
                [LeafSpec(), LeafSpec(), LeafSpec()],
            ),
        )
        self.assertEqual(flat, [3, 4, None])

        orig_dt = tree_unflatten(flat, spec)
        self.assertTrue(isinstance(orig_dt, MyOtherDataClass))
        self.assertEqual(orig_dt.x, 3)
        self.assertEqual(orig_dt.y, 4)
        self.assertEqual(orig_dt.z, None)

        roundtrip_spec = treespec_loads(treespec_dumps(spec))
        self.assertEqual(roundtrip_spec, spec)

    def test_pytree_register_nested_data_class(self):
        @dataclass
        class Inner:
            x: int
            y: int

        @dataclass
        class Outer:
            xy: Inner
            ab: Inner

        xy = Inner(1, 2)
        ab = Inner(3, 4)
        dt = Outer(xy, ab)
        inp = {"dt1": (dt, ({},)), "dt2": ((torch.ones(1),), dt)}

        torch.export.register_dataclass(
            Inner, serialized_type_name="test_pytree_register_nested_data_class.Inner"
        )
        torch.export.register_dataclass(
            Outer, serialized_type_name="test_pytree_register_nested_data_class.Outer"
        )

        flat, spec = tree_flatten(inp)
        self.assertEqual(flat, [1, 2, 3, 4, torch.ones(1), 1, 2, 3, 4])

        unflat = tree_unflatten(flat, spec)
        self.assertEqual(unflat, inp)

        roundtrip_spec = treespec_loads(treespec_dumps(spec))
        self.assertEqual(roundtrip_spec, spec)

    def test_param_util(self):
        class Basic(torch.nn.Module):
            def __init__(self) -> None:
                super().__init__()
                self.lin = torch.nn.Linear(10, 1)

            def forward(self, x):
                return self.lin(x)

        ep = export(Basic(), (torch.randn(5, 10),))
        num_params = 0
        params = []
        for node in ep.graph.nodes:
            if is_param(ep, node):
                num_params += 1
                params.append(get_param(ep, node))
        self.assertEqual(num_params, 2)
        self.assertEqual(params[0].shape, [1, 10])  # weight
        self.assertEqual(params[1].shape, [1])  # bias

    def test_buffer_util(self):
        ep = export(
            torch.nn.BatchNorm2d(100, affine=False), (torch.ones(20, 100, 35, 45),)
        )
        num_buffer = 0
        buffer = []

        for node in ep.graph.nodes:
            if is_buffer(ep, node):
                num_buffer += 1
                buffer.append(get_buffer(ep, node))
        self.assertEqual(num_buffer, 3)

        self.assertEqual(buffer[0].shape, torch.Size([100]))  # running_mean
        self.assertEqual(buffer[1].shape, torch.Size([100]))  # running_var
        self.assertEqual(buffer[2].shape, torch.Size([]))  # num_batches_tracked

    def test_export_dynamo_config(self):
        class MyModule(torch.nn.Module):
            def __init__(self) -> None:
                super().__init__()
                self.lstm = torch.nn.LSTM(input_size=4, hidden_size=5, num_layers=1)

            def forward(self, inputs: torch.Tensor) -> torch.Tensor:
                return self.lstm(inputs)

        config = DEFAULT_EXPORT_DYNAMO_CONFIG
        mod = MyModule()

        @contextmanager
        def _patch_config(kwargs):
            orig_config_dict = dataclasses.asdict(config)

            try:
                for k, v in kwargs.items():
                    setattr(config, k, v)
                yield
            finally:
                for k, v in orig_config_dict.items():
                    setattr(config, k, v)

        inp = (torch.rand(5, 4),)
        exported_program = export(mod, inp, strict=True)

        with _patch_config({"allow_rnn": False}):
            with self.assertRaisesRegex(
                torch._dynamo.exc.Unsupported,
                "TorchDynamo purposely graph breaks on RNN, GRU, LSTMs",
            ):
                _ = export(mod, inp, strict=True)

    def test_device_to_static(self):
        class Module(torch.nn.Module):
            def forward(self, x):
                return x.to("cpu")

        ep = export(Module(), (torch.tensor(1, device="cpu"),)).run_decompositions({})
        ops = []
        for node in ep.graph.nodes:
            if node.op == "call_function":
                ops.append(node.target)
        self.assertGreater(len(ops), 0)
        for op in ops:
            self.assertIn(op, (torch.ops.aten._to_copy.default,))

    def test_device_to_dynamic(self):
        class Module(torch.nn.Module):
            def forward(self, x):
                return x.to("cpu")

        ep = export(
            Module(),
            (torch.tensor([1, 2], device="cpu"),),
            dynamic_shapes={"x": {0: Dim("i")}},
        ).run_decompositions({})
        ops = []
        for node in ep.graph.nodes:
            if node.op == "call_function":
                ops.append(node.target)
        self.assertGreater(len(ops), 0)
        for op in ops:
            self.assertIn(op, (torch.ops.aten._to_copy.default,))

    def test_device_to_mutation(self):
        class Module(torch.nn.Module):
            def forward(self, x):
                y = x.to("cpu")
                y.add_(1)
                return y, x

        with self.assertRaisesRegex(
            RuntimeError, "cannot mutate tensors with frozen storage"
        ):
            export(Module(), (torch.tensor(1, device="cpu"),)).run_decompositions({})

    def test_tensor_constant_aten_to(self):
        class Module(torch.nn.Module):
            def __init__(self):
                super(Module, self).__init__()
                self.t = torch.tensor([1.0])

            def forward(self, x):
                return x + self.t.to(torch.float64)

        inputs = (torch.randn(1, 10),)
        model = Module()
        ep = export(model, inputs).run_decompositions({})
        ops = []
        for node in ep.graph.nodes:
            if node.op == "call_function":
                ops.append(node.target)
        self.assertGreater(len(ops), 0)
        self.assertIn(torch.ops.aten._to_copy.default, ops)

        self.assertEqual(ep.module()(*inputs), model(*inputs))

    def test_float_conversion(self):
        class Module(torch.nn.Module):
            def forward(self, x):
                return x.float()

        ep = export(Module(), (torch.tensor(1, dtype=torch.float),)).run_decompositions(
            {}
        )
        ops = []
        for node in ep.graph.nodes:
            if node.op == "call_function":
                ops.append(node.target)
        self.assertGreater(len(ops), 0)
        for op in ops:
            self.assertIn(op, (torch.ops.aten._to_copy.default,))

    def test_float_conversion_from_int(self):
        class Module(torch.nn.Module):
            def forward(self, x):
                return x.float()

        ep = export(Module(), (torch.tensor(1, dtype=torch.int32),)).run_decompositions(
            {}
        )
        ops = []
        for node in ep.graph.nodes:
            if node.op == "call_function":
                ops.append(node.target)
        self.assertGreater(len(ops), 0)
        self.assertIn(torch.ops.aten._to_copy.default, ops)
        self.assertIn(torch.ops.aten._assert_tensor_metadata.default, ops)

        self.assertEqual(ep.module()(torch.tensor(1, dtype=torch.int32)), 1)

        # Raises error because the input dtype is not the same as the input
        # tensor when exporting.
        with self.assertRaisesRegex(RuntimeError, "Tensor dtype mismatch!"):
            ep.module()(torch.tensor(1, dtype=torch.float32))

    def test_device_to_mutation_float(self):
        class Module(torch.nn.Module):
            def forward(self, x):
                y = x.float()
                y.add_(1)
                return y, x

        with self.assertRaisesRegex(
            RuntimeError, "cannot mutate tensors with frozen storage"
        ):
            export(Module(), (torch.tensor(1, dtype=torch.float),)).run_decompositions(
                {}
            )

    def test_module(self):
        class MyLinear(torch.nn.Module):
            def __init__(self) -> None:
                super().__init__()
                self.weight = torch.randn(20, 98)
                self.bias = torch.randn(20)

            def forward(self, x):
                return torch.nn.functional.linear(x, self.weight, self.bias)

        class Foo(torch.nn.Module):
            def __init__(self) -> None:
                super().__init__()
                self.conv = torch.nn.Conv2d(16, 33, 3)
                self.linear = MyLinear()

            def forward(self, x):
                a, b = x
                a_conv = self.conv(a)
                a_linear = self.linear(a_conv)
                b_conv = self.conv(b)
                b_linear = self.linear(b_conv)
                return (
                    a_linear.cos() + b_linear.sin(),
                    a_linear.sin() + b_linear.cos(),
                )

        inp_container = ((torch.randn(20, 16, 50, 100), torch.randn(20, 16, 50, 100)),)

        ep = export(Foo(), inp_container)
        ep_rexported = export(ep.module(), inp_container)

        inp_test = ((torch.randn(20, 16, 50, 100), torch.randn(20, 16, 50, 100)),)

        self.assertTrue(
            torch.allclose(
                ep.module()(*inp_test)[0], ep_rexported.module()(*inp_test)[0]
            )
        )
        self.assertTrue(
            torch.allclose(
                ep.module()(*inp_test)[1], ep_rexported.module()(*inp_test)[1]
            )
        )

    def test_use_embedding_twice(self):
        class Foo(torch.nn.Module):
            def __init__(self):
                super().__init__()
                self.embed = torch.nn.Embedding(4, 4)

            def forward(self, x):
                return self.embed(x) + self.embed.weight[x]

        inputs = (torch.tensor([0, 1, 2, 3]),)
        ep = export(Foo(), inputs)

    def test_module_with_dict_container_inp_out(self):
        class MyLinear(torch.nn.Module):
            def __init__(self) -> None:
                super().__init__()
                self.weight = torch.randn(20, 98)
                self.bias = torch.randn(20)

            def forward(self, x):
                return torch.nn.functional.linear(x, self.weight, self.bias)

        class Foo(torch.nn.Module):
            def __init__(self) -> None:
                super().__init__()
                self.conv = torch.nn.Conv2d(16, 33, 3)
                self.linear = MyLinear()

            def forward(self, x):
                a1, a2 = x["a"]
                b = x["b"]
                a1_conv = self.conv(a1)
                a1_linear = self.linear(a1_conv)
                a2_conv = self.conv(a2)
                a2_linear = self.linear(a2_conv)
                b_conv = self.conv(b)
                b_linear = self.linear(b_conv)
                return {
                    "a": a1_linear.cos() + b_linear.sin(),
                    "b": a2_linear.sin() + b_linear.cos(),
                }

        inp_container = (
            {
                "a": (torch.randn(20, 16, 50, 100), torch.randn(20, 16, 50, 100)),
                "b": torch.randn(20, 16, 50, 100),
            },
        )

        ep = export(Foo(), inp_container)
        ep_rexported = export(ep.module(), inp_container)

        inp_test = (
            {
                "a": (torch.randn(20, 16, 50, 100), torch.randn(20, 16, 50, 100)),
                "b": torch.randn(20, 16, 50, 100),
            },
        )

        self.assertTrue(
            torch.allclose(
                ep.module()(*inp_test)["a"], ep_rexported.module()(*inp_test)["a"]
            )
        )
        self.assertTrue(
            torch.allclose(
                ep.module()(*inp_test)["b"], ep_rexported.module()(*inp_test)["b"]
            )
        )

    def test_args_type_checked(self):
        class M(torch.nn.Module):
            def forward(self, x):
                return x + 1

        inp = torch.rand(2, 2)
        with self.assertRaisesRegex(torch._dynamo.exc.UserError, "to be a tuple"):
            # Intentionally not wrapping `inp` in a tuple to trigger the error
            _ = export(M(), inp)

    def test_decomp_item_in_prim_before_decomposition(self):
        class M(torch.nn.Module):
            def forward(self, x):
                torch.ops.aten._assert_async.msg(torch.tensor(True), "Fail")
                return x

        ep = export(M(), (torch.randn(2, 2),))
        FileCheck().check_count(
            "torch.ops.aten._assert_async.msg", 1, exactly=True
        ).run(ep.graph_module.code)

    def test_decomp_item_in_prim_after_decomposition(self):
        class M(torch.nn.Module):
            def forward(self, x):
                torch.ops.aten._assert_async.msg(torch.tensor(True), "Fail")
                return x

        decomp_table = {**default_decompositions(), **decomposition_table}

        ep = export_for_training(M(), (torch.randn(2, 2),)).run_decompositions(
            decomp_table
        )

        self.assertExpectedInline(
            str(ep.graph_module.code).strip(),
            """\
def forward(self, c_lifted_tensor_0, x):
    clone = torch.ops.prims.clone.default(c_lifted_tensor_0, memory_format = torch.preserve_format);  c_lifted_tensor_0 = None
    _assert_async = torch.ops.aten._assert_async.msg(clone, 'Fail');  clone = _assert_async = None
    return (x,)""",
        )

    def test_decomp_batch_norm_functional_predispatch(self):
        class ConvBatchnorm(torch.nn.Module):
            def __init__(self) -> None:
                super().__init__()
                self.conv = torch.nn.Conv2d(1, 3, 1, 1)
                self.bn = torch.nn.BatchNorm2d(3)

            def forward(self, x):
                x = self.conv(x)
                x = self.bn(x)
                return (x,)

        mod = ConvBatchnorm()
        mod.eval()
        inp = torch.randn(1, 1, 3, 3)

        gm = torch.export.export_for_training(mod, (inp,)).module()
        self.assertExpectedInline(
            str(gm.code).strip(),
            """\
def forward(self, x):
    x, = fx_pytree.tree_flatten_spec(([x], {}), self._in_spec)
    conv_weight = self.conv.weight
    conv_bias = self.conv.bias
    bn_weight = self.bn.weight
    bn_bias = self.bn.bias
    bn_running_mean = self.bn.running_mean
    bn_running_var = self.bn.running_var
    bn_num_batches_tracked = self.bn.num_batches_tracked;  bn_num_batches_tracked = None
    conv2d = torch.ops.aten.conv2d.default(x, conv_weight, conv_bias);  x = conv_weight = conv_bias = None
    batch_norm = torch.ops.aten.batch_norm.default(conv2d, bn_weight, bn_bias, bn_running_mean, bn_running_var, False, 0.1, 1e-05, True);  conv2d = bn_weight = bn_bias = bn_running_mean = bn_running_var = None
    return pytree.tree_unflatten((batch_norm,), self._out_spec)""",
        )

        mod.train()
        gm_train = torch.export.export_for_training(mod, (inp,)).module()
        self.assertExpectedInline(
            str(gm_train.code).strip(),
            """\
def forward(self, x):
    x, = fx_pytree.tree_flatten_spec(([x], {}), self._in_spec)
    conv_weight = self.conv.weight
    conv_bias = self.conv.bias
    bn_weight = self.bn.weight
    bn_bias = self.bn.bias
    bn_running_mean = self.bn.running_mean
    bn_running_var = self.bn.running_var
    bn_num_batches_tracked = self.bn.num_batches_tracked
    conv2d = torch.ops.aten.conv2d.default(x, conv_weight, conv_bias);  x = conv_weight = conv_bias = None
    add_ = torch.ops.aten.add_.Tensor(bn_num_batches_tracked, 1);  bn_num_batches_tracked = add_ = None
    batch_norm = torch.ops.aten.batch_norm.default(conv2d, bn_weight, bn_bias, bn_running_mean, bn_running_var, True, 0.1, 1e-05, True);  conv2d = bn_weight = bn_bias = bn_running_mean = bn_running_var = None
    return pytree.tree_unflatten((batch_norm,), self._out_spec)""",
        )

    def test_constrain_size_in_eager(self):
        class Module(torch.nn.Module):
            def forward(self, x, y):
                n = x.max().item()
                torch._check_is_size(n)
                return y + n

        fn = Module()
        ep = export(
            fn,
            (torch.randint(1, 2, (2, 2)), torch.randint(3, 5, (2, 3))),
        )
        test_inp = (torch.randint(1, 2, (2, 2)), torch.randint(3, 5, (2, 3)))
        self.assertTrue(torch.allclose(ep.module()(*test_inp), fn(*test_inp)))

    def test_constrain_size_with_constrain_value(self):
        class Module(torch.nn.Module):
            def forward(self, x, y):
                n = x.max().item()
                torch._check(n >= 2)
                torch._check(n <= 10)
                torch._check_is_size(n)
                return y + n

        fn = Module()
        with self.assertRaisesRegex(
            RuntimeError, r"Expected cond to be True, but got False"
        ):
            _ = fn(torch.randint(1, 2, (2, 2)), torch.randint(3, 5, (2, 3)))

        ep = export(
            fn,
            (torch.randint(3, 4, (2, 2)), torch.randint(3, 5, (2, 3))),
        )
        with self.assertRaisesRegex(
            RuntimeError, r"Runtime assertion failed for expression u[\d+] \>\= 2"
        ):
            test_inp = (torch.randint(1, 2, (2, 2)), torch.randint(3, 5, (2, 3)))
            _ = ep.module()(*test_inp)

    def test_while_loop_simple(self):
        class Simple(torch.nn.Module):
            def forward(self, ci, a, b):
                def cond_fn(i, x, y):
                    return i > 0

                def body_fn(i, x, y):
                    return i - 1, x + y, y - x

                return torch._higher_order_ops.while_loop(cond_fn, body_fn, [ci, a, b])

        example_inputs = (
            torch.tensor(1),
            torch.randn(10, 20),
            torch.randn(10, 20),
        )
        ep = export(Simple(), example_inputs)
        self.assertEqual(ep.module()(*example_inputs), Simple()(*example_inputs))

    def test_constrain_size_with_various_cases(self):
        class Module1(torch.nn.Module):
            def forward(self, x, y):
                n = x.item()
                torch._check_is_size(n)
                torch._check(n >= 0)
                return y.sum() + torch.ones(n, 5).sum()

        case1 = Module1()

        class Module2(torch.nn.Module):
            def forward(self, x, y):
                n = x.item()
                torch._check_is_size(n)
                torch._check(n >= 0)
                torch._check(n <= 6)
                return y.sum() + torch.ones(n, 5).sum()

        case2 = Module2()

        class Module3(torch.nn.Module):
            def forward(self, x, y):
                n = x.item()
                torch._check_is_size(n)
                torch._check(n >= 0)
                torch._check(n <= 1)
                return y.sum() + torch.ones(n, 5).sum()

        case3 = Module3()

        class Module4(torch.nn.Module):
            def forward(self, x, y):
                n = x.item()
                torch._check_is_size(n)
                torch._check(n >= 2)
                return y.sum() + torch.ones(n, 5).sum()

        case4 = Module4()

        class Module5(torch.nn.Module):
            def forward(self, x, y):
                n = x.item()
                torch._check_is_size(n)
                torch._check(n >= 1)
                return y.sum() + torch.ones(n, 5).sum()

        case5 = Module5()

        ep = export(case1, (torch.tensor(1), torch.ones(4, 5)))

        with self.assertRaisesRegex(
            RuntimeError, r"Expected cond to be True, but got False"
        ):
            _ = case1(torch.tensor(-1), torch.randn(4, 5))

        self.assertTrue(
            torch.allclose(
                ep.module()(torch.tensor(1), torch.ones(4, 5)),
                case1(torch.tensor(1), torch.ones(4, 5)),
            )
        )

        ep = export(case2, (torch.tensor(5), torch.randn(4, 5)))

        with self.assertRaisesRegex(
            RuntimeError,
            r"Expected cond to be True, but got False",
        ):
            _ = case2(torch.tensor(7), torch.randn(4, 5))

        with self.assertRaisesRegex(
            RuntimeError,
            r"Expected cond to be True, but got False",
        ):
            _ = case2(torch.tensor(9), torch.randn(4, 5))

        self.assertTrue(
            torch.allclose(
                ep.module()(torch.tensor(5), torch.ones(4, 5)),
                case2(torch.tensor(5), torch.ones(4, 5)),
            )
        )

        _ = case3(torch.tensor(1), torch.randn(4, 5))

        with self.assertRaisesRegex(
            RuntimeError,
            r"Expected cond to be True, but got False",
        ):
            _ = case4(torch.tensor(1), torch.randn(4, 5))

        ep = export(case4, (torch.tensor(5), torch.randn(4, 5)))

        with self.assertRaisesRegex(
            RuntimeError,
            r"Expected cond to be True, but got False",
        ):
            _ = case4(torch.tensor(1), torch.randn(4, 5))

        self.assertTrue(
            torch.allclose(
                ep.module()(torch.tensor(5), torch.ones(4, 5)),
                case4(torch.tensor(5), torch.ones(4, 5)),
            )
        )

        ep = export(case5, (torch.tensor(5), torch.randn(4, 5)))

        with self.assertRaisesRegex(
            RuntimeError,
            r"Expected cond to be True, but got False",
        ):
            _ = case5(torch.tensor(0), torch.randn(4, 5))

        self.assertTrue(
            torch.allclose(
                ep.module()(torch.tensor(5), torch.ones(4, 5)),
                case5(torch.tensor(5), torch.ones(4, 5)),
            )
        )

    def test_automatic_constrain_size(self):
        class M(torch.nn.Module):
            def forward(self, x, y):
                n = x.item()
                return y.sum() + torch.ones(n, 5).sum()

        ep = export(M(), (torch.tensor(1), torch.ones(4, 5)))

        # This is because we insert sym_constrain_range in the graph now
        error_msg = r"Invalid value range for -1 between"
        with self.assertRaisesRegex(RuntimeError, error_msg):
            _ = ep.module()(torch.tensor(-1), torch.randn(4, 5))

        self.assertTrue(
            torch.allclose(
                ep.module()(torch.tensor(1), torch.ones(4, 5)),
                M()(torch.tensor(1), torch.ones(4, 5)),
            )
        )

    def test_cleanup_dynamic_markers(self) -> None:
        class Foo(torch.nn.Module):
            def forward(self, inputs):
                x, y = inputs["x"], inputs["y"]
                return x + y

        inputs = (
            {
                "x": torch.randn(4, 8),
                "y": torch.randn(4, 8),
            },
        )
        shapes = {
            "inputs": {
                "x": (Dim.AUTO, Dim.STATIC),
                "y": (Dim.DYNAMIC, Dim.STATIC),
            },
        }
        ep = export(Foo(), inputs, dynamic_shapes=shapes)
        for tensor in inputs[0].values():
            for attr in [
                "_dynamo_weak_dynamic_indices",
                "_dynamo_dynamic_indices",
                "_dynamo_dynamic_range",
                "_dynamo_static_indices",
                "_dynamo_unbacked_indices",
            ]:
                self.assertFalse(hasattr(tensor, attr))

    def test_constrain_decomp(self) -> None:
        class M(torch.nn.Module):
            def __init__(self) -> None:
                super().__init__()
                self.freq = torch.ones(5, 5)

            def forward(self, start_pos: torch.Tensor):
                pos = start_pos.item()
                torch._check_is_size(pos)
                torch._check(pos >= 0)
                torch._check(pos <= 4)
                return self.freq[pos] * self.freq[pos]

        ep = export(M(), (torch.tensor(1),))
        FileCheck().check_count(
            "torch.ops.aten._assert_scalar.default", 2, exactly=True
        ).run(ep.graph_module.code)
        FileCheck().check_count(
            "torch.ops.aten.sym_constrain_range_for_size.default", 1, exactly=True
        ).run(ep.graph_module.code)

        decompose_ep = ep.run_decompositions()
        FileCheck().check_count(
            "torch.ops.aten._assert_scalar.default", 2, exactly=True
        ).run(ep.graph_module.code)
        FileCheck().check_count(
            "torch.ops.aten.sym_constrain_range_for_size.default", 1, exactly=True
        ).run(ep.graph_module.code)

    def test_mixed_input(self):
        class Module(torch.nn.Module):
            def forward(self, a, b, alpha: int):
                return torch.add(a, b, alpha=alpha)

        func = Module()

        a = torch.rand(1, 2)
        b = torch.rand(1, 2)
        alpha = 10

        exported = export(func, (a, b, alpha))
        for node in exported.graph_module.graph.nodes:
            if node.op == "placeholder":
                self.assertTrue(isinstance(node.meta["val"], (Tensor, int)))

    def test_tensor_constant_with_wrapped_method(self):
        class M(torch.nn.Module):
            def __init__(self):
                super().__init__()
                self.constant = torch.ones(4, 4)

            def forward(self, x):
                return x + self.constant, self.constant

        class Wrapper(torch.nn.Module):
            def __init__(self, fn):
                super().__init__()
                self.fn = fn

            def forward(self, *arg, **kwargs):
                return self.fn(*arg, **kwargs)

        inp = (torch.zeros(4, 4),)

        def test(m):
            m_result = m(*inp)
            ep_result = export(m, inp).module()(*inp)
            for m_t, ep_t in zip(m_result, ep_result):
                self.assertTrue(torch.allclose(m_t, ep_t))

        test(M())
        test(Wrapper(M().forward))

    def test_export_with_inline_constraints(self):
        class Module(torch.nn.Module):
            def forward(self, x):
                a = x.item()
                torch._check(a >= 4)
                torch._check(a <= 7)
                return torch.randn((a, 4))

        f = Module()
        ep = export(f, (torch.tensor([5]),))
        self.assertEqual(ep.module()(torch.tensor([6])).shape, (6, 4))

        FileCheck().check_count(
            "torch.ops.aten._assert_scalar.default", 2, exactly=True
        ).run(ep.graph_module.code)
        FileCheck().check_count(
            "torch.ops.aten.sym_constrain_range.default", 0, exactly=True
        ).run(ep.graph_module.code)
        FileCheck().check_count(
            "torch.ops.aten.sym_constrain_range_for_size.default", 1, exactly=True
        ).run(ep.graph_module.code)

        with self.assertRaisesRegex(
            RuntimeError,
            r"Runtime assertion failed for expression u[\d+] \<\= 7",
        ) as cm:
            ep.module()(torch.tensor([30]))

    def test_export_with_inline_constraints_complex(self):
        class Module(torch.nn.Module):
            def forward(self, x):
                a = x.item()
                torch._check(a >= 4)
                torch._check(a <= 7)
                randn = torch.randn((a, 4))

                return torch.cat((randn.transpose(0, 1), torch.zeros(6, a)), 0)

        f = Module()
        ep = export(f, (torch.tensor([6]),))
        self.assertEqual(ep.module()(torch.tensor([5])).shape, (10, 5))
        FileCheck().check_count(
            "torch.ops.aten._assert_scalar.default", 2, exactly=True
        ).run(ep.graph_module.code)
        FileCheck().check_count(
            "torch.ops.aten.sym_constrain_range.default", 0, exactly=True
        ).run(ep.graph_module.code)
        FileCheck().check_count(
            "torch.ops.aten.sym_constrain_range_for_size.default", 1, exactly=True
        ).run(ep.graph_module.code)

    def test_to_module_with_mutated_buffer(self):
        class Foo(torch.nn.Module):
            def __init__(self) -> None:
                super().__init__()
                self.buf = torch.nn.Buffer(torch.zeros(1))

            def forward(self, x):
                self.buf.add_(1)
                return x.sum() + self.buf.sum()

        exported = export(Foo(), (torch.ones(5, 5),))
        stateful_gm = exported.module()
        export_return_val = stateful_gm(torch.ones(5, 5))
        eager = Foo()
        eager_return_val = eager(torch.ones(5, 5))
        self.assertTrue(torch.allclose(eager_return_val, export_return_val))

        for name, buffer in stateful_gm.named_buffers():
            self.assertTrue(torch.allclose(torch.ones(1), buffer))

        changed = stateful_gm.graph.eliminate_dead_code()
        self.assertFalse(changed)
        self.assertTrue(
            torch.allclose(stateful_gm(torch.ones(5, 5)), eager(torch.ones(5, 5)))
        )

        for name, buffer in stateful_gm.named_buffers():
            self.assertTrue(torch.allclose(torch.tensor(2, dtype=torch.float), buffer))

    def test_to_module_with_mutated_buffer_multiple(self):
        class Bar(torch.nn.Module):
            def __init__(self) -> None:
                super().__init__()
                self.buf = torch.nn.Buffer(torch.ones(1))

            def forward(self, x):
                self.buf.add_(1)
                return x.sum() + self.buf.sum()

        class Foo(torch.nn.Module):
            def __init__(self) -> None:
                super().__init__()
                self.buf = torch.nn.Buffer(torch.zeros(1))
                self.bar = Bar()

            def forward(self, x):
                self.buf.add_(1)
                self.bar.buf.add_(2)
                bar = self.bar(x)
                return bar.sum() + self.buf.sum()

        exported = export(Foo(), (torch.ones(5, 5),))
        stateful_gm = exported.module()
        export_return_val = stateful_gm(torch.ones(5, 5))
        eager = Foo()
        eager_return_val = eager(torch.ones(5, 5))
        self.assertTrue(torch.allclose(eager_return_val, export_return_val))

        for name, buffer in stateful_gm.named_buffers():
            if name == "L__self___buf":
                self.assertTrue(torch.allclose(torch.ones(1), buffer))
            if name == "L__self___bar_buf":
                self.assertTrue(
                    torch.allclose(torch.tensor(4, dtype=torch.float), buffer)
                )

        changed = stateful_gm.graph.eliminate_dead_code()
        self.assertFalse(changed)
        self.assertTrue(
            torch.allclose(stateful_gm(torch.ones(5, 5)), eager(torch.ones(5, 5)))
        )

        for name, buffer in stateful_gm.named_buffers():
            if name == "L__self___buf":
                self.assertTrue(
                    torch.allclose(torch.tensor(2, dtype=torch.float), buffer)
                )
            if name == "L__self___bar_buf":
                self.assertTrue(
                    torch.allclose(torch.tensor(7, dtype=torch.float), buffer)
                )

    def test_module_input(self):
        class Foo(torch.nn.Module):
            def forward(self, x, y, m):
                return m(x, y) + x + y

        i = InputModule()
        f = Foo()
        ep = export(f, (torch.randn(3), torch.randn(3), i), strict=False)

        m = InputModule()
        inputs = (torch.randn(3), torch.randn(3), m)
        self.assertEqual(f(*inputs), ep.module()(*inputs))

    def test_module_input_subclasses_parameterization_nested(self):
        class Module(torch.nn.Module):
            def forward(self, x, m):
                return m(x) * 2

        mod = InputModuleWithNestedSubclass()
        f = Module()
        ref_x = torch.randn(2, 2)
        ref_out = f(ref_x, mod)

        ep = torch.export.export_for_training(f, (torch.randn(2, 2), mod), strict=False)
        self.assertEqual(ref_out, ep.module()(ref_x, mod))

    def test_runtime_assert_for_prim(self):
        class Foo(torch.nn.Module):
            def forward(self, x, y):
                return x + y

        foo = Foo()
        tensor_inp = torch.ones(7, 5)
        dim0_x = torch.export.Dim("dim0_x", min=6)
        dynamic_shapes = {"x": {0: dim0_x}, "y": None}
        exported = torch.export.export(
            foo, (tensor_inp, 5), dynamic_shapes=dynamic_shapes
        )
        self.assertTrue(
            torch.allclose(
                exported.module()(torch.ones(8, 5), 5), foo(torch.ones(8, 5), 5)
            )
        )
        with self.assertRaisesRegex(
            RuntimeError,
            escape("Expected input at *args[1] to be equal to 5, but got 6"),
        ):
            _ = exported.module()(torch.ones(8, 5), 6)

        exported = torch.export.export(
            foo, (tensor_inp, 5.0), dynamic_shapes=dynamic_shapes
        )
        with self.assertRaisesRegex(
            RuntimeError,
            escape("Expected input at *args[1] to be equal to 5.0, but got 6.0"),
        ):
            _ = exported.module()(torch.ones(7, 5), 6.0)

    def test_runtime_assert_for_prm_str(self):
        class Foo(torch.nn.Module):
            def forward(self, a, b, mode):
                return torch.div(a, b, rounding_mode=mode)

        foo = Foo()
        inps = (torch.randn(4, 4), torch.randn(4), "trunc")
        exported = export(foo, inps)
        with self.assertRaisesRegex(
            RuntimeError, "to be equal to trunc, but got floor"
        ):
            _ = exported.module()(torch.randn(4, 4), torch.randn(4), "floor")
        self.assertTrue(torch.allclose(exported.module()(*inps), foo(*inps)))

    def test_redundant_assert_max_upper_bound(self):
        class M(torch.nn.Module):
            def forward(self, x):
                b = x.nonzero()
                torch._check(b.shape[0] >= 3)
                return b

        m = M()
        inp = (torch.tensor([1, 1, 1, 0, 1]),)
        dim = torch.export.Dim("dim")
        ep = export(m, inp, dynamic_shapes=((dim,),))
        FileCheck().check_count(
            "torch.ops.aten._assert_scalar.default", 1, exactly=True
        ).run(ep.graph_module.code)

    def test_to_module_with_mutated_buffer_multiple_update_sub_later(self):
        class Bar(torch.nn.Module):
            def __init__(self) -> None:
                super().__init__()
                self.buf = torch.nn.Buffer(torch.ones(1))

            def forward(self, x):
                self.buf.add_(1)
                return x.sum() + self.buf.sum()

        class Foo(torch.nn.Module):
            def __init__(self) -> None:
                super().__init__()
                self.buf = torch.nn.Buffer(torch.zeros(1))
                self.bar = Bar()

            def forward(self, x):
                self.buf.add_(1)
                bar = self.bar(x)
                self.bar.buf.add_(2)
                return bar.sum() + self.buf.sum()

        exported = export(Foo(), (torch.ones(5, 5),))
        stateful_gm = exported.module()
        export_return_val = stateful_gm(torch.ones(5, 5))
        eager = Foo()
        eager_return_val = eager(torch.ones(5, 5))
        self.assertTrue(torch.allclose(eager_return_val, export_return_val))

        for name, buffer in stateful_gm.named_buffers():
            if name == "L__self___buf":
                self.assertTrue(torch.allclose(torch.ones(1), buffer))
            if name == "L__self___bar_buf":
                self.assertTrue(
                    torch.allclose(torch.tensor(4, dtype=torch.float), buffer)
                )

        changed = stateful_gm.graph.eliminate_dead_code()
        self.assertFalse(changed)
        self.assertTrue(
            torch.allclose(stateful_gm(torch.ones(5, 5)), eager(torch.ones(5, 5)))
        )

        for name, buffer in stateful_gm.named_buffers():
            if name == "L__self___buf":
                self.assertTrue(
                    torch.allclose(torch.tensor(2, dtype=torch.float), buffer)
                )
            if name == "L__self___bar_buf":
                self.assertTrue(
                    torch.allclose(torch.tensor(7, dtype=torch.float), buffer)
                )

    def test_retracable_ep(self):
        class Bar(torch.nn.Module):
            def __init__(self) -> None:
                super().__init__()
                self.buf = torch.nn.Buffer(torch.ones(1))

            def forward(self, x):
                self.buf.add_(1)
                return x.sum() + self.buf.sum()

        class Foo(torch.nn.Module):
            def __init__(self) -> None:
                super().__init__()
                self.buf = torch.nn.Buffer(torch.zeros(1))
                self.bar = Bar()

            def forward(self, x):
                self.buf.add_(1)
                bar = self.bar(x)
                self.bar.buf.add_(2)
                return bar.sum() + self.buf.sum()

        inp = torch.ones(5, 5)
        exported = torch.export.export(Foo(), (inp,))
        reexported = torch.export.export(exported.module(), (inp,))

        self.assertTrue(torch.allclose(Foo()(inp), reexported.module()(inp)))

        dim0_x = torch.export.Dim("dim0_x")
        exported = torch.export.export(Foo(), (inp,), dynamic_shapes=({0: dim0_x},))
        reexported = torch.export.export(exported.module(), (inp,))
        with self.assertRaisesRegex(
            RuntimeError, "shape\[0\] to be equal to 5, but got 7"
        ):
            reexported.module()(torch.ones(7, 5))

        reexported = torch.export.export(
            exported.module(), (inp,), dynamic_shapes=({0: dim0_x},)
        )
        self.assertTrue(
            torch.allclose(
                Foo()(torch.ones(7, 5)), reexported.module()(torch.ones(7, 5))
            )
        )

        # can't retrace with invalid inputs with respect to the original ExportedProgram
        dim0_x_v2 = torch.export.Dim("dim0_x_v2", min=3)
        exported_v2 = torch.export.export(
            Foo(), (inp,), dynamic_shapes={"x": {0: dim0_x_v2}}
        )
        with self.assertRaisesRegex(
            RuntimeError,
            escape("Expected input at *args[0].shape[0] to be >= 3, but got 2"),
        ):
            torch.export.export(exported_v2.module(), (torch.randn(2, 2),))

    def test_export_cond_symbool_pred(self):
        class A(torch.nn.Module):
            def __init__(self) -> None:
                super().__init__()
                self.buffer = torch.nn.Buffer(torch.ones(6, 4))

            def forward(self):
                return self.buffer.cos()

        class Foo(torch.nn.Module):
            def __init__(self) -> None:
                super().__init__()
                self.a = A()

            def forward(self, x):
                def true_fn(x):
                    return x.cos() + self.a().sum()

                def false_fn(x):
                    return x.sin()

                return cond(x.shape[0] > 4, true_fn, false_fn, [x])

        dim0 = torch.export.Dim("dim0", min=3)
        inp = torch.ones(6, 4)
        ep = export(Foo(), (inp,), dynamic_shapes={"x": {0: dim0}})
        schema = get_hop_schema(ep)
        self.assertExpectedInline(
            str(schema),
            """cond(SymBool pred, GraphModule true_fn, GraphModule false_fn, Tensor[2] operands) -> Tensor[1]""",
        )
        self.assertExpectedInline(
            ep.graph_module.code.strip(),
            """\
def forward(self, b_a_buffer, x):
    sym_size_int_1 = torch.ops.aten.sym_size.int(x, 0)
    gt = sym_size_int_1 > 4;  sym_size_int_1 = None
    true_graph_0 = self.true_graph_0
    false_graph_0 = self.false_graph_0
    cond = torch.ops.higher_order.cond(gt, true_graph_0, false_graph_0, [x, b_a_buffer]);  gt = true_graph_0 = false_graph_0 = x = b_a_buffer = None
    getitem = cond[0];  cond = None
    return (getitem,)""",
        )
        self.assertTrue(
            torch.allclose(ep.module()(torch.ones(6, 4)), Foo()(torch.ones(6, 4)))
        )

    def test_aten_lift_fresh_copy(self):
        class M(torch.nn.Module):
            def forward(self, x):
                return torch.ops.aten.lift_fresh_copy(x)

        ep = export(M(), (torch.ones(6, 4),)).run_decompositions({})
        found = False

        op = "torch.ops.aten.clone.default"
        FileCheck().check_count(op, 1, exactly=True).run(ep.graph_module.code)

    def test_cond_buffers(self):
        class M(torch.nn.Module):
            def __init__(self) -> None:
                super().__init__()
                self.register_parameter(
                    "param", torch.nn.Parameter(torch.ones(2, 3), requires_grad=False)
                )
                self.buffer = torch.nn.Buffer(torch.ones(2, 3) + 1)

            def true_fn(self, x):
                return x + self.param

            def false_fn(self, x):
                return x + self.buffer

            def forward(self, x):
                return cond(x.shape[0] == 4, self.true_fn, self.false_fn, [x])

        inp = torch.ones(2, 3)
        ep = torch.export.export(M(), (inp,))
        inp = torch.randn(2, 3)
        epm = ep.module()
        self.assertTrue(torch.allclose(epm(inp), M()(inp)))

        for gm in epm.named_modules():
            if not isinstance(gm, torch.fx.GraphModule):
                continue
            self.assertEqual(
                len([node for node in gm.graph.nodes if node.op == "placeholder"]), 1
            )

    @requires_cuda
    @testing.expectedFailureCppRuntime
    def test_export_associative_scan_symbol_dim(self):
        dim1 = torch.export.Dim("dim0", min=5, max=15)
        xs = torch.ones(3, 10, 2, device=torch.device("cuda"))

        class Foo(torch.nn.Module):
            def __init__(self) -> None:
                super().__init__()

            def combine_fn(self, x, y):
                return x + y

            def forward(self, x):
                return associative_scan(self.combine_fn, x, 2)

        ep = export(Foo(), (xs,), dynamic_shapes={"x": {1: dim1}})
        self.assertTrue(torch.allclose(ep.module()(xs), Foo()(xs)))

    @requires_cuda
    @testing.expectedFailureCppRuntime
    def test_export_associative_scan_symbol_scandim(self):
        dim1 = torch.export.Dim("dim0", min=5, max=15)
        xs = torch.ones(3, 10, 2, device=torch.device("cuda"))

        class Foo(torch.nn.Module):
            def __init__(self) -> None:
                super().__init__()

            def combine_fn(self, x, y):
                return x + y

            def forward(self, x):
                return associative_scan(self.combine_fn, x, 1)

        ep = export(Foo(), (xs,), dynamic_shapes={"x": {1: dim1}})
        self.assertTrue(torch.allclose(ep.module()(xs), Foo()(xs)))

    # TODO: need combine_mode='pointwise' here in order to avoid,
    # but 'pointwise does not support lifted arguments yet supported in inductor
    @unittest.expectedFailure
    @requires_gpu
    def test_export_associative_scan_lifted_buffers(self):
        class M(torch.nn.Module):
            def __init__(self) -> None:
                super().__init__()
                self.buffer = torch.nn.Buffer(
                    torch.ones(3, 2, device=torch.device("cuda"))
                )

            def combine_fn(self, x, y):
                return (x + y) * self.buffer

            def forward(self, x):
                return associative_scan(self.combine_fn, x, 1, combine_mode="pointwise")

        inp = torch.ones(3, 10, 2, device=torch.device("cuda"))
        ep = export(M(), (inp,))
        epm = ep.module()
        self.assertTrue(torch.allclose(epm(inp), M()(inp)))

        for gm in epm.named_modules():
            if not isinstance(gm, torch.fx.GraphModule):
                continue
            self.assertEqual(
                len([node for node in gm.graph.nodes if node.op == "placeholder"]), 1
            )

    # map_fn references module outside the module hierarchy
    @unittest.expectedFailure
    def test_map_buffers(self):
        class M1(torch.nn.Module):
            def __init__(self) -> None:
                super().__init__()
                self.register_parameter(
                    "param", torch.nn.Parameter(torch.tensor(5), requires_grad=False)
                )
                self.buffer = torch.nn.Buffer(torch.tensor(6) + 1)

        m1 = M1()

        def map_fn(x, y):
            z = x + y + m1.param + m1.buffer
            z.add_(4)
            return z

        class M(torch.nn.Module):
            def forward(self, xs, y):
                return map(map_fn, xs, y)

        example_inputs = (torch.ones(3, 2), torch.tensor(3))
        ep = torch.export.export(M(), example_inputs)
        example_inputs = (torch.randn(3, 2), torch.tensor(3))
        epm = ep.module()
        self.assertTrue(torch.allclose(epm(*example_inputs), M()(*example_inputs)))

        for gm in epm.named_modules():
            if not isinstance(gm, torch.fx.GraphModule):
                continue
            self.assertEqual(
                len([node for node in gm.graph.nodes if node.op == "placeholder"]), 2
            )

    def test_check_is_size_error(self):
        class Module(torch.nn.Module):
            def forward(self, x):
                a = x.item()
                # We cannot automatically infer a is a size here because view
                # accepts -1
                return torch.randn(24).view(a, 4)

        f = Module()
        if is_non_strict_test(self._testMethodName):
            error = torch.fx.experimental.symbolic_shapes.GuardOnDataDependentSymNode
        else:
            error = torch._dynamo.exc.UserError
        error_msg = r"Could not guard on data-dependent expression"
        with self.assertRaisesRegex(error, error_msg):
            _ = export(f, (torch.tensor(6),))

    def test_train_eval_on_exported_preautograd_module(self):
        class Foo(torch.nn.Module):
            def __init__(self) -> None:
                super().__init__()

            def forward(self, x):
                if x.shape[0] > 4:
                    return x.cos()
                return x.sin()

        graph_module = _export(Foo(), (torch.ones(7, 5),), pre_dispatch=True).module()
        with self.assertRaisesRegex(
            NotImplementedError, r"Calling train\(\) is not supported yet."
        ):
            graph_module.train()

        with self.assertRaisesRegex(
            NotImplementedError, r"Calling eval\(\) is not supported yet."
        ):
            graph_module.eval()

    def test_lifted_constants(self) -> None:
        class Module(torch.nn.Module):
            def forward(self, x):
                return x + torch.tensor(3)

        f = Module()
        ep = export(f, (torch.tensor(1),))

        self.assertEqual(len(ep.graph_signature.input_specs), 2)
        self.assertEqual(len(ep.constants), 1)

        class Foo(torch.nn.Module):
            def __init__(self) -> None:
                super().__init__()
                self.a = torch.tensor(3)

            def forward(self, x):
                list_tensor = [torch.tensor(3), torch.tensor(4)]
                return x + self.a + list_tensor[0] + list_tensor[1]

        ep = export(Foo(), (torch.tensor(1),))

        self.assertEqual(len(ep.graph_signature.input_specs), 4)
        self.assertEqual(len(ep.state_dict), 0)
        self.assertEqual(len(ep.constants), 3)

        inp = (torch.tensor(5),)
        self.assertTrue(torch.allclose(ep.module()(*inp), Foo()(*inp)))

        transform = ep.run_decompositions()
        self.assertEqual(len(ep.graph_signature.input_specs), 4)
        self.assertTrue(torch.allclose(ep.module()(*inp), transform.module()(*inp)))

        class Boo(torch.nn.Module):
            def __init__(self) -> None:
                super().__init__()
                self.a = torch.tensor(True)

            def forward(self, x):
                list_tensor = [torch.tensor(False), torch.tensor(True)]
                return x + self.a + list_tensor[0] + list_tensor[1]

        ep = export(Boo(), (torch.tensor(False),))

        self.assertEqual(len(ep.graph_signature.input_specs), 4)
        self.assertEqual(len(ep.state_dict), 0)
        self.assertEqual(len(ep.constants), 3)

        inp = (torch.tensor(True),)
        self.assertTrue(torch.allclose(ep.module()(*inp), Boo()(*inp)))

        transform = ep.run_decompositions()
        self.assertEqual(len(ep.graph_signature.input_specs), 4)
        self.assertTrue(torch.allclose(ep.module()(*inp), transform.module()(*inp)))

    def test_tensor_attribute_zero_args(self):
        class Foo(torch.nn.Module):
            def __init__(self, value):
                super().__init__()
                self.x = torch.tensor(value)

            def forward(self):
                return self.x.clone()

        m = Foo([1, 2])
        ep = export(m, ())
        self.assertEqual(ep.graph_signature.lifted_tensor_constants, ["x"])

    @testing.expectedFailureRetraceability  # T186979579
    def test_preserve_shape_dynamism_for_unused_inputs(self):
        torch.export.register_dataclass(
            Inp3,
            serialized_type_name="test_preserve_shape_dynamism_for_unused_inputs.Inp3",
        )

        class Module(torch.nn.Module):
            def forward(self, x: Inp3):
                return x.f + 1

        mod = Module()
        example_inputs = (Inp3(f=torch.ones(10, 4), p=torch.zeros(10, 4)),)
        ep_static = export(mod, example_inputs)
        for node in ep_static.graph.nodes:
            if node.op == "placeholder":
                for s in node.meta["val"].shape:
                    self.assertIsInstance(s, int)

        dim0_x_f, dim0_x_p = torch.export.dims("dim0_x_f", "dim0_x_p")
        dynamic_shapes = {"x": [{0: dim0_x_f}, {0: dim0_x_p}]}
        ep_dynamic = export(mod, example_inputs, dynamic_shapes=dynamic_shapes)
        for node in ep_dynamic.graph.nodes:
            if node.op == "placeholder":
                for i, s in enumerate(node.meta["val"].shape):
                    if i == 0:
                        self.assertIsInstance(s, torch.SymInt)
                    else:
                        self.assertIsInstance(s, int)

    def test_multiple_definitions_same_name_dim(self):
        class Foo(torch.nn.Module):
            def forward(self, x, y):
                return torch.matmul(x, y)

        A = torch.export.Dim("C", min=3)
        B = torch.export.Dim("C", max=12)
        with self.assertRaisesRegex(
            torch._dynamo.exc.UserError,
            "Found different definitions Dim\\(.*min=3\\) and Dim\\(.*max=12\\) "
            "for the same symbolic dimension",
        ):
            torch.export.export(
                Foo(),
                (torch.randn(10, 10), torch.randn(10, 10)),
                dynamic_shapes={"x": (A, B), "y": (B, A)},
            )

    def test_export_with_wrong_inputs(self):
        class MyModule(torch.nn.Module):
            def forward(self, x):
                return x + x

        exported_program = export(MyModule(), (torch.rand(2, 3),), {})
        with self.assertRaisesRegex(ValueError, "Trying to flatten user inputs"):
            exported_program.module()(torch.rand(2, 3), torch.rand(2, 3))

    def test_export_decomps_simple(self):
        class M(torch.nn.Module):
            def __init__(self) -> None:
                super().__init__()
                self.lin = torch.nn.Linear(10, 1)

            def forward(self, x):
                return self.lin(x)

        inp = (torch.randn(5, 10),)
        m = M()
        ep = export(m, inp)
        state_dict = ep.state_dict

        self.assertTrue(torch.allclose(ep.module()(*inp), m(*inp)))

        core_aten_ep = ep.run_decompositions()
        FileCheck().check_count("torch.ops.aten.permute.default", 1, exactly=True).run(
            core_aten_ep.graph_module.code
        )
        FileCheck().check_count("torch.ops.aten.t.default", 0, exactly=True).run(
            core_aten_ep.graph_module.code
        )
        self.assertTrue(torch.allclose(core_aten_ep.module()(*inp), m(*inp)))
        self.assertEqual(id(state_dict), id(ep.state_dict))

    @unittest.skipIf(IS_FBCODE, "We can't customize decomp in fbcode")
    def test_export_for_inference_e2e(self):
        class M(torch.nn.Module):
            def __init__(self) -> None:
                super().__init__()
                self.lin = torch.nn.Linear(10, 1)

            def forward(self, x):
                return self.lin(x)

        inp = (torch.randn(5, 10),)
        m = M()

        decomp_table = torch.export.default_decompositions()

        def _custom_decomp_for_linear(x, weight, bias):
            return x + bias.sum()

        decomp_table[torch.ops.aten.linear.default] = _custom_decomp_for_linear
        del decomp_table[torch.ops.aten.sum.default]
        ep = torch.export.export_for_inference(
            m, inp, decomp_table=decomp_table, dynamic_shapes={"x": {0: Dim("batch")}}
        )

        self.assertExpectedInline(
            str(ep.graph_module.code).strip(),
            """\
def forward(self, p_lin_weight, p_lin_bias, x):
    sum_1 = torch.ops.aten.sum.default(p_lin_bias);  p_lin_bias = None
    add = torch.ops.aten.add.Tensor(x, sum_1);  x = sum_1 = None
    return (add,)""",
        )

        ep_core = ep.run_decompositions()

        self.assertExpectedInline(
            str(ep_core.graph_module.code).strip(),
            """\
def forward(self, p_lin_weight, p_lin_bias, x):
    sum_1 = torch.ops.aten.sum.dim_IntList(p_lin_bias, []);  p_lin_bias = None
    add = torch.ops.aten.add.Tensor(x, sum_1);  x = sum_1 = None
    return (add,)""",
        )

        with self.assertRaisesRegex(RuntimeError, "Expected input"):
            ep.module()(torch.randn(4, 12))

        with self.assertRaisesRegex(RuntimeError, "Expected input"):
            ep_core.module()(torch.randn(4, 12))

    @unittest.skipIf(IS_FBCODE, "We can't customize decomp in fbcode")
    def test_export_decomp_torture_case_1(self):
        class M(torch.nn.Module):
            def __init__(self) -> None:
                super().__init__()
                self.lin = torch.nn.Linear(10, 1)

            def forward(self, x):
                return self.lin(x)

        inp = (torch.randn(5, 10),)
        m = M()
        ep = export(m, inp)

        def custom_decomp_callable(x, weight, bias):
            return x + bias

        decomp_table = default_decompositions()
        decomp_table[torch.ops.aten.linear.default] = custom_decomp_callable
        core_aten_ep = ep.run_decompositions(decomp_table)
        self.assertExpectedInline(
            str(core_aten_ep.graph_module.code).strip(),
            """\
def forward(self, p_lin_weight, p_lin_bias, x):
    add = torch.ops.aten.add.Tensor(x, p_lin_bias);  x = p_lin_bias = None
    return (add,)""",
        )

    @unittest.skipIf(IS_FBCODE, "We can't customize decomp in fbcode")
    def test_export_decomp_torture_case_2(self):
        class MyLinear(torch.nn.Module):
            def __init__(self) -> None:
                super().__init__()
                self.weight = torch.randn(20, 98)
                self.bias = torch.randn(20)

            def forward(self, x):
                return torch.nn.functional.linear(x, self.weight, self.bias)

        class Foo(torch.nn.Module):
            def __init__(self) -> None:
                super().__init__()
                self.conv = torch.nn.Conv2d(16, 33, 3)
                self.conv1d = torch.nn.Conv1d(16, 33, 3)
                self.linear = MyLinear()

            def forward(self, x, y):
                x_conv = self.conv(x)
                y_conv_1d = self.conv1d(y)
                x_linear = self.linear(x_conv)
                return x_linear.cos() + y_conv_1d.sum()

        ep = export(Foo(), (torch.randn(20, 16, 50, 100), torch.randn(20, 16, 50)))
        ep_has_linear_convd = ep.run_decompositions(decomp_table={})

        def _decompose_linear_custom(x, weight, bias):
            return torch.matmul(x, weight.T) + 2 * bias

        ep_decompose_linear = ep_has_linear_convd.run_decompositions(
            decomp_table={torch.ops.aten.linear.default: _decompose_linear_custom}
        )

        self.assertExpectedInline(
            str(ep_decompose_linear.graph_module.code).strip(),
            """\
def forward(self, p_conv_weight, p_conv_bias, p_conv1d_weight, p_conv1d_bias, c_linear_weight, c_linear_bias, x, y):
    conv2d = torch.ops.aten.conv2d.default(x, p_conv_weight, p_conv_bias);  x = p_conv_weight = p_conv_bias = None
    conv1d = torch.ops.aten.conv1d.default(y, p_conv1d_weight, p_conv1d_bias);  y = p_conv1d_weight = p_conv1d_bias = None
    permute = torch.ops.aten.permute.default(c_linear_weight, [1, 0]);  c_linear_weight = None
    matmul = torch.ops.aten.matmul.default(conv2d, permute);  conv2d = permute = None
    mul = torch.ops.aten.mul.Tensor(c_linear_bias, 2);  c_linear_bias = None
    add = torch.ops.aten.add.Tensor(matmul, mul);  matmul = mul = None
    cos = torch.ops.aten.cos.default(add);  add = None
    sum_1 = torch.ops.aten.sum.default(conv1d);  conv1d = None
    add_1 = torch.ops.aten.add.Tensor(cos, sum_1);  cos = sum_1 = None
    return (add_1,)""",
        )

    def test_export_decomps_dynamic(self):
        class M(torch.nn.Module):
            def __init__(self) -> None:
                super().__init__()
                self.lin = torch.nn.Linear(10, 1)

            def forward(self, x):
                return self.lin(x)

        inp = (torch.randn(5, 10),)
        m = M()
        ep = export(m, inp, dynamic_shapes={"x": {0: Dim("batch")}})

        core_aten_ep = ep.run_decompositions()

        input_node = [
            node for node in core_aten_ep.graph.nodes if node.op == "placeholder"
        ][-1]
        self.assertTrue(isinstance(input_node.meta["val"].shape[0], torch.SymInt))

        FileCheck().check_count("torch.ops.aten.permute.default", 1, exactly=True).run(
            core_aten_ep.graph_module.code
        )
        FileCheck().check_count("torch.ops.aten.t.default", 0, exactly=True).run(
            core_aten_ep.graph_module.code
        )
        self.assertTrue(torch.allclose(core_aten_ep.module()(*inp), m(*inp)))

    def test_nonzero_2(self):
        class Module(torch.nn.Module):
            def forward(self, x):
                return torch.nonzero(x)

        f = Module()
        ep = export(f, (torch.ones(2),))
        inp = torch.randn(2)
        self.assertTrue(torch.allclose(ep.module()(inp), torch.nonzero(inp)))

    def test_redundant_asserts(self):
        class Foo(torch.nn.Module):
            def forward(self, x):
                y = x.item()
                torch._check_is_size(y)
                return torch.zeros(y)

        f = Foo()

        ep = export(f, (torch.tensor([3]),))

        FileCheck().check_count(
            "torch.ops.aten.sym_constrain_range_for_size.default", 1, exactly=True
        ).run(ep.graph_module.code)
        FileCheck().check_count(
            "torch.ops.aten._assert_scalar.default", 1, exactly=True
        ).run(ep.graph_module.code)

        ep = ep.run_decompositions()

        FileCheck().check_count(
            "torch.ops.aten.sym_constrain_range_for_size.default", 1, exactly=True
        ).run(ep.graph_module.code)
        FileCheck().check_count(
            "torch.ops.aten._assert_scalar.default", 1, exactly=True
        ).run(ep.graph_module.code)

    def test_non_arg_name_dynamic_shapes_api(self):
        class Foo(torch.nn.Module):
            def forward(self, a, b):
                return a.sum() + b.sum()

        foo = Foo()
        dim = torch.export.Dim("dim")
        ep = torch.export.export(
            foo,
            (torch.randn(4, 4), torch.randn(4, 4)),
            dynamic_shapes=(None, {0: dim}),
        )

        test_inp = (torch.randn(4, 4), torch.randn(7, 4))
        self.assertEqual(ep.module()(*test_inp), foo(*test_inp))

        ep_v2 = torch.export.export(
            foo,
            (torch.randn(4, 4), torch.randn(4, 4)),
            dynamic_shapes=(None, None),
        )
        with self.assertRaisesRegex(
            RuntimeError, "shape\[0\] to be equal to 4, but got 7"
        ):
            ep_v2.module()(*test_inp)

    def test_constant_output(self):
        class ModuleConstant(torch.nn.Module):
            def __init__(self) -> None:
                super().__init__()
                self.b = torch.randn(3, 2)

            def forward(self):
                return self.b

        class ModuleNestedConstant(torch.nn.Module):
            def __init__(self) -> None:
                super().__init__()
                self.bff = torch.randn(3, 2)

            def forward(self, x, y):
                return {"prediction": (x + y, self.bff)}

        mod = ModuleConstant()
        ep = export(mod, ())
        self.assertEqual(ep.module()(), mod())

        args = (torch.randn(3, 2), torch.randn(3, 2))
        mod = ModuleNestedConstant()
        ep = export(mod, args)
        self.assertEqual(ep.module()(*args), mod(*args))

    def test_non_arg_name_dynamic_shapes_api_with_kwarg(self):
        class Foo(torch.nn.Module):
            def forward(self, a, b, kw1, kw2):
                return a.sum() + b.sum() + kw1.sum() - kw2.sum()

        foo = Foo()
        dim = torch.export.Dim("dim")
        dim_for_kw1 = torch.export.Dim("dim_for_kw1")
        ep = torch.export.export(
            foo,
            (torch.randn(4, 4), torch.randn(4, 4)),
            {"kw2": torch.ones(4, 4), "kw1": torch.zeros(4, 4)},
            # We are specifying dynamism on the first kwarg even though user passed in
            # different order
            dynamic_shapes=(None, {0: dim}, {0: dim_for_kw1}, None),
        )

        test_inp = (torch.randn(4, 4), torch.randn(7, 4))
        test_kwargs = {"kw2": torch.ones(4, 4), "kw1": torch.zeros(9, 4)}
        # This should work even if the kwarg order are flipped.
        self.assertEqual(
            ep.module()(*test_inp, **test_kwargs), foo(*test_inp, **test_kwargs)
        )

    def test_non_arg_name_dynamic_shapes_api_with_container_type(self):
        class Foo(torch.nn.Module):
            def forward(self, a, b):
                return a[0].sum() + a[1].sum() + b.sum()

        inp_a = (torch.randn(4, 4), torch.randn(4, 4))
        inp_b = torch.randn(4, 4)
        inp = (inp_a, inp_b)

        count = 0

        def dynamify_inp(x):
            # Mark the second input a[1] dynamic
            nonlocal count
            if count == 1:
                dim = torch.export.Dim("dim", min=3)
                count += 1
                return {0: dim}
            count += 1
            return None

        dynamic_shapes = tree_map(dynamify_inp, inp)

        foo = Foo()
        ep = torch.export.export(foo, inp, dynamic_shapes=dynamic_shapes)

        test_inp = ((torch.randn(4, 4), torch.randn(2, 4)), torch.randn(4, 4))
        with self.assertRaisesRegex(RuntimeError, "shape\[0\] to be >= 3, but got 2"):
            ep.module()(*test_inp)

    def test_nested_module(self):
        class M1(torch.nn.Module):
            def forward(self, x):
                return x + x

        class M2(torch.nn.Module):
            def forward(self, x):
                m = M1()
                return m(x) * x

        inps = (torch.randn(3, 3),)
        ep = export(M2(), inps)
        self.assertTrue(torch.allclose(ep.module()(*inps), M2()(*inps)))

        add_nodes = [
            node
            for node in ep.graph.nodes
            if node.op == "call_function" and node.target == torch.ops.aten.add.Tensor
        ]
        self.assertEqual(len(add_nodes), 1)
        add_node = add_nodes[0]
        self.assertEqual(len(add_node.meta["nn_module_stack"]), 1)
        self.assertTrue("M2" in list(add_node.meta["nn_module_stack"].values())[0][1])

        self.assertExpectedInline(
            str(ep.graph).strip(),
            """\
graph():
    %x : [num_users=2] = placeholder[target=x]
    %add : [num_users=1] = call_function[target=torch.ops.aten.add.Tensor](args = (%x, %x), kwargs = {})
    %mul : [num_users=1] = call_function[target=torch.ops.aten.mul.Tensor](args = (%add, %x), kwargs = {})
    return (mul,)""",
        )

        unflattened = unflatten(ep)
        self.assertTrue(torch.allclose(unflattened(*inps), M2()(*inps)))

    def test_nested_module_with_init_buffer(self):
        class M1(torch.nn.Module):
            def __init__(self) -> None:
                super().__init__()
                self.b = torch.ones(3, 3)

            def forward(self, x):
                return x + self.b

        class M2(torch.nn.Module):
            def forward(self, x):
                m = M1()
                return m(x) * x

        inps = (torch.randn(3, 3),)
        ep = export(M2(), inps)
        self.assertTrue(torch.allclose(ep.module()(*inps), M2()(*inps)))

        self.assertEqual(len(ep.state_dict), 0)
        self.assertEqual(len(ep.constants), 0)

        self.assertExpectedInline(
            str(ep.graph).strip(),
            """\
graph():
    %x : [num_users=2] = placeholder[target=x]
    %ones : [num_users=1] = call_function[target=torch.ops.aten.ones.default](args = ([3, 3],), kwargs = {device: cpu, pin_memory: False})
    %add : [num_users=1] = call_function[target=torch.ops.aten.add.Tensor](args = (%x, %ones), kwargs = {})
    %mul : [num_users=1] = call_function[target=torch.ops.aten.mul.Tensor](args = (%add, %x), kwargs = {})
    return (mul,)""",
        )

        unflattened = unflatten(ep)
        self.assertTrue(torch.allclose(unflattened(*inps), M2()(*inps)))

    def test_nested_module_with_constant_buffer(self):
        class M1(torch.nn.Module):
            def __init__(self) -> None:
                super().__init__()
                self.b = torch.tensor(5)

            def forward(self, x):
                return x + self.b

        class M2(torch.nn.Module):
            def forward(self, x):
                m = M1()
                return m(x) * x

        inps = (torch.randn(3, 3),)
        ep = export_for_training(M2(), inps).run_decompositions({})
        self.assertTrue(torch.allclose(ep.module()(*inps), M2()(*inps)))

        self.assertEqual(len(ep.state_dict), 0)
        self.assertEqual(len(ep.constants), 1)
        self.assertExpectedInline(
            str(ep.graph).strip(),
            """\
graph():
    %c_lifted_tensor_0 : [num_users=1] = placeholder[target=c_lifted_tensor_0]
    %x : [num_users=2] = placeholder[target=x]
    %clone : [num_users=1] = call_function[target=torch.ops.aten.clone.default](args = (%c_lifted_tensor_0,), kwargs = {})
    %add : [num_users=1] = call_function[target=torch.ops.aten.add.Tensor](args = (%x, %clone), kwargs = {})
    %mul : [num_users=1] = call_function[target=torch.ops.aten.mul.Tensor](args = (%add, %x), kwargs = {})
    return (mul,)""",
        )

        unflattened = unflatten(ep)
        self.assertTrue(torch.allclose(unflattened(*inps), M2()(*inps)))

    def test_nested_module_with_parameter(self):
        class M1(torch.nn.Module):
            def __init__(self) -> None:
                super().__init__()
                self.a = torch.nn.Parameter(torch.ones(3, 3))
                self.b = torch.nn.Parameter(torch.tensor(5.0))

            def forward(self, x):
                return x + self.a * self.b

        class M2(torch.nn.Module):
            def forward(self, x):
                m = M1()
                return m(x) * x

        inps = (torch.randn(3, 3),)
        # Strict export segfaults (Issue #128109)
        ep = export_for_training(M2(), inps, strict=False).run_decompositions({})
        self.assertTrue(torch.allclose(ep.module()(*inps), M2()(*inps)))

        self.assertEqual(len(ep.state_dict), 0)
        self.assertEqual(len(ep.constants), 1)

        self.assertExpectedInline(
            str(ep.graph).strip(),
            """\
graph():
    %c_lifted_tensor_0 : [num_users=1] = placeholder[target=c_lifted_tensor_0]
    %x : [num_users=2] = placeholder[target=x]
    %ones : [num_users=1] = call_function[target=torch.ops.aten.ones.default](args = ([3, 3],), kwargs = {device: cpu, pin_memory: False})
    %detach : [num_users=1] = call_function[target=torch.ops.aten.detach.default](args = (%ones,), kwargs = {})
    %detach_1 : [num_users=1] = call_function[target=torch.ops.aten.detach.default](args = (%detach,), kwargs = {})
    %detach_2 : [num_users=1] = call_function[target=torch.ops.aten.detach.default](args = (%detach_1,), kwargs = {})
    %clone : [num_users=1] = call_function[target=torch.ops.aten.clone.default](args = (%c_lifted_tensor_0,), kwargs = {})
    %detach_3 : [num_users=1] = call_function[target=torch.ops.aten.detach.default](args = (%clone,), kwargs = {})
    %detach_4 : [num_users=1] = call_function[target=torch.ops.aten.detach.default](args = (%detach_3,), kwargs = {})
    %detach_5 : [num_users=1] = call_function[target=torch.ops.aten.detach.default](args = (%detach_4,), kwargs = {})
    %mul : [num_users=1] = call_function[target=torch.ops.aten.mul.Tensor](args = (%detach_2, %detach_5), kwargs = {})
    %add : [num_users=1] = call_function[target=torch.ops.aten.add.Tensor](args = (%x, %mul), kwargs = {})
    %mul_1 : [num_users=1] = call_function[target=torch.ops.aten.mul.Tensor](args = (%add, %x), kwargs = {})
    return (mul_1,)""",
        )

        unflattened = unflatten(ep)
        self.assertTrue(torch.allclose(unflattened(*inps), M2()(*inps)))

    def test_module_dict_key(self):
        class Module(torch.nn.Module):
            def __init__(self):
                super().__init__()
                self.mod = torch.nn.Linear(10, 10)

            def forward(self, x, d):
                d = {m: d[name] for name, m in self.named_children()}
                return x + d[self.mod]

        m = Module()
        sample_inputs = (torch.randn(10), {"mod": torch.randn(10)})
        ep = export(m, sample_inputs)
        self.assertEqual(ep.module()(*sample_inputs), m(*sample_inputs))

    def test_lazy_module_kwargs(self):
        class LazyModule(torch.nn.modules.lazy.LazyModuleMixin, torch.nn.Module):
            def initialize_parameters(self, *args, **kwargs):
                pass

            def forward(self, x, y):
                return x + y

        m = LazyModule()
        ep = export(m, (), {"x": torch.randn(3, 3), "y": torch.randn(3, 3)})
        inputs = {"x": torch.randn(3, 3), "y": torch.randn(3, 3)}
        self.assertEqual(ep.module()(**inputs), m(**inputs))

    def test_retrace_pre_autograd(self):
        class Foo(torch.nn.Module):
            def __init__(self) -> None:
                super().__init__()
                self.buffer = torch.nn.Buffer(torch.ones(4, 4))

            def forward(self, x):
                self.buffer.add_(4)
                return x.sum() + self.buffer.sum()

        inp = torch.randn(4, 4)
        gm = export(
            Foo(),
            (inp,),
            dynamic_shapes=({0: torch.export.Dim("dim", min=3)},),
        ).module()

        with self.assertRaisesRegex(
            RuntimeError, escape("Expected input at *args[0].shape[0]")
        ):
            gm(torch.randn(2, 2))

        with self.assertRaisesRegex(
            RuntimeError, escape("Expected input at *args[0].shape[0]")
        ):
            export(gm, (torch.randn(2, 2),))

        ep = export(
            gm,
            (torch.randn(5, 4),),
            dynamic_shapes=({0: torch.export.Dim("dim", min=3)},),
        )

        test_inp = torch.ones(8, 4)
        self.assertTrue(torch.allclose(ep.module()(test_inp), Foo().forward(test_inp)))

    def test_runtime_assert_with_size(self):
        class M(torch.nn.Module):
            def forward(self, x, y):
                a = x.item()
                torch._check_is_size(a)
                torch._check(a <= y.size(0))
                return y[:a]

        ep = export(
            M(),
            (torch.tensor(5), torch.ones(10)),
            dynamic_shapes={"x": None, "y": {0: torch.export.Dim("t")}},
        )
        inp = (torch.tensor(6), torch.randn(13))
        self.assertTrue(torch.allclose(ep.module()(*inp), M()(*inp)))

    @unittest.skip("Test is only supposed to work with non-strict mode")
    def test_issue_113041(self):
        class TestModule(torch.nn.Module):
            def __init__(self) -> None:
                super().__init__()
                self.a = torch.tensor(1.0)

            def forward(self, x: torch.Tensor) -> torch.Tensor:
                return x + self.a

        def forward_hook(module: torch.nn.Module, inputs, output) -> torch.Tensor:
            return 2 * output

        seq = torch.nn.Sequential(TestModule()).eval()
        seq.b = torch.tensor(2)
        handle = seq.register_forward_hook(forward_hook)

        class M(torch.nn.Module):
            def __init__(self) -> None:
                super().__init__()
                self.seq = seq

            def forward(self, x):
                return self.seq(x) + self.seq.b

        inp = (torch.randn(2, 8),)
        ep = export(M(), inp)  # This errors because dynamo adds an extra input

    def test_export_with_fake_tensor_inputs(self):
        fake_mode = torch._subclasses.fake_tensor.FakeTensorMode()

        class Model(torch.nn.Module):
            def __init__(self) -> None:
                super().__init__()
                self.linear = torch.nn.Linear(2, 2)

            def forward(self, x):
                out = self.linear(x)
                return out

        # Put the inputs on a device
        with fake_mode, torch.device("meta"):
            x = torch.rand(5, 2, 2)
            model = Model()

            exported_program = torch.export.export(model, (x,))
            export_res = exported_program.module()(x)
            exp_res = model(x)
            all_meta_val = [
                node.meta["val"]
                for node in exported_program.graph_module.graph.nodes
                if "val" in node.meta
            ]
            self.assertTrue(export_res.size() == exp_res.size())
            self.assertTrue(all(val.device == x.device for val in all_meta_val))
            self.assertTrue(
                all(val.fake_mode is all_meta_val[0].fake_mode for val in all_meta_val)
            )
            decomposed_ep = exported_program.run_decompositions()
            export_res = decomposed_ep.module()(x)
            self.assertTrue(export_res.size() == exp_res.size())

    @skipIfXpu
    def test_export_with_fake_tensor_inputs_on_cuda_devices(self):
        fake_mode = torch._subclasses.fake_tensor.FakeTensorMode()

        class Model(torch.nn.Module):
            def __init__(self) -> None:
                super().__init__()
                self.linear = torch.nn.Linear(2, 2)

            def forward(self, x):
                out = self.linear(x)
                return out

        # Put the inputs on a device
        with fake_mode, torch.device("meta"):
            x = torch.rand(5, 2, 2)
            model = Model()

        # Manualy set the fake_device of fake tensors.
        x.fake_device = torch.device("cuda:0")
        for n, p in model.named_parameters():
            p.fake_device = torch.device("cuda:0")

        # Need to set all the requires_grad of tensors to False, because fake_tensor with CUDA device
        # doesn't quite work well with aot_autograd right now due to some logic fails
        # the check in call getDeviceGuardImpl in InputMetadata.
        x.requires_grad = False
        for n, p in model.named_parameters():
            p.requires_grad = False

        def check_device_and_fake_mode():
            exported_program = torch.export.export(model, (x,))
            export_res = exported_program.module()(x)
            exp_res = model(x)
            all_meta_val = [
                node.meta["val"]
                for node in exported_program.graph_module.graph.nodes
                if "val" in node.meta
            ]
            self.assertTrue(export_res.size() == exp_res.size())
            self.assertTrue(all(val.device == x.device for val in all_meta_val))
            self.assertTrue(
                all(val.fake_mode is all_meta_val[0].fake_mode for val in all_meta_val)
            )

        check_device_and_fake_mode()

    def test_run_decomposition_supports_user_input_mutation(self):
        class SingleOp(torch.nn.Module):
            def __init__(self) -> None:
                super().__init__()
                self.op = torch.ops.aten.native_batch_norm

            def forward(
                self,
                input,
                weight,
                bias,
                running_mean,
                running_var,
                training,
                momentum,
                eps,
                **kwargs,
            ):
                return self.op(
                    input,
                    weight,
                    bias,
                    running_mean,
                    running_var,
                    training,
                    momentum,
                    eps,
                    **kwargs,
                )

        input = torch.randn(5, 5, 5)
        weight = torch.randn(5)
        bias = torch.randn(5)
        running_mean = torch.randn(5)
        running_var = torch.randn(5)
        training = True
        momentum = 0.5
        eps = 0.6

        model = SingleOp()
        output = model(
            input, weight, bias, running_mean, running_var, training, momentum, eps
        )

        ep = torch.export.export(
            model,
            args=(
                input,
                weight,
                bias,
                running_mean,
                running_var,
                training,
                momentum,
                eps,
            ),
        )
        ep.run_decompositions()
        self.assertEqual(
            ep.module()(
                input, weight, bias, running_mean, running_var, training, momentum, eps
            ),
            output,
        )

    def test_export_graph_with_no_inputs(self):
        # We saw this pattern when users want to export
        # a graph that initlizes the states of a model.
        class Module(torch.nn.Module):
            def forward(self):
                return torch.randn(3, 4), torch.randn(3, 4)

        f = Module()
        ep = torch.export.export(f, ())
        a, b = ep.module()()
        self.assertEqual(a.size(), torch.Size([3, 4]))
        self.assertEqual(b.size(), torch.Size([3, 4]))

        # Contains unbacked symint
        class M(torch.nn.Module):
            def forward(self):
                full = torch.full((), 11)
                i0 = full.item()
                return (torch.full((i0,), 0.0),)

        f = M()
        ep = torch.export.export(f, ())
        a = ep.module()()[0]
        self.assertEqual(a.size(), torch.Size([11]))
        self.assertEqual(a, torch.zeros(11))

    def test_pad_sequence(self):
        class Module(torch.nn.Module):
            def forward(self, x):
                return torch._C._nn.pad_sequence([x])

        m0 = Module()
        inputs = (torch.randn(3, 2),)
        ep = torch.export.export(
            m0, inputs, dynamic_shapes={"x": {0: Dim("batch_size")}}
        )
        self.assertEqual(ep.module()(*inputs), m0(*inputs))

        class ModuleBatchFirst(torch.nn.Module):
            def forward(self, x):
                return torch._C._nn.pad_sequence([x], batch_first=True)

        m1 = ModuleBatchFirst()
        inputs = (torch.randn(3, 2),)
        ep = torch.export.export(
            m1, inputs, dynamic_shapes={"x": {0: Dim("batch_size")}}
        )
        self.assertEqual(ep.module()(*inputs), m1(*inputs))

        class ModuleMulti(torch.nn.Module):
            def forward(self, x, y, z):
                return torch._C._nn.pad_sequence([x, y, z])

        m2 = ModuleMulti()
        inputs = (torch.randn(5, 2), torch.randn(4, 2), torch.randn(3, 2))
        ep = torch.export.export(
            m2,
            inputs,
            dynamic_shapes={
                "x": {0: Dim("batch_size")},
                "y": {0: Dim("y")},
                "z": {0: Dim("z")},
            },
        )
        self.assertEqual(ep.module()(*inputs), m2(*inputs))

        class ModuleMultiBatchFirst(torch.nn.Module):
            def forward(self, x, y, z):
                return torch._C._nn.pad_sequence([x, y, z], batch_first=True)

        m3 = ModuleMulti()
        inputs = (torch.randn(5, 2), torch.randn(4, 2), torch.randn(3, 2))
        ep = torch.export.export(
            m2,
            inputs,
            dynamic_shapes={
                "x": {0: Dim("batch_size")},
                "y": {0: Dim("y")},
                "z": {0: Dim("z")},
            },
        )
        self.assertEqual(ep.module()(*inputs), m3(*inputs))

    def test_export_then_compile_tensor_ctor(self):
        class M(torch.nn.Module):
            def forward(self, scores, mask):
                scores = scores.masked_fill(
                    mask, torch.tensor(torch.finfo(scores.dtype).min)
                )  # (bs, n_heads, q_length, k_length)
                return scores

        tensor_cpu = torch.randn(2, 4)
        mask_cpu = torch.BoolTensor(
            [[False, True, False, False], [False, False, False, False]]
        )

        m = M().eval()
        # res_ref = m(tensor_cpu, mask_cpu)
        # print("res_ref is: {}".format(res_ref), flush=True)

        exported_model = _export(m, (tensor_cpu, mask_cpu), pre_dispatch=True).module()
        optimized_model = torch.compile(exported_model)
        optimized_model(tensor_cpu, mask_cpu)

    def test_export_input_mutation_static_shape(self):
        class MutationModel(torch.nn.Module):
            def forward(self, x, y):
                x.view(3, 2, -1).add_(y)
                return x

        inputs = (torch.randn(12), torch.tensor(2))
        model = MutationModel()
        ep = export(model, inputs)
        inputs_export = copy.deepcopy(inputs)
        inputs_model = copy.deepcopy(inputs)
        self.assertEqual(ep.module()(*inputs_export), model(*inputs_model))
        self.assertEqual(inputs[0] + torch.tensor(2), inputs_model[0])
        self.assertEqual(inputs[0] + torch.tensor(2), inputs_export[0])

    def test_export_input_mutation_dynamic_shape(self):
        class MutationModel(torch.nn.Module):
            def forward(self, x, y):
                x[0].mul_(y)
                return x

        inputs = ((torch.randn(12), torch.randn(3, 2)), 2.0)
        model = MutationModel()
        ep = torch.export.export(
            model,
            inputs,
            dynamic_shapes={"x": ({0: torch.export.Dim("dim")}, None), "y": None},
        )
        nodes = list(ep.graph.nodes)
        self.assertEqual(nodes[0].op, "placeholder")
        self.assertIsInstance(nodes[0].meta["val"], torch.Tensor)
        self.assertIsInstance(nodes[0].meta["val"].shape[0], torch.SymInt)

        inputs_export = copy.deepcopy(inputs)
        inputs_model = copy.deepcopy(inputs)
        self.assertEqual(ep.module()(*inputs_export), model(*inputs_model))
        self.assertEqual(inputs[0][0] * 2.0, inputs_model[0][0])
        self.assertEqual(inputs[0][0] * 2.0, inputs_export[0][0])

    def test_export_input_mutation_bug(self):
        class M(torch.nn.Module):
            def forward(self, x):
                x[:, :2, :] = x[:, :2, :] + 1
                return x

        inputs = (torch.ones(4, 4, 4),)
        ep = torch.export.export(M(), inputs)
        m = ep.module()

        # Make the name conflict with a placeholder name that we get from
        # aot_export
        for i, node in enumerate(m.graph.nodes):
            if node.op == "placeholder":
                node.name = f"arg0_{i + 1}"
        m.recompile()

        ep = torch.export.export(m, inputs)

        inputs = (torch.randn(4, 4, 4),)
        self.assertEqual(
            ep.module()(*copy.deepcopy(inputs)), M()(*copy.deepcopy(inputs))
        )

    def test__scaled_dot_product_flash_attention(self):
        class Module(torch.nn.Module):
            def forward(self, q, k, v):
                res = torch.nn.functional.scaled_dot_product_attention(q, k, v)
                return res[0]

        m = Module()
        inputs = (
            torch.randn(5, 4, 3, 2),
            torch.randn(5, 4, 3, 2),
            torch.randn(5, 4, 3, 2),
        )
        ep = export(m, inputs)
        self.assertEqual(ep.module()(*inputs), m(*inputs))

    def test_sym_sqrt(self):
        import math

        class M(torch.nn.Module):
            def forward(self, x):
                return x / torch.sym_sqrt(x.shape[0])

        ep = export(M(), (torch.ones(16, 4),), dynamic_shapes={"x": {0: Dim("dim")}})
        _ExportPassBaseDeprecatedDoNotUse()(ep.graph_module)
        FileCheck().check_count("torch._sym_sqrt", 1, exactly=True).run(
            ep.graph_module.code
        )

    def test_check_specialized_int(self):
        class SingleOp(torch.nn.Module):
            def __init__(self) -> None:
                super().__init__()
                self.op = torch.ops.aten.scatter_add

            def forward(self, t, dim, index, src, **kwargs):
                return self.op(t, dim, index, src, **kwargs)

        t = torch.randn(10, 5)
        dim = -1
        index = torch.tensor(
            [
                [2, 4, 3, 1, 0],
                [0, 2, 1, 4, 3],
                [3, 1, 4, 2, 0],
                [4, 0, 3, 1, 2],
                [3, 0, 4, 1, 2],
            ]
        )
        src = torch.randn(5, 5)

        model = SingleOp()
        output = model(t, dim, index, src)

        ep = torch.export.export(model, args=(t, dim, index, src))
        ep = ep.run_decompositions()
        self.assertEqual(ep.module()(t, dim, index, src), output)

    def test_fqn(self):
        class NestedChild(torch.nn.Module):
            def forward(self, x):
                return x / x

        class Child1(torch.nn.Module):
            def __init__(self) -> None:
                super().__init__()
                self.nested = NestedChild()
                self.register_parameter(
                    "child1param", torch.nn.Parameter(torch.ones(2, 3))
                )

            def forward(self, x):
                x = self.nested(x)
                return x + self.child1param

        class Child2(torch.nn.Module):
            def __init__(self) -> None:
                super().__init__()
                self.child2buffer = torch.nn.Buffer(torch.ones(2, 3))

            def forward(self, x):
                return x - self.child2buffer

        class MyModule(torch.nn.Module):
            def __init__(self) -> None:
                super().__init__()
                self.foo = Child1()
                self.bar = Child2()
                self.register_parameter(
                    "rootparam", torch.nn.Parameter(torch.ones(2, 3))
                )

            def forward(self, x):
                x = x * self.rootparam
                x = self.foo(x)
                x = self.bar(x)
                return x

        orig_eager = MyModule()
        test_inp = torch.randn(2, 3)

        torch_gm = _export_to_torch_ir(orig_eager, (torch.rand(2, 3),), {})
        for k, v in orig_eager.state_dict().items():
            normalized_k = k.replace(".", "_")
            self.assertIn(normalized_k, torch_gm.state_dict())
            self.assertEqual(v, torch_gm.state_dict()[normalized_k])
        self.assertTrue(torch.allclose(torch_gm(test_inp), orig_eager(test_inp)))

        pre_autograd_gm = torch.export._trace._export(
            orig_eager, (torch.rand(2, 3),), {}, pre_dispatch=True
        ).module()
        for k, v in orig_eager.state_dict().items():
            normalized_k = k.replace(".", "_")
            self.assertIn(k, pre_autograd_gm.state_dict())
            self.assertEqual(v, pre_autograd_gm.state_dict()[k])
        self.assertTrue(torch.allclose(pre_autograd_gm(test_inp), orig_eager(test_inp)))

        ep = export(orig_eager, (torch.rand(2, 3),), {})
        for k, v in orig_eager.state_dict().items():
            # We do not need to normalize the key here because exported
            # program's state dict is able to contain the module information.
            self.assertIn(k, ep.state_dict)
            self.assertEqual(v, ep.state_dict[k])
        self.assertTrue(torch.allclose(ep.module()(test_inp), orig_eager(test_inp)))

    def test_nn_module_stack(self):
        class Leaf(torch.nn.Module):
            def __init__(self) -> None:
                super().__init__()
                self.linear = torch.nn.Linear(4, 4)

            def forward(self, x):
                return self.linear(x)

        class Bar(torch.nn.Module):
            def __init__(self) -> None:
                super().__init__()
                self.leaf = Leaf()
                self.buffer = torch.nn.Buffer(torch.randn(4, 4))

            def forward(self, x):
                return self.buffer.sum() + self.leaf(x).sum()

        class Foo(torch.nn.Module):
            def __init__(self) -> None:
                super().__init__()
                self.bar = Bar()

            def forward(self, x):
                y = self.bar.buffer + x
                return (self.bar(x) + y.sum(),)

        inp = (torch.randn(4, 4),)
        mod = Foo()
        ep_strict = torch.export.export(mod, inp).run_decompositions()
        ep_non_strict = torch.export.export(mod, inp, strict=False).run_decompositions()

        gm_unflat_non_strict = unflatten(ep_non_strict)
        self.assertTrue(hasattr(gm_unflat_non_strict, "bar"))
        self.assertTrue(hasattr(gm_unflat_non_strict.bar, "buffer"))
        self.assertTrue(hasattr(gm_unflat_non_strict.bar, "leaf"))

        gm_unflat_strict = unflatten(ep_strict)

        self.assertEqual(gm_unflat_non_strict(*inp), gm_unflat_strict(*inp))
        self.assertExpectedInline(
            str(gm_unflat_non_strict.bar.leaf.linear.graph).strip(),
            """\
graph():
    %x : [num_users=1] = placeholder[target=x]
    %weight : [num_users=1] = get_attr[target=weight]
    %bias : [num_users=1] = get_attr[target=bias]
    %permute : [num_users=1] = call_function[target=torch.ops.aten.permute.default](args = (%weight, [1, 0]), kwargs = {})
    %addmm : [num_users=1] = call_function[target=torch.ops.aten.addmm.default](args = (%bias, %x, %permute), kwargs = {})
    return addmm""",
        )

        gm_flat_non_strict = ep_non_strict.module()
        gm_flat_strict = ep_strict.module()

        self.assertEqual(gm_flat_non_strict(*inp), gm_flat_strict(*inp))

    def test_nn_module_stack_shared_submodule(self):
        class Leaf(torch.nn.Module):
            def __init__(self) -> None:
                super().__init__()
                self.linear = torch.nn.Linear(4, 4)

            def forward(self, x):
                return self.linear(x)

        class Bar(torch.nn.Module):
            def __init__(self) -> None:
                super().__init__()
                self.leaf = Leaf()
                self.buffer = torch.nn.Buffer(torch.randn(4, 4))

            def forward(self, x):
                return self.buffer.sum() + self.leaf(x).sum()

        class BarDifferent(torch.nn.Module):
            def __init__(self) -> None:
                super().__init__()
                self.leaf = Leaf()

            def forward(self, x):
                a = self.leaf(x).sum()
                b = self.leaf(x).sum()
                return a + b

        class Foo(torch.nn.Module):
            def __init__(self) -> None:
                super().__init__()
                self.bar = Bar()
                self.bar_different = BarDifferent()

            def forward(self, x):
                y = self.bar.buffer + x
                return (
                    self.bar(x) + self.bar_different(x + 2),
                    y.sum(),
                )

        inp = (torch.randn(4, 4),)
        mod = Foo()
        ep_strict = export(mod, inp)
        ep_non_strict = export(mod, inp, strict=False)

        gm_unflat_non_strict = unflatten(ep_non_strict)
        self.assertTrue(hasattr(gm_unflat_non_strict, "bar"))
        self.assertTrue(hasattr(gm_unflat_non_strict.bar, "buffer"))
        self.assertTrue(hasattr(gm_unflat_non_strict.bar, "leaf"))
        self.assertTrue(hasattr(gm_unflat_non_strict.bar_different, "leaf"))

        gm_unflat_strict = unflatten(ep_strict)

        self.assertEqual(gm_unflat_non_strict(*inp), gm_unflat_strict(*inp))
        self.assertExpectedInline(
            str(gm_unflat_non_strict.bar.leaf.linear.graph).strip(),
            """\
graph():
    %x : [num_users=1] = placeholder[target=x]
    %weight : [num_users=1] = get_attr[target=weight]
    %bias : [num_users=1] = get_attr[target=bias]
    %linear : [num_users=1] = call_function[target=torch.ops.aten.linear.default](args = (%x, %weight, %bias), kwargs = {})
    return linear""",
        )
        self.assertExpectedInline(
            str(gm_unflat_non_strict.bar_different.leaf.linear.graph).strip(),
            """\
graph():
    %add_2 : [num_users=1] = placeholder[target=add_2]
    %weight : [num_users=1] = get_attr[target=weight]
    %bias : [num_users=1] = get_attr[target=bias]
    %linear_1 : [num_users=1] = call_function[target=torch.ops.aten.linear.default](args = (%add_2, %weight, %bias), kwargs = {})
    return linear_1""",
        )

        gm_flat_non_strict = ep_non_strict.module()
        gm_flat_strict = ep_strict.module()

        self.assertEqual(gm_flat_non_strict(*inp), gm_flat_strict(*inp))

    def test_unflatten_random_dag_5(self):
        # dag: {0: [1, 2, 3], 1: [2, 4], 2: [4], 3: [], 4: []}

        class N4(torch.nn.Module):
            def __init__(self):
                super().__init__()

            def forward(self, x):
                return x + 1

        class N3(torch.nn.Module):
            def __init__(self):
                super().__init__()
                self.n4 = N4()

            def forward(self, x):
                return x + 1

        class N2(torch.nn.Module):
            def __init__(self):
                super().__init__()
                self.n3 = N3()

            def forward(self, x):
                x = self.n3.n4(x + 1)
                return x + 1

        class N1(torch.nn.Module):
            def __init__(self):
                super().__init__()
                self.n2 = N2()

            def forward(self, x):
                x = self.n2(x + 1)
                x = self.n2.n3.n4(x + 1)
                return x + 1

        class N0(torch.nn.Module):
            def __init__(self):
                super().__init__()
                self.n1 = N1()

            def forward(self, x):
                x = self.n1(x + 1)
                x = self.n1.n2(x + 1)
                x = self.n1.n2.n3(x + 1)
                return x + 1

        n0 = N0()
        inp = (torch.ones(1),)
        eager = n0(*inp)
        ep = export(n0, inp)
        epm = ep.module()
        ufm = torch.export.unflatten(ep)
        self.assertTrue(torch.allclose(epm(*inp), eager))
        self.assertTrue(torch.allclose(ufm(*inp), eager))

    def test_unflatten_random_dag_6(self):
        # dag: {0: [1, 2, 4, 5], 1: [3, 5], 2: [4, 5], 3: [], 4: [5], 5: []}

        class N5(torch.nn.Module):
            def __init__(self):
                super().__init__()

            def forward(self, x):
                return x + 1

        class N4(torch.nn.Module):
            def __init__(self):
                super().__init__()
                self.n5 = N5()

            def forward(self, x):
                x = self.n5(x + 1)
                return x + 1

        class N3(torch.nn.Module):
            def __init__(self):
                super().__init__()
                self.n4 = N4()

            def forward(self, x):
                return x + 1

        class N2(torch.nn.Module):
            def __init__(self):
                super().__init__()
                self.n3 = N3()

            def forward(self, x):
                x = self.n3.n4(x + 1)
                x = self.n3.n4.n5(x + 1)
                return x + 1

        class N1(torch.nn.Module):
            def __init__(self):
                super().__init__()
                self.n2 = N2()

            def forward(self, x):
                x = self.n2.n3(x + 1)
                x = self.n2.n3.n4.n5(x + 1)
                return x + 1

        class N0(torch.nn.Module):
            def __init__(self):
                super().__init__()
                self.n1 = N1()

            def forward(self, x):
                x = self.n1(x + 1)
                x = self.n1.n2(x + 1)
                x = self.n1.n2.n3.n4(x + 1)
                x = self.n1.n2.n3.n4.n5(x + 1)
                return x + 1

        n0 = N0()
        inp = (torch.ones(1),)
        eager = n0(*inp)
        ep = export(n0, inp)
        epm = ep.module()
        ufm = torch.export.unflatten(ep)
        self.assertTrue(torch.allclose(epm(*inp), eager))
        self.assertTrue(torch.allclose(ufm(*inp), eager))

    def test_unflatten_random_dag_buf_8(self):
        class N7(torch.nn.Module):
            def __init__(self):
                super().__init__()
                self.buf = torch.nn.Buffer(torch.ones(1))

            def forward(self, x):
                return x + 1

        class N6(torch.nn.Module):
            def __init__(self):
                super().__init__()
                self.buf = torch.nn.Buffer(torch.ones(1))
                self.n7 = N7()

            def forward(self, x):
                x = self.n7(x + 1)
                return x + 1

        class N5(torch.nn.Module):
            def __init__(self):
                super().__init__()
                self.buf = torch.nn.Buffer(torch.ones(1))
                self.n6 = N6()

            def forward(self, x):
                x = x + self.n6.n7.buf
                x = self.n6(x + 1)
                return x + 1

        class N4(torch.nn.Module):
            def __init__(self):
                super().__init__()
                self.buf = torch.nn.Buffer(torch.ones(1))
                self.n5 = N5()

            def forward(self, x):
                x = x + self.n5.buf
                x = self.n5(x + 1)
                x = self.n5.n6(x + 1)
                return x + 1

        class N3(torch.nn.Module):
            def __init__(self):
                super().__init__()
                self.buf = torch.nn.Buffer(torch.ones(1))
                self.n4 = N4()

            def forward(self, x):
                x = x + self.n4.buf
                x = x + self.n4.n5.n6.n7.buf
                x = self.n4(x + 1)
                x = self.n4.n5.n6(x + 1)
                return x + 1

        class N2(torch.nn.Module):
            def __init__(self):
                super().__init__()
                self.buf = torch.nn.Buffer(torch.ones(1))
                self.n3 = N3()

            def forward(self, x):
                x = x + self.n3.n4.n5.n6.n7.buf
                x = self.n3(x + 1)
                x = self.n3.n4(x + 1)
                return x + 1

        class N1(torch.nn.Module):
            def __init__(self):
                super().__init__()
                self.buf = torch.nn.Buffer(torch.ones(1))
                self.n2 = N2()

            def forward(self, x):
                x = x + self.n2.n3.n4.n5.buf
                x = x + self.n2.n3.n4.n5.n6.n7.buf
                x = self.n2(x + 1)
                x = self.n2.n3.n4(x + 1)
                x = self.n2.n3.n4.n5(x + 1)
                x = self.n2.n3.n4.n5.n6.n7(x + 1)
                return x + 1

        class N0(torch.nn.Module):
            def __init__(self):
                super().__init__()
                self.buf = torch.nn.Buffer(torch.ones(1))
                self.n1 = N1()

            def forward(self, x):
                x = x + self.n1.n2.buf
                x = x + self.n1.n2.n3.n4.buf
                x = self.n1(x + 1)
                x = self.n1.n2(x + 1)
                x = self.n1.n2.n3.n4(x + 1)
                x = self.n1.n2.n3.n4.n5.n6.n7(x + 1)
                return x + 1

        n0 = N0()
        inp = (torch.ones(1),)
        eager = n0(*inp)
        ep = export(n0, inp)
        epm = ep.module()
        ufm = torch.export.unflatten(ep)
        assert torch.allclose(epm(*inp), eager)
        assert torch.allclose(ufm(*inp), eager)

    def test_unflatten_random_dag_mutating_buf_4(self):
        class N3(torch.nn.Module):
            def __init__(self):
                super().__init__()
                self.buf = torch.nn.Buffer(torch.ones(1))

            def forward(self, x):
                return x + 1

        class N2(torch.nn.Module):
            def __init__(self):
                super().__init__()
                self.buf = torch.nn.Buffer(torch.ones(1))
                self.n3 = N3()

            def forward(self, x):
                x = x + self.n3.buf
                x = self.n3(x + 1)
                return x + 1

        class N1(torch.nn.Module):
            def __init__(self):
                super().__init__()
                self.buf = torch.nn.Buffer(torch.ones(1))
                self.n2 = N2()

            def forward(self, x):
                x = x + self.n2.n3.buf
                x = self.n2(x + 1)
                x = self.n2.n3(x + 1)
                self.n2.n3.buf.add_(1)
                return x + 1

        class N0(torch.nn.Module):
            def __init__(self):
                super().__init__()
                self.buf = torch.nn.Buffer(torch.ones(1))
                self.n1 = N1()

            def forward(self, x):
                x = x + self.n1.buf
                x = x + self.n1.n2.n3.buf
                x = self.n1(x + 1)
                x = self.n1.n2(x + 1)
                x = self.n1.n2.n3(x + 1)
                self.n1.buf.add_(1)
                self.n1.n2.buf.add_(1)
                return x + 1

        n0 = N0()
        inp = (torch.ones(1),)
        eager = n0(*inp)
        ep = export(N0(), inp)
        epm = ep.module()
        ufm = torch.export.unflatten(ep)
        assert torch.allclose(epm(*inp), eager)
        assert torch.allclose(ufm(*inp), eager)

    def test_unflatten_random_dag_mutating_buf_6(self):
        class N5(torch.nn.Module):
            def __init__(self):
                super().__init__()
                self.buf = torch.nn.Buffer(torch.ones(1))

            def forward(self, x):
                return x + 1

        class N4(torch.nn.Module):
            def __init__(self):
                super().__init__()
                self.buf = torch.nn.Buffer(torch.ones(1))
                self.n5 = N5()

            def forward(self, x):
                x = x + self.n5.buf
                self.n5.buf.add_(1)
                return x + 1

        class N3(torch.nn.Module):
            def __init__(self):
                super().__init__()
                self.buf = torch.nn.Buffer(torch.ones(1))
                self.n4 = N4()

            def forward(self, x):
                x = x + self.n4.buf
                x = self.n4(x + 1)
                return x + 1

        class N2(torch.nn.Module):
            def __init__(self):
                super().__init__()
                self.buf = torch.nn.Buffer(torch.ones(1))
                self.n3 = N3()

            def forward(self, x):
                x = x + self.n3.buf
                x = x + self.n3.n4.n5.buf
                x = self.n3(x + 1)
                x = self.n3.n4(x + 1)
                x = self.n3.n4.n5(x + 1)
                self.n3.n4.buf.add_(1)
                return x + 1

        class N1(torch.nn.Module):
            def __init__(self):
                super().__init__()
                self.buf = torch.nn.Buffer(torch.ones(1))
                self.n2 = N2()

            def forward(self, x):
                x = x + self.n2.n3.n4.buf
                x = self.n2.n3(x + 1)
                x = self.n2.n3.n4(x + 1)
                x = self.n2.n3.n4.n5(x + 1)
                self.n2.buf.add_(1)
                self.n2.n3.buf.add_(1)
                self.n2.n3.n4.n5.buf.add_(1)
                return x + 1

        class N0(torch.nn.Module):
            def __init__(self):
                super().__init__()
                self.buf = torch.nn.Buffer(torch.ones(1))
                self.n1 = N1()

            def forward(self, x):
                x = x + self.n1.n2.buf
                x = x + self.n1.n2.n3.buf
                x = x + self.n1.n2.n3.n4.buf
                x = self.n1(x + 1)
                x = self.n1.n2(x + 1)
                x = self.n1.n2.n3(x + 1)
                x = self.n1.n2.n3.n4(x + 1)
                x = self.n1.n2.n3.n4.n5(x + 1)
                self.n1.n2.buf.add_(1)
                self.n1.n2.n3.n4.buf.add_(1)
                return x + 1

        n0 = N0()
        inp = (torch.ones(1),)
        eager = n0(*inp)
        ep = export(N0(), inp)
        epm = ep.module()
        ufm = torch.export.unflatten(ep)
        assert torch.allclose(epm(*inp), eager)
        assert torch.allclose(ufm(*inp), eager)

    def test_unflatten_random_dag_mutating_buf_9(self):
        class N8(torch.nn.Module):
            def __init__(self):
                super().__init__()
                self.buf = torch.nn.Buffer(torch.ones(1))

            def forward(self, x):
                return x + 1

        class N7(torch.nn.Module):
            def __init__(self):
                super().__init__()
                self.buf = torch.nn.Buffer(torch.ones(1))
                self.n8 = N8()

            def forward(self, x):
                x = self.n8(x + 1)
                self.n8.buf.add_(1)
                return x + 1

        class N6(torch.nn.Module):
            def __init__(self):
                super().__init__()
                self.buf = torch.nn.Buffer(torch.ones(1))
                self.n7 = N7()

            def forward(self, x):
                x = x + self.n7.buf
                x = x + self.n7.n8.buf
                x = self.n7.n8(x + 1)
                self.n7.buf.add_(1)
                self.n7.n8.buf.add_(1)
                return x + 1

        class N5(torch.nn.Module):
            def __init__(self):
                super().__init__()
                self.buf = torch.nn.Buffer(torch.ones(1))
                self.n6 = N6()

            def forward(self, x):
                x = x + self.n6.n7.buf
                x = self.n6.n7(x + 1)
                self.n6.buf.add_(1)
                self.n6.n7.n8.buf.add_(1)
                return x + 1

        class N4(torch.nn.Module):
            def __init__(self):
                super().__init__()
                self.buf = torch.nn.Buffer(torch.ones(1))
                self.n5 = N5()

            def forward(self, x):
                x = x + self.n5.buf
                x = x + self.n5.n6.buf
                x = self.n5(x + 1)
                x = self.n5.n6.n7(x + 1)
                x = self.n5.n6.n7.n8(x + 1)
                self.n5.n6.n7.buf.add_(1)
                self.n5.n6.n7.n8.buf.add_(1)
                return x + 1

        class N3(torch.nn.Module):
            def __init__(self):
                super().__init__()
                self.buf = torch.nn.Buffer(torch.ones(1))
                self.n4 = N4()

            def forward(self, x):
                x = x + self.n4.buf
                x = x + self.n4.n5.n6.n7.buf
                x = x + self.n4.n5.n6.n7.n8.buf
                x = self.n4(x + 1)
                x = self.n4.n5.n6(x + 1)
                self.n4.n5.n6.n7.buf.add_(1)
                self.n4.n5.n6.n7.n8.buf.add_(1)
                return x + 1

        class N2(torch.nn.Module):
            def __init__(self):
                super().__init__()
                self.buf = torch.nn.Buffer(torch.ones(1))
                self.n3 = N3()

            def forward(self, x):
                x = x + self.n3.n4.n5.n6.buf
                x = x + self.n3.n4.n5.n6.n7.buf
                x = self.n3(x + 1)
                x = self.n3.n4(x + 1)
                x = self.n3.n4.n5(x + 1)
                x = self.n3.n4.n5.n6.n7.n8(x + 1)
                self.n3.n4.buf.add_(1)
                self.n3.n4.n5.buf.add_(1)
                self.n3.n4.n5.n6.buf.add_(1)
                self.n3.n4.n5.n6.n7.n8.buf.add_(1)
                return x + 1

        class N1(torch.nn.Module):
            def __init__(self):
                super().__init__()
                self.buf = torch.nn.Buffer(torch.ones(1))
                self.n2 = N2()

            def forward(self, x):
                x = x + self.n2.n3.buf
                x = x + self.n2.n3.n4.n5.buf
                x = x + self.n2.n3.n4.n5.n6.buf
                x = x + self.n2.n3.n4.n5.n6.n7.n8.buf
                x = self.n2(x + 1)
                x = self.n2.n3.n4(x + 1)
                self.n2.buf.add_(1)
                self.n2.n3.n4.n5.n6.buf.add_(1)
                self.n2.n3.n4.n5.n6.n7.buf.add_(1)
                return x + 1

        class N0(torch.nn.Module):
            def __init__(self):
                super().__init__()
                self.buf = torch.nn.Buffer(torch.ones(1))
                self.n1 = N1()

            def forward(self, x):
                x = x + self.n1.buf
                x = x + self.n1.n2.n3.n4.buf
                x = x + self.n1.n2.n3.n4.n5.n6.n7.buf
                x = self.n1(x + 1)
                x = self.n1.n2(x + 1)
                x = self.n1.n2.n3(x + 1)
                x = self.n1.n2.n3.n4(x + 1)
                x = self.n1.n2.n3.n4.n5.n6.n7(x + 1)
                self.n1.n2.n3.buf.add_(1)
                self.n1.n2.n3.n4.n5.n6.buf.add_(1)
                self.n1.n2.n3.n4.n5.n6.n7.n8.buf.add_(1)
                return x + 1

        n0 = N0()
        inp = (torch.ones(1),)
        eager = n0(*inp)
        ep = export(N0(), inp)
        epm = ep.module()
        ufm = torch.export.unflatten(ep)
        assert torch.allclose(epm(*inp), eager)
        assert torch.allclose(ufm(*inp), eager)

    def test_unflatten_random_dag_preserving_4(self):
        # {0: [1, 2, 3], 1: [2], 2: [], 3: []}
        class N3(torch.nn.Module):
            def __init__(self):
                super().__init__()

            def forward(self, x):
                return x + 1

        class N2(torch.nn.Module):
            def __init__(self):
                super().__init__()
                self.n3 = N3()

            def forward(self, x):
                return x + 1

        class N1(torch.nn.Module):
            def __init__(self):
                super().__init__()
                self.n2 = N2()

            def forward(self, x):
                x = self.n2(x + 1)
                return x + 1

        class N0(torch.nn.Module):
            def __init__(self):
                super().__init__()
                self.n1 = N1()

            def forward(self, x):
                x = self.n1(x + 1)
                x = self.n1.n2(x + 1)
                x = self.n1.n2.n3(x + 1)
                return x + 1

        inp = (torch.ones(1),)
        eager = N0()(*inp)
        fqns = (
            "n1",
            "n1.n2",
            "n1.n2.n3",
        )
        ep = export(N0(), inp, preserve_module_call_signature=fqns)
        epm = ep.module()
        ufm = torch.export.unflatten(ep)
        assert torch.allclose(epm(*inp), eager)
        assert torch.allclose(ufm(*inp), eager)

    def test_unflatten_random_dag_mutating_buf_preserving_4(self):
        # {0: [2, 3], 1: [2], 2: [3], 3: []}
        # {0: [], 1: [3], 2: [3], 3: []}
        # {0: [2, 3], 1: [2], 2: [3], 3: []}
        class N3(torch.nn.Module):
            def __init__(self):
                super().__init__()
                self.buf = torch.nn.Buffer(torch.ones(1))

            def forward(self, x):
                return x + 1

        class N2(torch.nn.Module):
            def __init__(self):
                super().__init__()
                self.buf = torch.nn.Buffer(torch.ones(1))
                self.n3 = N3()

            def forward(self, x):
                x = x + self.n3.buf
                x = self.n3(x + 1)
                self.n3.buf.add_(1)
                return x + 1

        class N1(torch.nn.Module):
            def __init__(self):
                super().__init__()
                self.buf = torch.nn.Buffer(torch.ones(1))
                self.n2 = N2()

            def forward(self, x):
                x = x + self.n2.buf
                x = self.n2(x + 1)
                self.n2.n3.buf.add_(1)
                return x + 1

        class N0(torch.nn.Module):
            def __init__(self):
                super().__init__()
                self.buf = torch.nn.Buffer(torch.ones(1))
                self.n1 = N1()

            def forward(self, x):
                x = x + self.n1.n2.buf
                x = x + self.n1.n2.n3.buf
                x = self.n1.n2(x + 1)
                x = self.n1.n2.n3(x + 1)
                return x + 1

        inp = (torch.ones(1),)
        eager = N0()(*inp)
        fqns = (
            "n1",
            "n1.n2",
            "n1.n2.n3",
        )
        ep = export(N0(), inp, preserve_module_call_signature=fqns)
        epm = ep.module()
        ufm = torch.export.unflatten(ep)
        assert torch.allclose(epm(*inp), eager)
        assert torch.allclose(ufm(*inp), eager)

    def test_unflatten_random_dag_mutating_buf_preserving_4_1(self):
        # {0: [2], 1: [3], 2: [3], 3: []}
        # {0: [2, 3], 1: [3], 2: [3], 3: []}
        # {0: [1], 1: [3], 2: [], 3: []}
        class N3(torch.nn.Module):
            def __init__(self):
                super().__init__()
                self.buf = torch.nn.Buffer(torch.ones(1))

            def forward(self, x):
                return x + 1

        class N2(torch.nn.Module):
            def __init__(self):
                super().__init__()
                self.buf = torch.nn.Buffer(torch.ones(1))
                self.n3 = N3()

            def forward(self, x):
                x = x + self.n3.buf
                self.n3.buf.add_(1)
                return x + 1

        class N1(torch.nn.Module):
            def __init__(self):
                super().__init__()
                self.buf = torch.nn.Buffer(torch.ones(1))
                self.n2 = N2()

            def forward(self, x):
                x = x + self.n2.n3.buf
                x = self.n2.n3(x + 1)
                self.n2.n3.buf.add_(1)
                return x + 1

        class N0(torch.nn.Module):
            def __init__(self):
                super().__init__()
                self.buf = torch.nn.Buffer(torch.ones(1))
                self.n1 = N1()

            def forward(self, x):
                x = x + self.n1.n2.buf
                x = self.n1(x + 1)
                self.n1.n2.buf.add_(1)
                self.n1.n2.n3.buf.add_(1)
                return x + 1

        inp = (torch.ones(1),)
        eager = N0()(*inp)
        fqns = (
            "n1",
            "n1.n2",
            "n1.n2.n3",
        )
        ep = export(N0(), inp, preserve_module_call_signature=fqns)
        epm = ep.module()
        ufm = torch.export.unflatten(ep)
        assert torch.allclose(epm(*inp), eager)
        assert torch.allclose(ufm(*inp), eager)

    def test_unflatten_random_dag_mutating_buf_preserving_5(self):
        # {0: [1, 2, 3], 1: [3, 4], 2: [3, 4], 3: [4], 4: []}
        # {0: [3], 1: [4], 2: [3, 4], 3: [4], 4: []}
        # {0: [1, 2], 1: [2, 3], 2: [3, 4], 3: [], 4: []}
        class N4(torch.nn.Module):
            def __init__(self):
                super().__init__()
                self.buf = torch.nn.Buffer(torch.ones(1))

            def forward(self, x):
                return x + 1

        class N3(torch.nn.Module):
            def __init__(self):
                super().__init__()
                self.buf = torch.nn.Buffer(torch.ones(1))
                self.n4 = N4()

            def forward(self, x):
                x = x + self.n4.buf
                self.n4.buf.add_(1)
                return x + 1

        class N2(torch.nn.Module):
            def __init__(self):
                super().__init__()
                self.buf = torch.nn.Buffer(torch.ones(1))
                self.n3 = N3()

            def forward(self, x):
                x = x + self.n3.buf
                x = x + self.n3.n4.buf
                x = self.n3(x + 1)
                x = self.n3.n4(x + 1)
                self.n3.buf.add_(1)
                self.n3.n4.buf.add_(1)
                return x + 1

        class N1(torch.nn.Module):
            def __init__(self):
                super().__init__()
                self.buf = torch.nn.Buffer(torch.ones(1))
                self.n2 = N2()

            def forward(self, x):
                x = x + self.n2.n3.buf
                x = x + self.n2.n3.n4.buf
                x = self.n2(x + 1)
                x = self.n2.n3(x + 1)
                self.n2.n3.n4.buf.add_(1)
                return x + 1

        class N0(torch.nn.Module):
            def __init__(self):
                super().__init__()
                self.buf = torch.nn.Buffer(torch.ones(1))
                self.n1 = N1()

            def forward(self, x):
                x = x + self.n1.buf
                x = x + self.n1.n2.buf
                x = x + self.n1.n2.n3.buf
                x = self.n1(x + 1)
                x = self.n1.n2(x + 1)
                self.n1.n2.n3.buf.add_(1)
                return x + 1

        inp = (torch.ones(1),)
        eager = N0()(*inp)
        fqns = (
            "n1",
            "n1.n2",
            "n1.n2.n3",
            "n1.n2.n3.n4",
        )
        ep = export(N0(), inp, preserve_module_call_signature=fqns)
        epm = ep.module()
        ufm = torch.export.unflatten(ep)
        assert torch.allclose(epm(*inp), eager)
        assert torch.allclose(ufm(*inp), eager)

    def test_unflatten_random_dag_mutating_buf_preserving_7(self):
        # {0: [3, 4, 5, 6], 1: [2, 3, 4, 5, 6], 2: [3, 4, 5], 3: [5, 6], 4: [6], 5: [6], 6: []}
        # {0: [2, 4, 5, 6], 1: [3, 4, 6], 2: [6], 3: [5], 4: [], 5: [], 6: []}
        # {0: [1, 2, 3, 4, 5, 6], 1: [2, 3, 4], 2: [4, 5, 6], 3: [4, 5, 6], 4: [5, 6], 5: [6], 6: []}
        class N6(torch.nn.Module):
            def __init__(self):
                super().__init__()
                self.buf = torch.nn.Buffer(torch.ones(1))

            def forward(self, x):
                return x + 1

        class N5(torch.nn.Module):
            def __init__(self):
                super().__init__()
                self.buf = torch.nn.Buffer(torch.ones(1))
                self.n6 = N6()

            def forward(self, x):
                x = x + self.n6.buf
                x = self.n6(x + 1)
                return x + 1

        class N4(torch.nn.Module):
            def __init__(self):
                super().__init__()
                self.buf = torch.nn.Buffer(torch.ones(1))
                self.n5 = N5()

            def forward(self, x):
                x = x + self.n5.n6.buf
                x = self.n5(x + 1)
                x = self.n5.n6(x + 1)
                return x + 1

        class N3(torch.nn.Module):
            def __init__(self):
                super().__init__()
                self.buf = torch.nn.Buffer(torch.ones(1))
                self.n4 = N4()

            def forward(self, x):
                x = x + self.n4.n5.buf
                x = x + self.n4.n5.n6.buf
                x = self.n4(x + 1)
                x = self.n4.n5(x + 1)
                x = self.n4.n5.n6(x + 1)
                self.n4.n5.buf.add_(1)
                return x + 1

        class N2(torch.nn.Module):
            def __init__(self):
                super().__init__()
                self.buf = torch.nn.Buffer(torch.ones(1))
                self.n3 = N3()

            def forward(self, x):
                x = x + self.n3.buf
                x = x + self.n3.n4.buf
                x = x + self.n3.n4.n5.buf
                x = self.n3.n4(x + 1)
                x = self.n3.n4.n5(x + 1)
                x = self.n3.n4.n5.n6(x + 1)
                self.n3.n4.n5.n6.buf.add_(1)
                return x + 1

        class N1(torch.nn.Module):
            def __init__(self):
                super().__init__()
                self.buf = torch.nn.Buffer(torch.ones(1))
                self.n2 = N2()

            def forward(self, x):
                x = x + self.n2.buf
                x = x + self.n2.n3.buf
                x = x + self.n2.n3.n4.buf
                x = x + self.n2.n3.n4.n5.buf
                x = x + self.n2.n3.n4.n5.n6.buf
                x = self.n2(x + 1)
                x = self.n2.n3(x + 1)
                x = self.n2.n3.n4(x + 1)
                self.n2.n3.buf.add_(1)
                self.n2.n3.n4.buf.add_(1)
                self.n2.n3.n4.n5.n6.buf.add_(1)
                return x + 1

        class N0(torch.nn.Module):
            def __init__(self):
                super().__init__()
                self.buf = torch.nn.Buffer(torch.ones(1))
                self.n1 = N1()

            def forward(self, x):
                x = x + self.n1.n2.n3.buf
                x = x + self.n1.n2.n3.n4.buf
                x = x + self.n1.n2.n3.n4.n5.buf
                x = x + self.n1.n2.n3.n4.n5.n6.buf
                x = self.n1(x + 1)
                x = self.n1.n2(x + 1)
                x = self.n1.n2.n3(x + 1)
                x = self.n1.n2.n3.n4(x + 1)
                x = self.n1.n2.n3.n4.n5(x + 1)
                x = self.n1.n2.n3.n4.n5.n6(x + 1)
                self.n1.n2.buf.add_(1)
                self.n1.n2.n3.n4.buf.add_(1)
                self.n1.n2.n3.n4.n5.buf.add_(1)
                self.n1.n2.n3.n4.n5.n6.buf.add_(1)
                return x + 1

        inp = (torch.ones(1),)
        eager = N0()(*inp)
        fqns = (
            "n1",
            "n1.n2",
            "n1.n2.n3",
            "n1.n2.n3.n4",
            "n1.n2.n3.n4.n5",
            "n1.n2.n3.n4.n5.n6",
        )
        ep = export(N0(), inp, preserve_module_call_signature=fqns)
        epm = ep.module()
        ufm = torch.export.unflatten(ep)
        assert torch.allclose(epm(*inp), eager)
        assert torch.allclose(ufm(*inp), eager)

    def test_unflatten_random_dag_mutating_buf_preserving_10(self):
        class N9(torch.nn.Module):
            def __init__(self):
                super().__init__()
                self.buf = torch.nn.Buffer(torch.ones(1))

            def forward(self, x):
                return x + 1

        class N8(torch.nn.Module):
            def __init__(self):
                super().__init__()
                self.buf = torch.nn.Buffer(torch.ones(1))
                self.n9 = N9()

            def forward(self, x):
                x = x + self.n9.buf
                self.n9.buf.add_(1)
                return x + 1

        class N7(torch.nn.Module):
            def __init__(self):
                super().__init__()
                self.buf = torch.nn.Buffer(torch.ones(1))
                self.n8 = N8()

            def forward(self, x):
                x = self.n8(x + 1)
                x = self.n8.n9(x + 1)
                self.n8.buf.add_(1)
                return x + 1

        class N6(torch.nn.Module):
            def __init__(self):
                super().__init__()
                self.buf = torch.nn.Buffer(torch.ones(1))
                self.n7 = N7()

            def forward(self, x):
                x = x + self.n7.n8.buf
                x = self.n7(x + 1)
                x = self.n7.n8.n9(x + 1)
                return x + 1

        class N5(torch.nn.Module):
            def __init__(self):
                super().__init__()
                self.buf = torch.nn.Buffer(torch.ones(1))
                self.n6 = N6()

            def forward(self, x):
                x = x + self.n6.buf
                x = x + self.n6.n7.buf
                x = x + self.n6.n7.n8.buf
                x = self.n6(x + 1)
                x = self.n6.n7.n8.n9(x + 1)
                self.n6.n7.buf.add_(1)
                self.n6.n7.n8.buf.add_(1)
                return x + 1

        class N4(torch.nn.Module):
            def __init__(self):
                super().__init__()
                self.buf = torch.nn.Buffer(torch.ones(1))
                self.n5 = N5()

            def forward(self, x):
                x = x + self.n5.n6.buf
                x = x + self.n5.n6.n7.n8.buf
                x = x + self.n5.n6.n7.n8.n9.buf
                x = self.n5(x + 1)
                x = self.n5.n6(x + 1)
                x = self.n5.n6.n7.n8(x + 1)
                x = self.n5.n6.n7.n8.n9(x + 1)
                self.n5.buf.add_(1)
                self.n5.n6.buf.add_(1)
                self.n5.n6.n7.buf.add_(1)
                self.n5.n6.n7.n8.buf.add_(1)
                return x + 1

        class N3(torch.nn.Module):
            def __init__(self):
                super().__init__()
                self.buf = torch.nn.Buffer(torch.ones(1))
                self.n4 = N4()

            def forward(self, x):
                x = x + self.n4.buf
                x = x + self.n4.n5.n6.buf
                x = x + self.n4.n5.n6.n7.buf
                x = x + self.n4.n5.n6.n7.n8.n9.buf
                x = self.n4(x + 1)
                x = self.n4.n5(x + 1)
                x = self.n4.n5.n6(x + 1)
                x = self.n4.n5.n6.n7.n8(x + 1)
                x = self.n4.n5.n6.n7.n8.n9(x + 1)
                self.n4.n5.n6.buf.add_(1)
                self.n4.n5.n6.n7.n8.buf.add_(1)
                return x + 1

        class N2(torch.nn.Module):
            def __init__(self):
                super().__init__()
                self.buf = torch.nn.Buffer(torch.ones(1))
                self.n3 = N3()

            def forward(self, x):
                x = x + self.n3.buf
                x = x + self.n3.n4.buf
                x = x + self.n3.n4.n5.n6.n7.n8.buf
                x = self.n3(x + 1)
                x = self.n3.n4(x + 1)
                x = self.n3.n4.n5(x + 1)
                x = self.n3.n4.n5.n6(x + 1)
                x = self.n3.n4.n5.n6.n7.n8(x + 1)
                x = self.n3.n4.n5.n6.n7.n8.n9(x + 1)
                self.n3.buf.add_(1)
                self.n3.n4.buf.add_(1)
                self.n3.n4.n5.buf.add_(1)
                self.n3.n4.n5.n6.buf.add_(1)
                self.n3.n4.n5.n6.n7.buf.add_(1)
                self.n3.n4.n5.n6.n7.n8.n9.buf.add_(1)
                return x + 1

        class N1(torch.nn.Module):
            def __init__(self):
                super().__init__()
                self.buf = torch.nn.Buffer(torch.ones(1))
                self.n2 = N2()

            def forward(self, x):
                x = x + self.n2.buf
                x = x + self.n2.n3.buf
                x = x + self.n2.n3.n4.n5.n6.buf
                x = x + self.n2.n3.n4.n5.n6.n7.n8.buf
                x = self.n2(x + 1)
                x = self.n2.n3(x + 1)
                x = self.n2.n3.n4(x + 1)
                x = self.n2.n3.n4.n5(x + 1)
                x = self.n2.n3.n4.n5.n6(x + 1)
                x = self.n2.n3.n4.n5.n6.n7(x + 1)
                self.n2.buf.add_(1)
                self.n2.n3.n4.n5.n6.n7.n8.buf.add_(1)
                self.n2.n3.n4.n5.n6.n7.n8.n9.buf.add_(1)
                return x + 1

        class N0(torch.nn.Module):
            def __init__(self):
                super().__init__()
                self.buf = torch.nn.Buffer(torch.ones(1))
                self.n1 = N1()

            def forward(self, x):
                x = x + self.n1.n2.buf
                x = x + self.n1.n2.n3.buf
                x = x + self.n1.n2.n3.n4.n5.buf
                x = x + self.n1.n2.n3.n4.n5.n6.buf
                x = x + self.n1.n2.n3.n4.n5.n6.n7.buf
                x = self.n1(x + 1)
                x = self.n1.n2(x + 1)
                x = self.n1.n2.n3.n4(x + 1)
                x = self.n1.n2.n3.n4.n5.n6.n7(x + 1)
                x = self.n1.n2.n3.n4.n5.n6.n7.n8(x + 1)
                x = self.n1.n2.n3.n4.n5.n6.n7.n8.n9(x + 1)
                self.n1.n2.n3.buf.add_(1)
                self.n1.n2.n3.n4.n5.n6.n7.n8.buf.add_(1)
                self.n1.n2.n3.n4.n5.n6.n7.n8.n9.buf.add_(1)
                return x + 1

        inp = (torch.ones(1),)
        eager = N0()(*inp)
        fqns = (
            "n1",
            "n1.n2",
            "n1.n2.n3",
            "n1.n2.n3.n4",
            "n1.n2.n3.n4.n5",
            "n1.n2.n3.n4.n5.n6",
            "n1.n2.n3.n4.n5.n6.n7",
            "n1.n2.n3.n4.n5.n6.n7.n8",
            "n1.n2.n3.n4.n5.n6.n7.n8.n9",
        )
        ep = export(
            N0(),
            inp,
            strict=False,  # strict export is slow with large random dags
            preserve_module_call_signature=fqns,
        )
        epm = ep.module()
        ufm = torch.export.unflatten(ep)
        assert torch.allclose(epm(*inp), eager)
        assert torch.allclose(ufm(*inp), eager)

    def test_unflatten_random_dag_const_preserving_3(self):
        class N2(torch.nn.Module):
            def __init__(self):
                super().__init__()
                self.const = torch.ones(1)

            def forward(self, x):
                return x + 1

        class N1(torch.nn.Module):
            def __init__(self):
                super().__init__()
                self.const = torch.ones(1)
                self.n2 = N2()

            def forward(self, x):
                x = x + self.n2.const
                x = self.n2(x + 1)
                return x + 1

        class N0(torch.nn.Module):
            def __init__(self):
                super().__init__()
                self.const = torch.ones(1)
                self.n1 = N1()

            def forward(self, x):
                x = x + self.n1.n2.const
                x = self.n1(x + 1)
                x = self.n1.n2(x + 1)
                return x + 1

        inp = (torch.ones(1),)
        eager = N0()(*inp)
        fqns = (
            "n1",
            "n1.n2",
        )
        ep = export(N0(), inp, preserve_module_call_signature=fqns)
        epm = ep.module()
        ufm = torch.export.unflatten(ep)
        assert torch.allclose(epm(*inp), eager)
        assert torch.allclose(ufm(*inp), eager)

    def test_unflatten_random_dag_const_preserving_3_1(self):
        class N2(torch.nn.Module):
            def __init__(self):
                super().__init__()
                self.const = torch.ones(1)

            def forward(self, x):
                return x + 1

        class N1(torch.nn.Module):
            def __init__(self):
                super().__init__()
                self.const = torch.ones(1)
                self.n2 = N2()

            def forward(self, x):
                x = x + self.n2.const
                x = self.n2(x + 1)
                return x + 1

        class N0(torch.nn.Module):
            def __init__(self):
                super().__init__()
                self.const = torch.ones(1)
                self.n1 = N1()

            def forward(self, x):
                x = x + self.n1.const
                x = self.n1(x + 1)
                x = self.n1.n2(x + 1)
                return x + 1

        inp = (torch.ones(1),)
        eager = N0()(*inp)
        fqns = (
            "n1",
            "n1.n2",
        )
        ep = export(N0(), inp, preserve_module_call_signature=fqns)
        epm = ep.module()
        ufm = torch.export.unflatten(ep)
        assert torch.allclose(epm(*inp), eager)
        assert torch.allclose(ufm(*inp), eager)

    def test_unflatten_no_unroll(self):
        inp = (torch.ones(1),)

        class N(torch.nn.Module):
            def __init__(self):
                super().__init__()
                self.const = torch.ones(1) * 4
                self.buf = torch.nn.Buffer(torch.ones(1) * 4)

            def forward(self, x, b):
                if b:
                    return x + self.const + 1
                else:
                    return x + 2 * (self.buf + 1) - self.const

        class K(torch.nn.Module):
            def __init__(self):
                super().__init__()
                self.n = N()

            def forward(self, x0):
                return self.n(x0, True)

        class P(torch.nn.Module):
            def __init__(self):
                super().__init__()
                self.n = N()

            def forward(self, x):
                x0 = x + 3
                x1 = self.n(x0, True)
                x2 = self.n(x0, False)
                return x1 + x2

        class Q(torch.nn.Module):
            def __init__(self):
                super().__init__()
                self.k = K()

            def forward(self, x):
                x0 = x + 3
                x1 = self.k.n(x0, True)
                x2 = self.k.n(x0, False)
                return x1 + x2

        class R(torch.nn.Module):
            def __init__(self):
                super().__init__()
                self.k = K()

            def forward(self, x):
                x0 = x + 3
                x1 = self.k(x0)
                x2 = self.k.n(x0, False)
                return x1 + x2

        class _N(torch.nn.Module):
            def forward(self, x):
                return x + 5

        class _N_1(torch.nn.Module):
            def forward(self, x):
                return x + 6

        for Mod, path_n in [(P, "n"), (Q, "k.n"), (R, "k.n")]:
            m = Mod()
            eager_result = m(*inp)

            def test(ep, swap):
                epm = ep.module()
                ufm = torch.export.unflatten(ep)

                exported_result = epm(*inp)
                self.assertTrue(torch.allclose(exported_result, eager_result))

                unflattened_result = ufm(*inp)
                self.assertTrue(torch.allclose(unflattened_result, eager_result))

                for fqn, mod in swap.items():
                    ufm.set_submodule(fqn, mod)
                unflattened_result = ufm(*inp)
                self.assertTrue(torch.allclose(unflattened_result, eager_result))

            if not is_retracebility_test(self._testMethodName):
                # swapping will not work with retrace
                test(
                    export(Mod(), inp, preserve_module_call_signature=(path_n,)),
                    swap={path_n: N()},
                )

            test(
                export(Mod(), inp),
                swap={path_n: _N(), path_n + "@1": _N_1()},
            )

    def test_preserve_module_call_signature_unflatten_specialization(self):
        class N(torch.nn.Module):
            def forward(self, x, b):
                if b:
                    return x + 1
                else:
                    return x + 2

        class M(torch.nn.Module):
            def __init__(self):
                super().__init__()
                self.n = N()

            def forward(self, x):
                x0 = x + 3
                x1 = self.n(x0, True)
                return x1 + 4

        inp = (torch.ones(1),)
        m = M()
        eager_result = m(*inp)

        if not is_retracebility_test(self._testMethodName):
            # swapping will not work with retrace
            ep = export(M(), inp, preserve_module_call_signature=("n",))
            epm = ep.module()
            ufm = torch.export.unflatten(ep)

            exported_result = epm(*inp)
            self.assertTrue(torch.allclose(exported_result, eager_result))

            unflattened_result = ufm(*inp)
            self.assertTrue(torch.allclose(unflattened_result, eager_result))

            ufm.set_submodule("n", N())
            unflattened_result = ufm(*inp)
            self.assertTrue(torch.allclose(unflattened_result, eager_result))

    def test_unflatten_multiple_graphs_dispatch(self):
        class N(torch.nn.Module):
            def forward(self, x, b):
                if b:
                    return x + 1
                else:
                    return x + 2

        class M(torch.nn.Module):
            def __init__(self):
                super().__init__()
                self.n = N()

            def forward(self, x):
                x = x + 3
                x = self.n(x, True)
                x = x + 4
                x = self.n(x, True)
                x = x + 5
                x = self.n(x, False)
                x = x + 6
                return x

        inp = (torch.ones(1),)
        m = M()
        eager_result = m(*inp)

        def test(ep):
            epm = ep.module()
            ufm = torch.export.unflatten(ep)

            exported_result = epm(*inp)
            self.assertTrue(torch.allclose(exported_result, eager_result))

            unflattened_result = ufm(*inp)
            self.assertTrue(torch.allclose(unflattened_result, eager_result))

        if is_training_ir_test(self._testMethodName):
            test(
                torch.export.export_for_training(
                    M(),
                    inp,
                    strict=not is_non_strict_test(self._testMethodName),
                    preserve_module_call_signature=("n",),
                )
            )

        test(export(M(), inp, preserve_module_call_signature=("n",)))

    def test_unflatten_multiple_graphs_preserve_signature_no_error(self):
        class N(torch.nn.Module):
            def forward(self, x, b):
                if b:
                    return x + 1
                else:
                    return x + 2

        class M(torch.nn.Module):
            def __init__(self):
                super().__init__()
                self.n = N()

            def forward(self, x):
                x = x + 3
                x = self.n(x, True)
                x = x + 4
                x = self.n(x, False)
                x = x + 5
                return x

        inp = (torch.ones(1),)
        m = M()
        eager_result = m(*inp)

        def test(ep, swap=None):
            epm = ep.module()
            ufm = torch.export.unflatten(ep)

            exported_result = epm(*inp)
            self.assertTrue(torch.allclose(exported_result, eager_result))

            unflattened_result = ufm(*inp)
            self.assertTrue(torch.allclose(unflattened_result, eager_result))

            if swap:
                for fqn, mod in swap.items():
                    ufm.set_submodule(fqn, mod)
                unflattened_result = ufm(*inp)
                self.assertTrue(torch.allclose(unflattened_result, eager_result))

        if not is_retracebility_test(self._testMethodName):
            # swapping will not work with retrace
            test(
                export(M(), inp, preserve_module_call_signature=("n",)),
                swap={"n": N()},
            )

        test(export(M(), inp))

    def test_unflatten_multiple_graphs_state(self):
        class N(torch.nn.Module):
            def __init__(self):
                super().__init__()
                self.register_buffer("buf", torch.ones(1), persistent=False)

            def forward(self, x, b):
                if b:
                    self.buf.add_(1)
                else:
                    self.buf.add_(2)
                return x + self.buf

        class M(torch.nn.Module):
            def __init__(self):
                super().__init__()
                self.n = N()

            def forward(self, x):
                x = self.n(x, True)
                x = x + 1
                x = self.n(x, False)
                x = x + 1
                x = self.n(x, True)
                x = x + 1
                x = self.n(x, False)
                return x

        inp = (torch.ones(1),)
        m = M()
        eager_result = m(*inp)

        def test(ep, swap=None):
            epm = ep.module()
            ufm = torch.export.unflatten(ep)

            exported_result = epm(*inp)
            self.assertTrue(torch.allclose(exported_result, eager_result))

            unflattened_result = ufm(*inp)
            self.assertTrue(torch.allclose(unflattened_result, eager_result))

            if swap:
                for fqn, mod in swap.items():
                    ufm.set_submodule(fqn, mod)
                unflattened_result = ufm(*inp)
                self.assertTrue(torch.allclose(unflattened_result, eager_result))

        if not is_retracebility_test(self._testMethodName):
            # swapping will not work with retrace
            test(
                export(M(), inp, preserve_module_call_signature=("n",)),
                swap={"n": N()},
            )
            # running decompositions again should work for all IRs
            ep = export(M(), inp, preserve_module_call_signature=("n",))
            test(ep.run_decompositions({}), swap={"n": N()})

        test(export(M(), inp))

        strict = not is_non_strict_test(self._testMethodName)
        ept = torch.export.export_for_training(
            M(),
            inp,
            strict=strict,
            preserve_module_call_signature=("n",),
        )
        test(ept)

    def test_set_grad_unflatten(self):
        class M1(torch.nn.Module):
            def forward(self, a, b):
                with torch.no_grad():
                    return a + b

        class M(torch.nn.Module):
            def __init__(self):
                super().__init__()
                self.m1 = M1()

            def forward(self, a, b):
                return self.m1(a, b)

        inp = (torch.ones(3, 3), torch.ones(3, 3))
        ep = export(M(), inp)
        epm = ep.module()
        ufm = torch.export.unflatten(ep)
        self.assertTrue(torch.allclose(ufm(*inp), epm(*inp)))

    def test_placeholder_update_preserving(self):
        class Child(torch.nn.Module):
            def forward(self, x):
                a = x.add_(3)
                return a - 2

        class Foo(torch.nn.Module):
            def __init__(self):
                super().__init__()
                self.child = Child()

            def forward(self, x):
                f1 = self.child(x)  # x <- 1 + 3 = 4, x - 2 = 2
                f2 = x * 4  # x * 4 = 16
                return f1 + f2

        inp = torch.ones(2, 3, dtype=torch.float32)
        ep1 = export(Foo(), (inp,))
        inp = torch.ones(2, 3, dtype=torch.float32)
        ep2 = export(Foo(), (inp,), preserve_module_call_signature=("child",))

        inp = torch.ones(2, 3, dtype=torch.float32)
        orig_result = Foo()(inp)

        inp = torch.ones(2, 3, dtype=torch.float32)
        ep1_result = ep1.module()(inp)
        self.assertTrue(torch.allclose(ep1_result, orig_result))
        inp = torch.ones(2, 3, dtype=torch.float32)
        ep2_result = ep2.module()(inp)
        self.assertTrue(torch.allclose(ep2_result, orig_result))

    @testing.expectedFailureLegacyExportNonStrict
    @testing.expectedFailureLegacyExportStrict
    def test_constant_tensor_with_non_functional(self):
        class TestModel(torch.nn.Module):
            def __init__(self):
                super().__init__()
                self.params = torch.ones((4, 4, 10))

            def forward(self, x):
                ff = self.params + 2
                ff2 = self.params + 1
                buf = torch.ops.aten.sub_.Tensor(ff, ff2)
                return buf.sum() + x.sum()

        model = TestModel()

        x = torch.zeros((4, 4, 10))

        ep_training = torch.export.export_for_training(model, (x,), strict=False)
        state_dict_before = ep_training.state_dict

        ep = export(model, (x,), strict=False).run_decompositions()
        state_dict_after = ep.state_dict
        self.assertEqual(state_dict_before.keys(), state_dict_after.keys())

        self.assertExpectedInline(
            str(ep.graph_module.code).strip(),
            """\
def forward(self, c_params, x):
    add = torch.ops.aten.add.Tensor(c_params, 2)
    add_1 = torch.ops.aten.add.Tensor(c_params, 1);  c_params = None
    sub = torch.ops.aten.sub.Tensor(add, add_1);  add = add_1 = None
    sum_1 = torch.ops.aten.sum.dim_IntList(sub, []);  sub = None
    sum_2 = torch.ops.aten.sum.dim_IntList(x, []);  x = None
    add_2 = torch.ops.aten.add.Tensor(sum_1, sum_2);  sum_1 = sum_2 = None
    return (add_2,)""",
        )

    @testing.expectedFailureLegacyExportNonStrict
    @testing.expectedFailureLegacyExportStrict
    def test_constant_tensor_with_non_functional_nested(self):
        class SubMod(torch.nn.Module):
            def __init__(self):
                super().__init__()
                self.params = torch.ones((4, 4, 10))

            def forward(self, x):
                return x

        class TestModel(torch.nn.Module):
            def __init__(self):
                super().__init__()
                self.submod = SubMod()

            def forward(self, x):
                ff = self.submod.params + 2
                ff2 = self.submod.params + 1
                buf = torch.ops.aten.sub_.Tensor(ff, ff2)
                return buf.sum() + x.sum()

        model = TestModel()

        x = torch.zeros((4, 4, 10))

        ep_training = torch.export.export_for_training(model, (x,), strict=False)
        state_dict_before = ep_training.state_dict

        ep = export(model, (x,), strict=False).run_decompositions()
        state_dict_after = ep.state_dict
        self.assertEqual(state_dict_before.keys(), state_dict_after.keys())

        self.assertExpectedInline(
            str(ep.graph_module.code).strip(),
            """\
def forward(self, c_submod_params, x):
    add = torch.ops.aten.add.Tensor(c_submod_params, 2)
    add_1 = torch.ops.aten.add.Tensor(c_submod_params, 1);  c_submod_params = None
    sub = torch.ops.aten.sub.Tensor(add, add_1);  add = add_1 = None
    sum_1 = torch.ops.aten.sum.dim_IntList(sub, []);  sub = None
    sum_2 = torch.ops.aten.sum.dim_IntList(x, []);  x = None
    add_2 = torch.ops.aten.add.Tensor(sum_1, sum_2);  sum_1 = sum_2 = None
    return (add_2,)""",
        )

    def test_cond_unflatten(self):
        class M1(torch.nn.Module):
            def forward(self, p, a, b):
                def true_fn(x, y):
                    return x + y

                def false_fn(x, y):
                    return x - y

                return torch.cond(p, true_fn, false_fn, [a, b])

        class M(torch.nn.Module):
            def __init__(self):
                super().__init__()
                self.m1 = M1()

            def forward(self, p, a, b):
                return self.m1(p, a, b)

        inp = (torch.tensor(False), torch.ones(3, 3), torch.ones(3, 3))
        ep = export(M(), inp)
        epm = ep.module()
        ufm = torch.export.unflatten(ep)
        self.assertTrue(torch.allclose(ufm(*inp), epm(*inp)))

    def test_unflatten_multiple_graphs_shared_submodule(self):
        class N(torch.nn.Module):
            def forward(self, x, b):
                if b:
                    return x + 1
                else:
                    return x + 2

        def gen_m(n, n_1, p, p_1):
            # Create a module instance where self.n and self.p
            # share the same submodule instance.
            # The booleans n, n_1 and p, p_1 are passed to two calls each
            # to self.n and self.p, and they determine which path through
            # the shared submodule instance is taken during export.
            class M(torch.nn.Module):
                def __init__(self):
                    super().__init__()
                    self.n = N()
                    self.p = self.n

                def forward(self, x):
                    x = x + 3
                    x = self.n(x, n)
                    x = x + 4
                    x = self.n(x, n_1)
                    x = x + 5
                    x = self.p(x, p)
                    x = x + 6
                    x = self.p(x, p_1)
                    return x + 7

            return M()

        inp = (torch.ones(1),)

        def test(m, expected_graph, expected_fqns, expected_duplicates):
            eager_result = m(*inp)

            ep = export(m, inp)
            exported_result = ep.module()(*inp)
            # exported and eager results should match (baseline)
            self.assertTrue(torch.allclose(exported_result, eager_result))

            unflattened = torch.export.unflatten(ep)
            unflattened_result = unflattened(*inp)
            # unflattened and eager results should match
            # (needs multiple specialized graphs for shared submodule instance)
            self.assertTrue(torch.allclose(unflattened_result, eager_result))

            # expected graph should call minimal number of specialized submodules
            self.assertExpectedInline(
                str(unflattened.graph).strip(),
                expected_graph,
            )

            # expected graph should contain minimal number of specialized submodule fqns
            self.assertEqual(
                sorted(
                    [
                        fqn
                        for fqn, _ in unflattened.named_modules(remove_duplicate=False)
                    ]
                ),
                expected_fqns,
            )
            # expected graph should contain minimal number of specialized submodule instances
            for a, b in expected_duplicates:
                if is_non_strict_test(self._testMethodName):
                    # NOTE: non-strict does not de-duplicate shared submodules through different fqns.
                    # In particular, we use different module ids for self.n and self.p calls in non-strict,
                    # but in strict we use the same module id, which enables additional reuse.
                    # This is pre-existing behavior that might need to be fixed orthogonally.
                    self.assertNotEqual(
                        id(getattr(unflattened, a)), id(getattr(unflattened, b))
                    )
                else:
                    self.assertEqual(
                        id(getattr(unflattened, a)), id(getattr(unflattened, b))
                    )

            ep = export(m, inp, preserve_module_call_signature=("n", "p"))
            exported_result = ep.module()(*inp)
            self.assertTrue(torch.allclose(exported_result, eager_result))

            unflattened = torch.export.unflatten(ep)
            unflattened_result = unflattened(*inp)
            self.assertTrue(torch.allclose(unflattened_result, eager_result))

        test(
            gen_m(n=True, n_1=False, p=False, p_1=False),
            # p should share n_1 graph, p_1 should be optimized away
            """\
graph():
    %x : [num_users=1] = placeholder[target=x]
    %add : [num_users=1] = call_function[target=torch.ops.aten.add.Tensor](args = (%x, 3), kwargs = {})
    %n : [num_users=1] = call_module[target=n](args = (%add,), kwargs = {})
    %add_2 : [num_users=1] = call_function[target=torch.ops.aten.add.Tensor](args = (%n, 4), kwargs = {})
    %n_1 : [num_users=1] = call_module[target=n@1](args = (%add_2,), kwargs = {})
    %add_4 : [num_users=1] = call_function[target=torch.ops.aten.add.Tensor](args = (%n_1, 5), kwargs = {})
    %p : [num_users=1] = call_module[target=p](args = (%add_4,), kwargs = {})
    %add_6 : [num_users=1] = call_function[target=torch.ops.aten.add.Tensor](args = (%p, 6), kwargs = {})
    %p_1 : [num_users=1] = call_module[target=p](args = (%add_6,), kwargs = {})
    %add_8 : [num_users=1] = call_function[target=torch.ops.aten.add.Tensor](args = (%p_1, 7), kwargs = {})
    return (add_8,)""",
            ["", "n", "n@1", "p"],
            [("n@1", "p")],
        )

        test(
            gen_m(n=True, n_1=False, p=True, p_1=False),
            # p should reuse n graph, p_1 should reuse n_1 graph
            """\
graph():
    %x : [num_users=1] = placeholder[target=x]
    %add : [num_users=1] = call_function[target=torch.ops.aten.add.Tensor](args = (%x, 3), kwargs = {})
    %n : [num_users=1] = call_module[target=n](args = (%add,), kwargs = {})
    %add_2 : [num_users=1] = call_function[target=torch.ops.aten.add.Tensor](args = (%n, 4), kwargs = {})
    %n_1 : [num_users=1] = call_module[target=n@1](args = (%add_2,), kwargs = {})
    %add_4 : [num_users=1] = call_function[target=torch.ops.aten.add.Tensor](args = (%n_1, 5), kwargs = {})
    %p : [num_users=1] = call_module[target=p](args = (%add_4,), kwargs = {})
    %add_6 : [num_users=1] = call_function[target=torch.ops.aten.add.Tensor](args = (%p, 6), kwargs = {})
    %p_1 : [num_users=1] = call_module[target=p@1](args = (%add_6,), kwargs = {})
    %add_8 : [num_users=1] = call_function[target=torch.ops.aten.add.Tensor](args = (%p_1, 7), kwargs = {})
    return (add_8,)""",
            ["", "n", "n@1", "p", "p@1"],
            [("n", "p"), ("n@1", "p@1")],
        )

        test(
            gen_m(n=True, n_1=True, p=True, p_1=False),
            # n_1 should be optimized away, p should reuse n graph
            """\
graph():
    %x : [num_users=1] = placeholder[target=x]
    %add : [num_users=1] = call_function[target=torch.ops.aten.add.Tensor](args = (%x, 3), kwargs = {})
    %n : [num_users=1] = call_module[target=n](args = (%add,), kwargs = {})
    %add_2 : [num_users=1] = call_function[target=torch.ops.aten.add.Tensor](args = (%n, 4), kwargs = {})
    %n_1 : [num_users=1] = call_module[target=n](args = (%add_2,), kwargs = {})
    %add_4 : [num_users=1] = call_function[target=torch.ops.aten.add.Tensor](args = (%n_1, 5), kwargs = {})
    %p : [num_users=1] = call_module[target=p](args = (%add_4,), kwargs = {})
    %add_6 : [num_users=1] = call_function[target=torch.ops.aten.add.Tensor](args = (%p, 6), kwargs = {})
    %p_1 : [num_users=1] = call_module[target=p@1](args = (%add_6,), kwargs = {})
    %add_8 : [num_users=1] = call_function[target=torch.ops.aten.add.Tensor](args = (%p_1, 7), kwargs = {})
    return (add_8,)""",
            ["", "n", "p", "p@1"],
            [("n", "p")],
        )

        test(
            gen_m(n=True, n_1=False, p=False, p_1=True),
            # p should reuse n_1 graph, p_1 should reuse n graph
            """\
graph():
    %x : [num_users=1] = placeholder[target=x]
    %add : [num_users=1] = call_function[target=torch.ops.aten.add.Tensor](args = (%x, 3), kwargs = {})
    %n : [num_users=1] = call_module[target=n](args = (%add,), kwargs = {})
    %add_2 : [num_users=1] = call_function[target=torch.ops.aten.add.Tensor](args = (%n, 4), kwargs = {})
    %n_1 : [num_users=1] = call_module[target=n@1](args = (%add_2,), kwargs = {})
    %add_4 : [num_users=1] = call_function[target=torch.ops.aten.add.Tensor](args = (%n_1, 5), kwargs = {})
    %p : [num_users=1] = call_module[target=p](args = (%add_4,), kwargs = {})
    %add_6 : [num_users=1] = call_function[target=torch.ops.aten.add.Tensor](args = (%p, 6), kwargs = {})
    %p_1 : [num_users=1] = call_module[target=p@1](args = (%add_6,), kwargs = {})
    %add_8 : [num_users=1] = call_function[target=torch.ops.aten.add.Tensor](args = (%p_1, 7), kwargs = {})
    return (add_8,)""",
            ["", "n", "n@1", "p", "p@1"],
            [("n", "p@1"), ("p", "n@1")],
        )

    def test_stack_trace(self):
        class Foo(torch.nn.Module):
            def __init__(self) -> None:
                super().__init__()
                self.linear = torch.nn.Linear(4, 4)

            def forward(self, x):
                x = self.linear(x)
                x *= 2.0
                return x

        ep = export(
            Foo(),
            (torch.randn(4, 4),),
        ).run_decompositions({})
        # check correct lines are in stack trace
        trace_mul = [node for node in ep.graph.nodes if node.name == "mul"][0].meta.get(
            "stack_trace", ""
        )
        self.assertTrue(
            re.search(r"test_export.py.*in forward\n.*x \*= 2.0", trace_mul)
        )
        trace_addmm = [
            node for node in ep.graph.nodes if node.name in ["addmm", "linear"]
        ][0].meta.get("stack_trace", "")
        self.assertTrue(
            re.search(
                r"test_export.py.*in forward\n.*x = self.linear\(x\)", trace_addmm
            )
        )

    @testing.expectedFailureSerDerNonStrict  # register_constant needs to handle serialization
    @testing.expectedFailureSerDer  # register_constant needs to handle serialization
    def test_register_constant(self):
        @dataclass(frozen=True)
        class MyInput:
            int_1: int
            int_2: int

        class Foo(torch.nn.Module):
            def __init__(self):
                super().__init__()

            def forward(self, x, f):
                return x + f.int_1 + f.int_2

        register_constant(MyInput)
        ep = export(Foo(), (torch.randn(2, 2), MyInput(4, 4)), strict=False)

        inp = torch.ones(2, 2)
        self.assertEqual(ep.module()(inp, MyInput(4, 4)), Foo()(inp, MyInput(4, 4)))

    def test_cond_with_module_stack_export_with(self):
        class Bar(torch.nn.Module):
            def __init__(self) -> None:
                super().__init__()
                self.linear = torch.nn.Linear(4, 4)

            def forward(self, x):
                def true_fn(x):
                    return self.linear(x).cos()

                def false_fn(x):
                    return self.linear(x).sin()

                return torch.cond(x.sum() > 4, true_fn, false_fn, [x])

        class CondExport(torch.nn.Module):
            def __init__(self) -> None:
                super().__init__()
                self.bar = Bar()

            def forward(self, x):
                return x.cos() + self.bar(x)

        inp = (torch.randn(4, 4),)
        ep = torch.export.export(CondExport(), inp, strict=False)
        self.assertExpectedInline(
            ep.graph_module.code.strip(),
            """\
def forward(self, p_bar_linear_weight, p_bar_linear_bias, x):
    cos = torch.ops.aten.cos.default(x)
    sum_1 = torch.ops.aten.sum.default(x)
    gt = torch.ops.aten.gt.Scalar(sum_1, 4);  sum_1 = None
    true_graph_0 = self.true_graph_0
    false_graph_0 = self.false_graph_0
    cond = torch.ops.higher_order.cond(gt, true_graph_0, false_graph_0, [p_bar_linear_bias, p_bar_linear_weight, x]);  gt = true_graph_0 = false_graph_0 = p_bar_linear_bias = p_bar_linear_weight = x = None
    getitem = cond[0];  cond = None
    add = torch.ops.aten.add.Tensor(cos, getitem);  cos = getitem = None
    return (add,)""",
        )
        schema = get_hop_schema(ep)
        self.assertExpectedInline(
            str(schema),
            """cond(Tensor pred, GraphModule true_fn, GraphModule false_fn, Tensor[3] operands) -> Tensor[1]""",
        )

        cond_top_level_nn_module_stack = [
            node.meta["nn_module_stack"]
            for node in ep.graph.nodes
            if node.name == "true_graph_0"
        ][0]

        self.assertTrue(
            "test_cond_with_module_stack_export_with.<locals>.Bar"
            in str(cond_top_level_nn_module_stack)
        )

    # TODO: See https://github.com/pytorch/pytorch/issues/115790
    @unittest.expectedFailure
    def test_cond_with_module_stack_export_with_unflatten(self):
        class Bar(torch.nn.Module):
            def __init__(self) -> None:
                super().__init__()
                self.linear = torch.nn.Linear(4, 4)

            def forward(self, x):
                def true_fn(x):
                    return self.linear(x).cos()

                def false_fn(x):
                    return self.linear(x).sin()

                return torch.cond(x.shape[0] > 4, true_fn, false_fn, [x])

        class CondExport(torch.nn.Module):
            def __init__(self) -> None:
                super().__init__()
                self.bar = Bar()

            def forward(self, x):
                return x.cos() + self.bar(x)

        inp = (torch.randn(4, 4),)
        ep = torch.export.export(CondExport(), inp, strict=False)

        cond_top_level_nn_module_stack = [
            node.meta["nn_module_stack"]
            for node in ep.graph.nodes
            if node.name == "true_graph_0"
        ][0]

        # we can't preserve nn_module_stack for the subgraphs for now.
        for node in ep.graph_module.true_graph_0.graph.nodes:
            self.assertEqual(
                node.meta["nn_module_stack"], cond_top_level_nn_module_stack
            )

        # this doesn't work today
        gm_unflat_strict = unflatten(ep)

    def test_modules_access_for_deleted_submodule(self):
        class Foo(torch.nn.Module):
            def __init__(self):
                super().__init__()
                self.linear = torch.nn.Linear(10, 10)
                self.foo = torch.nn.Linear(10, 10)

            def forward(self, x):
                for name, mod in self._modules.items():
                    if mod is None:
                        continue
                    pass
                return self.linear(x)

        mod = Foo()
        mod.foo = None
        mod(torch.randn(10, 10))
        export(mod, (torch.randn(10, 10),), strict=False)

    def test_profiling_code(self):
        class Foo(torch.nn.Module):
            def forward(self, x):
                with torch.profiler.record_function("foo"):
                    return x.sin()

        ep = export(Foo(), (torch.randn(5, 5),), strict=True)
        FileCheck().check_count(
            "torch.ops.profiler._record_function_enter_new.default", 0, exactly=True
        ).run(ep.graph_module.code)

    def test_replace_unbacked_with_very_large_upperbound(self):
        # beyond 2^53 where python floats lose precision
        VERY_LARGE_INT = 1000000007999999992

        class Model(torch.nn.Module):
            def forward(self, x, t):
                unbacked = t.item()
                torch._check(unbacked <= VERY_LARGE_INT)

                y = torch.ones(unbacked)
                return x.reshape([-1]) + y

        inp = (
            torch.randn(6, 2),
            torch.tensor([12]),
        )
        spec = {
            "x": (Dim.AUTO, Dim.STATIC),
            "t": (Dim.STATIC,),
        }
        ep = export(Model(), inp, dynamic_shapes=spec)
        self.assertTrue(torch.allclose(Model()(*inp), ep.module()(*inp)))

    def test_predispatch_cond(self):
        class Model(torch.nn.Module):
            def __init__(self) -> None:
                super().__init__()
                self.pred = torch.nn.Buffer(torch.tensor(False))
                self.t = torch.nn.Buffer(torch.tensor(10))

            def forward(self, x, y):
                def true_fn(x, y):
                    with torch.enable_grad():
                        return x - 1 + self.t + y

                return torch.cond(
                    self.pred,
                    true_fn,
                    lambda x, y: x + 1 - self.t + y,
                    [x, y],
                )

        model = Model()
        with torch.no_grad():
            exported_program = torch.export.export_for_training(
                model,
                (torch.tensor(10), torch.tensor(12)),
                {},
                dynamic_shapes=None,
                strict=False,
            )

        schema = get_hop_schema(exported_program)
        self.assertExpectedInline(
            str(schema),
            """cond(Tensor pred, GraphModule true_fn, GraphModule false_fn, Tensor[3] operands) -> Tensor[1]""",  # noqa: B950
        )

        self.assertExpectedInline(
            str(exported_program.graph_module.code.strip()),
            """\
def forward(self, b_pred, b_t, x, y):
    true_graph_0 = self.true_graph_0
    false_graph_0 = self.false_graph_0
    cond = torch.ops.higher_order.cond(b_pred, true_graph_0, false_graph_0, [b_t, x, y]);  b_pred = true_graph_0 = false_graph_0 = b_t = x = y = None
    getitem = cond[0];  cond = None
    return (getitem,)""",
        )  # noqa: B950

        self.assertExpectedInline(
            str(exported_program.graph_module.true_graph_0.code.strip()),
            """\
def forward(self, b_t, x, y):
    submod_3 = self.submod_1
    add_1 = torch.ops.higher_order.wrap_with_set_grad_enabled(True, submod_3, x, b_t, y);  submod_3 = x = b_t = y = None
    getitem = add_1[0];  add_1 = None
    return (getitem,)""",
        )

        self.assertExpectedInline(
            str(exported_program.graph_module.true_graph_0.submod_1.code.strip()),
            """\
def forward(self, x, b_t, y):
    sub = torch.ops.aten.sub.Tensor(x, 1);  x = None
    add = torch.ops.aten.add.Tensor(sub, b_t);  sub = b_t = None
    add_1 = torch.ops.aten.add.Tensor(add, y);  add = y = None
    return (add_1,)""",
        )

    def test_predispatch_grad_wrappers(self):
        class Model(torch.nn.Module):
            def forward(self, x, y):
                with torch.enable_grad():
                    x = x - y
                with torch.no_grad():
                    x = x + y
                return x

        # no grad
        model = Model()
        with torch.no_grad():
            ep_nograd = torch.export.export_for_training(
                model,
                (torch.tensor(10), torch.tensor(12)),
                {},
                dynamic_shapes=None,
                strict=False,
            )
        # check that only sub op is wrapped with grad_enabled
        getattr_nodes = [
            node for node in ep_nograd.graph.nodes if node.op == "get_attr"
        ]
        self.assertEqual(len(getattr_nodes), 1)
        grad_subgraph = getattr(ep_nograd.graph_module, getattr_nodes[0].target)
        op_node = [
            node for node in grad_subgraph.graph.nodes if node.op == "call_function"
        ][0]
        self.assertEqual(op_node.target._name, "aten::sub.Tensor")

        # enable grad
        model = Model()
        ep_grad = torch.export.export_for_training(
            model,
            (torch.tensor(10), torch.tensor(12)),
            {},
            dynamic_shapes=None,
            strict=False,
        )
        # check that only add op is wrapped with grad_enabled
        getattr_nodes = [node for node in ep_grad.graph.nodes if node.op == "get_attr"]
        self.assertEqual(len(getattr_nodes), 1)
        grad_subgraph = getattr(ep_grad.graph_module, getattr_nodes[0].target)
        op_node = [
            node for node in grad_subgraph.graph.nodes if node.op == "call_function"
        ][0]
        self.assertEqual(op_node.target._name, "aten::add.Tensor")

    @testing.expectedFailureRetraceability
    def test_layer_sharing(self):
        N, C, H, W = 1, 2, 2, 3

        class Module(torch.nn.Module):
            def __init__(self) -> None:
                super().__init__()
                layer = torch.nn.LayerNorm([C, H, W])
                self.norms = torch.nn.ModuleList(
                    [
                        layer,
                        layer,
                    ]
                )

            def forward(self, x):
                for norm in self.norms:
                    x = norm(x)
                return x

        m = Module()
        copied_m = copy.deepcopy(m)
        ep = export(copied_m, (torch.randn(N, C, H, W),))
        self.assertEqual(copied_m.state_dict(), m.state_dict())
        self.assertEqual(ep.state_dict, m.state_dict())

    def test_module_list_slice(self):
        class ModuleListTruncated(torch.nn.Module):
            def __init__(self):
                super().__init__()
                self.fcs = torch.nn.ModuleList(
                    [torch.nn.Linear(1, 1) for _ in range(2)]
                )

            def forward(self, x):
                for fc in self.fcs[:1]:
                    x = fc(x)
                return x

        x = torch.rand(2, 1)
        mod = ModuleListTruncated()

        epm = export(mod, (x,)).module()
        self.assertTrue(torch.allclose(mod(x), epm(x)))

    def test_non_persistent_buffer(self):
        class MyModule(torch.nn.Module):
            def __init__(self) -> None:
                super().__init__()
                self.foo = torch.nn.Buffer(torch.rand(2, 3), persistent=False)

            def forward(self, x):
                return self.foo + x

        class MyOuterModule(torch.nn.Module):
            def __init__(self) -> None:
                super().__init__()
                self.inner = MyModule()

            def forward(self, x):
                return self.inner(x)

        inp = torch.rand(2, 3)

        def _test(m, non_persistent_buffer):
            ep = export(m, (inp,), {})

            self.assertEqual(ep.module()(inp), m(inp))
            # Non-persistent buffers should not show up in the state dict
            self.assertNotIn(non_persistent_buffer, ep.state_dict)
            named_buffers = {name: buffer for (name, buffer) in ep.named_buffers()}
            # But they should show up in named_buffers()
            self.assertIn(non_persistent_buffer, named_buffers)
            self.assertIn(non_persistent_buffer, ep.constants)
            self.assertEqual(len(ep.constants), 1)

            # Check the same properties of the unlifted module
            mod = ep.module()
            self.assertNotIn(non_persistent_buffer, mod.state_dict())
            mod_named_buffers = {name: buffer for (name, buffer) in mod.named_buffers()}
            self.assertIn(non_persistent_buffer, mod_named_buffers)
            self.assertIn(non_persistent_buffer, ep.constants)
            self.assertEqual(len(ep.constants), 1)
            self.assertEqual(mod(inp), m(inp))

        _test(MyModule(), "foo")
        _test(MyOuterModule(), "inner.foo")

    def test_export_with_set_grad_enabled(self):
        class Model(torch.nn.Module):
            def __init__(self) -> None:
                super().__init__()
                self.linear = torch.nn.Linear(4, 4)

            def forward(self, x):
                with torch.no_grad():
                    return self.linear(x)

        model = Model()
        ep = export(model, (torch.randn(4, 4),), {})
        # _export_for_traininig is using pre_dispatch=False
        # Therefore the set_grad calls are not replaced with a hop.
        if not is_training_ir_test(self._testMethodName):
            self.assertIn(
                "torch.ops.higher_order.wrap_with_set_grad_enabled",
                ep.graph_module.code,
            )
        gm = torch.export.export_for_training(model, (torch.randn(4, 4),)).module()
        self.assertIn(
            "set_grad_enabled",
            gm.code,
        )

    def test_export_with_autocast(self):
        class Model(torch.nn.Module):
            def forward(self, x):
                with torch.autocast(
                    device_type="cuda", dtype=torch.int16, enabled=True
                ):
                    y = x.sin().sum()
                with torch.autocast(
                    device_type="cpu", dtype=torch.float16, enabled=True
                ):
                    z = y.sin().sum()
                return z

        model = Model()
        ep = export(model, (torch.randn(4, 4),), {})
        # autocast nodes do not exist after run_decomposition()
        if not is_training_ir_test(self._testMethodName):
            self.assertIn(
                "torch.ops.higher_order.wrap_with_autocast",
                ep.graph_module.code,
            )
        # _export_for_traininig is using pre_dispatch=False
        # Therefore the autocast calls are not replaced with a hop.
        gm = torch.export.export_for_training(model, (torch.randn(4, 4),)).module()
        self.assertIn(
            "autocast",
            gm.code,
        )

    def test_export_as_backend(self):
        def f(x, y):
            return x + y

        def my_custom_backend(gm, example_inputs):
            gm = (
                torch.export.export(gm, tuple(example_inputs), strict=False)
                .run_decompositions()
                .module()
            )
            return gm

        inp = (torch.randn(3, 3), torch.randn(3, 3))
        new_res = torch.compile(f, backend=my_custom_backend)(*inp)
        self.assertTrue(torch.allclose(f(*inp), new_res))

    def test_nonstrict_retrace_preserves_metadata(self):
        class MyModule(torch.nn.Module):
            def __init__(self) -> None:
                super().__init__()
                self.linear = torch.nn.Linear(4, 4)

            def forward(self, x):
                return self.linear(x)

        inp = torch.randn(4, 4)
        m = MyModule()
        ep = torch.export.export(m, (inp,), {}, strict=False)
        # retrace
        ep2 = torch.export.export(ep.module(), (inp,), {}, strict=False)

        for n1, n2 in zip(list(ep.graph.nodes), list(ep2.graph.nodes)):
            self.assertEqual(n1.meta.get("stack_trace"), n2.meta.get("stack_trace"))

    def test_fake_weights(self):
        class MyModule(torch.nn.Module):
            def __init__(self) -> None:
                super().__init__()
                self.foo = torch.nn.Parameter(torch.randn(4, 4))
                self.bar = torch.nn.Buffer(torch.randn(4, 4), persistent=False)
                self.baz = torch.nn.Buffer(torch.randn(4, 4), persistent=True)

            def forward(self, x):
                return self.foo + x + self.bar + self.baz

        fake_mode = torch._subclasses.FakeTensorMode(
            shape_env=ShapeEnv(tracked_fakes=[])
        )
        with fake_mode:
            m = MyModule()
        inp = torch.randn(4, 4)
        ep = export(m, (inp,))
        # Can't compare outputs because the module has fake weights.

    def test_fake_inputs(self):
        class MyModule(torch.nn.Module):
            def __init__(self) -> None:
                super().__init__()
                self.foo = torch.nn.Parameter(torch.randn(4, 4))

            def forward(self, x):
                return self.foo + x

        fake_mode = torch._subclasses.FakeTensorMode(
            shape_env=ShapeEnv(tracked_fakes=[])
        )
        m = MyModule()
        with fake_mode:
            inp = torch.randn(4, 4)

        ep = export(m, (inp,))
        self.assertEqual(ep.module()(torch.ones(4, 4)), m(torch.ones(4, 4)))

    def test_double_lifted_constants(self):
        class EmptyM(torch.nn.Module):
            def __init__(self):
                super().__init__()

            def forward(self):
                return (torch.tensor([1, 2, 3]), torch.tensor([4, 5, 6]))

        m = EmptyM()
        ep = torch.export.export(m, ())
        for out, real_out in zip(ep.module()(), m()):
            self.assertTrue(torch.allclose(out, real_out))

    def test_trace_under_fake(self):
        class MyModule(torch.nn.Module):
            def __init__(self) -> None:
                super().__init__()
                self.foo = torch.nn.Parameter(torch.randn(4, 4))

            def forward(self, x):
                return self.foo + x

        fake_mode = torch._subclasses.FakeTensorMode(
            shape_env=ShapeEnv(tracked_fakes=[])
        )
        with fake_mode:
            m = MyModule()
            inp = torch.randn(4, 4)
            # Can't use unqualified export() as it will attempt to deserialize
            # under a new FakeTensorMode.
            ep = torch.export.export(m, (inp,))

    def test_constant_no_user_inp(self):
        class Bar(torch.nn.Module):
            def __init__(self):
                super().__init__()
                self.a = torch.ones(4, 4)

            def forward(self, x):
                return x.sin()

        a = torch.ones(4, 4)

        class Foo(torch.nn.Module):
            def __init__(self):
                super().__init__()
                self.bar = Bar()
                self.register_buffer("buf", torch.ones(4, 4))

            def forward(self):
                return self.bar(self.bar.a) + a + self.bar.a + self.buf

        export(Foo(), (), strict=False)

    def test_compiling_state(self):
        class TestModule1(torch.nn.Module):
            def forward(self, x):
                if torch._dynamo.is_compiling():
                    return x * 2
                else:
                    return x * 3

        class TestModule2(torch.nn.Module):
            def forward(self, x):
                if torch._utils.is_compiling():
                    return x * 2
                else:
                    return x * 3

        class TestModule3(torch.nn.Module):
            def forward(self, x):
                if torch.compiler.is_compiling():
                    return x * 2
                else:
                    return x * 3

        for m in [TestModule1(), TestModule2(), TestModule3()]:
            input = torch.randn(5)
            ep_strict = export(m, (input,), strict=True)
            ep_non_strict = export(m, (input,), strict=False)

            self.assertTrue(torch.allclose(input * 3, m(input)))
            self.assertTrue(torch.allclose(input * 2, ep_strict.module()(input)))
            self.assertTrue(torch.allclose(input * 2, ep_non_strict.module()(input)))

    def test_user_input_and_buffer_mutation(self):
        class MyModule(torch.nn.Module):
            def __init__(self) -> None:
                super().__init__()
                self.foo = torch.nn.Buffer(torch.randn(4, 4))

            def forward(self, x):
                self.foo.add_(1)
                x.add_(1)
                return self.foo + x

        mod = MyModule()
        mod_copy = copy.deepcopy(mod)
        ep = export(mod_copy, (torch.rand(4, 4),))

        self.assertEqual(mod.foo, ep.module().foo)
        self.assertEqual(mod(torch.ones(4, 4)), ep.module()(torch.ones(4, 4)))

    def test_symint_tensor_return(self):
        class Module(torch.nn.Module):
            def forward(self, x):
                a, b = torch.ops.testlib.returns_tensor_symint(x)
                return a, b

        self._test_export_same_as_eager(Module(), (torch.randn(4, 4),))

    def test_custom_op_auto_functionalize(self):
        class M(torch.nn.Module):
            def __init__(self) -> None:
                super().__init__()

            def forward(self, x, z):
                return torch.ops.testlib.foo(x, z)

        inps = (torch.ones(5), torch.ones(5))
        inps_for_export = (torch.ones(5), torch.ones(5))
        inps_for_export_with_decomp = (torch.ones(5), torch.ones(5))

        ep = torch.export.export(M(), inps_for_export)
        x_new_eager, z_new_eager, legit_eager = M()(*inps)
        x_new_export, z_new_export, legit_export = ep.module()(*inps_for_export)
        self.assertTrue(torch.allclose(x_new_eager, x_new_export))
        self.assertTrue(torch.allclose(z_new_eager, z_new_export))
        self.assertTrue(torch.allclose(legit_eager, legit_export))

        ep = ep.run_decompositions()
        x_new_export, z_new_export, legit_export = ep.module()(
            *inps_for_export_with_decomp
        )
        self.assertTrue(torch.allclose(x_new_eager, x_new_export))
        self.assertTrue(torch.allclose(z_new_eager, z_new_export))
        self.assertTrue(torch.allclose(legit_eager, legit_export))

    def test_custom_op_auto_functionalize_pre_dispatch(self):
        class M(torch.nn.Module):
            def __init__(self) -> None:
                super().__init__()

            def forward(self, x):
                return torch.ops.testlib.foo_mutated(x)

        inps = (torch.ones(5),)

        ep = export_for_training(M(), inps).run_decompositions({})
        self.assertExpectedInline(
            str(ep.graph_module.code.strip()),
            """\
def forward(self, x):
    cos = torch.ops.aten.cos.default(x)
    auto_functionalized = torch.ops.higher_order.auto_functionalized(torch.ops.testlib.foo.default, x = x, z = cos);  x = cos = None
    getitem_3 = auto_functionalized[3];  auto_functionalized = None
    cos_1 = torch.ops.aten.cos.default(getitem_3)
    return (getitem_3, getitem_3, cos_1)""",
        )

    def test_custom_op_auto_warn_pre_dispatch(self):
        class M(torch.nn.Module):
            def __init__(self) -> None:
                super().__init__()

            def forward(self, x):
                return torch.ops.testlib.foo_functional(x)

        inps = (torch.ones(5),)

        ep = torch.export.export(M(), inps).run_decompositions()
        self.assertExpectedInline(
            str(ep.graph_module.code.strip()),
            """\
def forward(self, x):
    cos = torch.ops.aten.cos.default(x)
    cos_1 = torch.ops.aten.cos.default(x);  x = None
    auto_functionalized = torch.ops.higher_order.auto_functionalized(torch.ops.testlib.foo.default, x = cos, z = cos_1);  cos = cos_1 = None
    getitem_3 = auto_functionalized[3];  auto_functionalized = None
    cos_2 = torch.ops.aten.cos.default(getitem_3);  getitem_3 = None
    return (cos_2,)""",
        )

        ep = torch.export._trace._export(M(), inps, pre_dispatch=True)
        self.assertExpectedInline(
            str(ep.graph_module.code.strip()),
            """\
def forward(self, x):
    foo_functional = torch.ops.testlib.foo_functional.default(x);  x = None
    return (foo_functional,)""",
        )

    def test_placeholder_naming_order(self):
        # See https://github.com/pytorch/pytorch/issues/143732

        class Mod(torch.nn.Module):
            def __init__(self):
                super().__init__()
                self.layer1 = torch.nn.Linear(3, 16)
                self.layer2 = torch.nn.Linear(3, 32)

            def forward(self, x1, x2, flag=True):
                x1o = self.layer1(x1)
                x2o = self.layer2(x2)
                return torch.cat([x1o, x2o], dim=1)

        mod = Mod()
        args = (torch.rand(1, 3),)
        kwargs = {"flag": False, "x2": torch.rand(1, 3)}
        ep = export(mod, args, kwargs)

        # check that graph is behaviorally correct
        self.assertTrue(
            torch.allclose(ep.module()(*args, **kwargs), mod(*args, **kwargs))
        )

        # check that graph input names are as expected
        self.assertEqual(ep.graph_signature.user_inputs, ("x1", False, "x2"))

    def test_placeholder_naming_order_variadic(self):
        class Mod(torch.nn.Module):
            def forward(self, a, b, c, **kwargs):
                return a - b + c * kwargs["d"]

        mod = Mod()
        args = (torch.randn(3),)
        kwargs = {"c": torch.randn(3), "b": torch.randn(3), "d": torch.randn(3)}
        ep = export(mod, args, kwargs)
        self.assertTrue(
            torch.allclose(ep.module()(*args, **kwargs), mod(*args, **kwargs))
        )
        self.assertEqual(ep.graph_signature.user_inputs, ("a", "c", "b", "d"))

    def test_placeholder_naming_collisions(self):
        # test collisions between nested user inputs
        class Foo(torch.nn.Module):
            def forward(self, x, x_foo, x_foo_0):
                return x["foo"][0] + x_foo[0] + x_foo_0

        inputs = (
            {"foo": [torch.randn(4, 4)]},
            (torch.randn(4, 4),),
            torch.randn(4, 4),
        )
        ep = export(Foo(), inputs)
        expected_names = ["x_foo_0", "x_foo_0_1", "x_foo_0_2"]
        real_names = [spec.arg.name for spec in ep.graph_signature.input_specs]
        self.assertEqual(expected_names, real_names)

        # test collisions between user inputs and params, buffers, constants
        class Foo(torch.nn.Module):
            def __init__(self) -> None:
                super().__init__()
                self.param = torch.nn.Parameter(torch.randn(4))
                self.alpha = torch.nn.Buffer(torch.randn(4), persistent=True)
                self.beta = torch.nn.Buffer(torch.randn(4), persistent=False)
                self.gamma = torch.randn(4)

            def forward(self, p, b_alpha, b, c_gamma):
                p = p["param"] + self.param
                b = self.alpha + self.beta + b_alpha + b["beta"]
                c = self.gamma + c_gamma
                return p, b, c

        inputs = (
            {"param": torch.randn(4)},
            torch.randn(4),
            {"beta": torch.randn(4)},
            torch.randn(4),
        )
        ep = export(Foo(), inputs)
        expected_names = [  # user inputs should be prioritized, unprefixed
            ("p_param_1", InputKind.PARAMETER),
            ("b_alpha_1", InputKind.BUFFER),
            ("b_beta_1", InputKind.BUFFER),
            ("c_gamma_1", InputKind.CONSTANT_TENSOR),
            ("p_param", InputKind.USER_INPUT),
            ("b_alpha", InputKind.USER_INPUT),
            ("b_beta", InputKind.USER_INPUT),
            ("c_gamma", InputKind.USER_INPUT),
        ]
        real_names = [
            (spec.arg.name, spec.kind) for spec in ep.graph_signature.input_specs
        ]
        self.assertEqual(expected_names, real_names)

        # test collisions between user inputs & call_function nodes
        class Foo(torch.nn.Module):
            def forward(self, mul, add, add_1):
                return mul * mul + add * add_1

        ep = export(Foo(), (torch.randn(4, 4), torch.randn(4, 4), torch.randn(4, 4)))
        expected_names_and_ops = [
            ("mul", "placeholder"),
            ("add", "placeholder"),
            ("add_1", "placeholder"),
            ("mul_1", "call_function"),
            ("mul_2", "call_function"),
            ("add_2", "call_function"),
            ("output", "output"),
        ]
        real_names_and_ops = [(node.name, node.op) for node in ep.graph.nodes]
        self.assertEqual(expected_names_and_ops, real_names_and_ops)

    @skipIfCrossRef  # Dynamo changes the order of ops under Torch function modes
    def test_placeholder_naming_collisions_hoo_subgraphs(self):
        # test collisions between user inputs, top-level nodes, and HOO subgraph nodes
        class Foo(torch.nn.Module):
            def forward(self, x, mul, mul_1):
                _mul = x * x
                y = cond(
                    _mul.sum() > 0,
                    lambda x, y, z: x * y * z,
                    lambda x, y, z: x + y + z,
                    [_mul, mul, mul_1],
                )
                with torch.enable_grad():
                    y = y * y
                return y

        with torch.no_grad():
            ep = torch.export._trace._export(
                Foo(),
                (torch.randn(4), torch.randn(4), torch.randn(4)),
                pre_dispatch=True,
            )

        schema = get_hop_schema(ep)
        self.assertExpectedInline(
            str(schema),
            """cond(Tensor pred, GraphModule true_fn, GraphModule false_fn, Tensor[3] operands) -> Tensor[1]""",
        )
        # test cond subgraph
        expected_names_and_ops = [
            ("mul_2", "placeholder"),
            ("mul", "placeholder"),
            ("mul_1", "placeholder"),
            ("mul_3", "call_function"),
            ("mul_4", "call_function"),
            ("output", "output"),
        ]
        real_names_and_ops = [
            (node.name, node.op) for node in ep.graph_module.true_graph_0.graph.nodes
        ]
        self.assertEqual(expected_names_and_ops, real_names_and_ops)
        # test set_grad_enabled subgraph
        expected_names_and_ops = [
            ("getitem", "placeholder"),
            ("mul_1", "call_function"),
            ("output", "output"),
        ]
        real_names_and_ops = [
            (node.name, node.op) for node in ep.graph_module.submod_1.graph.nodes
        ]
        self.assertEqual(expected_names_and_ops, real_names_and_ops)

        # test collisions between user inputs & higher order op subgraphs
        # (please never do this)
        class Foo(torch.nn.Module):
            def forward(self, input, true_graph, body_graph):
                x = input + true_graph[0] + true_graph[1]
                x = cond(x.sum() > 0, lambda x: x * 2.0, lambda x: x + 2.0, [x])
                x = cond(x.sum() > 0, lambda x: x * 2.0, lambda x: x + 2.0, [x])
                return x

        inputs = (
            torch.randn(10, 4),
            (torch.randn(4), torch.randn(4)),
            (torch.randn(4),),
        )
        ep = export(Foo(), inputs)
        expected_getattr_names = [
            "true_graph_2",
            "false_graph_0",
            "true_graph_3",
            "false_graph_1",
        ]
        real_getattr_names = [
            node.name for node in ep.graph.nodes if node.op == "get_attr"
        ]
        self.assertEqual(expected_getattr_names, real_getattr_names)

    def test_constant_input_naming(self):
        class Foo(torch.nn.Module):
            def forward(self, x, y, div="floor"):
                return torch.div(x, y, rounding_mode=div)

        f = Foo()
        inputs = (torch.randn(4), torch.randn(4), "floor")
        ep = export(f, inputs)
        div_spec = ep.graph_signature.input_specs[2]
        self.assertEqual(div_spec.arg.name, "div")
        self.assertEqual(div_spec.arg.value, "floor")

    def test_unbacked_deferred_runtime_retrace(self):
        class Foo(torch.nn.Module):
            def forward(self, x, y):
                y_sum = y.sin().sum()
                with torch.no_grad():
                    a = x.item()
                    torch._check_is_size(a)
                    torch._check(a > 2)
                    torch._check(a < 6)
                    unbacked_shape = torch.ops.testlib.foo_unbacked(a)
                return y + y_sum + unbacked_shape.sum()

        inps = (torch.tensor(4), torch.randn(5, 5))
        ep_pre = torch.export.export_for_training(Foo(), inps, strict=False)
        self.assertExpectedInline(
            str(ep_pre.graph_module.submod_1.code).strip(),
            """\
def forward(self, x):
    item = torch.ops.aten.item.default(x);  x = None
    sym_constrain_range_for_size_default = torch.ops.aten.sym_constrain_range_for_size.default(item);  sym_constrain_range_for_size_default = None
    ge_1 = item >= 3
    _assert_scalar_default = torch.ops.aten._assert_scalar.default(ge_1, "Runtime assertion failed for expression u0 >= 3 on node 'ge_1'");  ge_1 = _assert_scalar_default = None
    le = item <= 5
    _assert_scalar_default_1 = torch.ops.aten._assert_scalar.default(le, "Runtime assertion failed for expression u0 <= 5 on node 'le'");  le = _assert_scalar_default_1 = None
    gt_1 = item > 2
    _assert_scalar_default_2 = torch.ops.aten._assert_scalar.default(gt_1, "Runtime assertion failed for expression 2 < u0 on node 'gt_1'");  gt_1 = _assert_scalar_default_2 = None
    lt_1 = item < 6
    _assert_scalar_default_3 = torch.ops.aten._assert_scalar.default(lt_1, "Runtime assertion failed for expression u0 < 6 on node 'lt_1'");  lt_1 = _assert_scalar_default_3 = None
    foo_unbacked = torch.ops.testlib.foo_unbacked.default(item);  item = None
    return (foo_unbacked,)""",
        )
        ep_aot = ep_pre.run_decompositions()
        self.assertExpectedInline(
            str(ep_aot.graph_module.code).strip(),
            """\
def forward(self, x, y):
    sin = torch.ops.aten.sin.default(y)
    sum_1 = torch.ops.aten.sum.dim_IntList(sin, []);  sin = None
    _local_scalar_dense = torch.ops.aten._local_scalar_dense.default(x);  x = None
    sym_constrain_range_for_size_default = torch.ops.aten.sym_constrain_range_for_size.default(_local_scalar_dense);  sym_constrain_range_for_size_default = None
    ge_1 = _local_scalar_dense >= 3
    _assert_scalar_default = torch.ops.aten._assert_scalar.default(ge_1, "Runtime assertion failed for expression u2 >= 3 on node 'ge_1'");  ge_1 = _assert_scalar_default = None
    le_1 = _local_scalar_dense <= 5;  _local_scalar_dense = None
    _assert_scalar_default_1 = torch.ops.aten._assert_scalar.default(le_1, "Runtime assertion failed for expression u2 <= 5 on node 'le_1'");  le_1 = _assert_scalar_default_1 = None
    full = torch.ops.aten.full.default([4, 4], 1, dtype = torch.float32, layout = torch.strided, device = device(type='cpu'), pin_memory = False)
    add = torch.ops.aten.add.Tensor(y, sum_1);  y = sum_1 = None
    sum_2 = torch.ops.aten.sum.dim_IntList(full, []);  full = None
    add_1 = torch.ops.aten.add.Tensor(add, sum_2);  add = sum_2 = None
    return (add_1,)""",
        )

    def test_nested_dynamic_shapes_spec(self):
        class Foo(torch.nn.Module):
            def forward(self, x):
                (a0, a1), (b0, b1), (c0, c1, c2) = x
                return a0 + a1 + b0 + b1 + c0 + c1 + c2

        f = Foo()
        inputs = (
            (1, 2),
            (
                torch.randn(4, 4),
                torch.randn(4, 4),
            ),
            (
                torch.randn(4, 4),
                torch.randn(4, 4),
                torch.randn(4, 4),
            ),
        )
        # make sure this gets parsed correctly as 7 individual inputs, not 3 tensors
        dynamic_shapes = {
            "x": (
                (None, None),
                (None, None),
                (None, None, None),
            )
        }
        export(f, (inputs,), dynamic_shapes=dynamic_shapes)

    def test_disable_forced_specializations_ok(self):
        # check that we don't force specialization, and defer to runtime asserts
        # with allow_complex_guards_as_runtime_asserts=True to successfully export
        # case 1: modulo guards
        from torch.export import dims

        class Mod4Reshape(torch.nn.Module):
            def forward(self, x):
                return x.reshape(x.shape[0] - 1, 4, -1)  # Mod(s0*s1, 4*(s0-1)) = 0

        inputs = (torch.randn(10, 72),)
        dx, dy = dims("dx", "dy")
        ep = torch.export._trace._export(
            Mod4Reshape(),
            inputs,
            dynamic_shapes={"x": (dx, dy)},
            allow_complex_guards_as_runtime_asserts=True,
        )
        out1 = ep.module()(torch.randn(8, 7))
        self.assertEqual(out1.shape, torch.ones(7, 4, 2).shape)
        out2 = ep.module()(torch.randn(12, 11))
        self.assertEqual(out2.shape, torch.ones(11, 4, 3).shape)
        with self.assertRaisesRegex(
            RuntimeError,
            r"Runtime assertion failed for expression Eq\(Mod\(s0\*s1, 4\*s0 \- 4\), 0\) on node 'eq.*'",
        ):
            ep.module()(torch.randn(8, 8))  # fail

        # case 2: 2d reshape
        class FreeReshape(torch.nn.Module):
            def forward(self, x, y, z):
                return x.reshape([-1]) + y.reshape([-1]) + z  # s0*s1 = s2*s3 = s4

        inputs = (
            torch.randn(6, 8),
            torch.randn(3, 16),
            torch.randn(48),
        )
        dynamic_shapes = {
            "x": [Dim(f"dx{i}", min=2) for i in range(2)],
            "y": [Dim(f"dy{i}", min=2) for i in range(2)],
            "z": [Dim(f"dz{i}", min=4) for i in range(1)],
        }
        ep = torch.export._trace._export(
            FreeReshape(),
            inputs,
            dynamic_shapes=dynamic_shapes,
            allow_complex_guards_as_runtime_asserts=True,
        )
        ep = export(FreeReshape(), inputs, dynamic_shapes=dynamic_shapes)
        out1 = ep.module()(torch.randn(48, 1), torch.randn(4, 12), torch.randn(48))
        self.assertEqual(out1.shape, torch.ones(48).shape)
        out2 = ep.module()(torch.randn(5, 8), torch.randn(4, 10), torch.randn(40))
        self.assertEqual(out2.shape, torch.ones(40).shape)
        with self.assertRaisesRegex(
            RuntimeError,
            r"Runtime assertion failed for expression Eq\(s0\*s1, s2\*s3\) on node 'eq.*'",
        ):  # fail only at runtime
            ep.module()(torch.randn(5, 8), torch.randn(4, 5), torch.randn(30))  # fail

        # case 3: 3d reshape (previously failing with different issue)
        class Reshape3d(torch.nn.Module):
            def forward(self, x, y):
                return x.reshape([-1]) + y  # s0*s1*s2 = s3

        inputs = (
            torch.randn(4, 3, 2),
            torch.randn(24),
        )
        dynamic_shapes = {
            "x": (Dim("dx0", min=2), Dim("dx1", min=2), Dim("dx2", min=2)),
            "y": (Dim("dy", min=8),),
        }
        ep = torch.export._trace._export(
            Reshape3d(),
            inputs,
            dynamic_shapes=dynamic_shapes,
            allow_complex_guards_as_runtime_asserts=True,
        )
        out1 = ep.module()(torch.randn(9, 7, 2), torch.randn(126))
        self.assertEqual(out1.shape, torch.ones(126).shape)
        with self.assertRaisesRegex(
            RuntimeError,
            r"Runtime assertion failed for expression Eq\(s0\*s1\*s2, s3\) on node 'eq.*'",
        ):  # fail only at runtime
            ep.module()(torch.randn(4, 3, 2), torch.randn(10))  # fail

    def test_disable_forced_specializations_errors(self):
        # check error messages with hybrid symints
        class Foo(torch.nn.Module):
            def forward(self, w, x, y, z):
                return w.reshape([-1]) + x, y + z  # simple: s0*s1 = s2, s3 = s4

        inputs = (
            torch.randn(3, 4),
            torch.randn(12),
            torch.randn(4),
            torch.randn(4),
        )
        dynamic_shapes = {
            "w": [Dim(f"dw{i}") for i in range(2)],
            "x": [Dim(f"dx{i}") for i in range(1)],
            "y": [Dim("dy")],  # y & z incorrect, export is supposed to fail.
            "z": [Dim("dz")],  # suggested fix should be to match these up.
        }
        with self.assertRaisesRegex(  # if disable=True, suggested fixes should not specialize.
            torch._dynamo.exc.UserError,
            r".*Constraints violated(.*\n)*"
            r"Suggested fixes:(.*\n)*"
            r".*dz = dy(.*\n)*",
        ) as msg:
            export(
                Foo(),
                inputs,
                dynamic_shapes=dynamic_shapes,
                strict=False,
            )

    def test_preserve_requires_grad_placeholders(self):
        class Module(torch.nn.Module):
            def __init__(self) -> None:
                super().__init__()
                self.p = torch.nn.Parameter(torch.randn(3, 3))

            def forward(self, x, y):
                return self.p + x + y

        m = Module()
        ep = export(m, (torch.randn(3, 3), torch.randn(3, 3, requires_grad=True)))
        placeholders = [
            node for node in ep.graph_module.graph.nodes if node.op == "placeholder"
        ]
        self.assertTrue(placeholders[0].meta["val"].requires_grad)
        self.assertFalse(placeholders[1].meta["val"].requires_grad)
        self.assertTrue(placeholders[2].meta["val"].requires_grad)

    def test_reshape_view_helper(self):
        # see: https://github.com/pytorch/pytorch/issues/126607
        class Model(torch.nn.Module):
            def __init__(self) -> None:
                super().__init__()

            def forward(self, x):
                x = x.view(x.size(1), -1)
                # torch/_refs/__init__/_reshape_view_helper() will generate guards on reshape kernel(?)
                # Ne(s0, 20), so that reshape isn't no-op
                # Ne(Mod(s0, 20), 0), so that reshape needs to first flatten [s0, 20, 16] -> [s0*20, 16]
                # then split_dim -> [20, s0, 16]
                # check that these show up in graph
                return torch.nn.functional.softmax(
                    x, dim=0
                )  # don't think softmax actually creates any issues, just part of original test

        model = Model()
        x = torch.rand(1024, 20, 16)
        dynamic_shapes = {"x": {0: Dim("batch")}}
        ep = torch.export._trace._export(
            model,
            (x,),
            dynamic_shapes=dynamic_shapes,
            allow_complex_guards_as_runtime_asserts=True,
        )
        with self.assertRaisesRegex(
            RuntimeError,
            r"Runtime assertion failed for expression Ne\(s0, 20\)",
        ):
            ep.module()(torch.randn(20, 20, 16))
        with self.assertRaisesRegex(
            RuntimeError,
            r"Runtime assertion failed for expression Ne\(Mod\(s0, 20\), 0\)",
        ):
            ep.module()(torch.randn(400, 20, 16))
        ep.module()(torch.randn(42, 20, 16))

    def test_full_on_scalar_tensor(self):
        class Foo(torch.nn.Module):
            def forward(self, val):
                return torch.full((80, 2), val, dtype=torch.float32)

        export(Foo(), args=(torch.tensor(1),))

    def test_allow_explicit_guards_as_runtime_asserts(self):
        # check that explicit guards are treated as runtime assertions
        class Foo(torch.nn.Module):
            def forward(self, x, y):
                # check that negation of first guard also shows up as runtime assertion
                if x.shape[0] == y.shape[0]:  # False
                    return x + y
                elif x.shape[0] == y.shape[0] ** 3:  # False
                    return x + 2, y + 3
                elif x.shape[0] ** 2 == y.shape[0] * 3:  # True
                    return x * 2.0, y * 3.0

        inputs = (torch.randn(6), torch.randn(12))
        dynamic_shapes = {"x": [Dim("dx", min=4)], "y": [Dim("dy", min=4)]}
        ep = torch.export._trace._export(
            Foo(),
            inputs,
            dynamic_shapes=dynamic_shapes,
            allow_complex_guards_as_runtime_asserts=True,
        )
        # check forward pass
        out0, out1 = ep.module()(torch.randn(9), torch.randn(27))
        self.assertEqual(out0.shape, torch.ones(9).shape)
        self.assertEqual(out1.shape, torch.ones(27).shape)
        with self.assertRaisesRegex(
            RuntimeError,
            r"Runtime assertion failed for expression Ne\(s0, s1\)",
        ):  # fail only at runtime
            ep.module()(torch.randn(4), torch.randn(4))  # fail
        with self.assertRaisesRegex(
            RuntimeError,
            r"Runtime assertion failed for expression Ne\(s0, s1\**3\)",
        ):
            ep.module()(torch.randn(64), torch.randn(4))  # fail
        with self.assertRaisesRegex(
            RuntimeError,
            r"Runtime assertion failed for expression Eq\(s0\**2, 3\*s1\)",
        ):
            ep.module()(torch.randn(10), torch.randn(9))  # fail

        # this should be set with command line flag TORCH_DYNAMO_DO_NOT_EMIT_RUNTIME_ASSERTS=1,
        # but dynamo checks that at torch import time, so setting os.environ makes no difference
        # instead, manually patch dynamo config and test.
        # test that setting this flag removes runtime asserts
        from torch._dynamo import config as _dynamo_config

        with _dynamo_config.patch(
            do_not_emit_runtime_asserts=True,
        ):
            ep = torch.export._trace._export(
                Foo(),
                inputs,
                dynamic_shapes=dynamic_shapes,
                allow_complex_guards_as_runtime_asserts=True,
            ).run_decompositions()

        self.assertEqual(
            [
                node.target == torch.ops.aten._assert_scalar.default
                for node in ep.graph.nodes
            ].count(True),
            0,
        )

    def test_constant_output_dup(self):
        class M(torch.nn.Module):
            def __init__(self):
                super().__init__()
                self.constant = torch.ones(4, 4)

            def forward(self, x):
                return x + self.constant, self.constant

        ep = export(M(), (torch.ones(4, 4),)).run_decompositions()
        mod = ep.module()
        a, b = mod(torch.zeros(4, 4))
        self.assertTrue(torch.allclose(a, torch.ones(4, 4)))
        self.assertTrue(torch.allclose(b, torch.ones(4, 4)))

    @testing.expectedFailureLegacyExportNonStrict
    @testing.expectedFailureLegacyExportStrict
    def test_constant_tensor_mutation(self):
        class M(torch.nn.Module):
            def __init__(self):
                super().__init__()
                self.foo = torch.randn(2, 2)

            def forward(self, x):
                self.foo.add_(5)
                return self.foo + x

        with self.assertRaisesRegex(RuntimeError, "Constant foo is"):
            _ = (
                export(M(), (torch.ones(2, 2),), strict=False)
                .run_decompositions()
                .graph
            )

    def test_constant_return(self):
        class M(torch.nn.Module):
            def __init__(self):
                super().__init__()
                self.foo = torch.randn(2, 2)

            def forward(self, x):
                return self.foo, self.foo + x

        graph = (
            export(M(), (torch.ones(2, 2),), strict=False).run_decompositions().graph
        )
        self.assertExpectedInline(
            str(graph).strip(),
            """\
graph():
    %c_foo : [num_users=2] = placeholder[target=c_foo]
    %x : [num_users=1] = placeholder[target=x]
    %add : [num_users=1] = call_function[target=torch.ops.aten.add.Tensor](args = (%c_foo, %x), kwargs = {})
    return (c_foo, add)""",
        )

    def test_constant_requires_grad_const(self):
        class M(torch.nn.Module):
            def __init__(self):
                super().__init__()
                self.foo = torch.randn(2, 2, requires_grad=True)

            def forward(self, x):
                return x.cos() + self.foo.sum()

        gm = export(M(), (torch.ones(2, 2),)).module()
        self.assertFalse(gm.foo.requires_grad)

    def test_constant_aliasing(self):
        class M1(torch.nn.Module):
            def __init__(self, m2, foo):
                super().__init__()
                self.m2 = m2
                self.foo = foo

            def forward(self, x):
                return x + self.foo + self.m2(x)

        class M2(torch.nn.Module):
            def __init__(self) -> None:
                super().__init__()
                self.foo = torch.ones(3, 3, requires_grad=True)

            def forward(self, x):
                return x + self.foo

        m2 = M2()
        m1 = M1(m2, m2.foo)
        inps = (torch.ones(3, 3),)
        ep = export(m1, inps, strict=False)
        # check both constants appear in list
        self.assertEqual(sorted(list(ep.constants)), ["foo", "m2.foo"])
        # check only one input spec exists
        num_constant_inputs = [
            spec.kind == InputKind.CONSTANT_TENSOR
            for spec in ep.graph_signature.input_specs
        ].count(True)
        self.assertEqual(num_constant_inputs, 1)
        # unflatten
        unflattened = unflatten(ep)
        self.assertTrue(torch.allclose(m1(*inps), unflattened(*inps)))

    @testing.expectedFailureRetraceability
    def test_unused_aliases(self):
        class Foo(torch.nn.Module):
            def __init__(self) -> None:
                super().__init__()
                # param
                self.alpha = torch.nn.Parameter(torch.randn(4))
                self.beta = self.alpha
                self.gamma = self.alpha

            def forward(self, x):
                return x + self.gamma

        inps = (torch.randn(4),)
        ep = export(Foo(), inps)
        # placeholder nodes will be deduplicated in strict-mode,
        # but check that all params still appear in state dict
        for param in ["alpha", "beta", "gamma"]:
            self.assertTrue(param in ep.state_dict)

        # check that they also appear in unflattened state dict
        unep = unflatten(ep)
        for param in ["alpha", "beta", "gamma"]:
            self.assertTrue(param in unep.state_dict())

    def test_intermediate_shape_comp(self):
        class Foo(torch.nn.Module):
            def forward(self, x, y):
                z = torch.cat([x, x], dim=0)
                w = z.repeat(y.shape[0])
                return w.shape[0] + x.shape[0]

        inputs = (torch.randn(6), torch.randn(4))
        shapes = {
            "x": (Dim("dx0"),),
            "y": (Dim("dy"),),
        }
        ep = export(
            Foo(),
            inputs,
            dynamic_shapes=shapes,
        ).run_decompositions({})
        # test that shape is from size compute, not sym_size call
        add_node = [node for node in ep.graph.nodes if node.target == operator.add][0]
        self.assertTrue(add_node.args[0].target == operator.mul)
        # test sym_size calls only happen on placeholders
        sym_size_nodes = [
            node
            for node in ep.graph.nodes
            if node.target == torch.ops.aten.sym_size.int
        ]
        self.assertEqual(len(sym_size_nodes), 2)
        self.assertTrue(
            all(node.args[0].op == "placeholder" for node in sym_size_nodes)
        )
        # dynamo will DCE the repeat node, AOTAutograd will leave it
        # training IR will also DCE due to retracing
        repeat_nodes = [
            node
            for node in ep.graph.nodes
            if node.target == torch.ops.aten.repeat.default
        ]
        self.assertEqual(len(repeat_nodes), 0)

    def test_checks_to_constrain_range(self):
        class Foo(torch.nn.Module):
            def forward(self, x, y):
                n = y.item()
                m = y.item()
                torch._check_is_size(n)
                torch._check(m >= 0)
                torch._check(n >= 3)
                torch._check(-m >= -9)  # m <= 9
                torch._check(n <= 6)
                # n has range [3, 9]
                return x[:n]

        inputs = (torch.randn(10), torch.tensor(6))
        ep = export(Foo(), inputs)
        FileCheck().check_count(
            "torch.ops.aten._assert_scalar.default", 2, exactly=True
        ).run(ep.graph_module.code)
        FileCheck().check_count(
            "torch.ops.aten.sym_constrain_range.default", 0, exactly=True
        ).run(ep.graph_module.code)
        FileCheck().check_count(
            "torch.ops.aten.sym_constrain_range_for_size.default", 1, exactly=True
        ).run(ep.graph_module.code)

        ep = ep.run_decompositions()
        FileCheck().check_count(
            "torch.ops.aten._assert_scalar.default", 2, exactly=True
        ).run(ep.graph_module.code)
        FileCheck().check_count(
            "torch.ops.aten.sym_constrain_range.default", 0, exactly=True
        ).run(ep.graph_module.code)
        FileCheck().check_count(
            "torch.ops.aten.sym_constrain_range_for_size.default", 1, exactly=True
        ).run(ep.graph_module.code)

        # check runtime
        ep.module()(torch.randn(10), torch.tensor(5))
        with self.assertRaisesRegex(
            RuntimeError,
            r"Runtime assertion failed for expression u[\d+] \>\= 3",
        ):
            ep.module()(torch.randn(10), torch.tensor(2))

    def test_cse_for_symint(self):
        class Foo(torch.nn.Module):
            # check sym ops only get computed once
            def forward(self, x, y):
                if (
                    x.shape[0] ** 2 - y.shape[0] ** 2 >= 4  # 16
                    and x.shape[0] ** 2 - y.shape[0] ** 2 <= 20
                    and x.shape[0] ** 2 - y.shape[0] ** 2 != 15
                ):
                    return x * 2, y * 2

        inputs = (torch.randn(5), torch.randn(3))
        shapes = {"x": (Dim("dx"),), "y": (Dim("dy"),)}
        ep = torch.export._trace._export(
            Foo(),
            inputs,
            dynamic_shapes=shapes,
            allow_complex_guards_as_runtime_asserts=True,
        )
        # count 2 pow nodes, 2 sym_size.int nodes
        self.assertEqual(
            [node.target for node in ep.graph.nodes].count(
                operator.pow,
            ),
            2,
        )
        FileCheck().check_count("torch.ops.aten.sym_size.int", 2, exactly=True).run(
            ep.graph_module.code
        )

        ep = ep.run_decompositions()
        self.assertEqual(
            [node.target for node in ep.graph.nodes].count(
                operator.pow,
            ),
            2,
        )
        FileCheck().check_count("torch.ops.aten.sym_size.int", 2, exactly=True).run(
            ep.graph_module.code
        )

    def test_shared_submodule_nn_module_stack(self):
        class Shared(torch.nn.Module):
            def __init__(self) -> None:
                super().__init__()
                layernorm = torch.nn.LayerNorm(10)
                self.sub_net = torch.nn.Sequential(
                    layernorm,
                    torch.nn.ReLU(),
                    layernorm,
                    torch.nn.ReLU(),
                )

            def forward(self, x):
                return self.sub_net(x)

        eager_module = Shared()
        inps = (torch.rand(10),)
        export_module = export(eager_module, inps, {})

        nn_module_stacks = [
            node.meta.get("nn_module_stack")
            for node in export_module.graph.nodes
            if node.op == "call_function" and "norm" in str(node.target)
        ]
        self.assertEqual(len(nn_module_stacks), 2)
        filtered_nn_module_stack = [
            list(nn_module_stack.values())[-1][0]
            for nn_module_stack in nn_module_stacks
        ]
        self.assertEqual(filtered_nn_module_stack[0], "sub_net.0")
        self.assertEqual(filtered_nn_module_stack[1], "sub_net.2")

    def test_slice_nn_module_stack(self):
        class N(torch.nn.Module):
            def forward(self, x, y):
                return x + y

        class M(torch.nn.Module):
            def __init__(self):
                super().__init__()
                self.n = N()
                self.mod_list_1 = torch.nn.Sequential(*tuple(self.n for _ in range(5)))
                self.mod_list_2 = torch.nn.ModuleList(self.n for _ in range(5))

            def forward(self, x, y):
                for m in self.mod_list_1[2:3]:
                    x = m(x, y)
                for m in self.mod_list_2[4:5]:
                    x = m(x, y)
                return x

        export_module = export(M(), (torch.randn(8), torch.randn(8)))

        nn_module_stacks = [
            node.meta.get("nn_module_stack")
            for node in export_module.graph.nodes
            if node.op == "call_function" and "add" in str(node.target)
        ]
        self.assertEqual(len(nn_module_stacks), 2)
        filtered_nn_module_stack = [
            list(nn_module_stack.values())[-1][0]
            for nn_module_stack in nn_module_stacks
        ]
        self.assertEqual(filtered_nn_module_stack[0], "mod_list_1.slice(2, 3, None).2")
        self.assertEqual(filtered_nn_module_stack[1], "mod_list_2.slice(4, 5, None).0")

    def test_split_const_gm_with_lifted_constants(self):
        class Model(torch.nn.Module):
            def __init__(self) -> None:
                super().__init__()
                self.w_pre = torch.randn(4, 4)
                self.b = torch.randn(4)

            def forward(self, x):
                w_transpose = torch.transpose(self.w_pre, 0, 1)
                w_relu = torch.nn.functional.relu(w_transpose)
                w = w_relu + self.b
                return (
                    torch.matmul(x, w) + self.b + torch.arange(4, dtype=torch.float16)
                )

        example_inputs = (torch.randn(4, 4),)
        mod = Model()
        ep = torch.export.export(mod, example_inputs)
        new_gm = copy.deepcopy(ep.graph_module)
        new_sig = copy.deepcopy(ep.graph_signature)
        placeholder_nodes = [
            node for node in new_gm.graph.nodes if node.op == "placeholder"
        ]
        constants = {**ep.state_dict, **ep.constants}
        lifted_constants = {
            n.name: constants[spec.target]
            for n, spec in zip(placeholder_nodes, new_sig.input_specs)
            if spec.target is not None
        }
        # [self.w_pre, self.b]
        lifted_constant_names = list(lifted_constants)
        lifted_constant_values = [lifted_constants[n] for n in lifted_constant_names]
        const_gm, _ = split_const_gm(new_gm, False, lifted_constant_names)
        counter = 0
        for node in const_gm.graph.nodes:
            if node.op == "call_function":
                counter += 1
        self.assertTrue(counter == 4)
        counter = 0
        for n in new_gm.graph.nodes:
            if n.op == "placeholder":
                counter += 1
        # expect 3 existing placeholders and 2 folded constant
        self.assertTrue(counter == 5)
        # return (self.b, folded_const, folded_const)
        const_folded_value = const_gm(*lifted_constant_values)

        test_input = torch.randn(4, 4)
        # new_gm(c_w_pre, b, x, folded_const, folded_const)
        actual = new_gm(
            lifted_constant_values[0],
            const_folded_value[0],
            test_input,
            const_folded_value[1],
            const_folded_value[2],
        )[0]
        expected = mod(test_input)
        self.assertEqual(actual, expected)
        const_gm, _ = split_const_gm(
            ep.graph_module, False, lifted_constant_names, lambda x: True
        )
        counter = 0
        for node in const_gm.graph.nodes:
            if node.op == "call_function":
                self.assertTrue(False)

    def test_istft_op(self):
        class istft_class(torch.nn.Module):
            def forward(self, spec):
                window = torch.hann_window(1024).type(torch.FloatTensor)
                return torch.istft(
                    spec,
                    n_fft=1024,
                    hop_length=512,
                    window=window,
                    length=144000,
                )

        model = istft_class()
        real_part = torch.randn(1, 513, 282, dtype=torch.float32)
        imaginary_part = torch.randn(1, 513, 282, dtype=torch.float32)
        spec = torch.complex(real_part, imaginary_part)
        export(model, (spec,))

    def test_custom_op_preserve(self):
        class M(torch.nn.Module):
            def forward(self, x):
                y = torch.ops.testlib.foo_functional.default(x)
                return torch.ops.testlib.foo_mutated.default(y)

        decomp_table = torch.export.default_decompositions()
        del decomp_table[torch.ops.testlib.foo_functional.default]

        ep = torch.export.export(M(), (torch.randn(4, 4),)).run_decompositions(
            decomp_table,
        )

        self.assertExpectedInline(
            str(ep.graph_module.code).strip(),
            """\
def forward(self, x):
    foo_functional = torch.ops.testlib.foo_functional.default(x);  x = None
    cos = torch.ops.aten.cos.default(foo_functional)
    auto_functionalized = torch.ops.higher_order.auto_functionalized(torch.ops.testlib.foo.default, x = foo_functional, z = cos);  foo_functional = cos = None
    getitem_3 = auto_functionalized[3];  auto_functionalized = None
    cos_1 = torch.ops.aten.cos.default(getitem_3)
    return (getitem_3, cos_1)""",
        )

    def test_export_linear_preserve_dynamic_shape(self):
        class M(torch.nn.Module):
            def __init__(self):
                super().__init__()
                self.lin = torch.nn.Linear(4, 4)

            def forward(self, x):
                return self.lin(x)

        mod = M()
        ep = export(
            mod,
            (torch.randn(8, 4),),
            dynamic_shapes={
                "x": {
                    0: Dim("x"),
                }
            },
        )

        table = torch.export.default_decompositions()
        del table[torch.ops.aten.linear.default]
        ep = ep.run_decompositions(table)

        comp_mod = ep.module()
        inp1 = torch.randn(3, 4)
        inp2 = torch.randn(7, 4)
        self.assertTrue(torch.allclose(comp_mod(inp1), mod(inp1)))
        self.assertTrue(torch.allclose(comp_mod(inp2), mod(inp2)))

    def test_automatic_dynamic_shapes_simple_equality(self):
        # The next 3 test cases tests for automatic dynamic shapes specs, verifying that automatic dynamism
        # leads to replacement symbols being set for equalities, and inferred relationships being checked
        # with runtime asserts. Check that we specialize to static values when the program says so.
        AUTO, STATIC = Dim.AUTO, Dim.STATIC

        # case 1: direct equality between symbols
        class SimpleEquality(torch.nn.Module):
            def forward(self, x, y, z):
                # all inputs should have shape [s0, s1]
                return x + y + z

        inputs = tuple(torch.randn(6, 3) for _ in range(3))
        # fully dynamic
        self._check_dynamic_shapes_specs_and_shapes(
            SimpleEquality(),
            inputs,
            specs=[
                ((AUTO, AUTO), (AUTO, AUTO), (AUTO, AUTO)),
                [[AUTO, AUTO], [AUTO, AUTO], [AUTO, AUTO]],
                {"x": (AUTO, AUTO), "y": (AUTO, AUTO), "z": (AUTO, AUTO)},
            ],
            passing_shapes=[
                ((4, 4), (4, 4), (4, 4)),
                ((1, 1), (1, 1), (1, 1)),
                ((0, 9), (0, 9), (0, 9)),
            ],
            failing_shapes=[
                ((4, 4), (4, 4), (4, 3)),
                ((4, 4), (5, 4), (4, 5)),
            ],
            test_serdes=True,
        )
        # static s1
        self._check_dynamic_shapes_specs_and_shapes(
            # specifying just one dimension as static should be enough to specialize all s1
            SimpleEquality(),
            inputs,
            specs=[
                [{0: AUTO, 1: AUTO}, {0: AUTO, 1: AUTO}, (AUTO, None)],
                {"x": (AUTO, AUTO), "y": (AUTO, AUTO), "z": (AUTO, None)},
            ],
            passing_shapes=[
                ((4, 3), (4, 3), (4, 3)),
                ((1, 3), (1, 3), (1, 3)),
                ((0, 3), (0, 3), (0, 3)),
            ],
            failing_shapes=[
                ((4, 4), (4, 4), (4, 4)),
                ((1, 1), (1, 1), (1, 1)),
                ((0, 9), (0, 9), (0, 9)),
            ],
            test_serdes=True,
        )
        # fully static
        self._check_dynamic_shapes_specs_and_shapes(
            # this should specialize all
            SimpleEquality(),
            inputs,
            specs=[{"x": (None, AUTO), "y": (AUTO, AUTO), "z": (AUTO, None)}],
            passing_shapes=[
                ((6, 3), (6, 3), (6, 3)),
            ],
            failing_shapes=[
                ((6, 4), (6, 4), (6, 4)),
                ((1, 3), (1, 3), (1, 3)),
                ((0, 9), (0, 9), (0, 9)),
            ],
            test_serdes=True,
        )

    def test_automatic_dynamic_shapes_constant_relation(self):
        AUTO, STATIC = Dim.AUTO, Dim.STATIC

        # case 2: related by constant: s0 + 4 = s1
        class OffBy4(torch.nn.Module):
            def forward(self, x, y):
                return x + y[4:]

        inputs = (torch.randn(6), torch.randn(10))
        # fully dynamic
        self._check_dynamic_shapes_specs_and_shapes(
            OffBy4(),
            inputs,
            specs=[
                ((AUTO,), (AUTO,)),
                {"x": (AUTO,), "y": (AUTO,)},
            ],
            passing_shapes=[
                ((10,), (14,)),
                ((3,), (7,)),
                ((2,), (6,)),
            ],
            failing_shapes=[
                ((10,), (13,)),
            ],
            test_serdes=True,
        )
        # static s1 should specialize s0
        self._check_dynamic_shapes_specs_and_shapes(
            OffBy4(),
            inputs,
            specs=[
                {"x": (AUTO,), "y": (None,)},
            ],
            passing_shapes=[
                ((6,), (10,)),
            ],
            failing_shapes=[
                ((10,), (14,)),
                ((3,), (7,)),
                ((2,), (6,)),
            ],
            test_serdes=True,
        )

    def test_automatic_dynamic_shapes_linear_relation(self):
        AUTO, STATIC = Dim.AUTO, Dim.STATIC

        # case 3: linear relation
        class LinearRel(torch.nn.Module):
            def forward(self, x, y):
                # x: [s0], y: [s1]
                # relation seems to be (s0 + 2) // 4 == s1
                return x[1::4] + y

        inputs = (torch.randn(21), torch.randn(5))

        # fully dynamic
        self._check_dynamic_shapes_specs_and_shapes(
            LinearRel(),
            inputs,
            specs=[
                ((AUTO,), (AUTO,)),
                {"x": (AUTO,), "y": (AUTO,)},
            ],
            passing_shapes=[
                ((33,), (8,)),
                ((32,), (8,)),
                ((31,), (8,)),
                ((30,), (8,)),
            ],
            failing_shapes=[
                ((34,), (8,)),
                ((22,), (5,)),
            ],
            test_serdes=False,
        )
        # static s1 shouldn't actually specialize s0 (guard: (s0 + 2) // 4 == 5)
        self._check_dynamic_shapes_specs_and_shapes(
            LinearRel(),
            inputs,
            specs=[
                ((AUTO,), None),
                {"x": (AUTO,), "y": None},
            ],
            passing_shapes=[
                ((21,), (5,)),
                ((20,), (5,)),
                ((19,), (5,)),
                ((18,), (5,)),
            ],
            failing_shapes=[
                ((33,), (8,)),
            ],
            test_serdes=False,
        )
        # but static s0 will definitely specialize s1 (guard: (21 + 2) // 4 == s1 -> 5 == s1)
        self._check_dynamic_shapes_specs_and_shapes(
            LinearRel(),
            inputs,
            specs=[
                (None, (AUTO,)),
            ],
            passing_shapes=[
                ((21,), (5,)),
            ],
            failing_shapes=[
                ((22,), (5,)),
            ],
            test_serdes=True,
        )

    def test_dynamic_shapes_serdes_generic(self):
        from torch._export.serde.dynamic_shapes import (
            _dump_dynamic_shapes,
            _load_dynamic_shapes,
        )

        class Foo(torch.nn.Module):
            def forward(self, a, b, c, d):
                if d == "hello":
                    x = a[0] + a[1][1:]
                    b = torch.cat([b, b], dim=0).reshape([-1, 1])
                    return x + b, c * 2

        # test de/serialization on some generic specs
        dz = Dim("dz", min=4, max=16)
        dx = 2 * dz
        dy = dx + 1
        inputs = (
            [
                torch.randn(8, 4),
                torch.randn(9, 4),
            ],
            torch.randn(4),
            torch.randn(4, 4),
            "hello",
        )
        dynamic_shapes = {
            "a": [
                (dx, 4),
                (dy, 4),
            ],
            "b": (dz,),
            "c": None,
            "d": None,
        }
        ep = export(Foo(), inputs, dynamic_shapes=dynamic_shapes)
        self._check_dynamic_shapes_specs_and_shapes(
            Foo(),
            inputs,
            [dynamic_shapes],
            [
                ([(16, 4), (17, 4)], (8,), (4, 4), "hello"),
                ([(24, 4), (25, 4)], (12,), (4, 4), "hello"),
            ],
            [
                ([(16, 4), (17, 4)], (8,), (5, 5), "hello"),
            ],
            test_serdes=True,
        )
        self.assertExpectedInline(
            _dump_dynamic_shapes(dynamic_shapes, inputs),
            """DynamicShapesSpec(dynamic_shapes=([['2*dz', 4], ['2*dz + 1', 4]], ['dz'], ['_DimHint.STATIC', '_DimHint.STATIC'], None), dims={'dz': RootDim(min=4, max=16, derived=['2*dz', '2*dz + 1'])})""",
        )
        self.assertExpectedInline(
            _dump_dynamic_shapes(dynamic_shapes, inputs, to_dict=True),
            """{'dynamic_shapes': ([['2*dz', 4], ['2*dz + 1', 4]], ['dz'], ['_DimHint.STATIC', '_DimHint.STATIC'], None), 'dims': {'dz': {'min': 4, 'max': 16, 'derived': ['2*dz', '2*dz + 1']}}}""",
        )
        ((dx, _), (dy, _)), (dz,), (_, _), _ = _load_dynamic_shapes(
            _dump_dynamic_shapes(dynamic_shapes, inputs)
        )
        self.assertEqual(dx.root, dz)
        self.assertEqual(dy.root, dz)

    def test_dynamic_shapes_serdes_various(self):
        # serialization for dataclass inputs, Dim.AUTO/STATIC, and kwargs
        from torch._export.serde.dynamic_shapes import (
            _dump_dynamic_shapes,
            _load_dynamic_shapes,
        )

        auto, static = Dim.AUTO, Dim.STATIC

        @dataclass
        class Input:
            a: Tensor
            b: Tensor

        torch.export.register_dataclass(
            Input,
            serialized_type_name="test_dynamic_shapes_serdes_various.Input",
        )

        class Foo(torch.nn.Module):
            def forward(self, x, y, z):
                return x - torch.randn(4), y.a + y.b + z[1:]

        args = (torch.randn(4, 4),)
        kwargs = {
            "y": Input(a=torch.randn(8, 8), b=torch.randn(8, 8)),
            "z": torch.randn(9, 8),
        }
        dynamic_shapes = {
            "x": (auto, static),
            "y": [(auto, auto), (auto, auto)],
            "z": (auto, 8),
        }

        # dump dynamic_shapes
        self.assertExpectedInline(
            _dump_dynamic_shapes(dynamic_shapes, args, kwargs),
            """DynamicShapesSpec(dynamic_shapes=(['_DimHint.AUTO', '_DimHint.STATIC'], [['_DimHint.AUTO', '_DimHint.AUTO'], ['_DimHint.AUTO', '_DimHint.AUTO']], ['_DimHint.AUTO', 8]), dims={})""",
        )
        self.assertExpectedInline(
            _dump_dynamic_shapes(dynamic_shapes, args, kwargs, to_dict=True),
            """{'dynamic_shapes': (['_DimHint.AUTO', '_DimHint.STATIC'], [['_DimHint.AUTO', '_DimHint.AUTO'], ['_DimHint.AUTO', '_DimHint.AUTO']], ['_DimHint.AUTO', 8]), 'dims': {}}""",
        )

    def test_dynamic_shapes_serdes_user_errors(self):
        # check error messages for dynamic shapes de/serialization
        from torch._export.serde.dynamic_shapes import (
            _dump_dynamic_shapes,
            _load_dynamic_shapes,
            DynamicShapesSpec,
            RootDim,
        )
        from torch._export.serde.serialize import _dataclass_to_dict

        # this stuff should be well tested in `test_mismatched_dynamic_shapes`
        with self.assertRaisesRegex(
            torch._dynamo.exc.UserError,
            re.escape(
                "Detected mismatch between the structure of `inputs` and `dynamic_shapes`: `inputs[0]['k']` "
                "is a <class 'list'>, but `dynamic_shapes[0]['k']` is a <class 'tuple'>"
            ),
        ):
            dynamic_shapes = {"x": {"k": (Dim("dx"), Dim("dy"))}}
            _dump_dynamic_shapes(dynamic_shapes, ({"k": [torch.randn(4, 4)]},))

        # loading with from_dict=True/False
        spec = DynamicShapesSpec(
            dynamic_shapes=[["dx"]],
            dims={"dx": RootDim(min=4, max=16, derived=[])},
        )
        spec_dict = _dataclass_to_dict(spec)
        with self.assertRaisesRegex(
            torch._dynamo.exc.UserError,
            re.escape(
                "With from_dict=True, expected `spec` to be a dict, "
                "got <class 'torch._export.serde.dynamic_shapes.DynamicShapesSpec'>"
            ),
        ):
            _load_dynamic_shapes(spec, from_dict=True)

        with self.assertRaisesRegex(
            torch._dynamo.exc.UserError,
            re.escape("Expected `spec` to be a DynamicShapesSpec, got <class 'dict'>"),
        ):
            _load_dynamic_shapes(spec_dict, from_dict=False)

        self.assertExpectedInline(
            _load_dynamic_shapes(spec, from_dict=False),
            """[[<class 'torch._export.serde.dynamic_shapes.dx'>]]""",
        )

        # check incorrect info in dims
        with self.assertRaisesRegex(
            torch._dynamo.exc.UserError,
            re.escape(
                "Expected dims in `spec['dims']` to map `min` to an int, got dx: None"
            ),
        ):
            spec = {
                "dynamic_shapes": [["dx"]],
                "dims": {
                    "dx": {
                        "min": None,
                        "max": 4,
                        "derived": [],
                    },
                },
            }
            _load_dynamic_shapes(spec, from_dict=True)

        with self.assertRaisesRegex(
            torch._dynamo.exc.UserError,
            re.escape(
                "Expected dims in `spec['dynamic_shapes']` to be tracked in `spec['dims']`, "
                "got dx which is not in dict_keys(['dy'])"
            ),
        ):
            spec = {
                "dynamic_shapes": [["dx"]],
                "dims": {
                    "dy": {
                        "min": 2,
                        "max": 4,
                        "derived": [],
                    },
                },
            }
            _load_dynamic_shapes(spec, from_dict=True)

        with self.assertRaisesRegex(
            torch._dynamo.exc.UserError,
            re.escape(
                "Expected derived expressions to be linear expressions, got dx**2 + 4"
            ),
        ):
            spec = {
                "dynamic_shapes": [["dx"]],
                "dims": {
                    "dx": {
                        "min": 2,
                        "max": 4,
                        "derived": ["dx**2 + 4"],
                    },
                },
            }
            _load_dynamic_shapes(spec, from_dict=True)

    # Previously export run_decomp would dispatch
    # sdpa to math backend which doesn't guarantee
    # to return contiguous tensor. As a result, downstream
    # view op would fail. In eager (or normal export), sdpa
    # decomps to flash_attention which has correct handling
    # for non-contiguous output. Since in normal export, we
    # dispatch to flash_attention, we also force run_decomp
    # to follow flash_attention.
    def test_attention(self):
        class Foo(torch.nn.Module):
            def __init__(self) -> None:
                super().__init__()
                self.embed_dim = 768
                self.num_heads = 12
                self.dropout = 0.0
                self.batch_first = True
                self.self_attention = torch.nn.MultiheadAttention(
                    self.embed_dim,
                    self.num_heads,
                    dropout=self.dropout,
                    batch_first=self.batch_first,
                )

            def forward(self, input1: torch.Tensor):
                x, _ = self.self_attention(input1, input1, input1, need_weights=False)
                return x

        inps = (torch.randn(1, 224, 768, device="cpu"),)
        export(Foo(), inps)

    @testing.expectedFailureCppSerDes  # TODO(pianpwk): PowByNatural valuerange deserialization
    def test_dim_dynamic(self):
        dynamic = Dim.DYNAMIC

        # dynamic should infer equalities and relations
        class Relations(torch.nn.Module):
            def forward(self, u, w, x, y, z):
                a = u[1:] + w + x  # s0 == s1 + 1 == s2 + 1
                b = y.flatten() + z  # s2*s3 == s4
                return a, b

        inputs = (
            torch.randn(5),
            torch.randn(4),
            torch.randn(4),
            torch.randn(4, 4),
            torch.randn(16),
        )
        ep = export(
            Relations(),
            inputs,
            dynamic_shapes={
                "u": (dynamic,),
                "w": (dynamic,),
                "x": (dynamic,),
                "y": (dynamic, dynamic),
                "z": (dynamic,),
            },
        )
        ep.module()(
            torch.randn(6),
            torch.randn(5),
            torch.randn(5),
            torch.randn(7, 8),
            torch.randn(56),
        )

        # dynamic should complain when force specialized
        class Specialize(torch.nn.Module):
            def forward(self, x):
                torch._check(x.shape[0] == 4)
                return x + 2

        with self.assertRaisesRegex(
            torch._dynamo.exc.UserError,
            r"Not all values of RelaxedUnspecConstraint.* are valid because .* was inferred to be a constant",
        ):
            ep = export(
                Specialize(),
                (torch.randn(4, 8),),
                dynamic_shapes={
                    "x": (dynamic, dynamic),
                },
            )

        # dynamic should handle complex guards in the same way as auto
        class ModConstraint(torch.nn.Module):
            def forward(self, x: torch.Tensor) -> torch.Tensor:
                return x.view(x.shape[0] - 1, -1)

        ep = export(
            ModConstraint(),
            (torch.randn(3, 4),),
            dynamic_shapes={
                "x": (dynamic, dynamic),
            },
        )
        ep.module()(torch.randn(5, 8))
        num_asserts = [
            node.target == torch.ops.aten._assert_scalar.default
            for node in ep.graph.nodes
        ].count(True)
        self.assertEqual(num_asserts, 1)
        with self.assertRaises(RuntimeError):
            ep.module()(torch.randn(4, 2))

    @testing.expectedFailureNonStrict
    @testing.expectedFailureTrainingIRToRunDecompNonStrict  # unbacked symint not tracked?
    @testing.expectedFailureSerDer  # T195866111
    @testing.expectedFailureSerDerNonStrict
    @testing.expectedFailureRetraceabilityNonStrict
    @testing.expectedFailureLegacyExportNonStrict
    def test_hints_wrapper(self):
        class M(torch.nn.Module):
            def __init__(self) -> None:
                super().__init__()

            def forward(self, x, y):
                x = x + y

                def inner_body_fn(x, y):
                    x = torch.relu(x)
                    x = x + y
                    return x

                def outer_body_fn(x, y):
                    x = hints_wrapper(
                        inner_body_fn, (x, y), {}, hints={"inner_body": True}
                    )
                    x = torch.abs(x)
                    return x

                res = hints_wrapper(
                    outer_body_fn, (x, y), {}, hints={"outer_body": True}
                )
                return res

        x = torch.randn(2, 4)
        y = torch.ones(4)

        ep_for_training = torch.export.export_for_training(M(), (x, y))
        self.assertExpectedInline(
            normalize_gm(
                ep_for_training.graph_module.print_readable(print_output=False)
            ),
            """\
class GraphModule(torch.nn.Module):
    def forward(self, x: "f32[2, 4]", y: "f32[4]"):
        add: "f32[2, 4]" = torch.ops.aten.add.Tensor(x, y);  x = None

        hints_wrapper_body_graph_0 = self.hints_wrapper_body_graph_0
        hints_wrapper = torch.ops.higher_order.hints_wrapper(hints_wrapper_body_graph_0, (add, y), {}, hints = {'outer_body': True});  hints_wrapper_body_graph_0 = add = y = None
        getitem: "f32[2, 4]" = hints_wrapper[0];  hints_wrapper = None
        return (getitem,)

    class hints_wrapper_body_graph_0(torch.nn.Module):
        def forward(self, arg0_1: "f32[2, 4]", arg1_1: "f32[4]"):
            hints_wrapper_body_graph_0 = self.hints_wrapper_body_graph_0
            hints_wrapper = torch.ops.higher_order.hints_wrapper(hints_wrapper_body_graph_0, (arg0_1, arg1_1), {}, hints = {'inner_body': True});  hints_wrapper_body_graph_0 = arg0_1 = arg1_1 = None
            getitem: "f32[2, 4]" = hints_wrapper[0];  hints_wrapper = None

            abs_1: "f32[2, 4]" = torch.ops.aten.abs.default(getitem);  getitem = None
            return (abs_1,)

        class hints_wrapper_body_graph_0(torch.nn.Module):
            def forward(self, arg0_1: "f32[2, 4]", arg1_1: "f32[4]"):
                relu: "f32[2, 4]" = torch.ops.aten.relu.default(arg0_1);  arg0_1 = None

                add: "f32[2, 4]" = torch.ops.aten.add.Tensor(relu, arg1_1);  relu = arg1_1 = None
                return (add,)
""",
        )

        ep = export(M(), (x, y)).run_decompositions({})
        export_res = ep.module()(x, y)
        ref_res = M()(x, y)
        self.assertEqual(export_res, ref_res)
        self.assertExpectedInline(
            normalize_gm(ep.graph_module.print_readable(print_output=False)),
            """\
class GraphModule(torch.nn.Module):
    def forward(self, x: "f32[2, 4]", y: "f32[4]"):
        add: "f32[2, 4]" = torch.ops.aten.add.Tensor(x, y);  x = None

        hints_wrapper_body_graph_0 = self.hints_wrapper_body_graph_0
        hints_wrapper = torch.ops.higher_order.hints_wrapper(hints_wrapper_body_graph_0, (add, y), {}, hints = {'outer_body': True});  hints_wrapper_body_graph_0 = add = y = None
        getitem: "f32[2, 4]" = hints_wrapper[0];  hints_wrapper = None
        return (getitem,)

    class hints_wrapper_body_graph_0(torch.nn.Module):
        def forward(self, arg0_1: "f32[2, 4]", arg1_1: "f32[4]"):
            hints_wrapper_body_graph_0 = self.hints_wrapper_body_graph_0
            hints_wrapper = torch.ops.higher_order.hints_wrapper(hints_wrapper_body_graph_0, (arg0_1, arg1_1), {}, hints = {'inner_body': True});  hints_wrapper_body_graph_0 = arg0_1 = arg1_1 = None
            getitem: "f32[2, 4]" = hints_wrapper[0];  hints_wrapper = None
            abs_1: "f32[2, 4]" = torch.ops.aten.abs.default(getitem);  getitem = None
            return (abs_1,)

        class hints_wrapper_body_graph_0(torch.nn.Module):
            def forward(self, arg0_1: "f32[2, 4]", arg1_1: "f32[4]"):
                relu: "f32[2, 4]" = torch.ops.aten.relu.default(arg0_1);  arg0_1 = None
                add: "f32[2, 4]" = torch.ops.aten.add.Tensor(relu, arg1_1);  relu = arg1_1 = None
                return (add,)
""",
        )

    def test_export_for_training_with_state_dict_hooks(self):
        def _state_dict_pre_hook(mod, prefix, keep_vars):
            mod._buffers["test"] = torch.Tensor([1])

        def _state_dict_hook(mod, state_dict, prefix, *args, **kwargs):
            keys = list(state_dict.keys())
            for key in keys:
                local_key = key[len(prefix) :]
                if local_key.startswith("layer"):
                    new_key = prefix + local_key.replace("layer.", "")
                    state_dict[new_key] = state_dict[key]
                    if new_key != key:
                        del state_dict[key]

        class Layer(torch.nn.Module):
            def __init__(self):
                super().__init__()
                self.linear1 = torch.nn.Linear(2, 2)
                self.linear2 = torch.nn.Linear(2, 2)

            def forward(self, x):
                x = self.linear1(x)
                x = torch.relu(x)
                x = self.linear2(x)
                return x

        class CustomModule(torch.nn.Module):
            def __init__(self):
                super().__init__()
                self._register_state_dict_hook(_state_dict_hook)
                self.register_state_dict_pre_hook(_state_dict_pre_hook)
                # non-persistent buffer in named_buffers()
                self.foo = torch.nn.Buffer(torch.rand(2, 3), persistent=False)
                # non-persistent buffer not in named_buffers()
                self.register_buffer("buf", None, persistent=False)
                self.layer = Layer()

            def forward(self, x):
                x = self.layer(x)
                return x

        M = CustomModule()
        inp = (torch.randn(2, 2),)
        ep = export(M, inp)
        export_res = ep.module()(*inp)
        ref_res = M(*inp)
        self.assertEqual(export_res, ref_res)
        # we want to store the unprocessed keys
        self.assertTrue(
            {
                "layer.linear1.weight",
                "layer.linear1.bias",
                "layer.linear2.weight",
                "layer.linear2.bias",
            }.issubset({spec.target for spec in ep.graph_signature.input_specs})
        )
        unflattened = torch.export.unflatten(ep)
        export_res = unflattened(*inp)
        self.assertEqual(export_res, ref_res)

        with torch._export.utils._disable_load_state_dict_hooks(M):
            state_dict = M.state_dict()
        self.assertEqual(
            {
                "layer.linear1.weight",
                "layer.linear1.bias",
                "layer.linear2.weight",
                "layer.linear2.bias",
            },
            state_dict.keys(),
        )
        state_dict = M.state_dict()
        self.assertEqual(
            {
                "linear1.weight",
                "linear1.bias",
                "linear2.weight",
                "linear2.bias",
                "test",
            },
            state_dict.keys(),
        )

    @testing.expectedFailureSerDer  # T202237665
    @testing.expectedFailureSerDerNonStrict
    def test_dynamic_sym_round(self):
        class ModuleWithSymRound(torch.nn.Module):
            def forward(self, x):
                out_size = round(x.shape[0] / 2.0)
                return x[:out_size]

        dim_min = 5
        dim_max = 10
        dynamic_shapes = {"x": {0: Dim("n", min=dim_min, max=dim_max)}}

        module = ModuleWithSymRound()
        inp = (torch.randn(8),)
        ep = export(module, inp, dynamic_shapes=dynamic_shapes)

        # Expect builtin round in the export graph
        round_nodes = [
            n for n in ep.graph.nodes if n.op == "call_function" and n.target == round
        ]
        self.assertEqual(len(round_nodes), 1)

        # Check pre/post-export equality
        for i in range(dim_min, dim_max + 1):
            dyn_inp = (torch.randn(i),)
            export_res = ep.module()(*dyn_inp)
            ref_res = module(*dyn_inp)
            self.assertEqual(export_res, ref_res)

<<<<<<< HEAD
=======
    @testing.expectedFailureSerDer
    @testing.expectedFailureSerDerNonStrict
    def test_dynamic_lr_shift(self):
        class Module(torch.nn.Module):
            def forward(self, x):
                rshift = x.shape[0] >> 1
                lshift = x.shape[0] << 1
                return x[:rshift], x[:lshift]

        dynamic_shapes = {"x": {0: Dim("N", min=5, max=10)}}
        inp = (torch.randn(8),)
        ep = export(Module(), inp, dynamic_shapes=dynamic_shapes)
        for op in (operator.lshift, operator.rshift):
            shift_op = [
                n for n in ep.graph.nodes if n.op == "call_function" and n.target == op
            ]
            self.assertEqual(len(shift_op), 1)

    @contextmanager
    def distributed_env(self, world_size):
        try:
            torch.distributed.init_process_group(
                backend="fake",
                world_size=world_size,
                rank=0,
                store=FakeStore(),
            )
            yield

        finally:
            torch.distributed.destroy_process_group()

    @unittest.skipIf(IS_MACOS, "Distributed not packaged in macos")
    def test_distributed_all_reduce(self):
        class Foo(torch.nn.Module):
            def __init__(self):
                super().__init__()
                self.linear = torch.nn.Linear(4, 3)

            def forward(self, x):
                y = self.linear(x).abs().clamp(max=1.0) * 2
                torch.distributed.all_reduce(y)
                return y

        with self.distributed_env(world_size=2):
            m = Foo()
            ep = export(m, (torch.randn(4, 4),))
            inp = (torch.randn(4, 4),)
            self.assertTrue(torch.allclose(ep.module()(*inp), m(*inp)))

    @unittest.skipIf(IS_MACOS, "Distributed not packaged in macos")
    def test_distributed_all_gather(self):
        class Foo(torch.nn.Module):
            def forward(self, x):
                ys = [torch.empty_like(x) for _ in range(2)]
                torch.distributed.all_gather(ys, x)
                return ys

        with self.distributed_env(world_size=2):
            m = Foo()
            ep = export(m, (torch.randn(2),))
            inp = (torch.randn(2),)
            self.assertTrue(
                torch.allclose(a, b) for a, b in zip(ep.module()(*inp), m(*inp))
            )

    @unittest.skipIf(IS_MACOS, "Distributed not packaged in macos")
    def test_distributed_all_gather_into_tensor(self):
        class Foo(torch.nn.Module):
            def forward(self, x):
                y = torch.empty(2 * 2)
                torch.distributed.all_gather_into_tensor(y, x)
                return y

        with self.distributed_env(world_size=2):
            m = Foo()
            ep = export(m, (torch.randn(2),))
            inp = (torch.randn(2),)
            self.assertTrue(torch.allclose(ep.module()(*inp), m(*inp)))

    @unittest.skipIf(IS_MACOS, "Distributed not packaged in macos")
    @testing.expectedFailureCppRuntime
    def test_distributed_all_to_all_single(self):
        class Foo(torch.nn.Module):
            def forward(self, x):
                y = torch.empty(4)
                torch.distributed.all_to_all_single(y, x)
                return y

        with self.distributed_env(world_size=4):
            m = Foo()
            ep = export(m, (torch.randn(4),))
            nodes = ep.graph.find_nodes(
                op="call_function",
                target=torch.ops._c10d_functional.all_to_all_single.default,
            )
            self.assertEqual(len(nodes), 1)

    @unittest.skipIf(IS_MACOS, "Distributed not packaged in macos")
    @testing.expectedFailureCppRuntime
    def test_distributed_reduce_scatter_tensor(self):
        class Foo(torch.nn.Module):
            def forward(self, x):
                y = torch.empty(2)
                torch.distributed.reduce_scatter_tensor(y, x)
                return y

        with self.distributed_env(world_size=2):
            m = Foo()
            ep = export(m, (torch.randn(2 * 2),))
            nodes = ep.graph.find_nodes(
                op="call_function",
                target=torch.ops._c10d_functional.reduce_scatter_tensor.default,
            )
            self.assertEqual(len(nodes), 1)

    def test_default_decomposition_core_cia_ops(self):
        """
        Verify that core ATen ops with Composite Implicit Autograd dispatch are not
        decomposed by default.
        """

        # TODO Add avg_pool1d, and adaptive_avg_pool1d when ready.
        # See issue #116684.
        core_cia_ops = {
            "torch.ops.aten.upsample_bilinear2d.vec": (
                torch.ops.aten.upsample_bilinear2d.vec,
                {
                    "align_corners": False,
                    "scale_factors": [2, 2],
                    "output_size": None,
                },
            ),
            "torch.ops.aten.upsample_nearest2d.vec": (
                torch.ops.aten.upsample_nearest2d.vec,
                {
                    "scale_factors": [2, 2],
                    "output_size": None,
                },
            ),
        }

        for op_name, (op, kwargs) in core_cia_ops.items():

            class M(torch.nn.Module):
                def forward(self, x):
                    return op(x, **kwargs)

            ep = export(M(), (torch.randn(2, 3, 4, 5),))
            FileCheck().check_count(op_name, 1, exactly=True).run(ep.graph_module.code)

            decomp_table = default_decompositions()

            ep = ep.run_decompositions(
                decomp_table=decomp_table,
            )
            FileCheck().check_count(op_name, 1, exactly=True).run(ep.graph_module.code)

>>>>>>> b8b1b364

@unittest.skipIf(not torchdynamo.is_dynamo_supported(), "dynamo isn't support")
class TestOneOffModelExportResult(TestCase):
    def test_scaled_dot_product_attention_cpu(self):
        """
        This test makes sure we are always getting the same decomposition result for SDPA.
        As of now _scaled_dot_product_flash_attention_for_cpu is expected to show up in
        export() result. Some downstream backend then further decompose it into core ATen
        ops in torch/_decomp/decompositions.py (search for
        _scaled_dot_product_flash_attention_for_cpu).

        Export is decomposing based on the CompositeImplicitAutograd kernel implementation
        of SDPA. If this test fails, it means the kernel is being modified. In this case
        we strongly encourage you to change the decomposition rule under
        torch/_decomp/decompositions.py along with the kernel changes, so all of the
        downstream backends are not being affected.
        """

        class ScaledDotProductAttention(torch.nn.Module):
            def __init__(self) -> None:
                super().__init__()

            def forward(self, q, k, v):
                attn_output = F.scaled_dot_product_attention(
                    q, k, v, None, dropout_p=0.0, is_causal=True
                )
                return attn_output

        q = torch.randn(1, 1, 8, 8, device="cpu")
        k = torch.randn(1, 1, 8, 8, device="cpu")
        v = torch.randn(1, 1, 8, 8, device="cpu")

        from torch.nn.attention import SDPBackend

        with torch.nn.attention.sdpa_kernel([SDPBackend.MATH]):
            ep = torch.export.export(ScaledDotProductAttention(), (q, k, v))
            print(ep.graph)
            ep.run_decompositions()
            print(ep.graph)

    #         self.assertExpectedInline(ep.graph_module.code.strip(), """\
    # def forward(self, arg0_1, arg1_1, arg2_1):
    #     _scaled_dot_product_flash_attention_for_cpu = torch.ops.aten._scaled_dot_product_flash_attention_for_cpu.default(arg0_1, arg1_1, arg2_1, 0.0, True);  arg0_1 = arg1_1 = arg2_1 = None
    #     getitem = _scaled_dot_product_flash_attention_for_cpu[0];  _scaled_dot_product_flash_attention_for_cpu = None
    #     return (getitem,)""")

    @skipIfCrossRef
    @unittest.skipIf(
        not PLATFORM_SUPPORTS_FLASH_ATTENTION,
        "Can't run fused SDPA on this platform",
    )
    def test_scaled_dot_product_attention_cuda(self):
        """
        This test makes sure we are always getting the same decomposition result for SDPA.
        As of now _scaled_dot_product_flash_attention is expected to show up in
        export() result (GPU tensors are given). Currently there's no downstream
        backend relies on this export result so if this test fails, feel free to
        change it to the latest export() result.
        """

        class ScaledDotProductAttention(torch.nn.Module):
            def __init__(self) -> None:
                super().__init__()

            def forward(self, q, k, v):
                attn_output = F.scaled_dot_product_attention(
                    q, k, v, None, dropout_p=0.0, is_causal=True
                )
                return attn_output

        q = torch.randn(1, 16, 16, 64, dtype=torch.bfloat16, device="cuda")
        k = torch.randn(1, 16, 16, 64, dtype=torch.bfloat16, device="cuda")
        v = torch.randn(1, 16, 16, 64, dtype=torch.bfloat16, device="cuda")

        ep = torch.export.export(
            ScaledDotProductAttention(), (q, k, v)
        ).run_decompositions()
        code_str = """\
def forward(self, q, k, v):
    _scaled_dot_product_flash_attention = torch.ops.aten._scaled_dot_product_flash_attention.default(q, k, v, 0.0, True, scale = 0.125);  q = k = v = None
    getitem = _scaled_dot_product_flash_attention[0];  _scaled_dot_product_flash_attention = None
    return (getitem,)"""
        # TODO(eqy): this needs to stay in sync with default SDPA priority order
        if (False and SM90OrLater) and not torch.version.hip:
            code_str = """\
def forward(self, q, k, v):
    _scaled_dot_product_cudnn_attention = torch.ops.aten._scaled_dot_product_cudnn_attention.default(q, k, v, None, False, 0.0, True);  q = k = v = None
    getitem = _scaled_dot_product_cudnn_attention[0];  _scaled_dot_product_cudnn_attention = None
    return (getitem,)"""
        self.assertExpectedInline(
            ep.graph_module.code.strip(),
            code_str,
        )

    def test_int_list_output(self):
        class M(torch.nn.Module):
            def forward(self, x):
                return [((1, 3), [x + x, x * x])]

        ep = torch.export.export(M(), (torch.ones(2, 3),))
        res = ep.module()(torch.ones(2, 3))
        self.assertEqual(res[0][0], (1, 3))

    def test_primitive_constant_output(self):
        class Z(torch.nn.Module):
            def forward(self, x, y):
                with torch.no_grad():
                    return y * x, "moo"

        ep = torch.export.export(Z(), (torch.tensor(3), 5))
        res = ep.module()(torch.tensor(4), 5)
        self.assertEqual(res[0], torch.tensor(20))
        self.assertEqual(res[1], "moo")

        class B(torch.nn.Module):
            def forward(self, x, y):
                return y * x, y

        ep = torch.export.export(B(), (torch.tensor(3), 5))
        res = ep.module()(torch.tensor(4), 5)
        self.assertEqual(res[0], torch.tensor(20))
        self.assertEqual(res[1], 5)

        with self.assertRaisesRegex(
            RuntimeError,
            escape("Expected input at *args[1] to be equal to 5, but got 20"),
        ):
            res = ep.module()(torch.tensor(4), 20)

        class F(torch.nn.Module):
            def forward(self, x):
                # return a constant of primitive type
                y = 5
                return y * x, y

        ep = torch.export.export(F(), (torch.tensor(3),))
        res = ep.module()(torch.tensor(4))
        self.assertEqual(res[0], torch.tensor(20))
        self.assertEqual(res[1], 5)

        class Q(torch.nn.Module):
            def forward(self, x, y):
                return y * x, y - 1

        ep = torch.export.export(Q(), (torch.tensor(3), 5))
        res = ep.module()(torch.tensor(4), 5)
        self.assertEqual(res[0], torch.tensor(20))
        self.assertEqual(res[1], 4)

    def test_unbacked_sdpa(self):
        import torch
        from torch.nn.attention import sdpa_kernel, SDPBackend
        from torch.nn.functional import scaled_dot_product_attention

        class Module(torch.nn.Module):
            def forward(
                self, query: torch.Tensor, cache: torch.Tensor, start_pos: torch.Tensor
            ) -> torch.Tensor:
                # x.sizes(): 1, 128, 16, 128
                sp = start_pos.item()
                torch._check_is_size(sp)
                torch._check(sp >= 0)
                torch._check(sp <= 126)
                key = cache[:, : sp + 1, :, :]  # 1, sp+1, 16, 128
                value = cache[:, : sp + 1, :, :]  # 1, sp+1, 16, 128
                query = query.transpose(1, 2)  # (bs, n_local_heads, seqlen, head_dim)
                key = key.transpose(1, 2)
                value = value.transpose(1, 2)
                # https://github.com/pytorch/pytorch/blob/main/aten/src/ATen/native/transformers/attention.cpp#L732
                return scaled_dot_product_attention(query, key, value)

        cache = torch.randn(1, 128, 16, 128, dtype=torch.float16)
        query = torch.randn(1, 1, 16, 128, dtype=torch.float16)
        start_pos = torch.tensor([0])
        with sdpa_kernel(SDPBackend.MATH), torch.no_grad():
            ep = torch.export.export(Module(), (query, cache, start_pos))
            args = (query, cache, start_pos)
            self.assertEqual(ep.module()(*args), Module()(*args))
            args = (query, cache, torch.tensor([3]))
            self.assertEqual(ep.module()(*args), Module()(*args))
            args = (query, cache, torch.tensor([126]))
            self.assertEqual(ep.module()(*args), Module()(*args))

    def test_none_input_output(self):
        class Z(torch.nn.Module):
            def forward(self, x, y):
                return x * x

        ep = torch.export.export(Z(), (torch.tensor(3), None))
        res = ep.module()(torch.tensor(4), None)
        self.assertEqual(res, torch.tensor(16))

        class B(torch.nn.Module):
            def forward(self, x, y):
                return x * x, y

        ep = torch.export.export(B(), (torch.tensor(3), None))
        res = ep.module()(torch.tensor(4), None)
        self.assertEqual(res[0], torch.tensor(16))
        self.assertEqual(res[1], None)

        decomp = ep.run_decompositions()
        gm = decomp.module()
        res = gm(torch.tensor(4), None)
        self.assertEqual(res[0], torch.tensor(16))
        self.assertEqual(res[1], None)

    def test_print(self):
        class M(torch.nn.Module):
            def forward(self, x):
                print("start")
                x1 = x + x
                print(x1)
                x2 = x1 * x1
                print(1, 2, 3)
                x3 = x2 + x2
                return (x1, x3)

        gm = export(M(), (torch.randn(3, 3),)).graph_module
        self.assertExpectedInline(
            gm.code.strip(),
            """\
def forward(self, x):
    add = torch.ops.aten.add.Tensor(x, x);  x = None
    mul = torch.ops.aten.mul.Tensor(add, add)
    add_1 = torch.ops.aten.add.Tensor(mul, mul);  mul = None
    return (add, add_1)""",
        )

    def test_logging_logger(self):
        logger = logging.getLogger(__name__)

        class M(torch.nn.Module):
            def forward(self, x):
                logger.log("start")
                x1 = x + x
                logger.debug(x1)
                x2 = x1 * x1
                logger.info(1, 2, 3)
                x3 = x2 + x2
                return (x1, x3)

        gm = export(M(), (torch.randn(3, 3),)).graph_module
        self.assertExpectedInline(
            gm.code.strip(),
            """\
def forward(self, x):
    add = torch.ops.aten.add.Tensor(x, x);  x = None
    mul = torch.ops.aten.mul.Tensor(add, add)
    add_1 = torch.ops.aten.add.Tensor(mul, mul);  mul = None
    return (add, add_1)""",
        )

    @unittest.skipIf(not TEST_TRANSFORMERS, "No transformers")
    def test_hf_logging_logger(self):
        import transformers

        logger = transformers.utils.logging.get_logger(__name__)

        class M(torch.nn.Module):
            def forward(self, x):
                logger.warning_once("start")
                x1 = x + x
                x2 = x1 * x1
                x3 = x2 + x2
                return (x1, x3)

        gm = export(M(), (torch.randn(3, 3),)).graph_module
        self.assertExpectedInline(
            gm.code.strip(),
            """\
def forward(self, x):
    add = torch.ops.aten.add.Tensor(x, x);  x = None
    mul = torch.ops.aten.mul.Tensor(add, add)
    add_1 = torch.ops.aten.add.Tensor(mul, mul);  mul = None
    return (add, add_1)""",
        )

    def test_warning(self):
        class M(torch.nn.Module):
            def forward(self, x):
                warnings.warn("moo")
                res = x + x
                warnings.warn(f"{res}")
                return res

        gm = export(M(), (torch.randn(3, 3),)).graph_module
        self.assertExpectedInline(
            gm.code.strip(),
            """\
def forward(self, x):
    add = torch.ops.aten.add.Tensor(x, x);  x = None
    return (add,)""",
        )

    def test_constant_fqn(self):
        class Nested(torch.nn.Module):
            def __init__(self) -> None:
                super().__init__()
                self.constant = torch.rand(2, 3)
                self.parameter = torch.nn.Parameter(torch.rand(2, 3))

            def forward(self, x):
                return x + self.constant

        class Mod(torch.nn.Module):
            def __init__(self) -> None:
                super().__init__()
                self.nested = Nested()

            def forward(self, x):
                return self.nested(x) + self.nested.constant + self.nested.parameter

        m = Mod()
        ep = export(m, (torch.rand(2, 3),), strict=True)
        self.assertEqual(ep.constants["nested.constant"], m.nested.constant)
        self.assertEqual(ep.module()(torch.ones(2, 3)), m(torch.ones(2, 3)))

    def test_constant_name(self):
        class Nested(torch.nn.Module):
            def __init__(self) -> None:
                super().__init__()
                self.constant = torch.rand(2, 3)
                self.parameter = torch.nn.Parameter(torch.rand(2, 3))

            def forward(self, x):
                return x + self.constant

        class Mod(torch.nn.Module):
            def __init__(self) -> None:
                super().__init__()
                self.nested_1 = Nested()
                self.nested_2 = Nested()

            def forward(self, x):
                return (
                    self.nested_1(x)
                    + self.nested_2(x)
                    + self.nested_1.constant
                    + self.nested_2.constant
                    + self.nested_1.parameter
                    + self.nested_2.parameter
                )

        m = Mod()
        ep = export(m, (torch.rand(2, 3),), strict=False)
        self.assertEqual(ep.module()(torch.ones(2, 3)), m(torch.ones(2, 3)))

        # check constant fqn when there are multiple instances of the same class
        self.assertEqual(ep.constants["nested_1.constant"], m.nested_1.constant)
        self.assertEqual(ep.constants["nested_2.constant"], m.nested_2.constant)

        # check constant_name in the graph
        placeholders = [
            node for node in ep.graph_module.graph.nodes if node.op == "placeholder"
        ]
        self.assertEqual(len(placeholders), 5)
        self.assertTrue(all(ph.name == ph.target for ph in placeholders))
        # suffix should be added to duplicated constant_name
        self.assertEqual(placeholders[2].name, "c_nested_1_constant")
        self.assertEqual(placeholders[3].name, "c_nested_2_constant")

    def test_nested_retrace(self):
        class Nested(torch.nn.Module):
            def __init__(self) -> None:
                super().__init__()
                self.param = torch.nn.Parameter(torch.randn(3))

            def forward(self, x):
                return x + self.param

        class Foo(torch.nn.Module):
            def __init__(self) -> None:
                super().__init__()
                self.nested = Nested()

            def forward(self, x):
                return x + self.nested(x)

        # first export
        foo = Foo().to("meta")
        inputs = (torch.ones(3, device="meta"),)
        foo(*inputs)
        ep = torch.export.export(foo, inputs, strict=False)

        # second export
        foo_1 = ep.module()
        ep_1 = torch.export.export(foo_1, inputs, strict=False)

        for node1, node2 in zip(ep.graph.nodes, ep_1.graph.nodes):
            nn_module_stack_1 = node1.meta.get("nn_module_stack", None)
            nn_module_stack_2 = node2.meta.get("nn_module_stack", None)

            if nn_module_stack_1 is None:
                self.assertTrue(nn_module_stack_2 is None)
            else:
                for v1, v2 in zip(
                    nn_module_stack_1.values(), nn_module_stack_2.values()
                ):
                    self.assertEqual(v1, v2)

    def test_duplicated_getitem(self):
        class Foo(torch.nn.Module):
            def forward(self, x):
                return torch.topk(x, 2)

        foo = Foo()
        inputs = (torch.randn(3),)
        ep = torch.export.export(foo, inputs, strict=False)

        graph_module = copy.deepcopy(ep.graph_module)

        call_function_node = None
        num_getitems = 0
        for node in graph_module.graph.nodes:
            if (
                node.op == "call_function"
                and node.target == torch.ops.aten.topk.default
            ):
                call_function_node = node
            elif node.op == "call_function" and node.target == operator.getitem:
                self.assertIs(node.args[0], call_function_node)
                num_getitems += 1

        self.assertIsNotNone(call_function_node)
        self.assertEqual(num_getitems, 2)

        output_node = list(graph_module.graph.nodes)[-1]

        nodes = []
        with graph_module.graph.inserting_before(output_node):
            nodes.append(
                graph_module.graph.call_function(
                    operator.getitem, (call_function_node, 1)
                )
            )
            nodes.append(
                graph_module.graph.call_function(
                    operator.getitem, (call_function_node, 0)
                )
            )
            nodes.append(
                graph_module.graph.call_function(
                    operator.getitem, (call_function_node, 0)
                )
            )
            nodes.append(
                graph_module.graph.call_function(
                    operator.getitem, (call_function_node, 1)
                )
            )
        signature = ExportGraphSignature(
            input_specs=ep.graph_signature.input_specs,
            output_specs=ep.graph_signature.output_specs
            + [
                OutputSpec(
                    kind=OutputKind.USER_OUTPUT,
                    arg=TensorArgument(name=node.name),
                    target=None,
                )
                for node in nodes
            ],
        )
        output_node.args = (output_node.args[0] + tuple(nodes),)
        graph_module.recompile()
        new_ep = ep._update(graph_module, signature)

        new_num_getitems = 0
        for node in new_ep.graph.nodes:
            if (
                node.op == "call_function"
                and node.target == torch.ops.aten.topk.default
            ):
                call_function_node = node
            elif node.op == "call_function" and node.target == operator.getitem:
                self.assertIs(node.args[0], call_function_node)
                new_num_getitems += 1
        self.assertEqual(num_getitems, new_num_getitems)
        self.assertEqual(
            len(list(new_ep.graph.nodes)[-1].args[0]), len(signature.output_specs)
        )


@unittest.skipIf(not torchdynamo.is_dynamo_supported(), "dynamo doesn't support")
class TestExportCustomClass(TorchTestCase):
    def setUp(self):
        load_torchbind_test_lib()

    def test_lift_custom_obj(self):
        # TODO: fix this test once custom class tracing is implemented

        custom_obj = torch.classes._TorchScriptTesting._PickleTester([3, 4])

        class Foo(torch.nn.Module):
            def forward(self, x):
                return x + x

        f = Foo()

        inputs = (torch.zeros(4, 4),)
        ep = export(f, inputs)

        # Replace one of the values with an instance of our custom class
        for node in ep.graph.nodes:
            if node.op == "call_function" and node.target == torch.ops.aten.add.Tensor:
                with ep.graph.inserting_before(node):
                    setattr(ep.graph_module, "custom_obj", custom_obj)
                    getattr_node = ep.graph.get_attr("custom_obj")
                    # Copy over an nn_module_stack as they are required.
                    getattr_node.meta["nn_module_stack"] = node.meta["nn_module_stack"]
                    custom_node = ep.graph.call_function(
                        torch.ops._TorchScriptTesting.take_an_instance.default,
                        (getattr_node,),
                    )
                    custom_node.meta["val"] = torch.ones(4, 4)
                    # Copy over an nn_module_stack as they are required.
                    custom_node.meta["nn_module_stack"] = node.meta["nn_module_stack"]
                    custom_node.meta["torch_fn"] = (
                        "custom_op",
                        "torch.ops._TorchScriptTesting.take_an_instance.default",
                    )
                    arg0, _ = node.args
                    node.args = (arg0, custom_node)

        from torch._export.passes.lift_constants_pass import lift_constants_pass
        from torch._export.serde.serialize import deserialize, serialize

        constants = lift_constants_pass(ep.graph_module, ep.graph_signature, {})
        for k, v in constants.items():
            assert k not in ep.constants
            ep._constants[k] = v
        serialized_vals = serialize(ep)
        deserialized_ep = deserialize(serialized_vals)

        for node in deserialized_ep.graph.nodes:
            if (
                node.op == "call_function"
                and node.target
                == torch.ops._TorchScriptTesting.take_an_instance.default
            ):
                arg = node.args[0]
                self.assertTrue(arg.op == "placeholder")

    def test_export_script_module(self):
        class Add(torch.nn.Module):
            def forward(self, x, y):
                return x + y

        class Mod(torch.nn.Module):
            def __init__(self):
                super().__init__()
                self.add_mod = torch.jit.script(Add())._c

            def forward(self, x, y):
                return self.add_mod.forward(x, y)

        x, y = torch.randn(3, 2), torch.randn(3, 2)
        mod = Mod()
        # TODO: strict mode doesn't work because dynamo add_mod is treated as a
        # user defined variable. We might need to add a CustomModule variable to support it.
        if self._testMethodName == "test_export_script_module":
            with self.assertRaisesRegex(
                torch._dynamo.exc.Unsupported, "UserDefined with non-function"
            ):
                ep = export(mod, (x, y))
        else:
            ep = export(mod, (x, y))
            self.assertEqual(ep.module()(x, y), mod(x, y))
            FileCheck().check_count("torch.ops.aten.add.Tensor", 1, exactly=True).run(
                ep.graph_module.code
            )

    def test_preserve_non_cia_op(self):
        class M(torch.nn.Module):
            def forward(self, x):
                return torch.nn.functional.elu(x)

        ep = export(M(), (torch.randn(2, 3, 4, 5),))
        FileCheck().check_count("torch.ops.aten.elu.default", 1, exactly=True).run(
            ep.graph_module.code
        )

        decomp_table = default_decompositions()
        del decomp_table[torch.ops.aten.elu.default]

        ep = ep.run_decompositions(
            decomp_table=decomp_table,
        )
        FileCheck().check_count("torch.ops.aten.elu.default", 1, exactly=True).run(
            ep.graph_module.code
        )

    def test_preserve_cia_op(self):
        class StaticResizeTrilinear2dModule(torch.nn.Module):
            def forward(self, x):
                a = torch.nn.functional.interpolate(
                    x,
                    size=(x.shape[2] * 2, x.shape[3] * 3, x.shape[4] * 4),
                    mode="trilinear",
                    align_corners=False,
                    antialias=False,
                )
                return a

        ep = export(StaticResizeTrilinear2dModule(), (torch.randn(2, 3, 4, 5, 6),))
        FileCheck().check_count(
            "torch.ops.aten.upsample_trilinear3d.vec", 1, exactly=True
        ).run(ep.graph_module.code)

        decomp_table = default_decompositions()
        del decomp_table[torch.ops.aten.upsample_trilinear3d.vec]
        ep = ep.run_decompositions(
            decomp_table=decomp_table,
        )

        FileCheck().check_count(
            "torch.ops.aten.upsample_trilinear3d.vec", 1, exactly=True
        ).run(ep.graph_module.code)


if __name__ == "__main__":
    run_tests()<|MERGE_RESOLUTION|>--- conflicted
+++ resolved
@@ -12169,8 +12169,6 @@
             ref_res = module(*dyn_inp)
             self.assertEqual(export_res, ref_res)
 
-<<<<<<< HEAD
-=======
     @testing.expectedFailureSerDer
     @testing.expectedFailureSerDerNonStrict
     def test_dynamic_lr_shift(self):
@@ -12329,7 +12327,6 @@
             )
             FileCheck().check_count(op_name, 1, exactly=True).run(ep.graph_module.code)
 
->>>>>>> b8b1b364
 
 @unittest.skipIf(not torchdynamo.is_dynamo_supported(), "dynamo isn't support")
 class TestOneOffModelExportResult(TestCase):
