--- conflicted
+++ resolved
@@ -281,11 +281,7 @@
 
                 return z[:a]
 
-<<<<<<< HEAD
-        _, report = draft_export(
-=======
         ep = draft_export(
->>>>>>> d54b2b7f
             M(),
             (torch.tensor(6), torch.randn(5)),
             dynamic_shapes={"x": None, "y": {0: Dim.DYNAMIC}},
@@ -296,6 +292,20 @@
             report.failures[0].failure_type, FailureType.DATA_DEPENDENT_ERROR
         )
         self.assertTrue(len(report.expressions_created) >= 4)
+        for _ep in [ep, ep.run_decompositions()]:
+            # check data-dependent asserts
+            assert_scalar_nodes = [
+                node
+                for node in _ep.graph.nodes
+                if node.target == torch.ops.aten._assert_scalar.default
+            ]
+            self.assertEqual(len(assert_scalar_nodes), 5)
+            # unbacked bindings
+            unbacked_binding_symbols = set()
+            for node in _ep.graph.nodes:
+                if bindings := node.meta.get("unbacked_bindings"):
+                    unbacked_binding_symbols.update(bindings.keys())
+            self.assertEqual(len(unbacked_binding_symbols), 1)
 
     def test_offsets(self):
         class M(torch.nn.Module):
