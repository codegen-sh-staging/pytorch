--- conflicted
+++ resolved
@@ -402,17 +402,11 @@
         [
             subtest(
                 (
-<<<<<<< HEAD
-                    python_pytree,
-                    lambda deq: python_pytree.TreeSpec(
-                        deque, deq.maxlen, [python_leafspec for _ in deq]
-=======
                     py_pytree,
                     lambda deq: py_pytree.TreeSpec(
-                        collections.deque,
+                        deque,
                         deq.maxlen,
                         [py_pytree.LeafSpec() for _ in deq],
->>>>>>> a3be6f51
                     ),
                 ),
                 name="py",
@@ -426,16 +420,6 @@
                 ),
                 name="cxx",
             ),
-<<<<<<< HEAD
-            subtest(
-                (
-                    pytree,
-                    lambda deq: pytree.tree_structure(deque(deq, maxlen=deq.maxlen)),
-                ),
-                name="generic",
-            ),
-=======
->>>>>>> a3be6f51
         ],
     )
     def test_flatten_unflatten_deque(self, pytree_impl, gen_expected_fn):
