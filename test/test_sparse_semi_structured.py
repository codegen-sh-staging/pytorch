# Owner(s): ["module: sparse"]
# ruff: noqa: F841
import itertools
import random
import unittest

import torch
from torch import nn
import torch.nn.functional as F

from torch.sparse import (
    SparseSemiStructuredTensor,
    SparseSemiStructuredTensorCUSPARSELT,
    SparseSemiStructuredTensorCUTLASS,
    to_sparse_semi_structured,
)

from torch.sparse._semi_structured_conversions import (
    sparse_semi_structured_from_dense_cutlass,
    _sparse_semi_structured_tile,
    _compute_compressed_swizzled_bitmask,
)

from torch.testing import make_tensor
from torch.testing._internal.common_cuda import _get_torch_cuda_version, PLATFORM_SUPPORTS_FP8, xfailIfSM89
from torch.testing._internal.common_device_type import (
    dtypes,
    instantiate_device_type_tests,
)

from torch.testing._internal.common_dtype import all_types_and_complex
import torch._dynamo.test_case
from torch.testing._internal.common_utils import (
    parametrize,
    run_tests,
    subtest,
    TestCase,
    TEST_WITH_ROCM,
    IS_WINDOWS,
)

from torch.testing._internal.inductor_utils import HAS_GPU

import pytest

SEMI_STRUCTURED_SUPPORTED_BACKENDS = dict()

_IS_SM8X = False
_IS_SM9X = False

if torch.cuda.is_available():
    _IS_SM8X = torch.cuda.get_device_capability(0)[0] == 8
    _IS_SM9X = torch.cuda.get_device_capability(0)[0] == 9

    # CUTLASS kernels only work for Ampere
    if _IS_SM8X:
        SEMI_STRUCTURED_SUPPORTED_BACKENDS["cutlass"] = SparseSemiStructuredTensorCUTLASS

    # add cuSPASRELt tests if available
    if torch.backends.cusparselt.is_available() and (_IS_SM8X or _IS_SM9X):
        SEMI_STRUCTURED_SUPPORTED_BACKENDS["cusparselt"] = SparseSemiStructuredTensorCUSPARSELT

inference_dtypes = dtypes(torch.float16, torch.bfloat16, torch.int8)
training_dtypes = dtypes(torch.float16, torch.bfloat16)
parametrize_backends = parametrize("backend", SEMI_STRUCTURED_SUPPORTED_BACKENDS)

atol_rtol_kw = {
    torch.float16: {
        "rtol": 1e-3,
        "atol": 1e-3,
    },
    torch.bfloat16: {
        "rtol": 1e-1,
        "atol": 1e-1,
    },
}

def sparse24_largest_mask_2d(original):
    sparse = SparseSemiStructuredTensorCUTLASS.prune_dense_static_sort(original)
    return sparse.to_dense().bool()

def sparsify24_dense(original):
    return sparse24_largest_mask_2d(original) * original

def rand_sparse_semi_structured_mask(
    r, c, dtype=torch.float16, device="cuda", choice=None
):
    """
    This function returns a 1:2 sparse matrix of size (r, c).
    Note that this means this matrix will also be 2:4 and 4:8 sparse as well.
    """

    choices = [[0, 1], [1, 0]]
    mask_entries = [choice or random.choice(choices) for i in range(r * c // 2)]

    return (
        torch.tensor(mask_entries, dtype=dtype, device=device)
        .reshape(r, c)
        .contiguous()
    )

def rand_sparse_semi_structured(r, c, dtype, device, choice=None):
    pattern = '2by4' if dtype != torch.float32 else '1by2'
    if pattern == '1by2':
        ksparse = 2
        choices = [
            [0, 1],
            [1, 0]
        ]
    elif pattern == '2by4':
        ksparse = 4
        choices = [
            [1, 1, 0, 0],
            [1, 0, 1, 0],
            [1, 0, 0, 1],
            [0, 1, 1, 0],
            [0, 1, 0, 1],
            [0, 0, 1, 1]
        ]
    mask_entries = [choice or random.choice(choices) for i in range(r * c // ksparse)]
    mask = torch.tensor(mask_entries, dtype=torch.bool).view(r, c).to(device)
    dense = make_tensor(r, c, dtype=dtype, device=device)
    dense[dense == 0] = 1  # To prevent zeros except where mask applied.
    dense = dense.masked_fill(~mask, 0)
    return dense


def rand_sparse_semi_structured_all_patterns(r, c, dtype, device):
    pattern = '2by4' if dtype != torch.float32 else '1by2'
    if pattern == '1by2':
        ksparse = 2
        choices = [
            [[0, 0], [0, 1]],
            [[0, 1], [0, 1]],
            [[1, 0], [1, 0]],
            [[1, 1], [1, 0]]
        ]
    elif pattern == '2by4':
        ksparse = 4
        choices = [
            [[0, 0, 0, 0], [0, 0, 1, 1]],
            [[0, 0, 0, 1], [0, 0, 1, 1]],
            [[0, 0, 1, 0], [0, 0, 1, 1]],
            [[0, 0, 1, 1], [0, 0, 1, 1]],
            [[0, 1, 0, 0], [0, 1, 1, 0]],
            [[0, 1, 0, 1], [0, 1, 0, 1]],
            [[0, 1, 1, 0], [0, 1, 1, 0]],
            [[0, 1, 1, 1], [0, 1, 0, 1]],
            [[1, 0, 0, 0], [1, 0, 1, 0]],
            [[1, 0, 0, 1], [1, 0, 0, 1]],
            [[1, 0, 1, 0], [1, 0, 1, 0]],
            [[1, 0, 1, 1], [1, 0, 0, 1]],
            [[1, 1, 0, 0], [1, 1, 0, 0]],
            [[1, 1, 0, 1], [1, 1, 0, 0]],
            [[1, 1, 1, 0], [1, 1, 0, 0]],
            [[1, 1, 1, 1], [1, 1, 0, 0]],
        ]
    mask_rows = [random.randint(0, len(choices) - 1) for i in range(r * c // ksparse)]

    COL_INV, COL_VAL = 0, 1
    mask_entries_inv = [choices[i][COL_INV] for i in mask_rows]
    mask_entries_val = [choices[i][COL_VAL] for i in mask_rows]
    mask_inv = torch.tensor(mask_entries_inv, dtype=torch.bool).view(r, c).to(device)
    mask_val = torch.tensor(mask_entries_val, dtype=torch.bool).view(r, c).to(device)
    dense = make_tensor(r, c, dtype=dtype, device=device)
    dense[dense == 0] = 1   # To prevent zeros except where mask below applied.
    dense_inv = dense.masked_fill(~mask_inv, 0)
    dense_val = dense_inv.masked_fill(~mask_val, 0)

    return dense_inv, dense_val


class SparseSemiStructuredTensorCompileTest(torch._dynamo.test_case.TestCase):

    def setUp(self):
        if len(SEMI_STRUCTURED_SUPPORTED_BACKENDS) == 0:
            self.skipTest('semi-structured sparsity has no available backend!')
        super().setUp()

    def tearDown(self):
        super().tearDown()

    @staticmethod
    def _test_mlp_contiguous_relu_compile(backend, dense_input_shape):
        """
        Test nn.Linear + .contiguous() + nn.ReLU with SparseSemiStructuredTensor + torch.compile
        We expect:
            (1) The sparse tensor subclass should turn nn.Linear into `aten._structured_sparse_addmm` + `aten.contiguous()`
            (2) Inductor should fuse the .contiguous() call into the relu
        """

        class Model(nn.Module):
            def __init__(self) -> None:
                super().__init__()
                self.linear = nn.Linear(128, 128)

            def forward(self, x):
                x = self.linear(x)
                x = x.contiguous()
                return torch.nn.functional.relu(x)

        input = torch.rand(dense_input_shape, device="cuda").half()
        model = Model().eval().cuda().half()
        mod_linear = model.linear
        m, n = mod_linear.weight.shape
        mask = torch.Tensor([1, 0, 0, 1]).tile((m, n // 4)).bool().cuda()
        # set masked weight
        mod_linear.weight = nn.Parameter(mod_linear.weight * mask)

        dense_result = model(input)
        mod_linear.weight = nn.Parameter(SEMI_STRUCTURED_SUPPORTED_BACKENDS[backend].from_dense(mod_linear.weight))
        sparse_result = model(input)

        model = torch.compile(model, backend="inductor", fullgraph=True)
        sparse_compile_result = model(input)

        # test that sparse_compile_result and dense_result are numerically close
        torch.testing.assert_close(dense_result, sparse_compile_result, rtol=1e-3, atol=1e-3)
        # assert sparse and sparse_compile have the same strides,
        # as meta registrations may return contiguous tensors when the output is transposed
        # https://github.com/pytorch/pytorch/pull/114477
        assert sparse_result.stride() == sparse_compile_result.stride()

    @unittest.skipIf(IS_WINDOWS, "torch.compile not supported on windows")
    @unittest.skipIf("cusparselt" not in SEMI_STRUCTURED_SUPPORTED_BACKENDS, "cusparselt not supported on this machine")
    def test_mlp_contiguous_relu_compile_cusparselt(self):
        """
        test for cuSPASRELt meta registrations (_cslt_sparse_mm) + torch.compile
        """
        for dense_input_shape in [(1, 128), (64, 128), (128, 128), (64, 128, 128)]:
            SparseSemiStructuredTensorCompileTest._test_mlp_contiguous_relu_compile("cusparselt", dense_input_shape)


    @unittest.skipIf("cutlass" not in SEMI_STRUCTURED_SUPPORTED_BACKENDS, "cutlass not supported on this machine")
    @unittest.skipIf(IS_WINDOWS, "torch.compile not supported on windows")
    def test_mlp_contiguous_relu_compile_cutlass(self):
        """
        test for CUTLASS meta registrations (_sparse_semi_structured_addmm) + torch.compile
        """
        for dense_input_shape in [(1, 128), (64, 128), (128, 128), (64, 128, 128)]:
            SparseSemiStructuredTensorCompileTest._test_mlp_contiguous_relu_compile("cutlass", dense_input_shape)


    @unittest.skipIf(IS_WINDOWS, "torch.compile not supported on windows")
    @unittest.skipIf("cusparselt" not in SEMI_STRUCTURED_SUPPORTED_BACKENDS, "cusparselt not supported on this machine")
    def test_sp24_compile(self) -> None:
        x = torch.randn([1024, 512], device="cuda", dtype=torch.float16, requires_grad=True)

        def fn(x):
            y = SparseSemiStructuredTensorCUSPARSELT.prune_dense_static_sort(x)
            y = y.t()
            return x @ y

        # Eager
        output = fn(x)
        output.backward(output)
        # Torch compile
        output = torch.compile(fn)(x)
        output.backward(output)

class TestSparseSemiStructured(TestCase):

    def setUp(self):
        if len(SEMI_STRUCTURED_SUPPORTED_BACKENDS) == 0:
            self.skipTest('semi-structured sparsity has no available backend!')
        if IS_WINDOWS:
            self.skipTest("torch.compile not supported on windows")

    @inference_dtypes
    @parametrize_backends
    def test_to_sparse_semi_structured(self, dtype, backend):
        SparseSemiStructuredTensor._FORCE_CUTLASS = (backend == "cutlass")
        A = rand_sparse_semi_structured_mask(128, 256, dtype=dtype)
        A_sparse = to_sparse_semi_structured(A)

        assert A.shape == A_sparse.shape
        assert A.device == A_sparse.device
        assert A.dtype == A_sparse.dtype

        assert isinstance(A, torch.Tensor)
        assert isinstance(A_sparse, SparseSemiStructuredTensor)

    @inference_dtypes
    @parametrize_backends
    @parametrize("dense_input_shape", [(128, 1), (128, 64), (128, 128)])
    def test_mm_sparse_first_NN(self, dense_input_shape, dtype, device, backend):
        """
        Ensure torch.mm(A_sparse, B) is correct for float16 and will throw error for int8
        """
        SparseSemiStructuredTensor._FORCE_CUTLASS = (backend == "cutlass")
        A = rand_sparse_semi_structured_mask(256, 128, dtype=dtype)
        A_sparse = to_sparse_semi_structured(A)

        B = torch.rand(dense_input_shape, device=A_sparse.device).to(dtype)

        # Currently we don't support int matmul on GPU, so evaluate on CPU and copy over
        if dtype is torch.int8:
            if backend == "cutlass":
                with self.assertRaisesRegex(RuntimeError, "spgemm_cutlass_dispatch_layouts"):
                    sparse_result = torch.mm(A_sparse, B)
            else:
                with self.assertRaisesRegex(RuntimeError,
                                            "CUDA error: operation not supported when calling `cusparseLtMatmulDescriptorInit"):
                    sparse_result = torch.mm(A_sparse, B)
        else:
            dense_result = torch.mm(A, B)
            sparse_result = torch.mm(A_sparse, B)
            torch.testing.assert_close(dense_result, sparse_result, rtol=1e-3, atol=1e-3)

    @inference_dtypes
    @parametrize_backends
    @parametrize("dense_input_shape", [(1, 128), (64, 128), (128, 128)])
    def test_mm_sparse_first_NT(self, dense_input_shape, dtype, device, backend):
        """
        Ensure torch.mm(A_sparse, B.t()) is correct for float16/bfloat16
        and will throw an error for int8 + padding
        """
        SparseSemiStructuredTensor._FORCE_CUTLASS = (backend == "cutlass")
        A = rand_sparse_semi_structured_mask(256, 128, dtype=dtype)
        A_sparse = to_sparse_semi_structured(A)

        B = torch.rand(dense_input_shape, device=A_sparse.device).to(dtype)

        # Currently we don't support int matmul on GPU, so evaluate on CPU and copy over
        if dtype is torch.int8 and dense_input_shape in {(1, 128)}:
            # padding with int8 throws an error because transposing B yields a contiguous output
            # and row-row 2:4 sparse @ dense with NN is not supported by cuSPARSELt or CUTLASS.
            if backend == "cutlass":
                with self.assertRaisesRegex(RuntimeError, "spgemm_cutlass_dispatch_layouts"):
                    sparse_result = torch.mm(A_sparse, B.t())
            else:
                with self.assertRaisesRegex(RuntimeError,
                                            "CUDA error: operation not supported when calling `cusparseLtMatmulDescriptorInit"):
                    sparse_result = torch.mm(A_sparse, B.t())
        elif dtype is torch.int8:
            # test transpose
            dense_result = torch.mm(A.cpu(), B.t().cpu()).to(device, dtype=torch.int8)
            sparse_result = torch.mm(A_sparse, B.t())
            torch.testing.assert_close(dense_result, sparse_result, rtol=1e-3, atol=1e-3)
        else:
            # test transpose
            dense_result = torch.mm(A, B.t())
            sparse_result = torch.mm(A_sparse, B.t())
            torch.testing.assert_close(dense_result, sparse_result, rtol=1e-3, atol=1e-3)

    @inference_dtypes
    @parametrize("dense_input_shape", [(1, 128), (64, 128), (128, 128)])
    @parametrize_backends
    def test_mm_sparse_first_TN(self, dtype, dense_input_shape, device, backend):
        """
        Ensure torch.mm(A_sparse.t(), B) throws error
        """
        SparseSemiStructuredTensor._FORCE_CUTLASS = (backend == "cutlass")
        if backend == "cutlass" and IS_WINDOWS:
            self.skipTest("CUTLASS not supported on Windows")
        A = rand_sparse_semi_structured_mask(128, 256, dtype=dtype)
        A_sparse = to_sparse_semi_structured(A)

        B = torch.rand(dense_input_shape, device=A_sparse.device).to(dtype)

        with self.assertRaisesRegex(
            NotImplementedError,
            r"`SparseSemiStructuredTensor.*` matmul: operation is not supported",
        ):
            torch.mm(A_sparse.t(), B)

    @inference_dtypes
    @parametrize("dense_input_shape", [(1, 128), (64, 128), (128, 128)])
    @parametrize_backends
    def test_mm_sparse_second_NT(self, dense_input_shape, dtype, device, backend):
        """
        Ensure torch.mm(A, B_sparse.t()) is correct
        """
        SparseSemiStructuredTensor._FORCE_CUTLASS = (backend == "cutlass")
        if backend == "cutlass" and IS_WINDOWS:
            self.skipTest("CUTLASS not supported on Windows")
        B = rand_sparse_semi_structured_mask(256, 128, dtype=dtype)
        B_sparse = to_sparse_semi_structured(B)

        A = torch.rand(dense_input_shape, device=B_sparse.device).to(dtype)

        # Currently we don't support int matmul on GPU, so evaluate on CPU and copy over
        if dtype is torch.int8:
            dense_result = torch.mm(A.cpu(), B.t().cpu()).to(device, dtype=torch.int8)
            sparse_result = torch.mm(A, B_sparse.t())
        else:
            dense_result = torch.mm(A, B.t())
            sparse_result = torch.mm(A, B_sparse.t())

        torch.testing.assert_close(dense_result, sparse_result, rtol=1e-3, atol=1e-3)

    @inference_dtypes
    @parametrize("dense_input_shape", [(1, 128), (64, 128), (128, 128)])
    @parametrize_backends
    def test_mm_sparse_second_NN(self, dense_input_shape, dtype, device, backend):
        """
        Ensure torch.mm(A, B_sparse) throws error
        """
        SparseSemiStructuredTensor._FORCE_CUTLASS = (backend == "cutlass")
        if backend == "cutlass" and IS_WINDOWS:
            self.skipTest("CUTLASS not supported on Windows")
        B = rand_sparse_semi_structured_mask(256, 128, dtype=dtype)
        B_sparse = to_sparse_semi_structured(B)

        A = torch.rand(dense_input_shape, device=B_sparse.device).to(dtype)

        with self.assertRaisesRegex(
            NotImplementedError,
            r"`SparseSemiStructuredTensor.*` matmul: operation is not supported",
        ):
            sparse_result = torch.mm(A, B_sparse)

    @parametrize("dense_input_shape", [(1, 128), (64, 128), (128, 128), (64, 128, 128)])
    @parametrize("inference_mode", [subtest(True), subtest(False)])
    @parametrize_backends
    def test_linear(self, dense_input_shape, inference_mode, device, backend):
        """
        Test nn.Linear has the same numerics
        """
        SparseSemiStructuredTensor._FORCE_CUTLASS = (backend == "cutlass")
        if backend == "cutlass" and IS_WINDOWS:
            self.skipTest("CUTLASS not supported on Windows")
        input = torch.rand((dense_input_shape), device=device).half()
        model = nn.Linear(128, 256).to(device).half()
        m, n = model.weight.shape
        mask = rand_sparse_semi_structured_mask(m, n, device=device, dtype=torch.bool)
        # set masked weight
        model.weight = nn.Parameter(model.weight * mask)

        dense_result = model(input)

        model.weight = nn.Parameter(to_sparse_semi_structured(model.weight))

        if inference_mode:
            with torch.inference_mode():
                sparse_result = model(input)
        else:
            sparse_result = model(input)

        torch.testing.assert_close(dense_result, sparse_result, rtol=1e-3, atol=1e-3)

    @parametrize("dense_input_shape", [(1, 128), (64, 128), (128, 128), (64, 128, 128)])
    @parametrize_backends
    def test_mlp(self, device, dense_input_shape, backend):
        SparseSemiStructuredTensor._FORCE_CUTLASS = (backend == "cutlass")
        input = torch.rand(dense_input_shape, device=device).half()
        model = (
            nn.Sequential(
                nn.Linear(128, 256),
                nn.Linear(256, 128),
            )
            .half()
            .to(device)
        )

        for i in range(2):
            m, n = model[i].weight.shape
            mask = rand_sparse_semi_structured_mask(
                m, n, device=device, dtype=torch.bool
            )
            # set masked weight
            model[i].weight = nn.Parameter(model[i].weight * mask)

        dense_result = model(input)

        for i in range(2):
            model[i].weight = nn.Parameter(to_sparse_semi_structured(model[i].weight))

        sparse_result = model(input)

        torch.testing.assert_close(dense_result, sparse_result, rtol=1e-3, atol=1e-3)

    @parametrize_backends
    def test_values(self, backend):
        SparseSemiStructuredTensor._FORCE_CUTLASS = (backend == "cutlass")
        if backend == "cutlass" and IS_WINDOWS:
            self.skipTest("CUTLASS not supported on Windows")
        A = rand_sparse_semi_structured_mask(128, 128)
        A_sparse = to_sparse_semi_structured(A)
        assert A_sparse.values().shape == (128, 64)
        assert (A_sparse.values() == 1).all()

    @parametrize_backends
    def test_indices(self, backend):
        SparseSemiStructuredTensor._FORCE_CUTLASS = (backend == "cutlass")
        if backend == "cutlass" and IS_WINDOWS:
            self.skipTest("CUTLASS not supported on Windows")
        A = rand_sparse_semi_structured_mask(128, 128)
        A_sparse = to_sparse_semi_structured(A)
        assert A_sparse.indices().shape == (128, 8)

    @inference_dtypes
    @parametrize_backends
    def test_min_sparse_shape(self, dtype, device, backend):
        SparseSemiStructuredTensor._FORCE_CUTLASS = (backend == "cutlass")
        config = SEMI_STRUCTURED_SUPPORTED_BACKENDS[backend]._DTYPE_SHAPE_CONSTRAINTS[dtype]
        A = rand_sparse_semi_structured_mask(config.sparse_min_rows, config.sparse_min_cols, dtype=dtype, device=device)
        A_sparse = to_sparse_semi_structured(A)
        B = torch.rand((config.sparse_min_cols, config.dense_min_cols), device=device).to(dtype)
        if dtype == torch.int8:
            dense_res = torch.mm(A.cpu(), B.cpu()).to(device, dtype=torch.int8)
            # int8 sparse matmul not supported for R/R -> R layout, so we transpose one of the arguments to get R/C -> R
            B_t = B.t().contiguous()
            sparse_res = torch.mm(A_sparse, B_t.t())
        else:
            dense_res = torch.mm(A, B)
            sparse_res = torch.mm(A_sparse, B)
        torch.testing.assert_close(sparse_res, dense_res, rtol=1e-3, atol=1e-3)

    @inference_dtypes
    @parametrize_backends
    def test_unsupported_shape(self, dtype, device, backend):
        SparseSemiStructuredTensor._FORCE_CUTLASS = (backend == "cutlass")
        if backend == "cutlass" and IS_WINDOWS:
            self.skipTest("CUTLASS not supported on Windows")
        A = rand_sparse_semi_structured_mask(2, 2, dtype=dtype, device=device)
        with self.assertRaisesRegex(RuntimeError, "Error original_tensor.shape"):
            A_sparse = to_sparse_semi_structured(A)

    @dtypes(*all_types_and_complex())
    @parametrize_backends
    def test_unsupported_dtype(self, dtype, device, backend):
        SparseSemiStructuredTensor._FORCE_CUTLASS = (backend == "cutlass")
        if backend == "cutlass" and IS_WINDOWS:
            self.skipTest("CUTLASS not supported on Windows")
        A = rand_sparse_semi_structured_mask(128, 128, dtype=dtype, device=device)

        if dtype not in SEMI_STRUCTURED_SUPPORTED_BACKENDS[backend]._DTYPE_SHAPE_CONSTRAINTS:
            with self.assertRaisesRegex(RuntimeError, "Error original_tensor.dtype"):
                A_sparse = to_sparse_semi_structured(A)
        else:
            A_sparse = to_sparse_semi_structured(A)

    @parametrize_backends
    def test_unsupported_dim(self, device, backend):
        SparseSemiStructuredTensor._FORCE_CUTLASS = (backend == "cutlass")
        if backend == "cutlass" and IS_WINDOWS:
            self.skipTest("CUTLASS not supported on Windows")
        A = torch.rand(128, 128, 128, device=device, dtype=torch.float16)

        with self.assertRaisesRegex(RuntimeError, "Error original_tensor.dim"):
            A_sparse = to_sparse_semi_structured(A)


def create_random_mask(shape) -> torch.Tensor:
    r = random.Random(0)
    mask = torch.zeros(shape, dtype=torch.bool)
    for line in range(mask.shape[0]):
        for col in range(0, mask.shape[1], 4):
            sparsity = r.choice(
                [
                    [False, False, True, True],
                    [False, True, False, True],
                    [True, False, False, True],
                    [False, True, True, False],
                    [True, False, True, False],
                    [True, True, False, False],
                ]
            )
            mask[line, col : col + 4] = torch.tensor(sparsity, dtype=torch.bool)
    return mask

class TestSparseSemiStructuredTraining(TestCase):

    def setUp(self):
        if not _IS_SM8X:
            self.skipTest("SparseSemiStructuredTensor training only supported on SM8x (Ampere)")

        if IS_WINDOWS:
            self.skipTest('CUTLASS not supported on windows')


    @training_dtypes
    def test_prune_dense_static_sort(self, dtype) -> None:
        # Ideally we would like to clone and compare, but that won't work because the sorting order will be different
        # instead we pass the pruned matrix to the CUDA implementation and preserve the sparsity pattern.
        dense = torch.randn(128, 128, device="cuda", dtype=dtype)
        pruned = _sparse_semi_structured_tile(dense)

        # CUTLASS
        reference_cutlass = SparseSemiStructuredTensorCUTLASS.prune_dense_static_sort(pruned, algorithm="largest_abs_values_greedy")
        torch.testing.assert_close(pruned, reference_cutlass.to_dense())

        packed_cutlass, meta_cutlass = sparse_semi_structured_from_dense_cutlass(pruned)
        packed_t_cutlass, meta_t_cutlass = sparse_semi_structured_from_dense_cutlass(pruned.t().contiguous())
        meta_cutlass = meta_cutlass.as_strided(reference_cutlass.meta.shape, reference_cutlass.meta.stride())
        meta_t_cutlass = meta_t_cutlass.as_strided(reference_cutlass.meta_t.shape, reference_cutlass.meta_t.stride())
        compressed_swizzled_bitmask = _compute_compressed_swizzled_bitmask(pruned)
        compressed_swizzled_bitmask = compressed_swizzled_bitmask.as_strided(reference_cutlass.compressed_swizzled_bitmask.shape,
                                                                             reference_cutlass.compressed_swizzled_bitmask.stride())
        cutlass = SparseSemiStructuredTensorCUTLASS(dense.shape,
                                                    packed_cutlass,
                                                    meta_cutlass,
                                                    packed_t_cutlass,
                                                    meta_t_cutlass,
                                                    compressed_swizzled_bitmask)
        torch.testing.assert_close(reference_cutlass.to_dense(), cutlass.to_dense())

        # CUSPARSELT
        reference_cusparselt = SparseSemiStructuredTensorCUSPARSELT.prune_dense_static_sort(pruned,
                                                                                            algorithm="largest_abs_values_greedy")
        torch.testing.assert_close(pruned, reference_cusparselt.to_dense())

        packed_cusparselt = torch._cslt_compress(pruned)
        packed_t_cusparselt = torch._cslt_compress(pruned.t().contiguous())
        cusparselt = SparseSemiStructuredTensorCUSPARSELT(dense.shape,
                                                          packed_cusparselt,
                                                          None,
                                                          packed_t_cusparselt,
                                                          None,
                                                          compressed_swizzled_bitmask)
        torch.testing.assert_close(reference_cusparselt.to_dense(), cusparselt.to_dense())



    @training_dtypes
    @parametrize_backends
    def test_pruning_algo_largest_abs_values_greedy(self, dtype, backend) -> None:
        inp = torch.tensor(
            [[4, 3, 2, 1], [-1, -3, 0.6, 0.5], [1, 2, 3, 4], [10, 2, -1, 5]],
            device="cuda",
            dtype=dtype,
        )
        inp = F.pad(inp, (0, 128 - 4, 0, 128 - 4), "constant", 1)
        sInp = SEMI_STRUCTURED_SUPPORTED_BACKENDS[backend].prune_dense_static_sort(inp, algorithm="largest_abs_values_greedy")

        mask = sInp.to_dense() / inp
        assert mask[:4, :4].int().tolist() == [
            [1, 1, 0, 0],
            [0, 1, 1, 0],
            [0, 0, 1, 1],
            [1, 0, 0, 1],
        ]

    @training_dtypes
    def test_gemm(self, dtype) -> None:
        M, N, K = 32, 32, 64
        a = torch.randn([M, K], device="cuda", dtype=dtype)
        b = torch.randn([K, N], device="cuda", dtype=dtype)
        mask = rand_sparse_semi_structured_mask(M, K, dtype=torch.bool)

        a.masked_fill_(~mask, 0)

        a_sparse = to_sparse_semi_structured(a)

        masked_a = a * mask
        ref_out = masked_a @ b
        sp24_out = a_sparse @ b
        torch.testing.assert_close(ref_out, sp24_out, **atol_rtol_kw[dtype])


    @training_dtypes
    @parametrize_backends
    def test_pack_both_ways_meta_correctness(self, dtype, backend) -> None:
        M, N = 128, 256
        # Construct x to make sure we always have exactly 8 elements per 4x4 tile
        a = (4 * torch.arange(8))[:, None] + torch.arange(8)[None, :]
        a = a.repeat(M // 8, N // 8)
        assert a.shape == (M, N)
        a = a.cuda().to(dtype)
        b = torch.randn([a.shape[1], 128], device="cuda", dtype=dtype)

        a_sparse = SEMI_STRUCTURED_SUPPORTED_BACKENDS[backend].prune_dense_static_sort(a)

        mask_dense = sparse24_largest_mask_2d(a).to(dtype)

        if backend == "cutlass":
            assert isinstance(a_sparse, SparseSemiStructuredTensorCUTLASS)
            (packed, meta, packed_t, meta_t, bitmask) = torch._sparse_semi_structured_tile(
                mask_dense, use_cutlass=True)

            sparse_mask = SparseSemiStructuredTensorCUTLASS(
                mask_dense.shape,
                packed=packed,
                meta=meta,
                packed_t=packed_t,
                meta_t=meta_t,
                compressed_swizzled_bitmask=bitmask,
            )
            torch.testing.assert_close(a_sparse.meta.view(torch.short), sparse_mask.meta)

        ref_gemm = (mask_dense * a) @ b
        pack_gemm = a_sparse @ b
        torch.testing.assert_close(ref_gemm, pack_gemm, **atol_rtol_kw[dtype])

    @training_dtypes
    def test_pack_both_ways_id(self, dtype) -> None:
        N = 512
        torch.manual_seed(0)
        a = torch.randn([N, N], dtype=dtype, device="cuda")
        b = torch.eye(N, dtype=dtype, device="cuda")

        packed, meta, packed_t, meta_t = torch._sparse_semi_structured_tile(a)[
            :4
        ]
        # Heuristic to ensure we pack the same values
        torch.testing.assert_close(
            packed.to(torch.float64).sum(), packed_t.to(torch.float64).sum()
        )

        mask_dense = sparse24_largest_mask_2d(a.to(dtype))

        ref_gemm = mask_dense * a
        # Test A@B
        pack_gemm = torch._sparse_semi_structured_linear(b.t(), packed, meta).t()
        max_diff = (ref_gemm - pack_gemm).abs().argmax()
        torch.testing.assert_close(
            ref_gemm, pack_gemm,
            **atol_rtol_kw[dtype]
        ), f"packed is wrong at pos: ({max_diff // N}, {max_diff % N})"
        # Test A.t@B
        pack_gemm = torch._sparse_semi_structured_linear(b.t(), packed_t, meta_t)
        max_diff = (ref_gemm - pack_gemm).abs().argmax()

        torch.testing.assert_close(
            ref_gemm, pack_gemm,
            **atol_rtol_kw[dtype]
        ), f"packed_t is wrong at pos: ({max_diff // N}, {max_diff % N})"

    @training_dtypes
    def test_pack_both_ways_edge_case1(self, dtype) -> None:
        # In this case, the heuristic will keep 7 values out of 16
        # instead of 8. let's see how the kernel handles this
        quad = torch.tensor(
            [
                [2, -1, -2, -3],  # Should be packed as `2 <null>`
                [-1, 8, -1, 6],
                [-1, -1, 4, 5],
                [-1, 3, 7, -1],
            ],
            dtype=dtype,
            device="cuda",
        )
        a = torch.randn([32, 64], dtype=dtype, device="cuda")
        a[:4, :4] = quad
        packed, meta, packed_t, meta_t = torch._sparse_semi_structured_tile(a)[:4]
        # Check first line in A
        assert packed[0, 0].item() == 2
        assert packed[0, 1].item() == 0
        # And first column in A.t
        assert packed_t[0, 0].item() == 2
        assert packed_t[0, 1].item() == 0

    @training_dtypes
    def test_sp24_apply(self, dtype) -> None:
        M, N = 256, 1024
        x = torch.randn([M, N], dtype=dtype, device="cuda")
        (
            packed,
            meta,
            packed_t,
            meta_t,
            bitmask,
        ) = torch._sparse_semi_structured_tile(x)
        packed2, packed_t2 = torch._sparse_semi_structured_apply(x, bitmask)
        torch.testing.assert_close(packed, packed2)
        torch.testing.assert_close(packed_t, packed_t2)

    @training_dtypes
    def test_sp24_apply_dense(self, dtype) -> None:
        M, N = 256, 1024
        x = torch.randn([M, N], dtype=dtype, device="cuda")
        (
            packed,
            meta,
            packed_t,
            meta_t,
            bitmask,
        ) = torch._sparse_semi_structured_tile(x)

        expected = SparseSemiStructuredTensorCUTLASS(
            x.shape,
            packed=packed,
            meta=meta,
            packed_t=packed_t,
            meta_t=meta_t,
            compressed_swizzled_bitmask=bitmask,
        ).to_dense()

        packed2, packed_t2 = torch._sparse_semi_structured_apply(x, bitmask)
        sparse = SparseSemiStructuredTensorCUTLASS(
            x.shape,
            packed=packed2,
            meta=meta,
            packed_t=packed_t2,
            meta_t=meta_t,
            compressed_swizzled_bitmask=bitmask,
        )

        dense = torch._sparse_semi_structured_apply_dense(x, bitmask)

        torch.testing.assert_close(dense, expected)
        torch.testing.assert_close(sparse.to_dense(), expected)


    @training_dtypes
    def test_sp24_matmuls(self, dtype) -> None:
        M, N, K = 64, 256, 1024
        a = torch.randn([M, K], device="cuda", dtype=dtype)
        b = torch.randn([K, N], device="cuda", dtype=dtype)
        a_m = sparse24_largest_mask_2d(a)
        b_m = sparse24_largest_mask_2d(b)
        (packed, meta, packed_t, meta_t, bitmask) = torch._sparse_semi_structured_tile(a)
        a_s = SparseSemiStructuredTensorCUTLASS(
            a.shape,
            packed=packed,
            meta=meta,
            packed_t=packed_t,
            meta_t=meta_t,
            compressed_swizzled_bitmask=bitmask,
        )
        (packed, meta, packed_t, meta_t, bitmask) = torch._sparse_semi_structured_tile(b)
        b_s = SparseSemiStructuredTensorCUTLASS(
            b.shape,
            packed=packed,
            meta=meta,
            packed_t=packed_t,
            meta_t=meta_t,
            compressed_swizzled_bitmask=bitmask,
        )

        torch.testing.assert_close(a_s @ b, (a * a_m) @ b, rtol=1e-1, atol=1.5e-1)
        torch.testing.assert_close(a @ b_s, a @ (b * b_m), rtol=1e-1, atol=1.5e-1)
        torch.testing.assert_close(
            a @ a_s.t(), a @ (a * a_m).t(), rtol=1e-1, atol=1.5e-1
        )
        torch.testing.assert_close(
            a_s.t() @ a, (a * a_m).t() @ a, rtol=1e-1, atol=1e-1
        )

    def test_sp24_matmuls_mat_vec(self) -> None:
        a = torch.randn([64, 128], device="cuda", dtype=torch.float16)
        b = torch.randn([128], device="cuda", dtype=torch.float16)
        a_m = sparse24_largest_mask_2d(a)
        a_s = to_sparse_semi_structured(a)

        with pytest.raises(NotImplementedError):
            torch.testing.assert_close(a_s @ b, (a * a_m) @ b, **atol_rtol_kw[a.dtype])


    def test_sp24_matmuls_bmm(self) -> None:
        a = torch.randn([64, 128], device="cuda", dtype=torch.float16)
        b = torch.randn([5, 6, 128], device="cuda", dtype=torch.float16)
        a_m = sparse24_largest_mask_2d(a)
        a_s = to_sparse_semi_structured(a)

        with pytest.raises(NotImplementedError):
            torch.testing.assert_close(a_s @ b, (a * a_m) @ b, **atol_rtol_kw[a.dtype])

class TestSparseSemiStructuredCUTLASS(TestCase):
    """
    This contains CUTLASS specific tests for
         - torch._sparse_semi_structured_linear
    """
    def setUp(self):
        SparseSemiStructuredTensor._FORCE_CUTLASS = True
        if "cutlass" not in SEMI_STRUCTURED_SUPPORTED_BACKENDS:
            self.skipTest('CUTLASS not enabled')

    def tearDown(self):
        SparseSemiStructuredTensor._FORCE_CUTLASS = False
        super(self.__class__, self).tearDown()

    @unittest.skipIf(TEST_WITH_ROCM or IS_WINDOWS, "ROCm and Windows doesn't support CUTLASS")
    @inference_dtypes
    def test_linear_cutlass(self, device, dtype):

        def run_test(batch_shape, m, n, k, device, dtype, dtype_out, add_bias, activation, rtol, atol):
            weight = rand_sparse_semi_structured(m, k, dtype, device)
            input = make_tensor((*batch_shape, n, k), dtype=dtype, device=device)
            bias = make_tensor((m,), dtype=dtype_out, device=device) if add_bias else None

            dtype_dense = torch.float32
            input_dense = input.to(dtype_dense)
            weight_dense = weight.to(dtype_dense)
            bias_dense = bias.to(dtype_dense) if add_bias else None
            output0 = torch.nn.functional.linear(input_dense, weight_dense, bias=bias_dense)
            if activation == "relu":
                relu = torch.nn.ReLU()
                output0 = relu(output0)
            elif activation == "silu":
                silu = torch.nn.SiLU()
                output0 = silu(output0)

            compressed = to_sparse_semi_structured(weight)

            weight_sparse = compressed.values()
            meta = compressed.indices()

            output1 = torch._sparse_semi_structured_linear(input, weight_sparse, meta, bias=bias, activation=activation,
                                                           out_dtype=dtype_out if dtype == torch.int8 else None)
            torch.testing.assert_close(output1.to(dtype_dense), output0, rtol=rtol, atol=atol)

        if dtype == torch.float32:
            # Inputs are converted to TF32 internally for sparse GEMM,
            # so make dense GEMM to do the same for matching results.
            orig = torch.backends.cuda.matmul.allow_tf32
            torch.backends.cuda.matmul.allow_tf32 = True

        batch_shapes = [[], [3], [3, 1]]
        dtype_out = {torch.int8: torch.int32, torch.half: torch.half, torch.bfloat16: torch.bfloat16, torch.float32: torch.float32}
        activations = [None, "relu", "silu"]
        rtol, atol = 1e-3, 1e-3
        if dtype == torch.bfloat16:
            rtol, atol = 5e-3, 5e-3
        elif dtype == torch.float32:
            rtol, atol = 1e-3, 75e-2
        for batch_shape, m, n, k, add_bias, activation in \
                itertools.product(batch_shapes, range(3), range(3), range(3), (False, True), activations):
            if activation == "silu" and dtype == torch.int8:
                continue  # SiLU not supported for integer inputs

            m = 2 ** m * 32
            n = 2 ** n * 32
            k = 2 ** k * 128
            run_test(batch_shape, m, n, k, device, dtype, dtype_out[dtype], add_bias, activation, rtol, atol)

        if dtype == torch.float32:
            torch.backends.cuda.matmul.allow_tf32 = orig


    @unittest.skipIf(TEST_WITH_ROCM or IS_WINDOWS, "ROCm and Windows doesn't support CUTLASS")
    @parametrize("backend", ["cutlass"])
    @inference_dtypes
    def test_sparse_semi_structured_ops_cutlass(self, device, dtype, backend):
        SparseSemiStructuredTensor._FORCE_CUTLASS = (backend == "cutlass")
        if backend == "cutlass" and IS_WINDOWS:
            self.skipTest("CUTLASS not supported on Windows")

        def run_test(m, n, k, device, dtype, dtype_out, use_input, rtol, atol):
            mat1 = rand_sparse_semi_structured(m, k, dtype, device)
            # mat2 transposed as int8 case supports only row-major/column-major combination
            mat2 = make_tensor((n, k), dtype=dtype, device=device).t()
            input = make_tensor((m,), dtype=dtype_out, device=device) if use_input else None

            if use_input:
                if dtype.is_floating_point:
                    alpha = 1.3
                    beta = -0.7
                else:
                    alpha = 2
                    beta = -3

            dtype_dense = torch.float32
            mat1_dense = mat1.to(dtype_dense)
            mat2_dense = mat2.to(dtype_dense)
            if not use_input:
                output0 = torch.mm(mat1_dense, mat2_dense)
            else:
                input_dense = input.to(dtype_dense)[:, None]
                output0 = torch.addmm(input_dense, mat1_dense, mat2_dense, alpha=alpha, beta=beta)

            compressed = to_sparse_semi_structured(mat1)

            mat1_sparse = compressed.values()
            mat1_meta = compressed.indices()

            if not use_input:
                output1 = torch._sparse_semi_structured_mm(mat1_sparse, mat1_meta, mat2, out_dtype=dtype_out)
            else:
                output1 = torch._sparse_semi_structured_addmm(
                    input, mat1_sparse, mat1_meta, mat2, alpha=alpha, beta=beta, out_dtype=dtype_out
                )
            torch.testing.assert_close(output1.to(dtype_dense), output0, rtol=rtol, atol=atol)

        if dtype == torch.float32:
            # Inputs are converted to TF32 internally for sparse GEMM,
            # so make dense GEMM to do the same for matching results.
            orig = torch.backends.cuda.matmul.allow_tf32
            torch.backends.cuda.matmul.allow_tf32 = True

        dtype_out = {torch.int8: torch.int32, torch.half: torch.half, torch.bfloat16: torch.bfloat16, torch.float32: torch.float32}
        rtol, atol = 1e-3, 1e-3
        if dtype == torch.bfloat16:
            rtol, atol = 5e-3, 5e-3
        elif dtype == torch.float32:
            rtol, atol = 1e-3, 75e-2
        for m, n, k, use_input in \
                itertools.product(range(3), range(3), range(3), (False, True)):
            m = 2 ** m * 32
            n = 2 ** n * 32
            k = 2 ** k * 128
            run_test(m, n, k, device, dtype, dtype_out[dtype], use_input, rtol, atol)

        if dtype == torch.float32:
            torch.backends.cuda.matmul.allow_tf32 = orig


    @unittest.skipIf(not HAS_GPU, "Inductor+gpu needs triton and recent GPU arch")
    @inference_dtypes
    def test_conversions(self, device, dtype):

        def run_test(r, c, device, dtype):
            dense_ref = rand_sparse_semi_structured(r, c, dtype, device)

            compressed = to_sparse_semi_structured(dense_ref)

            # The torch.ops.aten._to_sparse_semi_structured operator
            # uses CUTLASS to perform conversion from given dense
            # matrix to the pair of corresponding sparse and metadata
            # matrices, with the later used here as a reference to
            # compare the metadata matrix produced by conversion
            # performed by SparseSemiStructuredTensor class
            # constructor against.
            _, meta_ref = torch.ops.aten._to_sparse_semi_structured(dense_ref)

            meta = compressed.indices()
            torch.testing.assert_close(meta, meta_ref, rtol=0, atol=0)

            dense = compressed.to_dense()
            torch.testing.assert_close(dense, dense_ref, rtol=0, atol=0)

        shapes = [[32, 128], [32, 256], [64, 128], [64, 256]]
        for r, c in shapes:
            run_test(r, c, device, dtype)

    @unittest.skipIf(not HAS_GPU, "Inductor+gpu needs triton and recent GPU arch")
    @inference_dtypes
    def test_conversions_all_patterns(self, device, dtype):
        r, c = 32, 128

        dense_inv, dense_val = rand_sparse_semi_structured_all_patterns(r, c, dtype, device)

        compressed = to_sparse_semi_structured(dense_inv)
        dense = compressed.to_dense()

        torch.testing.assert_close(dense, dense_val, rtol=0, atol=0)


CUSPARSELT_MIXED_DTYPE_SUPPORT = [torch.float16, torch.bfloat16, torch.int32]

def to_float8(x, dtype=torch.float8_e4m3fn):
    finfo = torch.finfo(dtype)
    # Calculate the scale as dtype max divided by absmax
    scale = finfo.max / x.abs().max().clamp(min=1e-12)
    # scale and clamp the tensor to bring it to
    # the representative range of float8 data type
    # (as default cast is unsaturated)
    x_scl_sat = (x * scale).clamp(min=finfo.min, max=finfo.max)
    # Return both float8 data and the inverse scale (as float),
    # as both required as inputs to torch._scaled_mm
    return x_scl_sat.to(dtype), scale.float().reciprocal()

class TestSparseSemiStructuredCUSPARSELT(TestCase):
    """
    This contains cuSPARSELt specific tests for
        torch._cslt_compress
        torch._cslt_sparse_mm
    """
    def setUp(self):
        SparseSemiStructuredTensor._FORCE_CUTLASS = False
        if "cusparselt" not in SEMI_STRUCTURED_SUPPORTED_BACKENDS:
            self.skipTest('cuSPARSELt not enabled')

    @unittest.skipIf(
        not PLATFORM_SUPPORTS_FP8,
        "FP8 is only supported on H100+, SM 8.9 and MI300+ devices",
    )
    @xfailIfSM89
    @parametrize("dense_input_shape", [(256, 128)])
    def test_sparse_fp8fp8_mm(self, dense_input_shape, device):
        if torch.backends.cusparselt.version() < 602:
            self.skipTest("fp8 matmul requires cuSPARSELt v0.6.2+")

        A = rand_sparse_semi_structured_mask(256, 128, dtype=torch.float16)
        B = torch.rand(dense_input_shape, device=device).to(torch.float16).t()

        A_fp8, A_scale = to_float8(A)
        B_fp8, B_scale = to_float8(B)
        A_fp8_sparse = to_sparse_semi_structured(A_fp8)

        with self.assertRaisesRegex(
            NotImplementedError,
            r"`SparseSemiStructuredTensor.*_scaled_mm",
        ):
            dense_result = torch.mm(A_fp8_sparse, B_fp8)

    @unittest.skipIf(
        not PLATFORM_SUPPORTS_FP8,
        "FP8 is only supported on H100+, SM 8.9 and MI300+ devices",
    )
    @xfailIfSM89
    def test_sparse_semi_structured_scaled_mm_fp8(self, device) -> None:
        (k, l, m) = (32, 64, 32)
        x = rand_sparse_semi_structured_mask(k, l, dtype=torch.float8_e4m3fn, device=device)
        y = torch.full((m, l), .25, device=device, dtype=torch.float8_e4m3fn).t()
        scale_a = torch.tensor(1.0, device=device)
        scale_b = torch.tensor(1.0, device=device)
        out_fp8 = torch._scaled_mm(x, y, scale_a=scale_a, scale_b=scale_b, out_dtype=torch.float8_e4m3fn)

        x_sparse = to_sparse_semi_structured(x)
        out_fp8_sparse = torch._scaled_mm(x_sparse, y, scale_a=scale_a, scale_b=scale_b, out_dtype=torch.float8_e4m3fn)
        # this fails on ROCm currently because hipblaslt doesn't have amax op
        out_fp32 = out_fp8.to(torch.float32)
        out_fp32_sparse = out_fp8_sparse.to(torch.float32)
        torch.testing.assert_close(out_fp32, out_fp32_sparse, rtol=1e-1, atol=1e-1)

    @unittest.skipIf(
        not PLATFORM_SUPPORTS_FP8,
        "FP8 is only supported on H100+, SM 8.9 and MI300+ devices",
    )
    @xfailIfSM89
    @parametrize("out_dtype", [torch.float16, torch.bfloat16, torch.float32])
    @parametrize("dense_input_shape", [(256, 128)])
    def test_sparse_semi_structured_scaled_mm(
        self, dense_input_shape, device, out_dtype
    ):
        A = rand_sparse_semi_structured_mask(256, 128, dtype=torch.float16)
        B = torch.rand(dense_input_shape, device=device).to(torch.float16).t()

        A_fp8, A_scale = to_float8(A)
        B_fp8, B_scale = to_float8(B)

        A_fp8_sparse = to_sparse_semi_structured(A_fp8)

        dense_result = torch._scaled_mm(
            A_fp8, B_fp8, scale_a=A_scale, scale_b=B_scale, out_dtype=out_dtype
        )
        sparse_result = torch._scaled_mm(
            A_fp8_sparse, B_fp8, scale_a=A_scale, scale_b=B_scale, out_dtype=out_dtype
        )
        torch.testing.assert_close(dense_result, sparse_result, rtol=7e-2, atol=7e-2)

    @parametrize("out_dtype", [torch.float16, torch.bfloat16, torch.int32])
    @parametrize("dense_input_shape", [(128, 128)])
    def test_cslt_sparse_mm_mixed_dtype(self, dense_input_shape, out_dtype, device):
        A = rand_sparse_semi_structured_mask(128, 128, dtype=torch.int8)
        A_compressed = torch._cslt_compress(A)

        B = torch.rand(dense_input_shape, device=device).to(torch.int8)

        dense_result = torch.mm(A.cpu().to(torch.int64), B.t().cpu().to(torch.int64)).to(device, dtype=out_dtype)
        sparse_result = torch._cslt_sparse_mm(A_compressed, B.t(), out_dtype=out_dtype)
        torch.testing.assert_close(dense_result, sparse_result, rtol=1e-3, atol=1e-3)

    @unittest.skip("cuSPARSELt v0.6.x does not support bfloat/float16 alpha scaling")
    @training_dtypes
    def test_cslt_sparse_mm_alpha(self, dtype, device):
        A = torch.Tensor([0, 0, 1, 1]).tile((128, 64)).to(dtype).cuda()
        B = torch.ones((256, 128), device=device).to(dtype)
        alpha = torch.Tensor([2**(-i) for i in range(128)]).cuda()
        bias = torch.ones(128, device=device).to(dtype)

        A_compressed = torch._cslt_compress(A)
        sparse_result = torch._cslt_sparse_mm(A_compressed, B, alpha=alpha, bias=bias)

        alpha_scaled = torch.stack([alpha] * 128).t()
        dense_result = alpha_scaled * torch.mm(A.to(torch.float32), B.to(torch.float32))
        dense_result = dense_result.to(dtype)

        torch.testing.assert_close(sparse_result, dense_result, rtol=1e-3, atol=1e-3)

    @parametrize("out_dtype", [torch.float16, torch.bfloat16, torch.int32])
    def test_cslt_sparse_mm_alpha_compile_autotune(self, device, out_dtype):
        A = torch.Tensor([0, 0, 1, 1]).tile((128, 64)).to(torch.int8).to(device)
        B = torch.ones((128, 256), device=device, dtype=torch.int8).t()
        alpha = torch.Tensor([2**(-i) for i in range(128)]).cuda()

        A_compressed = torch._cslt_compress(A)

        cslt_sparse_mm_c = torch.compile(torch._cslt_sparse_mm, mode="max-autotune")
        sparse_result = cslt_sparse_mm_c(A_compressed, B, alpha=alpha, out_dtype=out_dtype)

        # disable this otherwise inductor will attempt to reorder strides and pass a contiguous B
        @torch.compiler.disable
        def get_dense_result():
            alpha_scaled = torch.stack([alpha] * 128).t().cpu().float()
            dense_result = alpha_scaled * torch.mm(A.to(torch.int64).cpu(), B.to(torch.int64).cpu())
            dense_result = dense_result.to(out_dtype)
            return dense_result

        torch.testing.assert_close(sparse_result.cpu(), get_dense_result(), rtol=1e-3, atol=1e-3)

    @parametrize("out_dtype", [torch.float16, torch.bfloat16, torch.int32])
    def test_cslt_sparse_mm_alpha_mixed_dtype(self, out_dtype, device):
        A = torch.Tensor([0, 0, 10, 10]).tile((128, 64)).to(torch.int8).cuda()
        B = torch.ones((128, 256), device=device).to(torch.int8).t()
        alpha = torch.Tensor([2**(-i) if out_dtype is not torch.int32 else 1
                              for i in range(128)]).cuda()

        A_compressed = torch._cslt_compress(A)
        sparse_result = torch._cslt_sparse_mm(A_compressed, B, alpha=alpha, out_dtype=out_dtype).cpu()

        alpha_scaled = torch.stack([alpha] * 128).t()
        dense_result = alpha_scaled.cpu() * torch.mm(A.to(torch.int64).cpu(), B.to(torch.int64).cpu())
        dense_result = dense_result.to(out_dtype)

        torch.testing.assert_close(sparse_result, dense_result, rtol=1e-3, atol=1e-3)

    @inference_dtypes
    def test_cslt_sparse_mm_search(self, device, dtype):
        A = rand_sparse_semi_structured_mask(256, 128, dtype=dtype)
        A_compressed = torch._cslt_compress(A)
        B = torch.ones((128, 128), device=device).to(dtype)

        A_compressed = torch._cslt_compress(A)
        alg_id = torch._cslt_sparse_mm_search(A_compressed, B.t())
        sparse_result = torch._cslt_sparse_mm(A_compressed, B.t(), alg_id=alg_id)
        dense_result = torch.mm(A.to(torch.float32), B.to(torch.float32))
        dense_result = dense_result.to(dtype)
        torch.testing.assert_close(sparse_result, dense_result, rtol=1e-3, atol=1e-3)

    @inference_dtypes
    def test_csrc_cslt_sparse_mm_search(self, device, dtype):
        A = rand_sparse_semi_structured_mask(256, 128, dtype=dtype)
        A_compressed = torch._cslt_compress(A)
        B = torch.ones((128, 128), device=device).to(dtype)

        A_compressed = torch._cslt_compress(A)
        alg_id, split_k, split_k_one_kernel, _ = torch._C._cusparselt.mm_search(A_compressed, B.t(), None, None, None, False)
        sparse_result = torch._cslt_sparse_mm(A_compressed, B.t(),
                                              alg_id=alg_id,
                                              split_k=split_k,
                                              split_k_one_kernel=split_k_one_kernel)
        dense_result = torch.mm(A.to(torch.float32), B.to(torch.float32))
        dense_result = dense_result.to(dtype)
        torch.testing.assert_close(sparse_result, dense_result, rtol=1e-3, atol=1e-3)

    def test_cusparselt_backend(self):
        version = _get_torch_cuda_version()
        assert torch.backends.cusparselt.is_available()

        # CUDA 11.8 has cuSPARSELt v0.4.0 support
        if version == (11, 8):
            assert torch.backends.cusparselt.version() == 400
<<<<<<< HEAD
        # CUDA 12.1 has cuSPARSELt v0.5.2 support
        elif version == (12, 1):
            assert torch.backends.cusparselt.version() == 502
        # CUDA 12.4+ has cuSPARSELt v0.6.2 support
        elif version >= (12, 4):
            assert torch.backends.cusparselt.version() == 602
=======
        # PyTorch CUDA 12.4+ using cuSPARSELt v0.6.2+
        elif version >= (12, 4):
            assert torch.backends.cusparselt.version() >= 602
>>>>>>> b8b1b364
        else:
            assert torch.backends.cusparselt.version() is None

if len(SEMI_STRUCTURED_SUPPORTED_BACKENDS) > 0:
    instantiate_device_type_tests(TestSparseSemiStructured, globals(), only_for="cuda")
if "cutlass" in SEMI_STRUCTURED_SUPPORTED_BACKENDS:
    instantiate_device_type_tests(TestSparseSemiStructuredCUTLASS, globals(), only_for="cuda")
    instantiate_device_type_tests(TestSparseSemiStructuredTraining, globals(), only_for="cuda")
if "cusparselt" in SEMI_STRUCTURED_SUPPORTED_BACKENDS:
    instantiate_device_type_tests(TestSparseSemiStructuredCUSPARSELT, globals(), only_for="cuda")

if __name__ == "__main__":
    run_tests()<|MERGE_RESOLUTION|>--- conflicted
+++ resolved
@@ -1223,18 +1223,9 @@
         # CUDA 11.8 has cuSPARSELt v0.4.0 support
         if version == (11, 8):
             assert torch.backends.cusparselt.version() == 400
-<<<<<<< HEAD
-        # CUDA 12.1 has cuSPARSELt v0.5.2 support
-        elif version == (12, 1):
-            assert torch.backends.cusparselt.version() == 502
-        # CUDA 12.4+ has cuSPARSELt v0.6.2 support
-        elif version >= (12, 4):
-            assert torch.backends.cusparselt.version() == 602
-=======
         # PyTorch CUDA 12.4+ using cuSPARSELt v0.6.2+
         elif version >= (12, 4):
             assert torch.backends.cusparselt.version() >= 602
->>>>>>> b8b1b364
         else:
             assert torch.backends.cusparselt.version() is None
 
