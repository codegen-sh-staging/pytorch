--- conflicted
+++ resolved
@@ -36,8 +36,6 @@
     def test_onnx_export_with_custom_axis_names_in_dynamic_shapes(self):
         model, kwargs, _, input_names, output_names = _prepare_llm_model_gptj_to_test()
 
-<<<<<<< HEAD
-=======
         dynamic_shapes = {
             "input_ids": {0: "batch_size", 1: "sequence_length"},
             "past_key_values": [
@@ -100,7 +98,6 @@
             self.assertEqual(dim.value, custom_name)
 
 
->>>>>>> d48eb58d
 def _prepare_llm_model_gptj_to_test() -> tuple[
     torch.nn.Module,
     dict[str, Any],
