# Owner(s): ["module: dynamo", "module: higher order operators"]
from dataclasses import dataclass

import torch
import torch._dynamo.test_case
import torch.utils._pytree as pytree
from torch._dynamo.testing import (
    AotEagerAndRecordGraphs,
    EagerAndRecordGraphs,
    normalize_gm,
)
from torch._higher_order_ops.flat_apply import (
    flat_apply,
    func_to_graphable,
    is_graphable,
    to_graphable,
)


def distance(a, b, norm):
    if norm.typ == "l2":
        return torch.sqrt((a.x - b.x).pow(2) + (a.y - b.y).pow(2))
    elif norm.typ == "l1":
        return (a.x - b.x).abs() + (a.y - b.y).abs()


@dataclass
class Norm:
    typ: str


pytree.register_constant(Norm)


@dataclass
class Point:
    x: torch.Tensor
    y: torch.Tensor


pytree.register_dataclass(Point)


class FlatApplyTests(torch._dynamo.test_case.TestCase):
    def test_simple(self):
        tensor = torch.tensor

        a = Point(tensor(0.0), tensor(0.0))
        b = Point(tensor(3.0), tensor(4.0))
        norm = Norm("l2")

        args = (a, b)
        kwargs = {"norm": norm}

        empty_list, func_spec = func_to_graphable(distance)
        self.assertEqual(empty_list, [])

        flat_args, in_spec = to_graphable((args, kwargs))

        for arg in flat_args:
            self.assertTrue(is_graphable(arg))

        # Test flat_apply returns same thing as original function
        result = flat_apply(func_spec, in_spec, *flat_args)
        self.assertEqual(result, distance(*args, **kwargs))

    def test_non_tensor_output(self):
        tensor = torch.tensor

        a = Point(tensor(0.0), tensor(0.0))
        b = Point(tensor(3.0), tensor(4.0))

        args = (a, b)
        kwargs = {}

        def f(a, b):
            return [a.x + 1, (b.x + 2, [a.y + 3, 4.0], "5"), 6 + b.y]

        empty_list, func_spec = func_to_graphable(f)
        self.assertEqual(empty_list, [])

        flat_args, in_spec = to_graphable((args, kwargs))

        for arg in flat_args:
            self.assertTrue(is_graphable(arg))

        # Test flat_apply returns same thing as original function
        result = flat_apply(func_spec, in_spec, *flat_args)
        self.assertEqual(result, f(*args, **kwargs))

    def test_nonstrict_trace_dynamo_graph(self):
        class Point:
            x: torch.Tensor
            y: torch.Tensor

            def __init__(self, x, y):
                self.x = x
                self.y = y

        class PointTensor:
            p: Point
            t: torch.Tensor

            def __init__(self, p, t):
                self.p = p
                self.t = t

        torch.utils._pytree.register_pytree_node(
            PointTensor,
            lambda pt: ((pt.p, pt.t), ()),
            lambda pt, _: PointTensor(pt[0], pt[1]),
        )

        torch.utils._pytree.register_pytree_node(
            Point,
            lambda p: ((p.x, p.y), ()),
            lambda xy, _: Point(xy[0], xy[1]),
        )

        def trace_point(p):
            torch._dynamo.graph_break()
            return p.x * p.y

        @torch._dynamo.nonstrict_trace
        def trace_point_tensor(pt):
            torch._dynamo.graph_break()
            return pt.t + trace_point(pt.p)

        backend = EagerAndRecordGraphs()

        @torch.compile(fullgraph=True, backend=backend)
        def fn(x, y):
            p = Point(x, y)
            t = x + y
            pt = PointTensor(p, t)
            res = trace_point_tensor(pt)
            return res

        fn(torch.randn(10), torch.randn(10))
        self.assertExpectedInline(
            normalize_gm(backend.graphs[0].print_readable(print_output=False)),
            """\
class GraphModule(torch.nn.Module):
    def forward(self, L_x_: "f32[10]", L_y_: "f32[10]"):
        l_x_ = L_x_
        l_y_ = L_y_

        t: "f32[10]" = l_x_ + l_y_

<<<<<<< HEAD
        trace_point_tensor_spec : torch.utils.pytree.python.TreeSpec = self.trace_point_tensor_spec
        trace_point_tensor_input_spec : torch.utils.pytree.python.TreeSpec = self.trace_point_tensor_input_spec
=======
        trace_point_tensor_spec : torch.utils.pytree.PyTreeSpec = self.trace_point_tensor_spec
        trace_point_tensor_input_spec : torch.utils.pytree.PyTreeSpec = self.trace_point_tensor_input_spec
>>>>>>> b9e59c64
        res: "f32[10]" = torch.ops.higher_order.flat_apply(trace_point_tensor_spec, trace_point_tensor_input_spec, l_x_, l_y_, t);  trace_point_tensor_spec = trace_point_tensor_input_spec = l_x_ = l_y_ = t = None
        return (res,)
""",  # NOQA: B950
        )

    def test_nonstrict_trace_captured_tensor_post_aot_graph(self):
        cst = torch.ones(1)

        @torch._dynamo.nonstrict_trace
        def trace_me(x, y):
            torch._dynamo.graph_break()
            return x * y + cst

        backend = AotEagerAndRecordGraphs()

        @torch.compile(fullgraph=True, backend=backend)
        def fn(x, y):
            return trace_me(x, y)

        fn(torch.randn(10), torch.randn(10))
        self.assertExpectedInline(
            normalize_gm(backend.fw_graphs[0].print_readable(print_output=False)),
            """\
class <lambda>(torch.nn.Module):
    def forward(self, arg0_1: "f32[10]", arg1_1: "f32[10]"):
        mul: "f32[10]" = torch.ops.aten.mul.Tensor(arg0_1, arg1_1);  arg0_1 = arg1_1 = None
        _tensor_constant0 = self._tensor_constant0
        add: "f32[10]" = torch.ops.aten.add.Tensor(mul, _tensor_constant0);  mul = _tensor_constant0 = None
        return (add,)
""",  # NOQA: B950
        )


if __name__ == "__main__":
    from torch._dynamo.test_case import run_tests

    run_tests()<|MERGE_RESOLUTION|>--- conflicted
+++ resolved
@@ -147,13 +147,8 @@
 
         t: "f32[10]" = l_x_ + l_y_
 
-<<<<<<< HEAD
-        trace_point_tensor_spec : torch.utils.pytree.python.TreeSpec = self.trace_point_tensor_spec
-        trace_point_tensor_input_spec : torch.utils.pytree.python.TreeSpec = self.trace_point_tensor_input_spec
-=======
-        trace_point_tensor_spec : torch.utils.pytree.PyTreeSpec = self.trace_point_tensor_spec
-        trace_point_tensor_input_spec : torch.utils.pytree.PyTreeSpec = self.trace_point_tensor_input_spec
->>>>>>> b9e59c64
+        trace_point_tensor_spec : torch.utils.pytree.python.PyTreeSpec = self.trace_point_tensor_spec
+        trace_point_tensor_input_spec : torch.utils.pytree.python.PyTreeSpec = self.trace_point_tensor_input_spec
         res: "f32[10]" = torch.ops.higher_order.flat_apply(trace_point_tensor_spec, trace_point_tensor_input_spec, l_x_, l_y_, t);  trace_point_tensor_spec = trace_point_tensor_input_spec = l_x_ = l_y_ = t = None
         return (res,)
 """,  # NOQA: B950
