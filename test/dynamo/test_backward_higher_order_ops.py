--- conflicted
+++ resolved
@@ -126,15 +126,6 @@
                 actual,
                 """\
 class GraphModule(torch.nn.Module):
-<<<<<<< HEAD
-    def forward(self, s0 : torch.SymInt, L_inputs_0_ : torch.Tensor):
-        l_inputs_0_ = L_inputs_0_
-
-        new_grad = torch.clone(l_inputs_0_)
-
-        result = l_inputs_0_ * l_inputs_0_;  l_inputs_0_ = None
-
-=======
     def forward(self, L_inputs_ : list):
         l_inputs_ = L_inputs_
 
@@ -144,7 +135,6 @@
 
         result = getitem * getitem;  getitem = None
 
->>>>>>> f34905f6
         new_grad_1 = torch.clone(result);  result = None
         return (new_grad, new_grad_1)
 """,
@@ -202,14 +192,6 @@
                 actual,
                 """\
 class GraphModule(torch.nn.Module):
-<<<<<<< HEAD
-    def forward(self, s0 : torch.SymInt, L_inputs_0_ : torch.Tensor):
-        l_inputs_0_ = L_inputs_0_
-
-        new_grad = torch.clone(l_inputs_0_)
-
-        result = l_inputs_0_ * l_inputs_0_;  l_inputs_0_ = None
-=======
     def forward(self, L_inputs_ : list):
         l_inputs_ = L_inputs_
 
@@ -218,7 +200,6 @@
         new_grad = torch.clone(getitem)
 
         result = getitem * getitem;  getitem = None
->>>>>>> f34905f6
 
         new_grad_1 = torch.clone(result);  result = None
         return (new_grad, new_grad_1)
