# Owner(s): ["module: cpp-extensions"]

import _codecs
import io
import os
import sys
import tempfile
import unittest
from typing import Union
from unittest.mock import patch

import numpy as np
import pytorch_openreg  # noqa: F401

import torch
import torch.testing._internal.common_utils as common
import torch.utils.cpp_extension
from torch.serialization import safe_globals
from torch.testing._internal.common_utils import (
    IS_ARM64,
    skipIfTorchDynamo,
    TemporaryFileName,
    TEST_CUDA,
    TEST_XPU,
)
from torch.utils.cpp_extension import CUDA_HOME, ROCM_HOME


TEST_CUDA = TEST_CUDA and CUDA_HOME is not None
TEST_ROCM = TEST_CUDA and torch.version.hip is not None and ROCM_HOME is not None


def generate_faked_module():
    class _OpenRegMod:
        pass

    return _OpenRegMod()


def generate_faked_module_methods():
    def device_count() -> int:
        return 1

    def get_rng_state(
        device: Union[int, str, torch.device] = "openreg",
    ) -> torch.Tensor:
        # create a tensor using our custom device object.
        return torch.empty(4, 4, device="openreg")

    def set_rng_state(
        new_state: torch.Tensor, device: Union[int, str, torch.device] = "openreg"
    ) -> None:
        pass

    def is_available():
        return True

    def current_device():
        return 0

    torch.openreg.device_count = device_count
    torch.openreg.get_rng_state = get_rng_state
    torch.openreg.set_rng_state = set_rng_state
    torch.openreg.is_available = is_available
    torch.openreg.current_device = current_device
    torch.openreg._lazy_init = lambda: None
    torch.openreg.is_initialized = lambda: True


@unittest.skipIf(IS_ARM64, "Does not work on arm")
@unittest.skipIf(TEST_XPU, "XPU does not support cppextension currently")
@torch.testing._internal.common_utils.markDynamoStrictTest
class TestCppExtensionOpenRgistration(common.TestCase):
    """Tests Open Device Registration with C++ extensions."""

    module = None

    def setUp(self):
        super().setUp()

        # cpp extensions use relative paths. Those paths are relative to
        # this file, so we'll change the working directory temporarily
        self.old_working_dir = os.getcwd()
        os.chdir(os.path.dirname(os.path.abspath(__file__)))

        assert self.module is not None

    def tearDown(self):
        super().tearDown()

        # return the working directory (see setUp)
        os.chdir(self.old_working_dir)

    @classmethod
    def setUpClass(cls):
        torch.testing._internal.common_utils.remove_cpp_extensions_build_root()

        cls.module = torch.utils.cpp_extension.load(
            name="custom_device_extension",
            sources=[
                "cpp_extensions/open_registration_extension.cpp",
            ],
            extra_include_paths=["cpp_extensions"],
            extra_cflags=["-g"],
            verbose=True,
        )

        torch.utils.generate_methods_for_privateuse1_backend(for_storage=True)
        generate_faked_module_methods()

    def test_base_device_registration(self):
        self.assertFalse(self.module.custom_add_called())
        # create a tensor using our custom device object
        device = self.module.custom_device()
        x = torch.empty(4, 4, device=device)
        y = torch.empty(4, 4, device=device)
        # Check that our device is correct.
        self.assertTrue(x.device == device)
        self.assertFalse(x.is_cpu)
        self.assertFalse(self.module.custom_add_called())
        # calls out custom add kernel, registered to the dispatcher
        z = x + y
        # check that it was called
        self.assertTrue(self.module.custom_add_called())
        z_cpu = z.to(device="cpu")
        # Check that our cross-device copy correctly copied the data to cpu
        self.assertTrue(z_cpu.is_cpu)
        self.assertFalse(z.is_cpu)
        self.assertTrue(z.device == device)
        self.assertEqual(z, z_cpu)

    def test_common_registration(self):
        # check unsupported device and duplicated registration
        with self.assertRaisesRegex(RuntimeError, "Expected one of cpu"):
            torch._register_device_module("dev", generate_faked_module())
        with self.assertRaisesRegex(RuntimeError, "The runtime module of"):
            torch._register_device_module("openreg", generate_faked_module())

        # backend name can be renamed to the same name multiple times
        torch.utils.rename_privateuse1_backend("openreg")

        # backend name can't be renamed multiple times to different names.
        with self.assertRaisesRegex(
            RuntimeError, "torch.register_privateuse1_backend()"
        ):
            torch.utils.rename_privateuse1_backend("dev")

        # generator tensor and module can be registered only once
        with self.assertRaisesRegex(RuntimeError, "The custom device module of"):
            torch.utils.generate_methods_for_privateuse1_backend()

        # check whether torch.openreg have been registered correctly
        self.assertTrue(
            torch.utils.backend_registration._get_custom_mod_func("device_count")() == 1
        )
        with self.assertRaisesRegex(RuntimeError, "Try to call torch.openreg"):
            torch.utils.backend_registration._get_custom_mod_func("func_name_")

        # check attributes after registered
        self.assertTrue(hasattr(torch.Tensor, "is_openreg"))
        self.assertTrue(hasattr(torch.Tensor, "openreg"))
        self.assertTrue(hasattr(torch.TypedStorage, "is_openreg"))
        self.assertTrue(hasattr(torch.TypedStorage, "openreg"))
        self.assertTrue(hasattr(torch.UntypedStorage, "is_openreg"))
        self.assertTrue(hasattr(torch.UntypedStorage, "openreg"))
        self.assertTrue(hasattr(torch.nn.Module, "openreg"))
        self.assertTrue(hasattr(torch.nn.utils.rnn.PackedSequence, "is_openreg"))
        self.assertTrue(hasattr(torch.nn.utils.rnn.PackedSequence, "openreg"))

    def test_open_device_generator_registration_and_hooks(self):
        device = self.module.custom_device()
        # None of our CPU operations should call the custom add function.
        self.assertFalse(self.module.custom_add_called())

<<<<<<< HEAD
        # check generator registered before using
        with self.assertRaisesRegex(
            RuntimeError,
            "Please register PrivateUse1HooksInterface by `RegisterPrivateUse1HooksInterface` first",
        ):
            torch.Generator(device=device)

        if self.module.is_register_hook() is False:
            self.module.register_hook()

=======
>>>>>>> 4a545eb8
        gen = torch.Generator(device=device)
        self.assertTrue(gen.device == device)

        default_gen = self.module.default_generator(0)
        self.assertTrue(
            default_gen.device.type == torch._C._get_privateuse1_backend_name()
        )

    def test_open_device_dispatchstub(self):
        # test kernels could be reused by privateuse1 backend through dispatchstub
        input_data = torch.randn(2, 2, 3, dtype=torch.float32, device="cpu")
        openreg_input_data = input_data.to("openreg")
        output_data = torch.abs(input_data)
        openreg_output_data = torch.abs(openreg_input_data)
        self.assertEqual(output_data, openreg_output_data.cpu())

        output_data = torch.randn(2, 2, 6, dtype=torch.float32, device="cpu")
        # output operand will resize flag is True in TensorIterator.
        openreg_input_data = input_data.to("openreg")
        openreg_output_data = output_data.to("openreg")
        # output operand will resize flag is False in TensorIterator.
        torch.abs(input_data, out=output_data[:, :, 0:6:2])
        torch.abs(openreg_input_data, out=openreg_output_data[:, :, 0:6:2])
        self.assertEqual(output_data, openreg_output_data.cpu())

        # output operand will resize flag is True in TensorIterator.
        # and convert output to contiguous tensor in TensorIterator.
        output_data = torch.randn(2, 2, 6, dtype=torch.float32, device="cpu")
        openreg_input_data = input_data.to("openreg")
        openreg_output_data = output_data.to("openreg")
        torch.abs(input_data, out=output_data[:, :, 0:6:3])
        torch.abs(openreg_input_data, out=openreg_output_data[:, :, 0:6:3])
        self.assertEqual(output_data, openreg_output_data.cpu())

    def test_open_device_quantized(self):
        input_data = torch.randn(3, 4, 5, dtype=torch.float32, device="cpu").to(
            "openreg"
        )
        quantized_tensor = torch.quantize_per_tensor(input_data, 0.1, 10, torch.qint8)
        self.assertEqual(quantized_tensor.device, torch.device("openreg:0"))
        self.assertEqual(quantized_tensor.dtype, torch.qint8)

    def test_open_device_random(self):
        # check if torch.openreg have implemented get_rng_state
        with torch.random.fork_rng(device_type="openreg"):
            pass

    def test_open_device_tensor(self):
        device = self.module.custom_device()

        # check whether print tensor.type() meets the expectation
        dtypes = {
            torch.bool: "torch.openreg.BoolTensor",
            torch.double: "torch.openreg.DoubleTensor",
            torch.float32: "torch.openreg.FloatTensor",
            torch.half: "torch.openreg.HalfTensor",
            torch.int32: "torch.openreg.IntTensor",
            torch.int64: "torch.openreg.LongTensor",
            torch.int8: "torch.openreg.CharTensor",
            torch.short: "torch.openreg.ShortTensor",
            torch.uint8: "torch.openreg.ByteTensor",
        }
        for tt, dt in dtypes.items():
            test_tensor = torch.empty(4, 4, dtype=tt, device=device)
            self.assertTrue(test_tensor.type() == dt)

        # check whether the attributes and methods of the corresponding custom backend are generated correctly
        x = torch.empty(4, 4)
        self.assertFalse(x.is_openreg)

        x = x.openreg(torch.device("openreg"))
        self.assertFalse(self.module.custom_add_called())
        self.assertTrue(x.is_openreg)

        # test different device type input
        y = torch.empty(4, 4)
        self.assertFalse(y.is_openreg)

        y = y.openreg(torch.device("openreg:0"))
        self.assertFalse(self.module.custom_add_called())
        self.assertTrue(y.is_openreg)

        # test different device type input
        z = torch.empty(4, 4)
        self.assertFalse(z.is_openreg)

        z = z.openreg(0)
        self.assertFalse(self.module.custom_add_called())
        self.assertTrue(z.is_openreg)

    def test_open_device_packed_sequence(self):
        device = self.module.custom_device()  # noqa: F841
        a = torch.rand(5, 3)
        b = torch.tensor([1, 1, 1, 1, 1])
        input = torch.nn.utils.rnn.PackedSequence(a, b)
        self.assertFalse(input.is_openreg)
        input_openreg = input.openreg()
        self.assertTrue(input_openreg.is_openreg)

    def test_open_device_storage(self):
        # check whether the attributes and methods for storage of the corresponding custom backend are generated correctly
        x = torch.empty(4, 4)
        z1 = x.storage()
        self.assertFalse(z1.is_openreg)

        z1 = z1.openreg()
        self.assertFalse(self.module.custom_add_called())
        self.assertTrue(z1.is_openreg)

        with self.assertRaisesRegex(RuntimeError, "Invalid device"):
            z1.openreg(torch.device("cpu"))

        z1 = z1.cpu()
        self.assertFalse(self.module.custom_add_called())
        self.assertFalse(z1.is_openreg)

        z1 = z1.openreg(device="openreg:0", non_blocking=False)
        self.assertFalse(self.module.custom_add_called())
        self.assertTrue(z1.is_openreg)

        with self.assertRaisesRegex(RuntimeError, "Invalid device"):
            z1.openreg(device="cuda:0", non_blocking=False)

        # check UntypedStorage
        y = torch.empty(4, 4)
        z2 = y.untyped_storage()
        self.assertFalse(z2.is_openreg)

        z2 = z2.openreg()
        self.assertFalse(self.module.custom_add_called())
        self.assertTrue(z2.is_openreg)

        # check custom StorageImpl create
        self.module.custom_storage_registry()

        z3 = y.untyped_storage()
        self.assertFalse(self.module.custom_storageImpl_called())

        z3 = z3.openreg()
        self.assertTrue(self.module.custom_storageImpl_called())
        self.assertFalse(self.module.custom_storageImpl_called())

        z3 = z3[0:3]
        self.assertTrue(self.module.custom_storageImpl_called())

    @unittest.skipIf(
        sys.version_info >= (3, 13),
        "Error: Please register PrivateUse1HooksInterface by `RegisterPrivateUse1HooksInterface` first.",
    )
    @skipIfTorchDynamo("unsupported aten.is_pinned.default")
    def test_open_device_storage_pin_memory(self):
        # Check if the pin_memory is functioning properly on custom device
        cpu_tensor = torch.empty(3)
        self.assertFalse(cpu_tensor.is_openreg)
        self.assertFalse(cpu_tensor.is_pinned())

        cpu_tensor_pin = cpu_tensor.pin_memory()
        self.assertTrue(cpu_tensor_pin.is_pinned())

        # Test storage pin_memory and is_pin
        cpu_storage = cpu_tensor.storage()
        self.assertFalse(cpu_storage.is_pinned("openreg"))

        cpu_storage_pinned = cpu_storage.pin_memory("openreg")
        self.assertTrue(cpu_storage_pinned.is_pinned("openreg"))

        # Test untyped storage pin_memory and is_pin
        cpu_tensor = torch.randn([3, 2, 1, 4])
        cpu_untyped_storage = cpu_tensor.untyped_storage()
        self.assertFalse(cpu_untyped_storage.is_pinned("openreg"))

        cpu_untyped_storage_pinned = cpu_untyped_storage.pin_memory("openreg")
        self.assertTrue(cpu_untyped_storage_pinned.is_pinned("openreg"))

    @unittest.skip(
        "Temporarily disable due to the tiny differences between clang++ and g++ in defining static variable in inline function"
    )
    def test_open_device_serialization(self):
        self.module.set_custom_device_index(-1)
        storage = torch.UntypedStorage(4, device=torch.device("openreg"))
        self.assertEqual(torch.serialization.location_tag(storage), "openreg")

        self.module.set_custom_device_index(0)
        storage = torch.UntypedStorage(4, device=torch.device("openreg"))
        self.assertEqual(torch.serialization.location_tag(storage), "openreg:0")

        cpu_storage = torch.empty(4, 4).storage()
        openreg_storage = torch.serialization.default_restore_location(
            cpu_storage, "openreg:0"
        )
        self.assertTrue(openreg_storage.is_openreg)

        # test tensor MetaData serialization
        x = torch.empty(4, 4).long()
        y = x.openreg()
        self.assertFalse(self.module.check_backend_meta(y))
        self.module.custom_set_backend_meta(y)
        self.assertTrue(self.module.check_backend_meta(y))

        self.module.custom_serialization_registry()
        with tempfile.TemporaryDirectory() as tmpdir:
            path = os.path.join(tmpdir, "data.pt")
            torch.save(y, path)
            z1 = torch.load(path)
            # loads correctly onto the openreg backend device
            self.assertTrue(z1.is_openreg)
            # loads BackendMeta data correctly
            self.assertTrue(self.module.check_backend_meta(z1))

            # cross-backend
            z2 = torch.load(path, map_location="cpu")
            # loads correctly onto the cpu backend device
            self.assertFalse(z2.is_openreg)
            # loads BackendMeta data correctly
            self.assertFalse(self.module.check_backend_meta(z2))

    def test_open_device_storage_resize(self):
        cpu_tensor = torch.randn([8])
        openreg_tensor = cpu_tensor.openreg()
        openreg_storage = openreg_tensor.storage()
        self.assertTrue(openreg_storage.size() == 8)

        # Only register tensor resize_ function.
        openreg_tensor.resize_(8)
        self.assertTrue(openreg_storage.size() == 8)

        with self.assertRaisesRegex(TypeError, "Overflow"):
            openreg_tensor.resize_(8**29)

    def test_open_device_storage_type(self):
        # test cpu float storage
        cpu_tensor = torch.randn([8]).float()
        cpu_storage = cpu_tensor.storage()
        self.assertEqual(cpu_storage.type(), "torch.FloatStorage")

        # test custom float storage before defining FloatStorage
        openreg_tensor = cpu_tensor.openreg()
        openreg_storage = openreg_tensor.storage()
        self.assertEqual(openreg_storage.type(), "torch.storage.TypedStorage")

        class CustomFloatStorage:
            @property
            def __module__(self):
                return "torch." + torch._C._get_privateuse1_backend_name()

            @property
            def __name__(self):
                return "FloatStorage"

        # test custom float storage after defining FloatStorage
        try:
            torch.openreg.FloatStorage = CustomFloatStorage()
            self.assertEqual(openreg_storage.type(), "torch.openreg.FloatStorage")

            # test custom int storage after defining FloatStorage
            openreg_tensor2 = torch.randn([8]).int().openreg()
            openreg_storage2 = openreg_tensor2.storage()
            self.assertEqual(openreg_storage2.type(), "torch.storage.TypedStorage")
        finally:
            torch.openreg.FloatStorage = None

    def test_open_device_faketensor(self):
        with torch._subclasses.fake_tensor.FakeTensorMode.push():
            a = torch.empty(1, device="openreg")
            b = torch.empty(1, device="openreg:0")
            result = a + b  # noqa: F841

    def test_open_device_named_tensor(self):
        torch.empty([2, 3, 4, 5], device="openreg", names=["N", "C", "H", "W"])

    # Not an open registration test - this file is just very convenient
    # for testing torch.compile on custom C++ operators
    def test_compile_autograd_function_returns_self(self):
        x_ref = torch.randn(4, requires_grad=True)
        out_ref = self.module.custom_autograd_fn_returns_self(x_ref)
        out_ref.sum().backward()

        x_test = x_ref.detach().clone().requires_grad_(True)
        f_compiled = torch.compile(self.module.custom_autograd_fn_returns_self)
        out_test = f_compiled(x_test)
        out_test.sum().backward()

        self.assertEqual(out_ref, out_test)
        self.assertEqual(x_ref.grad, x_test.grad)

    # Not an open registration test - this file is just very convenient
    # for testing torch.compile on custom C++ operators
    @skipIfTorchDynamo("Temporary disabled due to torch._ops.OpOverloadPacket")
    def test_compile_autograd_function_aliasing(self):
        x_ref = torch.randn(4, requires_grad=True)
        out_ref = torch.ops._test_funcs.custom_autograd_fn_aliasing(x_ref)
        out_ref.sum().backward()

        x_test = x_ref.detach().clone().requires_grad_(True)
        f_compiled = torch.compile(torch.ops._test_funcs.custom_autograd_fn_aliasing)
        out_test = f_compiled(x_test)
        out_test.sum().backward()

        self.assertEqual(out_ref, out_test)
        self.assertEqual(x_ref.grad, x_test.grad)

    def test_open_device_scalar_type_fallback(self):
        z_cpu = torch.Tensor([[0, 0, 0, 1, 1, 2], [0, 1, 2, 1, 2, 2]]).to(torch.int64)
        z = torch.triu_indices(3, 3, device="openreg")
        self.assertEqual(z_cpu, z)

    def test_open_device_tensor_type_fallback(self):
        # create tensors located in custom device
        x = torch.Tensor([[1, 2, 3], [2, 3, 4]]).to("openreg")
        y = torch.Tensor([1, 0, 2]).to("openreg")
        # create result tensor located in cpu
        z_cpu = torch.Tensor([[0, 2, 1], [1, 3, 2]])
        # Check that our device is correct.
        device = self.module.custom_device()
        self.assertTrue(x.device == device)
        self.assertFalse(x.is_cpu)

        # call sub op, which will fallback to cpu
        z = torch.sub(x, y)
        self.assertEqual(z_cpu, z)

        # call index op, which will fallback to cpu
        z_cpu = torch.Tensor([3, 1])
        y = torch.Tensor([1, 0]).long().to("openreg")
        z = x[y, y]
        self.assertEqual(z_cpu, z)

    def test_open_device_tensorlist_type_fallback(self):
        # create tensors located in custom device
        v_openreg = torch.Tensor([1, 2, 3]).to("openreg")
        # create result tensor located in cpu
        z_cpu = torch.Tensor([2, 4, 6])
        # create tensorlist for foreach_add op
        x = (v_openreg, v_openreg)
        y = (v_openreg, v_openreg)
        # Check that our device is correct.
        device = self.module.custom_device()
        self.assertTrue(v_openreg.device == device)
        self.assertFalse(v_openreg.is_cpu)

        # call _foreach_add op, which will fallback to cpu
        z = torch._foreach_add(x, y)
        self.assertEqual(z_cpu, z[0])
        self.assertEqual(z_cpu, z[1])

        # call _fused_adamw_ with undefined tensor.
        self.module.fallback_with_undefined_tensor()

    @skipIfTorchDynamo()
    @unittest.skipIf(
        np.__version__ < "1.25",
        "versions < 1.25 serialize dtypes differently from how it's serialized in data_legacy_numpy",
    )
    def test_open_device_numpy_serialization(self):
        """
        This tests the legacy _rebuild_device_tensor_from_numpy serialization path
        """
        device = self.module.custom_device()

        # Legacy data saved with _rebuild_device_tensor_from_numpy on f80ed0b8 via

        # with patch.object(torch._C, "_has_storage", return_value=False):
        #     x = torch.tensor([[1, 2, 3], [4, 5, 6]], dtype=torch.float32, device=device)
        #     x_foo = x.to(device)
        #     sd = {"x": x_foo}
        #     rebuild_func = x_foo._reduce_ex_internal(default_protocol)[0]
        #     self.assertTrue(
        #         rebuild_func is torch._utils._rebuild_device_tensor_from_numpy
        #     )
        #     with open("foo.pt", "wb") as f:
        #         torch.save(sd, f)

        data_legacy_numpy = (
            b"PK\x03\x04\x00\x00\x08\x08\x00\x00\x00\x00\x00\x00\x00\x00\x00\x00\x00\x00\x00\x00\x00"
            b"\x00\x00\x00\x10\x00\x12\x00archive/data.pklFB\x0e\x00ZZZZZZZZZZZZZZ\x80\x02}q\x00X\x01"
            b"\x00\x00\x00xq\x01ctorch._utils\n_rebuild_device_tensor_from_numpy\nq\x02(cnumpy.core.m"
            b"ultiarray\n_reconstruct\nq\x03cnumpy\nndarray\nq\x04K\x00\x85q\x05c_codecs\nencode\nq\x06"
            b"X\x01\x00\x00\x00bq\x07X\x06\x00\x00\x00latin1q\x08\x86q\tRq\n\x87q\x0bRq\x0c(K\x01K\x02K"
            b"\x03\x86q\rcnumpy\ndtype\nq\x0eX\x02\x00\x00\x00f4q\x0f\x89\x88\x87q\x10Rq\x11(K\x03X\x01"
            b"\x00\x00\x00<q\x12NNNJ\xff\xff\xff\xffJ\xff\xff\xff\xffK\x00tq\x13b\x89h\x06X\x1c\x00\x00"
            b"\x00\x00\x00\xc2\x80?\x00\x00\x00@\x00\x00@@\x00\x00\xc2\x80@\x00\x00\xc2\xa0@\x00\x00\xc3"
            b"\x80@q\x14h\x08\x86q\x15Rq\x16tq\x17bctorch\nfloat32\nq\x18X\t\x00\x00\x00openreg:0q\x19\x89"
            b"tq\x1aRq\x1bs.PK\x07\x08\xdfE\xd6\xcaS\x01\x00\x00S\x01\x00\x00PK\x03\x04\x00\x00\x08"
            b"\x08\x00\x00\x00\x00\x00\x00\x00\x00\x00\x00\x00\x00\x00\x00\x00\x00\x00\x00\x11\x00.\x00"
            b"archive/byteorderFB*\x00ZZZZZZZZZZZZZZZZZZZZZZZZZZZZZZZZZZZZZZZZZZlittlePK\x07\x08"
            b"\x85=\xe3\x19\x06\x00\x00\x00\x06\x00\x00\x00PK\x03\x04\x00\x00\x08\x08\x00\x00\x00\x00"
            b"\x00\x00\x00\x00\x00\x00\x00\x00\x00\x00\x00\x00\x00\x00\x0f\x00=\x00archive/versionFB9\x00"
            b"ZZZZZZZZZZZZZZZZZZZZZZZZZZZZZZZZZZZZZZZZZZZZZZZZZZZZZZZZZ3\nPK\x07\x08\xd1\x9egU\x02\x00\x00"
            b"\x00\x02\x00\x00\x00PK\x03\x04\x00\x00\x08\x08\x00\x00\x00\x00\x00\x00\x00\x00\x00\x00\x00"
            b"\x00\x00\x00\x00\x00\x00\x00\x1e\x002\x00archive/.data/serialization_idFB.\x00ZZZZZZZZZZZZZ"
            b"ZZZZZZZZZZZZZZZZZZZZZZZZZZZZZZZZZ0636457737946401051300000025273995036293PK\x07\x08\xee(\xcd"
            b"\x8d(\x00\x00\x00(\x00\x00\x00PK\x01\x02\x00\x00\x00\x00\x08\x08\x00\x00\x00\x00\x00\x00"
            b"\xdfE\xd6\xcaS\x01\x00\x00S\x01\x00\x00\x10\x00\x00\x00\x00\x00\x00\x00\x00\x00\x00\x00"
            b"\x00\x00\x00\x00\x00\x00archive/data.pklPK\x01\x02\x00\x00\x00\x00\x08\x08\x00\x00\x00\x00"
            b"\x00\x00\x85=\xe3\x19\x06\x00\x00\x00\x06\x00\x00\x00\x11\x00\x00\x00\x00\x00\x00\x00\x00"
            b"\x00\x00\x00\x00\x00\xa3\x01\x00\x00archive/byteorderPK\x01\x02\x00\x00\x00\x00\x08\x08\x00"
            b"\x00\x00\x00\x00\x00\xd1\x9egU\x02\x00\x00\x00\x02\x00\x00\x00\x0f\x00\x00\x00\x00\x00\x00"
            b"\x00\x00\x00\x00\x00\x00\x00\x16\x02\x00\x00archive/versionPK\x01\x02\x00\x00\x00\x00\x08"
            b"\x08\x00\x00\x00\x00\x00\x00\xee(\xcd\x8d(\x00\x00\x00(\x00\x00\x00\x1e\x00\x00\x00\x00"
            b"\x00\x00\x00\x00\x00\x00\x00\x00\x00\x92\x02\x00\x00archive/.data/serialization_idPK\x06"
            b"\x06,\x00\x00\x00\x00\x00\x00\x00\x1e\x03-\x00\x00\x00\x00\x00\x00\x00\x00\x00\x04\x00\x00"
            b"\x00\x00\x00\x00\x00\x04\x00\x00\x00\x00\x00\x00\x00\x06\x01\x00\x00\x00\x00\x00\x008\x03\x00"
            b"\x00\x00\x00\x00\x00PK\x06\x07\x00\x00\x00\x00>\x04\x00\x00\x00\x00\x00\x00\x01\x00\x00\x00"
            b"PK\x05\x06\x00\x00\x00\x00\x04\x00\x04\x00\x06\x01\x00\x008\x03\x00\x00\x00\x00"
        )
        buf_data_legacy_numpy = io.BytesIO(data_legacy_numpy)

        with safe_globals(
            [
                (np.core.multiarray._reconstruct, "numpy.core.multiarray._reconstruct")
                if np.__version__ >= "2.1"
                else np.core.multiarray._reconstruct,
                np.ndarray,
                np.dtype,
                _codecs.encode,
                np.dtypes.Float32DType,
            ]
        ):
            sd_loaded = torch.load(buf_data_legacy_numpy, weights_only=True)
            buf_data_legacy_numpy.seek(0)
            # Test map_location
            sd_loaded_cpu = torch.load(
                buf_data_legacy_numpy, weights_only=True, map_location="cpu"
            )
        expected = torch.tensor(
            [[1, 2, 3], [4, 5, 6]], dtype=torch.float32, device=device
        )
        self.assertEqual(sd_loaded["x"].cpu(), expected.cpu())
        self.assertFalse(sd_loaded["x"].is_cpu)
        self.assertTrue(sd_loaded_cpu["x"].is_cpu)

    def test_open_device_cpu_serialization(self):
        torch.utils.rename_privateuse1_backend("openreg")
        device = self.module.custom_device()
        default_protocol = torch.serialization.DEFAULT_PROTOCOL

        with patch.object(torch._C, "_has_storage", return_value=False):
            x = torch.randn(2, 3)
            x_openreg = x.to(device)
            sd = {"x": x_openreg}
            rebuild_func = x_openreg._reduce_ex_internal(default_protocol)[0]
            self.assertTrue(
                rebuild_func is torch._utils._rebuild_device_tensor_from_cpu_tensor
            )
            # Test map_location
            with TemporaryFileName() as f:
                torch.save(sd, f)
                sd_loaded = torch.load(f, weights_only=True)
                # Test map_location
                sd_loaded_cpu = torch.load(f, weights_only=True, map_location="cpu")
            self.assertFalse(sd_loaded["x"].is_cpu)
            self.assertEqual(sd_loaded["x"].cpu(), x)
            self.assertTrue(sd_loaded_cpu["x"].is_cpu)

            # Test metadata_only
            with TemporaryFileName() as f:
                with self.assertRaisesRegex(
                    RuntimeError,
                    "Cannot serialize tensors on backends with no storage under skip_data context manager",
                ):
                    with torch.serialization.skip_data():
                        torch.save(sd, f)

    def test_open_device_dlpack(self):
        t = torch.randn(2, 3).to("openreg")
        capsule = torch.utils.dlpack.to_dlpack(t)
        t1 = torch.from_dlpack(capsule)
        self.assertTrue(t1.device == t.device)
        t = t.to("cpu")
        t1 = t1.to("cpu")
        self.assertEqual(t, t1)


if __name__ == "__main__":
    common.run_tests()<|MERGE_RESOLUTION|>--- conflicted
+++ resolved
@@ -172,19 +172,6 @@
         # None of our CPU operations should call the custom add function.
         self.assertFalse(self.module.custom_add_called())
 
-<<<<<<< HEAD
-        # check generator registered before using
-        with self.assertRaisesRegex(
-            RuntimeError,
-            "Please register PrivateUse1HooksInterface by `RegisterPrivateUse1HooksInterface` first",
-        ):
-            torch.Generator(device=device)
-
-        if self.module.is_register_hook() is False:
-            self.module.register_hook()
-
-=======
->>>>>>> 4a545eb8
         gen = torch.Generator(device=device)
         self.assertTrue(gen.device == device)
 
