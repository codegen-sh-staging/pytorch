--- conflicted
+++ resolved
@@ -154,15 +154,6 @@
       test-matrix: ${{ needs.win-vs2022-cpu-py3-build.outputs.test-matrix }}
     secrets: inherit
 
-<<<<<<< HEAD
-  win-vs2019-cuda12_1-py3-build:
-    name: win-vs2019-cuda12.1-py3
-    uses: ./.github/workflows/_win-build.yml
-    needs: get-label-type
-    with:
-      build-environment: win-vs2019-cuda12.1-py3
-      cuda-version: "12.1"
-=======
   win-vs2022-cuda12_6-py3-build:
     name: win-vs2022-cuda12.6-py3
     uses: ./.github/workflows/_win-build.yml
@@ -170,7 +161,6 @@
     with:
       build-environment: win-vs2022-cuda12.6-py3
       cuda-version: "12.6"
->>>>>>> b8b1b364
       runner: "${{ needs.get-label-type.outputs.label-type }}windows.4xlarge.nonephemeral"
     secrets: inherit
 
@@ -241,24 +231,7 @@
       - verify-cachebench-cpu-build
       - target-determination
     with:
-<<<<<<< HEAD
-      build-environment: linux-focal-cuda12.4-py3.10-gcc9-experimental-split-build
-      docker-image: ${{ needs.linux-focal-cuda12_4-py3_10-gcc9-experimental-split-build.outputs.docker-image }}
-      test-matrix: ${{ needs.linux-focal-cuda12_4-py3_10-gcc9-experimental-split-build.outputs.test-matrix }}
-    secrets: inherit
-
-  # NB: Keep this in sync with inductor-perf-test-nightly.yml
-  linux-focal-cuda12_1-py3_10-gcc9-inductor-build:
-    name: cuda12.1-py3.10-gcc9-sm80
-    uses: ./.github/workflows/_linux-build.yml
-    needs: get-label-type
-    with:
-      build-environment: linux-focal-cuda12.1-py3.10-gcc9-sm80
-      docker-image-name: pytorch-linux-focal-cuda12.1-cudnn9-py3-gcc9-inductor-benchmarks
-      cuda-arch-list: '8.0'
-=======
       build-environment: linux-jammy-py3.9-gcc11
       docker-image: ${{ needs.verify-cachebench-cpu-build.outputs.docker-image }}
       test-matrix: ${{ needs.verify-cachebench-cpu-build.outputs.test-matrix }}
->>>>>>> b8b1b364
     secrets: inherit