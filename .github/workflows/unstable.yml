--- conflicted
+++ resolved
@@ -32,9 +32,6 @@
           echo " automatically using PyTorch auto-label bot."
           echo
           echo "Once the jobs are deemed stable enough (% red signal < 5% and TTS < 3h),"
-<<<<<<< HEAD
-          echo " they can graduate and move back to pull or trunk."
-=======
           echo " they can graduate and move back to pull or trunk."
 
   target-determination:
@@ -53,5 +50,4 @@
       triggering_actor: ${{ github.triggering_actor }}
       issue_owner: ${{ github.event.pull_request.user.login || github.event.issue.user.login }}
       curr_branch: ${{ github.head_ref || github.ref_name }}
-      curr_ref_type: ${{ github.ref_type }}
->>>>>>> b8b1b364
+      curr_ref_type: ${{ github.ref_type }}