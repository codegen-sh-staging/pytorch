--- conflicted
+++ resolved
@@ -49,14 +49,10 @@
       matrix:
         runner: [linux.12xlarge]
         docker-image-name: [
-<<<<<<< HEAD
-          pytorch-linux-focal-cuda12.6-cudnn9-py3-gcc11,
-=======
->>>>>>> 9d4277b9
           pytorch-linux-focal-cuda12.4-cudnn9-py3-gcc9-inductor-benchmarks,
           pytorch-linux-focal-cuda12.4-cudnn9-py3.12-gcc9-inductor-benchmarks,
           pytorch-linux-focal-cuda12.4-cudnn9-py3.13-gcc9-inductor-benchmarks,
-          pytorch-linux-focal-cuda12.6-cudnn9-py3-gcc9,
+          pytorch-linux-focal-cuda12.6-cudnn9-py3-gcc11,
           pytorch-linux-focal-cuda12.6-cudnn9-py3-gcc9-inductor-benchmarks,
           pytorch-linux-focal-cuda12.6-cudnn9-py3.12-gcc9-inductor-benchmarks,
           pytorch-linux-focal-cuda12.6-cudnn9-py3.13-gcc9-inductor-benchmarks,
