--- conflicted
+++ resolved
@@ -163,11 +163,7 @@
       contents: read
     container:
       image: continuumio/miniconda3:4.12.0
-<<<<<<< HEAD
-    environment: ${{ (github.event_name == 'push' && (github.event.ref == 'refs/heads/main' || startsWith(github.event.ref, 'refs/tags/v'))) && 'conda-aws-upload' || '' }}
-=======
     environment: ${{ (github.event_name == 'push' && github.event.ref == 'refs/heads/main') && 'nightly-wheel-upload' || '' }}
->>>>>>> 02e1580e
     steps:
       - uses: actions/checkout@v3
 
