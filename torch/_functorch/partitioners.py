--- conflicted
+++ resolved
@@ -26,7 +26,6 @@
 from torch.fx.experimental.symbolic_shapes import (
     find_symbol_binding_fx_nodes,
     free_symbols,
-    free_unbacked_symbols,
     hint_int,
     is_symbol_binding_fx_node,
 )
@@ -1593,11 +1592,11 @@
 
 
 # replace symbols in size and strides with their hints without guarding.
-def _remove_symbols_without_guarding(x: torch.Tensor) -> torch.Tensor:
+def _remove_symbols_without_guarding(x: torch.Tensor, fallback: int) -> torch.Tensor:
     shape = list(x.shape)
 
     def realize_symbol(d):
-        return hint_int(d, fallback=4096)
+        return hint_int(d, fallback=fallback)
 
     shape = [realize_symbol(s) for s in shape]
     stride = [realize_symbol(s) for s in x.stride()]
@@ -1609,35 +1608,9 @@
 
     def materialize_arg(x):
         if isinstance(x, fx.Node) and isinstance(x.meta["val"], torch.Tensor):
-<<<<<<< HEAD
-            shape = list(x.meta["val"].shape)
-
-            def realize_symbol(d):
-                if isinstance(d, torch.SymInt) and d.node.hint is None:
-                    unbacked_symbols = free_unbacked_symbols(d.node.expr)
-                    replacements = {
-                        s: 4096
-                        if s in unbacked_symbols
-                        else d.node.shape_env.var_to_val[s]
-                        for s in d.node.expr.free_symbols
-                    }
-                    return d.node.expr.xreplace(replacements)
-                return hint_int(d)
-
-            shape = [realize_symbol(s) for s in shape]
-            return x.meta["val"].new_empty_strided(
-                shape, stride=x.meta["tensor_meta"].stride
-            )
-=======
-            return _remove_symbols_without_guarding(x.meta["val"])
->>>>>>> 551aa785
+            return _remove_symbols_without_guarding(x.meta["val"], fallback=4096)
         elif isinstance(x, fx.Node) and isinstance(x.meta["val"], torch.SymInt):
-            d = x.meta["val"]
-            if d.node.hint is None:
-                return d.node.expr.xreplace(
-                    dict.fromkeys(d.node.expr.free_symbols, 4096)
-                )
-            return hint_int(d)
+            return hint_int(x.meta["val"], fallback=4096)
         elif isinstance(x, fx.Node) and isinstance(x.meta["val"], torch.SymFloat):
             return 1.0
         elif isinstance(x, fx.Node) and isinstance(x.meta["val"], torch.SymBool):
