# mypy: allow-untyped-decorators
# mypy: allow-untyped-defs
import dataclasses
import functools
import inspect
import logging
import re
import time
import warnings
from contextlib import contextmanager, nullcontext
from typing import Any, Callable, Optional, Union

import torch
import torch._dynamo
import torch.fx
import torch.utils._pytree as pytree
from torch._dispatch.python import enable_python_dispatcher
from torch._dynamo.exc import UserError, UserErrorType
from torch._export.db.logging import (
    exportdb_error_message,
    get_class_if_classified_error,
)
from torch._export.non_strict_utils import (
    _fakify_module_inputs,
    _fakify_script_objects,
    _gather_constant_attrs,
    _NonStrictTorchFunctionHandler,
    make_constraints,
    make_fake_inputs,
    produce_guards_and_solve_constraints,
)
from torch._export.passes.collect_tracepoints_pass import CollectTracepointsPass
from torch._export.passes.lift_constants_pass import (
    _materialize_and_lift_constants,
    ConstantAttrMap,
)
from torch._export.utils import (
    _collect_param_buffer_metadata,
    _compiling_state_context,
    _fakify_params_buffers,
    _populate_param_buffer_metadata_to_new_gm,
    _update_gm_meta_if_possible,
    apply_runtime_assertion_pass,
    placeholder_naming_pass,
    placeholder_prefixes,
)
from torch._export.verifier import SpecViolationError
from torch._export.wrappers import _wrap_submodules
from torch._functorch._aot_autograd.input_output_analysis import (
    _graph_input_names,
    _graph_output_names,
)
from torch._functorch._aot_autograd.schemas import GraphSignature
from torch._functorch._aot_autograd.subclass_utils import get_subclass_typing_container
from torch._functorch._aot_autograd.traced_function_transforms import (
    create_functional_call,
)
from torch._functorch._aot_autograd.utils import (
    create_tree_flattened_fn,
    register_buffer_assignment_hook,
)
from torch._functorch.aot_autograd import (
    _detect_attribute_assignment,
    aot_export_module,
)
from torch._guards import detect_fake_mode, tracing, TracingContext
from torch._library.fake_class_registry import FakeScriptObject
from torch._logging import dtrace_structured
from torch._subclasses.fake_tensor import FakeTensorMode
from torch._utils_internal import log_export_usage
from torch.export._unlift import _check_input_constraints_pre_hook
from torch.export.dynamic_shapes import _check_dynamic_shapes, _combine_args
from torch.export.exported_program import OutputKind
from torch.fx.experimental.proxy_tensor import (
    get_proxy_slot,
    make_fx,
    PreDispatchTorchFunctionMode,
    track_tensor_tree,
)
from torch.fx.experimental.symbolic_shapes import (
    ConstraintViolationError,
    free_unbacked_symbols,
    GuardOnDataDependentSymNode,
    ShapeEnv,
)
from torch.fx.graph import _PyTreeCodeGen, _PyTreeInfo
from torch.fx.graph_module import _get_attr
from torch.utils._pytree import TreeSpec
from torch.utils._sympy.value_ranges import ValueRangeError

from ._safeguard import AutogradStateOpsFailSafeguard
from .exported_program import (
    _disable_prexisiting_fake_mode,
    ExportedProgram,
    InputKind,
    ModuleCallEntry,
    ModuleCallSignature,
)
from .graph_signature import _convert_to_export_graph_signature, ExportGraphSignature


log = logging.getLogger(__name__)


@dataclasses.dataclass
class ExportDynamoConfig:
    """
    Manage Export-specific configurations of Dynamo.
    """

    allow_rnn: bool = True
    reorderable_logging_functions: set[Callable] = dataclasses.field(
        default_factory=set
    )
    # Emit runtime asserts after AOTAutograd instead.
    # This isn't really necessary, and isn't much more efficient since the runtime asserts pass does CSE,
    # but if we want to reason more about what guards/runtime asserts to emit,
    # this makes it a bit cleaner to do from the export side. Also no real point in running this twice.
    do_not_emit_runtime_asserts: bool = True
    specialize_int: bool = True
    specialize_float: bool = True
    assume_static_by_default: bool = False
    automatic_dynamic_shapes: bool = False
    capture_dynamic_output_shape_ops: bool = True
    capture_scalar_outputs: bool = True
    prefer_deferred_runtime_asserts_over_guards: bool = False


@dataclasses.dataclass
class ATenExportArtifact:
    gm: torch.fx.GraphModule
    sig: ExportGraphSignature
    constants: dict[
        str,
        Union[
            torch.Tensor,
            FakeScriptObject,
            torch.ScriptObject,
        ],
    ]


@dataclasses.dataclass(frozen=True)
class ExportArtifact:
    aten: ATenExportArtifact
    in_spec: TreeSpec
    out_spec: TreeSpec
    fake_mode: FakeTensorMode
    module_call_specs: dict[str, dict[str, pytree.TreeSpec]]


DEFAULT_EXPORT_DYNAMO_CONFIG = ExportDynamoConfig()
DEFAULT_EXPORT_DYNAMO_CONFIG.reorderable_logging_functions = {
    logging.critical,
    logging.debug,
    logging.error,
    logging.exception,
    logging.info,
    logging.log,
    logging.warning,
    print,
    warnings.warn,
}


@contextmanager
def _ignore_backend_decomps():
    orig_mkldnn_flag = torch.backends.mkldnn.set_flags(False)
    orig_nnpack_flag = torch.backends.nnpack.set_flags(False)
    try:
        yield
    finally:
        torch.backends.mkldnn.set_flags(*orig_mkldnn_flag)
        torch.backends.nnpack.set_flags(*orig_nnpack_flag)


@contextmanager
def _disable_custom_triton_op_functional_decomposition():
    old = torch._functorch.config.decompose_custom_triton_ops
    try:
        torch._functorch.config.decompose_custom_triton_ops = False
        yield torch._functorch.config.decompose_custom_triton_ops
    finally:
        torch._functorch.config.decompose_custom_triton_ops = old


def custom_triton_ops_decomposition_disabled():
    return not torch._functorch.config.decompose_custom_triton_ops


def _fixup_key(x):
    return "L__self__" + _strip_root(x)


def _strip_root(x):
    if isinstance(x, str) and x.startswith("_export_root"):
        stripped = x[len("_export_root") :]
        return stripped.removeprefix(".")
    return x


def _rewrite_tracepoint_node(gm: torch.fx.GraphModule):
    """
    In-place modifiy input graph module by replacing the export tracepoint with a new node
    that has the same target and args, but with the _export_root stripped from path.
    """
    for node in gm.graph.nodes:
        if node.target == torch.ops.higher_order._export_tracepoint:
            if "path" in node.kwargs:
                path = _strip_root(node.kwargs["path"])
                with gm.graph.inserting_before(node):
                    new_node = gm.graph.create_node(
                        "call_function",
                        torch.ops.higher_order._export_tracepoint,
                        args=node.args,
                        kwargs={
                            "path": path,
                            "kind": node.kwargs["kind"],
                        },
                    )
                    new_node.meta = node.meta
                    node.replace_all_uses_with(new_node)
                    gm.graph.erase_node(node)


def _extract_fake_inputs(gm, args, kwargs):
    """
    Given a graph module, extract fakified input tensors from the metadata of
    its placeholders, and map them to the structure of given args and kwargs.
    Also return the fake mode used to fakify those inputs.
    """

    fake_inps: list[torch.Tensor] = []
    fake_vals: list[torch.Tensor] = []
    for node in gm.graph.nodes:
        if node.op == "placeholder" and "val" in node.meta:
            fake_val = node.meta["val"]
            if fake_val is not None and isinstance(fake_val, torch.Tensor):
                fake_inps.append(fake_val)
        elif "example_value" in node.meta:
            fake_val = node.meta["example_value"]
            if fake_val is not None and isinstance(fake_val, torch.Tensor):
                fake_vals.append(fake_val)

    if detected_fake_mode := detect_fake_mode(fake_inps + fake_vals):
        fake_mode = detected_fake_mode
    else:
        fake_mode = FakeTensorMode(shape_env=ShapeEnv(), export=True)

    count = 0

    def lookup_fake(x):
        nonlocal count
        val = fake_inps[count]
        count += 1
        return val

    fake_args = pytree.tree_map_only(torch.Tensor, lookup_fake, args)
    fake_kwargs = pytree.tree_map_only(torch.Tensor, lookup_fake, kwargs)

    return fake_args, fake_kwargs, fake_mode


def _replace_param_buffer_names(param_buffer_table, sig):
    for spec in sig.input_specs:
        if spec.kind in (
            InputKind.PARAMETER,
            InputKind.BUFFER,
        ):
            spec.target = param_buffer_table[spec.target]
    for spec in sig.output_specs:
        if spec.kind in (
            OutputKind.BUFFER_MUTATION,
            OutputKind.GRADIENT_TO_PARAMETER,
        ):
            spec.target = param_buffer_table[spec.target]


def _convert_to_positional_args(orig_arg_names, args, kwargs):
    assert len(orig_arg_names) == len(args) + len(kwargs), (
        f"Total number of arg names is expected to be {len(orig_arg_names)} "
        f"but got {len(args)} positional args, {len(kwargs)} kwargs."
    )
    reordered_kwargs = [kwargs[kw_name] for kw_name in orig_arg_names[len(args) :]]
    return (
        *args,
        *reordered_kwargs,
    )


def _normalize_nn_module_stack(gm_torch_level, root_cls):
    # Append a root module to every nn_module_stack.
    root = "L['self']"
    root_key = re.sub(r"[^a-zA-Z0-9]", "_", root)
    for gm in gm_torch_level.modules():
        if not isinstance(gm, torch.fx.GraphModule):
            continue
        for node in gm.graph.nodes:
            if node.op in ["placeholder", "output"]:
                continue
            add_root = True
            if nn_module_stack := node.meta.get("nn_module_stack", {}):
                path, ty = next(iter(nn_module_stack.values()))
                # After deserializing the class `ty` might not exist anymore so
                # it could be a string
                if inspect.isclass(ty) and issubclass(ty, torch.nn.Module):
                    # TODO Figure out why sometimes we have root sometimes we don't.
                    if path == root and ty is root_cls:
                        add_root = False
                else:
                    assert isinstance(ty, str)
            if add_root:

                def normalize_path(path):
                    try:
                        parts = []

                        class Path:
                            def __getattr__(self, name):
                                if name != "_modules":
                                    parts.append(name)
                                return self

                            def __getitem__(self, idx):
                                parts.append(str(idx))
                                return self

                        eval(path, {"L": {"self": Path()}})
                        return ".".join(parts)
                    except Exception:  # TODO(zhxchen17) Remove this.
                        return path

                nn_module_stack = {
                    root_key: (root, root_cls.__module__ + "." + root_cls.__qualname__),
                    **nn_module_stack,
                }
                node.meta["nn_module_stack"] = {
                    key: (normalize_path(path), ty)
                    for key, (path, ty) in nn_module_stack.items()
                }


def _get_param_buffer_mapping(
    original_module: torch.nn.Module,
    traced_module: torch.nn.Module,
) -> dict[str, str]:
    """
    Returns a mapping of parameter/buffer names from the new module to the
    original model. This is to help with restoring the FQN for parameter/buffers
    of a traced module to what the original module contains.
    """

    param_lookup: dict[int, str] = {}
    buffer_lookup: dict[int, str] = {}
    for name, param in original_module.named_parameters(remove_duplicate=False):
        param_lookup[id(param)] = name
    for name, buffer in original_module.named_buffers(remove_duplicate=False):
        buffer_lookup[id(buffer)] = name

    param_buffer_table: dict[str, str] = {}
    for dynamo_name, dynamo_param in traced_module.named_parameters(
        remove_duplicate=False
    ):
        assert dynamo_name not in param_buffer_table
        if id(dynamo_param) in param_lookup:
            param_buffer_table[dynamo_name] = param_lookup[id(dynamo_param)]

    for dynamo_name, dynamo_buffer in traced_module.named_buffers(
        remove_duplicate=False
    ):
        assert dynamo_name not in param_buffer_table
        if id(dynamo_buffer) in buffer_lookup:
            param_buffer_table[dynamo_name] = buffer_lookup[id(dynamo_buffer)]

    return param_buffer_table


def _preserve_requires_grad_pass(
    gm: torch.fx.GraphModule,
    sig: ExportGraphSignature,
    fake_params_buffers: dict[str, torch.Tensor],
    constants: dict[str, Union[torch.Tensor, FakeScriptObject, torch.ScriptObject]],
    flat_fake_args: list[Any],
):
    placeholders = [node for node in gm.graph.nodes if node.op == "placeholder"]
    assert len(sig.input_specs) == len(placeholders)
    i = 0
    for node, spec in zip(placeholders, sig.input_specs):
        if spec.kind in (
            InputKind.PARAMETER,
            InputKind.BUFFER,
        ):
            assert spec.target is not None
            node.meta["val"].requires_grad = fake_params_buffers[
                spec.target
            ].requires_grad
        elif spec.kind == InputKind.USER_INPUT:
            fake_arg = flat_fake_args[i]
            if isinstance(fake_arg, torch.Tensor):
                node.meta["val"].requires_grad = fake_arg.requires_grad
            i += 1
        elif spec.kind == InputKind.CONSTANT_TENSOR:
            assert spec.target is not None
            constant = constants[spec.target]
            if isinstance(constant, torch.Tensor):
                # If the tensor is not leaf, it should already have a correct requires grad field
                if node.meta["val"].is_leaf:
                    node.meta["val"].requires_grad = constant.requires_grad
                else:
                    assert node.meta["val"].requires_grad == constant.requires_grad
        elif spec.kind in (InputKind.CUSTOM_OBJ, InputKind.TOKEN):
            continue
        else:
            raise AssertionError(spec.kind)


def _remap_constants(
    orig_constant_attrs: ConstantAttrMap,
    graph_signature: ExportGraphSignature,
    constants: dict[str, Union[torch.Tensor, FakeScriptObject, torch.ScriptObject]],
) -> None:
    """Rewrite the graph signature and constants table to use the FQN from the original module."""
    remap_table: dict[str, list[str]] = {}
    for name, value in constants.items():
        if value in orig_constant_attrs:
            remap_table[name] = orig_constant_attrs[value]

    for spec in graph_signature.input_specs:
        if spec.kind in (
            InputKind.CONSTANT_TENSOR,
            InputKind.CUSTOM_OBJ,
        ):
            orig_target = spec.target
            assert orig_target is not None
            targets = remap_table.get(orig_target, [orig_target])
            spec.target = targets[0]

            constant = constants[orig_target]
            del constants[orig_target]
            for target in targets:
                constants[target] = constant


def _replace_unbacked_bindings(gm: torch.fx.GraphModule) -> None:
    """
    When we run an interpreter-based pass over a GraphModule, execution of data-dependent operators
    will produce example values with new unbacked symbols. To track that the new/old symbols are equivalent,
    we used to rely on the unbacked_renamings mapping. This led to problematic metadata where the unbacked_bindings
    keys mapped new symbols (u2) to paths containing old symbols (u0) in the example values, or worse, backed symbols
    or constants (e.g. if the original unbacked was replaced/specialized). Additionally this created problems with
    de/serialized programs, since we didn't comprehensively serialize ShapeEnv/unbacked renamings/node bindings.

    This pass attempts a simpler way of handling these for export, by throwing away the previously computed bindings, and re-running
    the pattern match used in compute_unbacked_bindings. This ensures we keep the original symbols contained in the example values,
    or delete bindings if they've been replaced/specialized.
    """
    from torch._export.utils import _get_shape_env_from_gm
    from torch.fx.experimental.symbolic_shapes import _free_unbacked_symbols_with_path
    from torch.utils._sympy.symbol import symbol_is_type, SymT

    if (shape_env := _get_shape_env_from_gm(gm)) is None:
        return

    base_unbacked_symbols = {
        symbol
        for symbol in shape_env.var_to_range
        if symbol_is_type(symbol, (SymT.UNBACKED_INT, SymT.UNBACKED_FLOAT))
        and symbol not in shape_env.unbacked_renamings
    }
    for node in gm.graph.nodes:
        node.meta.pop("unbacked_bindings", None)
        if (val := node.meta.get("val")) is not None and (
            unbacked_bindings := _free_unbacked_symbols_with_path(
                val,
                (),
                shape_env=shape_env,
                pending=base_unbacked_symbols,
                simplify=True,
            )
        ):
            node.meta["unbacked_bindings"] = unbacked_bindings


def _produce_aten_artifact(
    *,
    gm: torch.fx.GraphModule,
    mod,
    constant_attrs,
    graph_signature,
    pre_dispatch,
    fake_args,
    fake_kwargs,
    fake_params_buffers,
    _prettify_placeholder_names=True,
) -> ATenExportArtifact:
    """
    This is a helper function that is shared between export_to_aten_ir and export_to_aten_ir_make_fx
    to produce the aten artifact. (export compatible graph module + signature)

    It does:
    1. Applies runtime assertion pass
    2. Populate meta val when missing
    3. Lift constants as placeholders
    4. Replace raw autograd and autocast ops with HOPs
    5. Prettify names for placeholders
    6. Preserve requires_grad value on node meta val
    """
    # Run runtime asserts pass before creating input/output specs, since size-related CSE/DCE might affect output signature.
    # Overwrite output specs afterwards.
    flat_fake_args = pytree.tree_leaves((fake_args, fake_kwargs))
    gm, graph_signature = apply_runtime_assertion_pass(gm, graph_signature)

    # Simplify unbacked_bindings by recomputing them.
    # Useful for any pass that's interpreter-based and might call rebind_unbacked(),
    # e.g. AOTAutograd in this case.
    _replace_unbacked_bindings(gm)

    total_non_user_inputs = (
        len(graph_signature.parameters)
        + len(graph_signature.buffers)
        + len(graph_signature.input_tokens)
    )
    set_missing_meta_vals(gm, flat_fake_args, total_non_user_inputs)

    export_graph_signature: Optional[ExportGraphSignature]
    export_graph_signature = _convert_to_export_graph_signature(
        graph_signature, gm, _get_non_persistent_buffers(mod)
    )

    # script objects are always stored in constants no matter whether they're initial inputs or
    # they're lifted in aot" before rewrite_script_object_meta
    constants = _materialize_and_lift_constants(
        gm, export_graph_signature, constant_attrs
    )

    if pre_dispatch:
        from torch._export.passes.replace_autocast_with_hop_pass import (
            replace_autocast_with_hop_pass,
        )
        from torch._export.passes.replace_set_grad_with_hop_pass import (
            replace_set_grad_with_hop_pass,
        )

        # Note: replace_set_grad_with_hop_pass need to be after lift_constant_pass because
        # a getattr of a constant tensor doesn't have meta["val"] until after lift_constant_pass.
        # If replace_set_grad_with_hop_pass is before lift_constant_pass,
        # and the constant_tensor is passed as input of the set grad hop, the placeholder's
        # meta["val"] will be None and fails our verifier for placeholder.
        gm, export_graph_signature = replace_set_grad_with_hop_pass(
            gm, export_graph_signature
        )

        gm, export_graph_signature = replace_autocast_with_hop_pass(
            gm, export_graph_signature
        )

    # Remove nn_module_stack, stack_trace metadata from all placeholders/inputs nodes.
    for _mod in gm.modules():
        if not isinstance(_mod, torch.fx.GraphModule):
            continue
        for node in _mod.graph.nodes:
            if node.op in ["placeholder", "output"]:
                node.meta.pop("nn_module_stack", None)
                node.meta.pop("stack_trace", None)

    # Prettify names for placeholder nodes.
    assert export_graph_signature is not None
    if _prettify_placeholder_names:
        placeholder_naming_pass(
            gm,
            export_graph_signature,
            mod,
            fake_args,
            fake_kwargs,
            fake_params_buffers,
            constants,
        )

    _preserve_requires_grad_pass(
        gm, export_graph_signature, fake_params_buffers, constants, flat_fake_args
    )

    return ATenExportArtifact(
        gm,
        export_graph_signature,
        constants,
    )


def _rename_constants_nodes(
    gm: torch.fx.GraphModule,
    graph_signature: ExportGraphSignature,
) -> None:
    """
    For strict mode, rename constants nodes that were previously annotated as buffers.
    """
    # handle name collisions with existing constants
    node_names = {node.name for node in gm.graph.nodes}

    def rename_constant(name):
        if name in node_names:
            n = 1
            while (dup_name := f"{name}_{n}") in node_names:
                n += 1
            name = dup_name
        node_names.add(name)
        return name

    # use input specs to map names from buffers to constants
    buffer_prefix = placeholder_prefixes[InputKind.BUFFER]
    const_prefix = placeholder_prefixes[InputKind.CONSTANT_TENSOR]
    buffer_to_constant = {}
    for spec in graph_signature.input_specs:
        if spec.kind == InputKind.CONSTANT_TENSOR and not spec.arg.name.startswith(
            const_prefix
        ):
            if spec.arg.name.startswith(buffer_prefix):  # map from buffer to constants
                c_name = rename_constant(
                    const_prefix + spec.arg.name[len(buffer_prefix) :]
                )
            else:  # lifted constant
                c_name = rename_constant(const_prefix + spec.arg.name)
            buffer_to_constant[spec.arg.name] = c_name
            spec.arg.name = c_name
    for spec in graph_signature.output_specs:
        if spec.arg.name in buffer_to_constant:
            spec.arg.name = buffer_to_constant[spec.arg.name]

    # Rename constants nodes for all modules
    for mod in gm.modules():
        if not isinstance(mod, torch.fx.GraphModule):
            continue
        for node in mod.graph.nodes:
            if node.name in buffer_to_constant:
                node.name = node.target = buffer_to_constant[node.name]
        mod.recompile()


def _restore_state_dict(
    original_module: torch.nn.Module, traced_module: torch.fx.GraphModule
) -> None:
    """
    Restores the state dict of the traced module to that of the original module.
    """
    param_buffer_table = _get_param_buffer_mapping(original_module, traced_module)
    # Since the graph module is flattened (no module heirarchy), we
    # need to noramlize the module by replacing "." with "_". If we
    # don't, it will try to save the weight to a submodule which no
    # longer exists.
    for name, fqn in param_buffer_table.items():
        param_buffer_table[name] = fqn.replace(".", "_")

    # Replace state dict attr names with the fqn
    for name, fqn in param_buffer_table.items():
        if not hasattr(traced_module, name):
            continue

        attr = getattr(traced_module, name)
        if isinstance(attr, torch.Tensor) and not isinstance(attr, torch.nn.Parameter):
            traced_module.register_buffer(fqn, attr)
        else:
            setattr(traced_module, fqn, attr)
        delattr(traced_module, name)

    # Replace graph getattr nodes with the correct name
    for node in traced_module.graph.nodes:
        if node.op == "get_attr":
            attr_name = node.target
            if attr_name in param_buffer_table:
                node.target = param_buffer_table[attr_name]

    traced_module.recompile()


def _get_module_hierarchy(mod: torch.nn.Module) -> dict[str, str]:
    return {
        name: type(m).__name__ for name, m in mod.named_modules(remove_duplicate=False)
    }


def _make_module_call_graph(
    in_spec: TreeSpec,
    out_spec: TreeSpec,
    module_call_signatures: dict[str, ModuleCallSignature],
    forward_arg_names: Optional[list[str]] = None,
) -> list[ModuleCallEntry]:
    original = [
        ModuleCallEntry(fqn=fqn, signature=module_call_signatures.get(fqn))
        for fqn in _EXPORT_MODULE_HIERARCHY  # type: ignore[union-attr]
    ]
    assert original[0].fqn == ""
    original[0].signature = ModuleCallSignature(
        inputs=[],
        outputs=[],
        in_spec=in_spec,
        out_spec=out_spec,
        forward_arg_names=forward_arg_names,
    )
    additional = [
        ModuleCallEntry(fqn=fqn, signature=signature)
        for fqn, signature in module_call_signatures.items()
        if fqn not in _EXPORT_MODULE_HIERARCHY  # type: ignore[operator]
    ]
    return [*original, *additional]


def _export_to_torch_ir(
    f: Callable,
    args: tuple[Any, ...],
    kwargs: Optional[dict[str, Any]] = None,
    dynamic_shapes: Optional[Union[dict[str, Any], tuple[Any], list[Any]]] = None,
    *,
    preserve_module_call_signature: tuple[str, ...] = (),
    disable_constraint_solver: bool = False,
    allow_complex_guards_as_runtime_asserts: bool = False,
    restore_fqn: bool = True,
    _log_export_usage: bool = True,
    same_signature: bool = True,
) -> torch.fx.GraphModule:
    """
    Traces either an nn.Module's forward function or just a callable with PyTorch
    operations inside and produce a torch.fx.GraphModule in torch IR.
    """

    if _log_export_usage:
        log_export_usage(event="export.private_api", flags={"_export_to_torch_ir"})

    if not isinstance(args, tuple):
        raise UserError(
            UserErrorType.INVALID_INPUT,
            f"Expecting `args` to be a tuple of example positional inputs, got {type(args)}",
        )

    kwargs = kwargs or {}
    combined_args = _combine_args(f, args, kwargs)
    _check_dynamic_shapes(combined_args, dynamic_shapes)
    with torch._dynamo.config.patch(dataclasses.asdict(DEFAULT_EXPORT_DYNAMO_CONFIG)):
        try:
            module_call_specs: dict[str, dict[str, pytree.TreeSpec]] = {}
            ctx = nullcontext()
            if not isinstance(f, torch.fx.GraphModule):
                ctx = _wrap_submodules(  # type: ignore[assignment]
                    f, preserve_module_call_signature, module_call_specs
                )
            with ctx, _ignore_backend_decomps():
                gm_torch_level, _ = torch._dynamo.export(
                    f,
                    dynamic_shapes=dynamic_shapes,  # type: ignore[arg-type]
                    assume_static_by_default=True,
                    tracing_mode="symbolic",
                    disable_constraint_solver=disable_constraint_solver,
                    # currently the following 2 flags are tied together for export purposes,
                    # but untangle for sake of dynamo export api
                    prefer_deferred_runtime_asserts_over_guards=True,
                    allow_complex_guards_as_runtime_asserts=allow_complex_guards_as_runtime_asserts,
                    _log_export_usage=_log_export_usage,
                    same_signature=same_signature,
                )(
                    *args,
                    **kwargs,
                )
        except (ConstraintViolationError, ValueRangeError) as e:
            raise UserError(UserErrorType.CONSTRAINT_VIOLATION, str(e))  # noqa: B904
        except GuardOnDataDependentSymNode as e:
            raise UserError(  # noqa: B904
                UserErrorType.ANTI_PATTERN,
                f"Consider annotating your code using torch._check*(). {str(e)}",
                case_name="constrain_as_size_example",
            )

    gm_torch_level.meta["module_call_specs"] = module_call_specs

    if isinstance(f, torch.nn.Module) and restore_fqn:
        _restore_state_dict(f, gm_torch_level)

    return gm_torch_level


def _export_to_aten_ir(
    mod: torch.nn.Module,
    fake_args,
    fake_kwargs,
    fake_params_buffers,
    constant_attrs: ConstantAttrMap,
    produce_guards_callback=None,
    *,
    transform=lambda x: x,  # TODO(zhxchen17) Revisit if this is needed later.
    pre_dispatch=False,
    decomp_table=None,
    _check_autograd_state: bool = True,
    _is_torch_jit_trace: bool = False,
    _prettify_placeholder_names: bool = True,
    decompose_custom_triton_ops: bool = False,
) -> ATenExportArtifact:
    # [NOTE] If the user is exporting under training mode, we want to detect if there is any
    # state change in the autograd global state and error. If the user is exporting under inference
    # mode, we don't care. At predispatch level, we don't care about the state change.
    is_grad_enabled = torch._C.is_grad_enabled()
    grad_safe_guard = nullcontext()
    # export_to_aten_ir is called when we decompose the ep into inference IR
    # In that setting, we actually shouldn't check the state change as at this point,
    # because the intention is specalizing to inference.
    if _check_autograd_state:
        if not pre_dispatch and is_grad_enabled:
            grad_safe_guard = AutogradStateOpsFailSafeguard()  # type: ignore[assignment]

    custom_triton_ops_decomposition_ctx = (
        nullcontext
        if decompose_custom_triton_ops
        else _disable_custom_triton_op_functional_decomposition
    )
    # This _reparametrize_module makes sure inputs and module.params/buffers have the same fake_mode,
    # otherwise aot_export_module will error out because it sees a mix of fake_modes.
    # And we want aot_export_module to use the fake_tensor mode in dynamo to keep the pipeline easy to reason about.
    with torch.nn.utils.stateless._reparametrize_module(
        mod,
        fake_params_buffers,
        tie_weights=True,
        strict=True,
        stack_weights=True,
    ), grad_safe_guard, _ignore_backend_decomps(), _compiling_state_context(), custom_triton_ops_decomposition_ctx():  # type: ignore[attr-defined]
        gm, graph_signature = transform(aot_export_module)(
            mod,
            fake_args,
            trace_joint=False,
            pre_dispatch=pre_dispatch,
            decompositions=decomp_table,
            kwargs=fake_kwargs,
        )

    def _maybe_fixup_gm_and_output_node_meta(old_gm, new_gm):
        if isinstance(old_gm, torch.fx.GraphModule):
            if hasattr(old_gm, "meta"):
                new_gm.meta.update(old_gm.meta)
            old_output_node = list(old_gm.graph.nodes)[-1]
            new_output_node = list(new_gm.graph.nodes)[-1]
            assert old_output_node.op == "output" and new_output_node.op == "output"
            # make sure we don't override any meta
            assert len(new_output_node.meta) == 0
            new_output_node.meta.update(old_output_node.meta)

    # TODO unfortunately preserving graph-level metadata and output node's meta
    # is not working well with aot_export. So we manually copy it.
    # (The node-level meta is addressed above.)
    _maybe_fixup_gm_and_output_node_meta(mod, gm)

    # Run produce guards before we handle runtime asserts.
    # This means we run the export solver before the runtime asserts pass.
    # Right now this doesn't mean much - the export solver is only there for suggested fixes,
    # and we won't even get to constraint solving if that's needed.
    # But if in future we want to control what runtime asserts are emitted for export,
    # or rely on produce_guards + solver for some simplification on runtime asserts, this probably makes sense.
    if produce_guards_callback:
        try:
            produce_guards_callback(gm)
        except (ConstraintViolationError, ValueRangeError) as e:
            raise UserError(UserErrorType.CONSTRAINT_VIOLATION, str(e))  # noqa: B904

    return _produce_aten_artifact(
        gm=gm,
        mod=mod,
        constant_attrs=constant_attrs,
        graph_signature=graph_signature,
        pre_dispatch=pre_dispatch,
        fake_args=fake_args,
        fake_kwargs=fake_kwargs,
        fake_params_buffers=fake_params_buffers,
        _prettify_placeholder_names=_prettify_placeholder_names,
    )


def _get_forward_arg_names(
    mod: torch.nn.Module,
    args: tuple[Any, ...],
    kwargs: Optional[dict[str, Any]] = None,
) -> list[str]:
    """
    Gets the argument names to forward that are used, for restoring the
    original signature when unlifting the exported program module.
    - Positional args: retain the original argument names, and enumerate
        *args as args_0, args_1, ...
    - Keyword args: retain the original kwarg names in the order specified
        by the user. This order seems to matter for the current state of
        export lifted modules.
    """
    sig = inspect.signature(mod.forward)
    _args = sig.bind_partial(*args).arguments

    names: list[str] = []
    for name, value in _args.items():
        # handle variable number of positional args
        if sig.parameters[name].kind == inspect._ParameterKind.VAR_POSITIONAL:
            names.extend([f"{name}_{i}" for i, _ in enumerate(value)])
        else:
            names.append(name)
    # order of kwargs matters for input spec
    if kwargs:
        names.extend([kwarg for kwarg, _ in kwargs.items()])

    return names


def _get_non_persistent_buffers(mod: torch.nn.Module) -> set[str]:
    """
    Returns set of non-persistent buffers in a module and its submodules.
    """
    result: set[str] = set()
    for name, m in mod.named_modules(remove_duplicate=False):
        if name:
            result.update(f"{name}.{b}" for b in m._non_persistent_buffers_set)
        else:
            result.update(m._non_persistent_buffers_set)
    return result


def _rewrite_dynamo_tensor_constants(
    orig_mod_buffers: set[torch.Tensor],
    traced_mod_buffers: dict[str, torch.Tensor],
    graph_signature: ExportGraphSignature,
    constants: dict[str, Union[torch.Tensor, FakeScriptObject, torch.ScriptObject]],
) -> None:
    """
    Dynamo erroneously marks tensor attributes on modules as buffers.
    Rewrite them to be tensor constants.
    """
    for spec in graph_signature.input_specs:
        if spec.kind == InputKind.BUFFER:
            assert spec.target is not None
            value = traced_mod_buffers[spec.target]
            if value not in orig_mod_buffers:
                # This was a tensor constant erroneously marked as a buffer.
                # Convert it into a constant in the graph signature, and add its
                # value to the constants table.
                spec.kind = InputKind.CONSTANT_TENSOR
                constants[spec.target] = value  # type: ignore[arg-type]


def _move_non_persistent_buffers_to_tensor_constants(
    orig_mod: torch.nn.Module,
    graph_signature: ExportGraphSignature,
    constants: dict[str, Union[torch.Tensor, FakeScriptObject, torch.ScriptObject]],
) -> None:
    """
    Moves non-persistent buffers to tensor constants.
    """
    for spec in graph_signature.input_specs:
        if spec.kind == InputKind.BUFFER and not spec.persistent:
            assert spec.target is not None
            assert spec.target not in constants
            constants[spec.target] = orig_mod.get_buffer(spec.target)  # type: ignore[arg-type]


def _verify_nn_module_stack(graph_module: torch.fx.GraphModule) -> None:
    """
    Perform nn_module_stack checks on the graph.
    Current constraints:
        For the top level graph:
        - populated for 'call_function', 'get_attr'
        - None for 'placeholder', 'output'
        For submodule graphs:
        - None for 'placeholder', output'

    TODO(pianpwk): make this a consistent node-level check once nn_module_stack is populated for cond submodules.
    """
    # Check top-level graph for all nodes, all graphs for placeholder & output nodes
    for i, mod in enumerate([graph_module] + list(graph_module.modules())):
        if not isinstance(mod, torch.fx.GraphModule):
            continue
        for node in mod.graph.nodes:
            if node.op in ["call_function", "get_attr"]:
                if i == 0:
                    if (
                        nn_module_stack := node.meta.get("nn_module_stack", None)
                    ) is None:
                        raise SpecViolationError(
                            f"Node {node} of type {node.op} is missing nn_module_stack metadata"
                        )
                    if not all(
                        isinstance(k, str)
                        and isinstance(v, tuple)
                        and len(v) == 2
                        and all(isinstance(x, str) for x in v)
                        for k, v in nn_module_stack.items()
                    ):
                        raise SpecViolationError(
                            f"Node {node} of type {node.op} has incorrect nn_module_stack metadata format"
                            f"expected Dict[str, Tuple[str, str]], but got {nn_module_stack}"
                        )
            elif node.op in ["placeholder", "output"]:
                if node.meta.get("nn_module_stack", None):
                    raise SpecViolationError(
                        f"Node {node} of type {node.op} contains nn_module_stack metadata, this should be None"
                    )


def _verify_stack_trace(graph_module: torch.fx.GraphModule) -> None:
    """
    Perform stack trace checks on the graph.
    Constraints:
        - None or non-empty str for 'call_function', 'get_attr'
        - None for 'placeholder', 'output'
    """
    for mod in [graph_module, *graph_module.modules()]:
        if not isinstance(mod, torch.fx.GraphModule):
            continue
        for node in graph_module.graph.nodes:
            stack_trace = node.meta.get("stack_trace", None)
            if node.op in ["call_function", "get_attr"]:
                if not (stack_trace is None or isinstance(stack_trace, str)):
                    raise SpecViolationError(
                        f"Node {node} of type {node.op} has invalid stack_trace metadata, "
                        f"expected a string or None but instead found: {stack_trace}"
                    )
            elif node.op in ["placeholder", "output"]:
                if stack_trace:
                    raise SpecViolationError(
                        f"Node {node} of type {node.op} contains stack_trace metadata, "
                        f"expected None but instead found: {stack_trace}"
                    )


def _verify_placeholder_names(
    gm: torch.fx.GraphModule, sig: ExportGraphSignature
) -> None:
    """
    Performs a sanity check on the placeholder node names.
    - User input nodes: no restrictions, should match the original forward() signature
    - Params/buffers/constants/custom_obj/token nodes: should start with prefixes defined in <placeholder_prefixes>
    """
    name_to_kind = {spec.arg.name: spec.kind for spec in sig.input_specs}
    for mod in gm.modules():
        if not isinstance(mod, torch.fx.GraphModule):
            continue
        for node in mod.graph.nodes:
            if node.op == "placeholder":
                if node.name not in name_to_kind:
                    continue
                node_kind = name_to_kind[node.name]
                prefix = placeholder_prefixes[node_kind]
                if not node.name.startswith(prefix):
                    raise SpecViolationError(
                        f"Placeholder node name {node.name} does not follow spec for {node_kind}, name should have prefix: {prefix}"
                    )


def get_ep_stats(ep: ExportedProgram) -> dict[str, Any]:
    op_count = 0
    op_set = set()
    for m in ep.graph_module.modules():
        if not isinstance(m, torch.fx.GraphModule):
            continue
        for node in m.graph.nodes:
            if node.op != "call_function":
                continue
            op_count += 1
            assert hasattr(node.target, "__module__")
            assert hasattr(node.target, "__name__")
            op_set.add(f"{node.target.__module__}.{node.target.__name__}")
    return {"op_count": op_count, "op_set": op_set}


_EXPORT_FLAGS: Optional[set[str]] = None
_EXPORT_MODULE_HIERARCHY: Optional[dict[str, str]] = None


def _log_export_wrapper(fn):
    @functools.wraps(fn)
    def wrapper(*args, **kwargs):
        global _EXPORT_FLAGS, _EXPORT_MODULE_HIERARCHY
        try:
            start = time.time()
            ep = fn(*args, **kwargs)
            end = time.time()
            log_export_usage(
                event="export.time",
                metrics=end - start,
                flags=_EXPORT_FLAGS,
                **get_ep_stats(ep),
            )
        except Exception as e:
            t = type(e)
            error_type = t.__module__ + "." + t.__qualname__
            case_name = get_class_if_classified_error(e)
            if case_name is not None:
                log.error(exportdb_error_message(case_name))
                log_export_usage(
                    event="export.error.classified",
                    type=error_type,
                    message=str(e),
                    flags=_EXPORT_FLAGS,
                )
            else:
                log_export_usage(
                    event="export.error.unclassified",
                    type=error_type,
                    message=str(e),
                    flags=_EXPORT_FLAGS,
                )
            raise e
        finally:
            _EXPORT_FLAGS = None
            _EXPORT_MODULE_HIERARCHY = None

        return ep

    return wrapper


def _process_jit_trace_inputs_for_export(example_inputs, example_kwarg_inputs):
    if not isinstance(example_inputs, (tuple, list, dict)):
        example_inputs = (example_inputs,)

    elif isinstance(example_inputs, list):
        example_inputs = tuple(example_inputs)

    elif (
        isinstance(example_inputs, (torch.Tensor, dict))
        and example_kwarg_inputs is None
    ):
        example_inputs = (example_inputs,)

    if example_kwarg_inputs is None:
        example_kwarg_inputs = {}
    return example_inputs, example_kwarg_inputs


def _get_original_state_dict(mod: torch.nn.Module) -> dict[str, Any]:
    # Explicitly not calling mode.state_dict() as we do not want the module state for serialization
    # but the running module state so we can always match by id() the entries here with the graph inputs
    named_parameters = dict(mod.named_parameters(remove_duplicate=False))
    named_buffers = dict(mod.named_buffers(remove_duplicate=False))
    original_state_dict = named_parameters | named_buffers

    non_persistent_buffers = _get_non_persistent_buffers(mod)
    for k in non_persistent_buffers:
        original_state_dict.pop(k, None)

    return original_state_dict


def _process_export_inputs(mod, args, kwargs, dynamic_shapes):
    if not isinstance(args, tuple):
        raise UserError(
            UserErrorType.INVALID_INPUT,
            f"Expecting `args` to be a tuple of example positional inputs, got {type(args)}",
        )
    kwargs = kwargs if kwargs is not None else {}
    _, original_in_spec = pytree.tree_flatten((args, kwargs))

    if isinstance(dynamic_shapes, torch.export.ShapesCollection):
        dynamic_shapes = dynamic_shapes.dynamic_shapes(mod, args, kwargs)

    return args, kwargs, original_in_spec, dynamic_shapes


def _get_module_call_graph(
    export_artifact: ExportArtifact,
    preserve_module_call_signature: tuple[str, ...],
    strict_mode_export: bool,
    forward_arg_names: Optional[list[str]] = None,
) -> tuple[torch.fx.GraphModule, list[ModuleCallEntry]]:
    """
    In-place modify the graph module in export_artifact, remove _export_tracepoint nodes and
    return module_call_graph.
    """
    gm: torch.fx.GraphModule = export_artifact.aten.gm
    export_graph_signature: ExportGraphSignature = export_artifact.aten.sig
    module_call_specs: dict[
        str, dict[str, TreeSpec]
    ] = export_artifact.module_call_specs
    in_spec: TreeSpec = export_artifact.in_spec
    out_spec: TreeSpec = export_artifact.out_spec

    # Make module signatures.
    module_call_signatures: dict[str, ModuleCallSignature] = {}
    for fqn, specs in module_call_specs.items():
        mod_fqn = _strip_root(fqn) if not strict_mode_export else fqn
        module_call_signatures[mod_fqn] = ModuleCallSignature(
            inputs=[],
            outputs=[],
            in_spec=specs["in_spec"],
            out_spec=specs["out_spec"],
            forward_arg_names=None,  # we only propage forward_arg_names for the top level module
        )

    if len(preserve_module_call_signature) > 0:
        if not strict_mode_export:
            _rewrite_tracepoint_node(gm)
        res = CollectTracepointsPass(module_call_signatures, export_graph_signature)(gm)
        assert res is not None
        gm = res.graph_module

    assert _EXPORT_MODULE_HIERARCHY is not None
    module_call_graph = _make_module_call_graph(
        in_spec,
        out_spec,
        module_call_signatures,
        forward_arg_names,
    )
    return gm, module_call_graph


def _get_range_constraints(
    export_artifact: ExportArtifact, combined_args: dict[str, Any], dynamic_shapes
):
    gm: torch.fx.GraphModule = export_artifact.aten.gm
    export_graph_signature: ExportGraphSignature = export_artifact.aten.sig
    fake_mode: FakeTensorMode = export_artifact.fake_mode
    num_lifted = next(
        (
            i
            for i, s in enumerate(export_graph_signature.input_specs)
            if s.kind == InputKind.USER_INPUT
        ),
        len(export_graph_signature.input_specs),
    )
    range_constraints = make_constraints(
        fake_mode,
        gm,
        combined_args,
        dynamic_shapes,
        num_lifted,
    )
    return range_constraints


def _get_inline_constraints(fake_mode: FakeTensorMode):
    assert fake_mode.shape_env is not None
    return {
        k: v
        for k, v in fake_mode.shape_env.var_to_range.items()
        if free_unbacked_symbols(k)
    }


@contextmanager
def patch_forward(obj: torch.nn.Module, new_method):
    """Helper method to make it easier to cleanly torch.export() a method on a
    module that is not `forward`.
    """
    # Save the original method
    original_method = obj.forward

    # Patch the method
    obj.forward = new_method.__get__(obj, obj.__class__)

    try:
        yield
    finally:
        # Restore the original method
        obj.forward = original_method


@contextmanager
def _temp_disable_texpr_fuser():
    original_state = torch._C._jit_texpr_fuser_enabled()
    torch._C._jit_set_texpr_fuser_enabled(False)
    try:
        yield
    finally:
        torch._C._jit_set_texpr_fuser_enabled(original_state)


class _WrapperModule(torch.nn.Module):
    def __init__(self, f):
        super().__init__()
        self.f = f

    def forward(self, *args, **kwargs):
        return self.f(*args, **kwargs)


def _convert_ts_to_export_experimental(traced_callable, args, kwargs=None):
    with _temp_disable_texpr_fuser():
        from torch.jit._trace import TopLevelTracedModule

        export_args, export_kwargs = _process_jit_trace_inputs_for_export(args, kwargs)

        if isinstance(traced_callable, (TopLevelTracedModule, torch._C.ScriptModule)):  # type: ignore[operator]
            return _export(
                traced_callable,
                export_args,
                export_kwargs,
                strict=False,
                _is_torch_jit_trace=True,
            ).module()

        elif isinstance(traced_callable, torch.ScriptMethod) and isinstance(
            traced_callable.owner(), (torch._C.ScriptModule, torch.nn.Module)  # type: ignore[operator]
        ):
            with patch_forward(traced_callable.owner(), traced_callable):  # type: ignore[operator]
                return _export(
                    traced_callable.owner(),  # type: ignore[operator]
                    export_args,
                    export_kwargs,
                    strict=False,
                    _is_torch_jit_trace=True,
                ).module()

        else:
            return _export(
                _WrapperModule(traced_callable),
                export_args,
                export_kwargs,
                strict=False,
                _is_torch_jit_trace=True,
            ).module()


def _strict_export(
    mod: torch.nn.Module,
    args: tuple[Any, ...],
    kwargs: dict[str, Any],
    dynamic_shapes: Optional[Union[dict[str, Any], tuple[Any], list[Any]]],
    preserve_module_call_signature: tuple[str, ...],
    orig_in_spec: TreeSpec,
    allow_complex_guards_as_runtime_asserts: bool,
    _is_torch_jit_trace: bool,
    _to_aten_func: Callable,
) -> ExportArtifact:
    """
    _to_aten_func can either be `_export_to_aten_ir_make_fx` or `_export_to_aten_ir`
    """

    gm_torch_level = _export_to_torch_ir(
        mod,
        args,
        kwargs,
        dynamic_shapes,
        preserve_module_call_signature=preserve_module_call_signature,
        restore_fqn=False,  # don't need to restore because we will do it later
        allow_complex_guards_as_runtime_asserts=allow_complex_guards_as_runtime_asserts,
        _log_export_usage=False,
    )

    # We detect the fake_mode by looking at gm_torch_level's placeholders, this is the fake_mode created in dynamo.
    (
        fake_args,
        fake_kwargs,
        dynamo_fake_mode,
    ) = _extract_fake_inputs(gm_torch_level, args, kwargs)

    fake_params_buffers = _fakify_params_buffers(dynamo_fake_mode, gm_torch_level)

    # First, we want to pass through the graph to try populating
    # val field for getattr if there is anything missing.
    # This can happen when quantization adds extra params and forgets
    # to update "val"
    for node in gm_torch_level.graph.nodes:
        if node.op == "get_attr" and "val" not in node.meta:
            attr = getattr(gm_torch_level, node.target)
            # Checks if it is not a HigherOrderOp branch or a module
            if not isinstance(attr, torch.nn.Module):
                assert (
                    dynamo_fake_mode is not None
                ), "Cannot find dynamo_fake_mode. This could be due to the exported graph module have no placeholders."
                node.meta["val"] = dynamo_fake_mode.from_tensor(
                    attr, static_shapes=True
                )

    # Fix the graph output signature to be tuple if scalar

    # gm_torch_level.graph._codegen is made a _PyTreeCodeGen in rewrite_signature in eval_frame.py
    assert isinstance(gm_torch_level.graph._codegen, torch.fx.graph._PyTreeCodeGen)

    # Calling gm_torch_level._out_spec is not safe because gm_torch_level might be
    # a _LazyGraphModule, which does not populate _out_spec when calling recompile().
    # TODO: Fix recompile() in  _LazyGraphModule. T207713214
    out_spec = orig_out_spec = gm_torch_level.graph._codegen.pytree_info.out_spec

    # Used to get rid of lint type error.
    assert out_spec is not None
    assert orig_out_spec is not None

    # aot_export expect the return type to always be a tuple.
    if out_spec.type not in (list, tuple):
        out_spec = pytree.TreeSpec(tuple, None, [out_spec])

    orig_arg_names = gm_torch_level.graph._codegen.pytree_info.orig_args  # type: ignore[attr-defined]

    gm_torch_level.graph._codegen = _PyTreeCodeGen(
        _PyTreeInfo(
            orig_arg_names,
            gm_torch_level._in_spec,
            out_spec,
        )
    )
    gm_torch_level.recompile()

    _normalize_nn_module_stack(gm_torch_level, type(mod))

    params_buffers_to_node_meta = _collect_param_buffer_metadata(gm_torch_level)

    # When aot_export lifts the params, we lose metadata (e.g. source_fn_stack, stack_trace)
    # from the param nodes as they are treated as fresh inputs
    # Therefore, we manually extract them before calling into aot_export
    # params_buffers_to_node_meta = _collect_param_buffer_metadata(gm_torch_level)

    constant_attrs = _gather_constant_attrs(mod)
    param_buffer_table: dict[str, str] = _get_param_buffer_mapping(mod, gm_torch_level)

    # Dynamo does not track which buffers were registered as non-persistent. This info
    # is available in the original module, so we transfer it to the traced module. Also,
    # since we didn't restore original param/buffer names yet, we must use traced names.
    non_persistent_buffers = _get_non_persistent_buffers(mod)
    reverse_name_lookup = {orig: traced for traced, orig in param_buffer_table.items()}
    gm_torch_level._non_persistent_buffers_set = {
        reverse_name_lookup[name]
        for name in non_persistent_buffers
        if name in reverse_name_lookup
    }
<<<<<<< HEAD
    tx = TracingContext(dynamo_fake_mode)
    with dynamo_fake_mode, tracing(tx):
        aten_export_artifact = lower_to_aten_callback(
=======

    tx = TracingContext(dynamo_fake_mode)
    with dynamo_fake_mode, tracing(tx):
        aten_export_artifact = _to_aten_func(
>>>>>>> 94d761fb
            gm_torch_level,
            # NOTE: graph module expects only positional args
            _convert_to_positional_args(orig_arg_names, fake_args, fake_kwargs),
            {},
            fake_params_buffers,
            constant_attrs,
        )

    # Decompose for readability.
    gm = aten_export_artifact.gm
    export_graph_signature = aten_export_artifact.sig
    constants = aten_export_artifact.constants

    _populate_param_buffer_metadata_to_new_gm(
        params_buffers_to_node_meta, gm, export_graph_signature
    )

    # Do some cleanups on the graph module to restore the state dict to the
    # expected form. Each of these steps should probably get fixed upstream.
    # 1. Remove tensor constants that were added as buffers.
    _rewrite_dynamo_tensor_constants(
        orig_mod_buffers=set(mod.buffers()),
        traced_mod_buffers=dict(gm_torch_level.named_buffers()),
        graph_signature=export_graph_signature,
        constants=constants,
    )
    # 2. Restore FQN of param/buffers
    _replace_param_buffer_names(param_buffer_table, export_graph_signature)

    # 3. Move non-persistent buffers to tensor constants
    _move_non_persistent_buffers_to_tensor_constants(
        mod, export_graph_signature, constants
    )

    # 4. Rewrite constants to have the same FQN as the original module.
    _remap_constants(constant_attrs, export_graph_signature, constants)

    # 5. Rename constants nodes in graph module from buffers to constants
    _rename_constants_nodes(gm, export_graph_signature)

    return ExportArtifact(
        aten=aten_export_artifact,
        in_spec=orig_in_spec,
        out_spec=orig_out_spec,
        fake_mode=dynamo_fake_mode,
        module_call_specs=gm_torch_level.meta["module_call_specs"],
    )


def _export_to_aten_ir_make_fx(
    mod: torch.nn.Module,
    fake_args,
    fake_kwargs,
    fake_params_buffers,
    constant_attrs: ConstantAttrMap,
    produce_guards_callback=None,
    transform=lambda x: x,
) -> ATenExportArtifact:
    def _make_fx_helper(mod, args, kwargs, **flags):
        kwargs = kwargs or {}

        named_parameters = dict(mod.named_parameters(remove_duplicate=False))
        named_buffers = dict(mod.named_buffers(remove_duplicate=False))

        params_and_buffers = {**named_parameters, **named_buffers}
        params_and_buffers_flat, params_spec = pytree.tree_flatten(params_and_buffers)
        params_and_buffers_flat = tuple(params_and_buffers_flat)

        param_len = len(named_parameters)
        buffer_len = len(named_buffers)
        params_len = len(params_and_buffers)

        functional_call = create_functional_call(
            mod, params_spec, params_len, store_orig_mod=True
        )

        params_buffers_args: list[Any] = []
        params_buffers_args.extend(params_and_buffers_flat)
        params_buffers_args.extend(args)

        flat_fn, out_spec = create_tree_flattened_fn(
            functional_call, params_buffers_args, kwargs
        )
        flat_args, in_spec = pytree.tree_flatten((params_buffers_args, kwargs))

        @functools.wraps(flat_fn)
        def wrapped_fn(*args):
            return tuple(flat_fn(*args))

        with enable_python_dispatcher():
            ctx = nullcontext()
            non_strict_root = getattr(mod, "_export_root", None)
            if non_strict_root is not None:
                ctx = _detect_attribute_assignment(non_strict_root)  # type: ignore[assignment]

                # For any buffer that is assigned, we want to associate it to the final proxy node
                # that it is assigned to. This node can then be copied into the buffer.
                assigned_buffers: dict[str, str] = {}
                hook = register_buffer_assignment_hook(
                    non_strict_root, assigned_buffers
                )

            def custom_getattribute(self, attr, *, original_getattr, attrs_to_proxy):
                """
                The idea here is that we override subclass getattr methods to proxy
                inner tensors and metadata. Because of infinite loop shenanigans, we have
                to manually construct the getattr proxy nodes without relying on torch function
                system.
                """
                out = original_getattr(self, attr)
                if attr in attrs_to_proxy:
                    if torch._C._is_torch_function_mode_enabled():
                        if isinstance(out, torch.Tensor):
                            # When we get here there is no guarantee that we will hit the
                            # PreDispatchTorchFunctionMode, so we manually peak into the torch
                            # function mode list and tweak the PreDispatchTorchFunctionMode.
                            # This has side effect of proxying stuff like
                            # proxy.node.meta["val"] = extract_val(val) because at that time, torch function
                            # mode is still active. It seems bad to turn it off inside proxy_tensor.py, so
                            # I guess we will just rely on DCE for now to remove extra stuff like detach
                            torch_function_mode_stack = (
                                torch.overrides._get_current_function_mode_stack()
                            )
                            for mode in torch_function_mode_stack:
                                if isinstance(mode, PreDispatchTorchFunctionMode):
                                    tracer = mode.tracer
                                    proxy = get_proxy_slot(self, tracer).proxy
                                    inner_proxy = tracer.create_proxy(
                                        "call_function",
                                        torch.ops.export.access_subclass_inner_tensor.default,
                                        (proxy, attr),
                                        {},
                                    )
                                    track_tensor_tree(
                                        out, inner_proxy, constant=None, tracer=tracer
                                    )
                return out

            @contextmanager
            def override_getattribute_for_subclasses(args):
                """
                Context manager that temporarily monkey patches
                tensor.__getattribute__ so that we can intercept it at
                torch_function layer.
                """

                # Dictionary that tracks subclass type to original getattr function
                # and the attributes we can proxy.
                tensor_type_to_old_getattribute: dict[
                    type[torch.Tensor], tuple[Callable, set[str]]
                ] = {}
                for arg in args:
                    subclass_types_to_instances: dict[
                        type[torch.Tensor], list[type[torch.Tensor]]
                    ] = get_subclass_typing_container(arg)
                    for subclass_type in subclass_types_to_instances:
                        if subclass_type not in tensor_type_to_old_getattribute:
                            assert len(subclass_types_to_instances[subclass_type]) > 0
                            instance = subclass_types_to_instances[subclass_type][0]
                            # Query subclass specific attrs
                            attrs_to_proxy = set(dir(instance)) - set(dir(torch.Tensor))
                            tensor_type_to_old_getattribute[subclass_type] = (
                                subclass_type.__getattribute__,  # type: ignore[attr-defined]
                                attrs_to_proxy,
                            )

                try:
                    for k, (
                        old_getattr,
                        attrs_to_proxy,
                    ) in tensor_type_to_old_getattribute.items():
                        custom = functools.partialmethod(
                            custom_getattribute,
                            original_getattr=old_getattr,
                            attrs_to_proxy=attrs_to_proxy,
                        )
                        k.__getattribute__ = custom  # type: ignore[assignment, attr-defined]
                    yield
                finally:
                    for k, (old_getattr, _) in tensor_type_to_old_getattribute.items():
                        k.__getattribute__ = old_getattr  # type: ignore[method-assign, attr-defined]

            with ctx, override_getattribute_for_subclasses(flat_args):
                gm = make_fx(
                    wrapped_fn,
                    record_module_stack=True,
                    pre_dispatch=True,
                )(*flat_args)

            if non_strict_root is not None:
                input_names = _graph_input_names(gm)
                buffer_input_names = {
                    buf: input_names[param_len + i]
                    for i, buf in enumerate(non_strict_root._buffers)
                }
                output_node = list(gm.graph.nodes)[-1]
                # We copy nodes corresponding to buffer assignments to buffers in the graph.
                for buf, name in assigned_buffers.items():  # type: ignore[possibly-undefined]
                    buf_node = _find_node(gm, buffer_input_names[buf])
                    name_node = _find_node(gm, name)
                    with gm.graph.inserting_before(output_node):
                        new_node = gm.graph.create_node(
                            "call_function",
                            torch.ops.aten.copy_.default,
                            args=(buf_node, name_node),
                        )
                        new_node.meta = name_node.meta

                hook.remove()  # type: ignore[possibly-undefined]

            def _is_impure(node):
                if node.op == "call_function" and node.target in (
                    # In export, we ignore any op that is related to
                    # eager mode profiling call. The expectation is
                    # that either runtimes provide their own profiling
                    # OR user wrap the compiled region on a profiling in
                    # later stage.
                    torch.ops.profiler._record_function_enter.default,
                    torch.ops.profiler._record_function_enter_new.default,
                    torch.ops.profiler._record_function_exit._RecordFunction,
                    # In theory, we could fix this dead detach and getattr nodes
                    # from subclass tensors if we carefully rewrite track_tensor_tree
                    # in a way that it doesn't do any tensor methods.
                    torch.ops.aten.detach.default,
                    torch.ops.export.access_subclass_inner_tensor.default,
                ):
                    return False
                return True

            gm.graph.eliminate_dead_code(_is_impure)

        # create graph signature
        input_names = _graph_input_names(gm)
        output_names = _graph_output_names(gm)
        sig = GraphSignature(
            parameters=list(named_parameters),
            buffers=list(named_buffers),
            user_inputs=input_names[params_len:],
            user_outputs=output_names,
            inputs_to_parameters=dict(zip(input_names[0:param_len], named_parameters)),
            inputs_to_buffers=dict(
                zip(input_names[param_len : param_len + buffer_len], named_buffers)
            ),
            buffers_to_mutate={},
            user_inputs_to_mutate={},
            in_spec=in_spec,
            out_spec=out_spec,  # type: ignore[arg-type]
            backward_signature=None,
            input_tokens=[],
            output_tokens=[],
        )
        return gm, sig

    # This _reparametrize_module makes sure inputs and module.params/buffers have the same fake_mode,
    # otherwise aot_export_module will error out because it sees a mix of fake_modes.
    # And we want aot_export_module to use the fake_tensor mode in dynamo to keep the pipeline easy to reason about.
    with torch.nn.utils.stateless._reparametrize_module(
        mod,
        fake_params_buffers,
        tie_weights=True,
        strict=True,
        stack_weights=True,
    ), _ignore_backend_decomps(), _compiling_state_context():  # type: ignore[attr-defined]
        gm, graph_signature = transform(_make_fx_helper)(
            mod,
            fake_args,
            trace_joint=False,
            kwargs=fake_kwargs,
        )

        # [NOTE] In training IR, we don't run
        # any DCE as a result we preserve constant
        # nodes in the graph. make_fx invariant is that
        # they don't guarantee every node gets a meta['val']
        # field. Since the actual value is already hardcoded in
        # graph, the node.meta here actually doesn't matter. But
        # we do this to make spec verifier happy.
        for node in gm.graph.nodes:
            if (
                node.op == "call_function"
                and len(node.users) == 0
                and "val" not in node.meta
            ):
                node.meta["val"] = None

        if isinstance(mod, torch.fx.GraphModule) and hasattr(mod, "meta"):
            gm.meta.update(mod.meta)

    # See comment in _export_to_aten_ir()
    if produce_guards_callback:
        try:
            produce_guards_callback(gm)
        except (ConstraintViolationError, ValueRangeError) as e:
            raise UserError(UserErrorType.CONSTRAINT_VIOLATION, str(e))  # noqa: B904

    return _produce_aten_artifact(
        gm=gm,
        mod=mod,
        constant_attrs=constant_attrs,
        graph_signature=graph_signature,
        pre_dispatch=True,
        fake_args=fake_args,
        fake_kwargs=fake_kwargs,
        fake_params_buffers=fake_params_buffers,
    )


def set_missing_meta_vals(gm, flat_args, num_params_buffers):
    # Sets missing metadata to address two problems:
    # 1. aot_export adds symint metadata for placeholders with int values; since
    #    these become specialized, we replace such metadata with the original values.
    # 2. any tensor attributes that are not params / buffers, i.e., are constants
    #    need to have their metadata set before lifting them because it is needed
    #    for computing the exported program's signature.
    index = 0
    fake_mode = detect_fake_mode(flat_args)
    for node in gm.graph.nodes:
        if node.op == "placeholder":
            if index >= num_params_buffers:
                user_arg = flat_args[index - num_params_buffers]
                if not isinstance(user_arg, torch.Tensor):
                    node.meta["val"] = user_arg
            index += 1
        if node.op == "get_attr":
            val = _get_attr(gm, node.target)
            if isinstance(val, torch.Tensor):
                assert "val" not in node.meta, (
                    f"Found attribute {node.target} that has already been fakified "
                    "but not yet lifted as an input. This should be impossible because "
                    "(1) we should have already fakified AND lifted params/buffers "
                    "(2) we should have NOT yet fakified OR lifted tensor constants. "
                )
                node.meta["val"] = fake_mode.from_tensor(val, static_shapes=True)


def _find_node(gm: torch.fx.GraphModule, name: str) -> torch.fx.Node:
    return next(iter(node for node in gm.graph.nodes if node.name == name))


def _non_strict_export(
    mod: torch.nn.Module,
    args: tuple[Any, ...],
    kwargs: dict[str, Any],
    dynamic_shapes: Optional[Union[dict[str, Any], tuple[Any], list[Any]]],
    preserve_module_call_signature: tuple[str, ...],
    orig_in_spec: TreeSpec,
    allow_complex_guards_as_runtime_asserts: bool,
    _is_torch_jit_trace: bool,
    _to_aten_func: Callable,
) -> ExportArtifact:
    """
    _to_aten_func can either be `_export_to_aten_ir_make_fx` or `_export_to_aten_ir`
    """

    out_spec: Optional[TreeSpec] = None
    in_spec: Optional[TreeSpec] = None

    module_call_specs: dict[str, dict[str, pytree.TreeSpec]] = {}

    def _tuplify_outputs(aot_export):
        def _aot_export_non_strict(mod, args, kwargs=None, **flags):
            kwargs = kwargs or {}

            class Wrapper(torch.nn.Module):
                def __init__(self, mod):
                    super().__init__()
                    self._export_root = mod

                def forward(self, *args, **kwargs):
                    nonlocal out_spec
                    nonlocal in_spec
                    mod = self._export_root
                    _, in_spec = pytree.tree_flatten((args, kwargs))
                    if isinstance(mod, torch.fx.GraphModule):
                        # NOTE: We're going to run this graph module with an fx interpreter,
                        # which will not run any forward hooks. Thus, ideally, we should run
                        # all forward hooks here. But the general logic for running them is
                        # complicated (see nn/module.py), and probably not worth duplicating.
                        # Instead we only look for, and run, an export-specific forward hook.
                        if (
                            _check_input_constraints_pre_hook
                            in mod._forward_pre_hooks.values()
                        ):
                            _check_input_constraints_pre_hook(mod, args, kwargs)
                        with torch.fx.traceback.preserve_node_meta():
                            args = (*args, *kwargs.values())
                            tree_out = torch.fx.Interpreter(mod).run(*args)
                    else:
                        tree_out = mod(*args, **kwargs)
                    flat_outs, out_spec = pytree.tree_flatten(tree_out)
                    return tuple(flat_outs)

            wrapped_mod = Wrapper(mod)
            # Patch export_root to the signatures so that wrapper module correctly populates the
            # in/out spec
            new_preserved_call_signatures = [
                "_export_root." + i for i in preserve_module_call_signature
            ]
            ctx = nullcontext()
            if not isinstance(mod, torch.fx.GraphModule):
                ctx = _wrap_submodules(  # type: ignore[assignment]
                    wrapped_mod, new_preserved_call_signatures, module_call_specs
                )
            with ctx:
                gm, sig = aot_export(wrapped_mod, args, kwargs=kwargs, **flags)
                log.debug("Exported program from AOTAutograd:\n%s", gm)

            sig.parameters = pytree.tree_map(_strip_root, sig.parameters)
            sig.buffers = pytree.tree_map(_strip_root, sig.buffers)
            sig.inputs_to_buffers = pytree.tree_map(_strip_root, sig.inputs_to_buffers)
            sig.inputs_to_parameters = pytree.tree_map(
                _strip_root, sig.inputs_to_parameters
            )
            sig.buffers_to_mutate = pytree.tree_map(_strip_root, sig.buffers_to_mutate)

            for node in gm.graph.nodes:
                if "nn_module_stack" in node.meta:
                    nn_module_stack = node.meta["nn_module_stack"]
                    node.meta["nn_module_stack"] = {
                        _fixup_key(key): val
                        for key, val in pytree.tree_map(
                            _strip_root, nn_module_stack
                        ).items()
                    }

            return gm, sig

        return _aot_export_non_strict

    (
        fake_mode,
        fake_args,
        fake_kwargs,
        equalities_inputs,
        original_signature,
        dynamic_shapes,
    ) = make_fake_inputs(
        mod,
        args,
        kwargs,
        dynamic_shapes,
        _is_torch_jit_trace=_is_torch_jit_trace,
        allow_complex_guards_as_runtime_asserts=allow_complex_guards_as_runtime_asserts,  # for shape env initialization
    )

    fake_params_buffers = _fakify_params_buffers(fake_mode, mod)

    def _produce_guards_callback(gm):
        return produce_guards_and_solve_constraints(
            fake_mode=fake_mode,
            gm=gm,
            dynamic_shapes=dynamic_shapes,
            equalities_inputs=equalities_inputs,
            original_signature=original_signature,
            _is_torch_jit_trace=_is_torch_jit_trace,
        )

    tx = TracingContext(fake_mode)
<<<<<<< HEAD

    # We also need to attach dynamo configs as these will be used in HOOs that
    # use torch.compile, like cond
    dynamo_config = dataclasses.asdict(DEFAULT_EXPORT_DYNAMO_CONFIG)
    dynamo_config[
        "do_not_emit_runtime_asserts"
    ] = False  # We want to emit runtime asserts

    with fake_mode, _NonStrictTorchFunctionHandler(), tracing(
        tx
    ), torch._dynamo.config.patch(dynamo_config):
=======
    with fake_mode, _NonStrictTorchFunctionHandler(), tracing(tx):
>>>>>>> 94d761fb
        with _fakify_script_objects(mod, fake_args, fake_kwargs, fake_mode) as (
            patched_mod,
            new_fake_args,
            new_fake_kwargs,
            new_fake_constant_attrs,
            map_fake_to_real,
        ), _fakify_module_inputs(fake_args, fake_kwargs, fake_mode):
            aten_export_artifact = _to_aten_func(  # type: ignore[operator]
                patched_mod,
                new_fake_args,
                new_fake_kwargs,
                fake_params_buffers,
                new_fake_constant_attrs,
                produce_guards_callback=_produce_guards_callback,
                transform=_tuplify_outputs,
            )
            # aten_export_artifact.constants contains only fake script objects, we need to map them back
            aten_export_artifact.constants = {
                fqn: map_fake_to_real[obj] if isinstance(obj, FakeScriptObject) else obj
                for fqn, obj in aten_export_artifact.constants.items()
            }

    _move_non_persistent_buffers_to_tensor_constants(
        mod, aten_export_artifact.sig, aten_export_artifact.constants
    )

    assert out_spec is not None
    assert in_spec is not None

    return ExportArtifact(
        aten=aten_export_artifact,
        in_spec=in_spec,
        out_spec=out_spec,
        fake_mode=fake_mode,
        module_call_specs=module_call_specs,
    )


@_log_export_wrapper
@_disable_prexisiting_fake_mode
def _export_for_training(
    mod: torch.nn.Module,
    args: tuple[Any, ...],
    kwargs: Optional[dict[str, Any]] = None,
    dynamic_shapes: Optional[Union[dict[str, Any], tuple[Any], list[Any]]] = None,
    *,
    strict: bool = True,
    preserve_module_call_signature: tuple[str, ...] = (),
) -> ExportedProgram:
    global _EXPORT_MODULE_HIERARCHY
    _EXPORT_MODULE_HIERARCHY = _get_module_hierarchy(mod)

    (
        args,
        kwargs,
        orig_in_spec,
        dynamic_shapes,
    ) = _process_export_inputs(mod, args, kwargs, dynamic_shapes)

    original_state_dict = _get_original_state_dict(mod)

    # Call the appropriate export function based on the strictness of tracing.
    export_func = _strict_export if strict else _non_strict_export

    export_artifact = export_func(
        mod=mod,
        args=args,
        kwargs=kwargs,
        dynamic_shapes=dynamic_shapes,
        preserve_module_call_signature=preserve_module_call_signature,
        orig_in_spec=orig_in_spec,
        allow_complex_guards_as_runtime_asserts=False,
        _is_torch_jit_trace=False,
        _to_aten_func=_export_to_aten_ir_make_fx,
    )

    export_graph_signature = export_artifact.aten.sig

    forward_arg_names = _get_forward_arg_names(mod, args, kwargs)
    inline_constraints = _get_inline_constraints(export_artifact.fake_mode)
    # The unbacked symint symbols are updated in aot_export
    # so we serialize them here instead of inside dynamo.
    # Note: _get_range_constraints depends on "inline_constraints" to be set.
    export_artifact.aten.gm.meta["inline_constraints"] = inline_constraints
    range_constraints = _get_range_constraints(
        export_artifact,
        _combine_args(mod, args, kwargs, _is_torch_jit_trace=False),
        dynamic_shapes,
    )
    # The returned the gm is in-place modified
    gm, module_call_graph = _get_module_call_graph(
        export_artifact,
        preserve_module_call_signature,
        strict,
        forward_arg_names,
    )

    _verify_nn_module_stack(gm)
    _verify_stack_trace(gm)
    _verify_placeholder_names(gm, export_graph_signature)

    _update_gm_meta_if_possible(gm, mod)

    from torch._export.verifier import TrainingIRVerifier

    exported_program = ExportedProgram(
        root=gm,
        graph=gm.graph,
        graph_signature=export_graph_signature,
        state_dict=original_state_dict,
        range_constraints=range_constraints,
        module_call_graph=module_call_graph,
        example_inputs=(args, kwargs),
        constants=export_artifact.aten.constants,
        verifiers=[TrainingIRVerifier],
    )

    return exported_program


@_log_export_wrapper
@_disable_prexisiting_fake_mode
def _export(
    mod: torch.nn.Module,
    args: tuple[Any, ...],
    kwargs: Optional[dict[str, Any]] = None,
    dynamic_shapes: Optional[Union[dict[str, Any], tuple[Any], list[Any]]] = None,
    *,
    strict: bool = True,
    preserve_module_call_signature: tuple[str, ...] = (),
    pre_dispatch: bool = False,
    allow_complex_guards_as_runtime_asserts: bool = False,
    _is_torch_jit_trace: bool = False,
) -> ExportedProgram:
    """
    Traces either an nn.Module's forward function or just a callable with PyTorch
    operations inside and produce a ExportedProgram.

    Args:
        f: the `nn.Module` to trace.

        args: example positional inputs.

        kwargs: optional example keyword inputs.

        dynamic_shapes:
         An optional argument where the type should either be:
         1) a dict from argument names of ``f`` to their dynamic shape specifications,
         2) a tuple that specifies dynamic shape specifications for each input in original order.
         If you are specifying dynamism on keyword args, you will need to pass them in the order that
         is defined in the original function signature.

         The dynamic shape of a tensor argument can be specified as either
         (1) a dict from dynamic dimension indices to :func:`Dim` types, where it is
         not required to include static dimension indices in this dict, but when they are,
         they should be mapped to None; or (2) a tuple / list of :func:`Dim` types or None,
         where the :func:`Dim` types correspond to dynamic dimensions, and static dimensions
         are denoted by None. Arguments that are dicts or tuples / lists of tensors are
         recursively specified by using mappings or sequences of contained specifications.

        preserve_module_call_signature: A list of submodule paths for which the original
            calling conventions are preserved as metadata.

        allow_complex_guards_as_runtime_asserts:
         With the current dynamic shapes language for dims and derived dims, we can run into constraints
         that are not expressible with the language. For example, flattening a matrix and adding to a vector,
         both fully dynamic (i.e. x.reshape([-1]) + y) emits a guard s0 * s1 = s2, which is not expressible.
         By default, we either raise a constraint violation error or specialize to static values.
         If this flag is set to True, we avoid erroring out and instead allow complex constraints to exist as runtime
         assertions in the graph. The sympy interpreter (torch/utils/_sympy/interp.py) will produce the math ops
         required to compute and assert the value of the guard (e.g. sym_size_int, eq, _assert_scalar).
         Additionally, if TORCH_DYNAMO_DO_NOT_EMIT_RUNTIME_ASSERTS=1 is specified, we will allow complex constraints
         while not emitting runtime asserts, returning a cleaner graph with lesser guarantees around dynamic shapes.

    Returns:
        An ExportedProgram containing the traced method.
    """

    from torch._utils_internal import export_training_ir_rollout_check

    global _EXPORT_FLAGS, _EXPORT_MODULE_HIERARCHY
    _EXPORT_MODULE_HIERARCHY = _get_module_hierarchy(mod)

    flags = set()
    flags.add("strict" if strict else "non_strict")
    flags.add("pre_dispatch" if pre_dispatch else "aot_dispatch")
    _EXPORT_FLAGS = flags

    log_export_usage(event="export.enter", flags=_EXPORT_FLAGS)

    dtrace_structured("export", payload_fn=lambda: "start!")

    # NOTE Export training IR rollout
    # Old export calls export._trace(pre_dispatch=True)
    # and there are still lot of internal/OSS callsites that
    # use export._trace(pre_dispatch=True) directly. Therefore,
    # it makes more sense to do the switch here.
    # export_training_ir_rollout_check returns True in OSS
    # while internally it returns False UNLESS otherwise specified.
    if pre_dispatch and export_training_ir_rollout_check():
        ep = _export_for_training(
            mod,
            args,
            kwargs,
            dynamic_shapes,
            strict=strict,
            preserve_module_call_signature=preserve_module_call_signature,
        )
        dtrace_structured("exported_program", payload_fn=lambda: str(ep))
        return ep

    (
        args,
        kwargs,
        original_in_spec,
        dynamic_shapes,
    ) = _process_export_inputs(mod, args, kwargs, dynamic_shapes)

    original_state_dict = _get_original_state_dict(mod)

    # Call the appropriate export function based on the strictness of tracing.
    export_func = _strict_export if strict else _non_strict_export

    export_artifact = export_func(  # type: ignore[operator]
        mod=mod,
        args=args,
        kwargs=kwargs,
        dynamic_shapes=dynamic_shapes,
        preserve_module_call_signature=preserve_module_call_signature,
        orig_in_spec=original_in_spec,
        allow_complex_guards_as_runtime_asserts=allow_complex_guards_as_runtime_asserts,
        _is_torch_jit_trace=_is_torch_jit_trace,
        _to_aten_func=functools.partial(
            _export_to_aten_ir,
            pre_dispatch=pre_dispatch,
            _is_torch_jit_trace=_is_torch_jit_trace,
        ),
    )
    export_graph_signature: ExportGraphSignature = export_artifact.aten.sig

    forward_arg_names = (
        _get_forward_arg_names(mod, args, kwargs) if not _is_torch_jit_trace else None
    )
    inline_constraints = _get_inline_constraints(export_artifact.fake_mode)
    # The unbacked symint symbols are updated in aot_export
    # so we serialize them here instead of inside dynamo.
    # Note: this step must be before _get_range_constraints.
    export_artifact.aten.gm.meta["inline_constraints"] = inline_constraints
    range_constraints = _get_range_constraints(
        export_artifact,
        _combine_args(mod, args, kwargs, _is_torch_jit_trace=_is_torch_jit_trace),
        dynamic_shapes,
    )
    gm, module_call_graph = _get_module_call_graph(
        export_artifact,
        preserve_module_call_signature,
        strict,
        forward_arg_names,
    )

    _verify_nn_module_stack(gm)
    _verify_stack_trace(gm)
    if not _is_torch_jit_trace:
        _verify_placeholder_names(gm, export_graph_signature)

    # Remove Proxy because they cannot be deepcopied or pickled.
    torch._export.utils.remove_proxy_from_state_dict(original_state_dict, in_place=True)

    from torch._export.verifier import Verifier

    _update_gm_meta_if_possible(gm, mod)

    exported_program = ExportedProgram(
        root=gm,
        graph=gm.graph,
        graph_signature=export_graph_signature,
        state_dict=original_state_dict,
        range_constraints=range_constraints,
        module_call_graph=module_call_graph,
        example_inputs=(args, kwargs),
        constants=export_artifact.aten.constants,
        verifiers=[Verifier],
    )

    dtrace_structured("exported_program", payload_fn=lambda: str(exported_program))

    return exported_program<|MERGE_RESOLUTION|>--- conflicted
+++ resolved
@@ -1409,16 +1409,10 @@
         for name in non_persistent_buffers
         if name in reverse_name_lookup
     }
-<<<<<<< HEAD
-    tx = TracingContext(dynamo_fake_mode)
-    with dynamo_fake_mode, tracing(tx):
-        aten_export_artifact = lower_to_aten_callback(
-=======
 
     tx = TracingContext(dynamo_fake_mode)
     with dynamo_fake_mode, tracing(tx):
         aten_export_artifact = _to_aten_func(
->>>>>>> 94d761fb
             gm_torch_level,
             # NOTE: graph module expects only positional args
             _convert_to_positional_args(orig_arg_names, fake_args, fake_kwargs),
@@ -1877,7 +1871,6 @@
         )
 
     tx = TracingContext(fake_mode)
-<<<<<<< HEAD
 
     # We also need to attach dynamo configs as these will be used in HOOs that
     # use torch.compile, like cond
@@ -1889,9 +1882,6 @@
     with fake_mode, _NonStrictTorchFunctionHandler(), tracing(
         tx
     ), torch._dynamo.config.patch(dynamo_config):
-=======
-    with fake_mode, _NonStrictTorchFunctionHandler(), tracing(tx):
->>>>>>> 94d761fb
         with _fakify_script_objects(mod, fake_args, fake_kwargs, fake_mode) as (
             patched_mod,
             new_fake_args,
