# mypy: allow-untyped-decorators
# mypy: allow-untyped-defs
import dataclasses
import functools
import inspect
import logging
import re
import time
import warnings
from contextlib import contextmanager, nullcontext
from typing import Any, Callable, Optional, Union

import torch
import torch._dynamo
import torch.fx
import torch.utils._pytree as pytree
from torch._dispatch.python import enable_python_dispatcher
from torch._dynamo.exc import UserError, UserErrorType
from torch._export.db.logging import (
    exportdb_error_message,
    get_class_if_classified_error,
)
from torch._export.non_strict_utils import (
    _fakify_module_inputs,
    _fakify_script_objects,
    _gather_constant_attrs,
    _NonStrictTorchFunctionHandler,
    make_constraints,
    make_fake_inputs,
    produce_guards_and_solve_constraints,
)
from torch._export.passes.collect_tracepoints_pass import CollectTracepointsPass
from torch._export.passes.lift_constants_pass import (
    _materialize_and_lift_constants,
    ConstantAttrMap,
)
from torch._export.utils import (
    _collect_param_buffer_metadata,
    _compiling_state_context,
    _fakify_params_buffers,
    _populate_param_buffer_metadata_to_new_gm,
    _update_gm_meta_if_possible,
    apply_runtime_assertion_pass,
    placeholder_naming_pass,
    placeholder_prefixes,
)
from torch._export.verifier import SpecViolationError
from torch._export.wrappers import _wrap_submodules
from torch._functorch._aot_autograd.input_output_analysis import (
    _graph_input_names,
    _graph_output_names,
)
from torch._functorch._aot_autograd.schemas import GraphSignature
from torch._functorch._aot_autograd.subclass_utils import get_subclass_typing_container
from torch._functorch._aot_autograd.traced_function_transforms import (
    create_functional_call,
)
from torch._functorch._aot_autograd.utils import (
    create_tree_flattened_fn,
    register_buffer_assignment_hook,
)
from torch._functorch.aot_autograd import (
    _detect_attribute_assignment,
    aot_export_module,
)
from torch._guards import detect_fake_mode
from torch._library.fake_class_registry import FakeScriptObject
from torch._logging import dtrace_structured
from torch._subclasses.fake_tensor import FakeTensorMode
from torch._utils_internal import log_export_usage
from torch.export._unlift import _check_input_constraints_pre_hook
from torch.export.dynamic_shapes import _check_dynamic_shapes, _combine_args
from torch.export.exported_program import OutputKind
from torch.fx.experimental.proxy_tensor import (
    get_proxy_slot,
    make_fx,
    PreDispatchTorchFunctionMode,
    track_tensor_tree,
)
from torch.fx.experimental.symbolic_shapes import (
    ConstraintViolationError,
    free_unbacked_symbols,
    GuardOnDataDependentSymNode,
    ShapeEnv,
)
from torch.fx.graph import _PyTreeCodeGen, _PyTreeInfo
from torch.fx.graph_module import _get_attr
from torch.utils._pytree import TreeSpec
from torch.utils._sympy.value_ranges import ValueRangeError

from ._safeguard import AutogradStateOpsFailSafeguard
from .exported_program import (
    _disable_prexisiting_fake_mode,
    ExportedProgram,
    InputKind,
    ModuleCallEntry,
    ModuleCallSignature,
)
from .graph_signature import _convert_to_export_graph_signature, ExportGraphSignature


log = logging.getLogger(__name__)


@dataclasses.dataclass
class ExportDynamoConfig:
    """
    Manage Export-specific configurations of Dynamo.
    """

    allow_rnn: bool = True
    reorderable_logging_functions: set[Callable] = dataclasses.field(
        default_factory=set
    )
    # Emit runtime asserts after AOTAutograd instead.
    # This isn't really necessary, and isn't much more efficient since the runtime asserts pass does CSE,
    # but if we want to reason more about what guards/runtime asserts to emit,
    # this makes it a bit cleaner to do from the export side. Also no real point in running this twice.
    do_not_emit_runtime_asserts: bool = True
    specialize_int: bool = True
    specialize_float: bool = True
    assume_static_by_default: bool = False
    automatic_dynamic_shapes: bool = False
    capture_dynamic_output_shape_ops: bool = True
    capture_scalar_outputs: bool = True
    prefer_deferred_runtime_asserts_over_guards: bool = False


@dataclasses.dataclass
class ATenExportArtifact:
    gm: torch.fx.GraphModule
    sig: ExportGraphSignature
    constants: dict[
        str,
        Union[
            torch.Tensor,
            FakeScriptObject,
            torch.ScriptObject,
        ],
    ]


@dataclasses.dataclass(frozen=True)
class ExportArtifact:
    aten: ATenExportArtifact
    in_spec: TreeSpec
    out_spec: TreeSpec
    fake_mode: FakeTensorMode
    module_call_specs: dict[str, dict[str, pytree.TreeSpec]]


DEFAULT_EXPORT_DYNAMO_CONFIG = ExportDynamoConfig()
DEFAULT_EXPORT_DYNAMO_CONFIG.reorderable_logging_functions = {
    logging.critical,
    logging.debug,
    logging.error,
    logging.exception,
    logging.info,
    logging.log,
    logging.warning,
    print,
    warnings.warn,
}


@contextmanager
def _ignore_backend_decomps():
    orig_mkldnn_flag = torch.backends.mkldnn.set_flags(False)
    orig_nnpack_flag = torch.backends.nnpack.set_flags(False)
    try:
        yield
    finally:
        torch.backends.mkldnn.set_flags(*orig_mkldnn_flag)
        torch.backends.nnpack.set_flags(*orig_nnpack_flag)


@contextmanager
def _disable_custom_triton_op_functional_decomposition():
    old = torch._functorch.config.decompose_custom_triton_ops
    try:
        torch._functorch.config.decompose_custom_triton_ops = False
        yield torch._functorch.config.decompose_custom_triton_ops
    finally:
        torch._functorch.config.decompose_custom_triton_ops = old


def custom_triton_ops_decomposition_disabled():
    return not torch._functorch.config.decompose_custom_triton_ops


def _fixup_key(x):
    return "L__self__" + _strip_root(x)


def _strip_root(x):
    if isinstance(x, str) and x.startswith("_export_root"):
        stripped = x[len("_export_root") :]
        return stripped.removeprefix(".")
    return x


def _rewrite_tracepoint_node(gm: torch.fx.GraphModule):
    """
    In-place modifiy input graph module by replacing the export tracepoint with a new node
    that has the same target and args, but with the _export_root stripped from path.
    """
    for node in gm.graph.nodes:
        if node.target == torch.ops.higher_order._export_tracepoint:
            if "path" in node.kwargs:
                path = _strip_root(node.kwargs["path"])
                with gm.graph.inserting_before(node):
                    new_node = gm.graph.create_node(
                        "call_function",
                        torch.ops.higher_order._export_tracepoint,
                        args=node.args,
                        kwargs={
                            "path": path,
                            "kind": node.kwargs["kind"],
                        },
                    )
                    new_node.meta = node.meta
                    node.replace_all_uses_with(new_node)
                    gm.graph.erase_node(node)


def _extract_fake_inputs(gm, args, kwargs):
    """
    Given a graph module, extract fakified input tensors from the metadata of
    its placeholders, and map them to the structure of given args and kwargs.
    Also return the fake mode used to fakify those inputs.
    """

    fake_inps: list[torch.Tensor] = []
    fake_vals: list[torch.Tensor] = []
    for node in gm.graph.nodes:
        if node.op == "placeholder" and "val" in node.meta:
            fake_val = node.meta["val"]
            if fake_val is not None and isinstance(fake_val, torch.Tensor):
                fake_inps.append(fake_val)
        elif "example_value" in node.meta:
            fake_val = node.meta["example_value"]
            if fake_val is not None and isinstance(fake_val, torch.Tensor):
                fake_vals.append(fake_val)

    if detected_fake_mode := detect_fake_mode(fake_inps + fake_vals):
        fake_mode = detected_fake_mode
    else:
        fake_mode = FakeTensorMode(shape_env=ShapeEnv(), export=True)

    count = 0

    def lookup_fake(x):
        nonlocal count
        val = fake_inps[count]
        count += 1
        return val

    fake_args = pytree.tree_map_only(torch.Tensor, lookup_fake, args)
    fake_kwargs = pytree.tree_map_only(torch.Tensor, lookup_fake, kwargs)

    return fake_args, fake_kwargs, fake_mode


def _replace_param_buffer_names(param_buffer_table, sig):
    for spec in sig.input_specs:
        if spec.kind in (
            InputKind.PARAMETER,
            InputKind.BUFFER,
        ):
            spec.target = param_buffer_table[spec.target]
    for spec in sig.output_specs:
        if spec.kind in (
            OutputKind.BUFFER_MUTATION,
            OutputKind.GRADIENT_TO_PARAMETER,
        ):
            spec.target = param_buffer_table[spec.target]


def _convert_to_positional_args(orig_arg_names, args, kwargs):
    assert len(orig_arg_names) == len(args) + len(kwargs), (
        f"Total number of arg names is expected to be {len(orig_arg_names)} "
        f"but got {len(args)} positional args, {len(kwargs)} kwargs."
    )
    reordered_kwargs = [kwargs[kw_name] for kw_name in orig_arg_names[len(args) :]]
    return (
        *args,
        *reordered_kwargs,
    )


def _normalize_nn_module_stack(gm_torch_level, root_cls):
    # Append a root module to every nn_module_stack.
    root = "L['self']"
    root_key = re.sub(r"[^a-zA-Z0-9]", "_", root)
    for gm in gm_torch_level.modules():
        if not isinstance(gm, torch.fx.GraphModule):
            continue
        for node in gm.graph.nodes:
            if node.op in ["placeholder", "output"]:
                continue
            add_root = True
            if nn_module_stack := node.meta.get("nn_module_stack", {}):
                path, ty = next(iter(nn_module_stack.values()))
                # After deserializing the class `ty` might not exist anymore so
                # it could be a string
                if inspect.isclass(ty) and issubclass(ty, torch.nn.Module):
                    # TODO Figure out why sometimes we have root sometimes we don't.
                    if path == root and ty is root_cls:
                        add_root = False
                else:
                    assert isinstance(ty, str)
            if add_root:

                def normalize_path(path):
                    try:
                        parts = []

                        class Path:
                            def __getattr__(self, name):
                                if name != "_modules":
                                    parts.append(name)
                                return self

                            def __getitem__(self, idx):
                                parts.append(str(idx))
                                return self

                        eval(path, {"L": {"self": Path()}})
                        return ".".join(parts)
                    except Exception:  # TODO(zhxchen17) Remove this.
                        return path

                nn_module_stack = {
                    root_key: (root, root_cls.__module__ + "." + root_cls.__qualname__),
                    **nn_module_stack,
                }
                node.meta["nn_module_stack"] = {
                    key: (normalize_path(path), ty)
                    for key, (path, ty) in nn_module_stack.items()
                }


def _get_param_buffer_mapping(
    original_module: torch.nn.Module,
    traced_module: torch.nn.Module,
) -> dict[str, str]:
    """
    Returns a mapping of parameter/buffer names from the new module to the
    original model. This is to help with restoring the FQN for parameter/buffers
    of a traced module to what the original module contains.
    """

    param_lookup: dict[int, str] = {}
    buffer_lookup: dict[int, str] = {}
    for name, param in original_module.named_parameters(remove_duplicate=False):
        param_lookup[id(param)] = name
    for name, buffer in original_module.named_buffers(remove_duplicate=False):
        buffer_lookup[id(buffer)] = name

    param_buffer_table: dict[str, str] = {}
    for dynamo_name, dynamo_param in traced_module.named_parameters(
        remove_duplicate=False
    ):
        assert dynamo_name not in param_buffer_table
        if id(dynamo_param) in param_lookup:
            param_buffer_table[dynamo_name] = param_lookup[id(dynamo_param)]

    for dynamo_name, dynamo_buffer in traced_module.named_buffers(
        remove_duplicate=False
    ):
        assert dynamo_name not in param_buffer_table
        if id(dynamo_buffer) in buffer_lookup:
            param_buffer_table[dynamo_name] = buffer_lookup[id(dynamo_buffer)]

    return param_buffer_table


def _preserve_requires_grad_pass(
    gm: torch.fx.GraphModule,
    sig: ExportGraphSignature,
    fake_params_buffers: dict[str, torch.Tensor],
    constants: dict[str, Union[torch.Tensor, FakeScriptObject, torch.ScriptObject]],
    flat_fake_args: list[Any],
):
    placeholders = [node for node in gm.graph.nodes if node.op == "placeholder"]
    assert len(sig.input_specs) == len(placeholders)
    i = 0
    for node, spec in zip(placeholders, sig.input_specs):
        if spec.kind in (
            InputKind.PARAMETER,
            InputKind.BUFFER,
        ):
            assert spec.target is not None
            node.meta["val"].requires_grad = fake_params_buffers[
                spec.target
            ].requires_grad
        elif spec.kind == InputKind.USER_INPUT:
            fake_arg = flat_fake_args[i]
            if isinstance(fake_arg, torch.Tensor):
                node.meta["val"].requires_grad = fake_arg.requires_grad
            i += 1
        elif spec.kind == InputKind.CONSTANT_TENSOR:
            assert spec.target is not None
            constant = constants[spec.target]
            if isinstance(constant, torch.Tensor):
                # If the tensor is not leaf, it should already have a correct requires grad field
                if node.meta["val"].is_leaf:
                    node.meta["val"].requires_grad = constant.requires_grad
                else:
                    assert node.meta["val"].requires_grad == constant.requires_grad
        elif spec.kind in (InputKind.CUSTOM_OBJ, InputKind.TOKEN):
            continue
        else:
            raise AssertionError(spec.kind)


def _remap_constants(
    orig_constant_attrs: ConstantAttrMap,
    graph_signature: ExportGraphSignature,
    constants: dict[str, Union[torch.Tensor, FakeScriptObject, torch.ScriptObject]],
) -> None:
    """Rewrite the graph signature and constants table to use the FQN from the original module."""
    remap_table: dict[str, list[str]] = {}
    for name, value in constants.items():
        if value in orig_constant_attrs:
            remap_table[name] = orig_constant_attrs[value]

    for spec in graph_signature.input_specs:
        if spec.kind in (
            InputKind.CONSTANT_TENSOR,
            InputKind.CUSTOM_OBJ,
        ):
            orig_target = spec.target
            assert orig_target is not None
            targets = remap_table.get(orig_target, [orig_target])
            spec.target = targets[0]

            constant = constants[orig_target]
            del constants[orig_target]
            for target in targets:
                constants[target] = constant


def _replace_unbacked_bindings(gm: torch.fx.GraphModule) -> None:
    """
    When we run an interpreter-based pass over a GraphModule, execution of data-dependent operators
    will produce example values with new unbacked symbols. To track that the new/old symbols are equivalent,
    we used to rely on the unbacked_renamings mapping. This led to problematic metadata where the unbacked_bindings
    keys mapped new symbols (u2) to paths containing old symbols (u0) in the example values, or worse, backed symbols
    or constants (e.g. if the original unbacked was replaced/specialized). Additionally this created problems with
    de/serialized programs, since we didn't comprehensively serialize ShapeEnv/unbacked renamings/node bindings.

    This pass attempts a simpler way of handling these for export, by throwing away the previously computed bindings, and re-running
    the pattern match used in compute_unbacked_bindings. This ensures we keep the original symbols contained in the example values,
    or delete bindings if they've been replaced/specialized.
    """
    from torch._export.utils import _get_shape_env_from_gm
    from torch.fx.experimental.symbolic_shapes import _free_unbacked_symbols_with_path
    from torch.utils._sympy.symbol import symbol_is_type, SymT

    if (shape_env := _get_shape_env_from_gm(gm)) is None:
        return

    base_unbacked_symbols = {
        symbol
        for symbol in shape_env.var_to_range
        if symbol_is_type(symbol, (SymT.UNBACKED_INT, SymT.UNBACKED_FLOAT))
        and symbol not in shape_env.unbacked_renamings
    }
    for node in gm.graph.nodes:
        node.meta.pop("unbacked_bindings", None)
        if (val := node.meta.get("val")) is not None and (
            unbacked_bindings := _free_unbacked_symbols_with_path(
                val,
                (),
                shape_env=shape_env,
                pending=base_unbacked_symbols,
                simplify=True,
            )
        ):
            node.meta["unbacked_bindings"] = unbacked_bindings


def _produce_aten_artifact(
    *,
    gm: torch.fx.GraphModule,
    mod,
    constant_attrs,
    graph_signature,
    pre_dispatch,
    fake_args,
    fake_kwargs,
    fake_params_buffers,
    _prettify_placeholder_names=True,
) -> ATenExportArtifact:
    """
    This is a helper function that is shared between export_to_aten_ir and export_to_aten_ir_make_fx
    to produce the aten artifact. (export compatible graph module + signature)

    It does:
    1. Applies runtime assertion pass
    2. Populate meta val when missing
    3. Lift constants as placeholders
    4. Replace raw autograd and autocast ops with HOPs
    5. Prettify names for placeholders
    6. Preserve requires_grad value on node meta val
    """
    # Run runtime asserts pass before creating input/output specs, since size-related CSE/DCE might affect output signature.
    # Overwrite output specs afterwards.
    flat_fake_args = pytree.tree_leaves((fake_args, fake_kwargs))
    gm, graph_signature = apply_runtime_assertion_pass(gm, graph_signature)

    # Simplify unbacked_bindings by recomputing them.
    # Useful for any pass that's interpreter-based and might call rebind_unbacked(),
    # e.g. AOTAutograd in this case.
    _replace_unbacked_bindings(gm)

    total_non_user_inputs = (
        len(graph_signature.parameters)
        + len(graph_signature.buffers)
        + len(graph_signature.input_tokens)
    )
    set_missing_meta_vals(gm, flat_fake_args, total_non_user_inputs)

    export_graph_signature: Optional[ExportGraphSignature]
    export_graph_signature = _convert_to_export_graph_signature(
        graph_signature, gm, _get_non_persistent_buffers(mod)
    )

    # script objects are always stored in constants no matter whether they're initial inputs or
    # they're lifted in aot" before rewrite_script_object_meta
    constants = _materialize_and_lift_constants(
        gm, export_graph_signature, constant_attrs
    )

    if pre_dispatch:
        from torch._export.passes.replace_autocast_with_hop_pass import (
            replace_autocast_with_hop_pass,
        )
        from torch._export.passes.replace_set_grad_with_hop_pass import (
            replace_set_grad_with_hop_pass,
        )

        # Note: replace_set_grad_with_hop_pass need to be after lift_constant_pass because
        # a getattr of a constant tensor doesn't have meta["val"] until after lift_constant_pass.
        # If replace_set_grad_with_hop_pass is before lift_constant_pass,
        # and the constant_tensor is passed as input of the set grad hop, the placeholder's
        # meta["val"] will be None and fails our verifier for placeholder.
        gm, export_graph_signature = replace_set_grad_with_hop_pass(
            gm, export_graph_signature
        )

        gm, export_graph_signature = replace_autocast_with_hop_pass(
            gm, export_graph_signature
        )

    # Remove nn_module_stack, stack_trace metadata from all placeholders/inputs nodes.
    for _mod in gm.modules():
        if not isinstance(_mod, torch.fx.GraphModule):
            continue
        for node in _mod.graph.nodes:
            if node.op in ["placeholder", "output"]:
                node.meta.pop("nn_module_stack", None)
                node.meta.pop("stack_trace", None)

    # Prettify names for placeholder nodes.
    assert export_graph_signature is not None
    if _prettify_placeholder_names:
        placeholder_naming_pass(
            gm,
            export_graph_signature,
            mod,
            fake_args,
            fake_kwargs,
            fake_params_buffers,
            constants,
        )

    _preserve_requires_grad_pass(
        gm, export_graph_signature, fake_params_buffers, constants, flat_fake_args
    )

    return ATenExportArtifact(
        gm,
        export_graph_signature,
        constants,
    )


def _rename_constants_nodes(
    gm: torch.fx.GraphModule,
    graph_signature: ExportGraphSignature,
) -> None:
    """
    For strict mode, rename constants nodes that were previously annotated as buffers.
    """
    # handle name collisions with existing constants
    node_names = {node.name for node in gm.graph.nodes}

    def rename_constant(name):
        if name in node_names:
            n = 1
            while (dup_name := f"{name}_{n}") in node_names:
                n += 1
            name = dup_name
        node_names.add(name)
        return name

    # use input specs to map names from buffers to constants
    buffer_prefix = placeholder_prefixes[InputKind.BUFFER]
    const_prefix = placeholder_prefixes[InputKind.CONSTANT_TENSOR]
    buffer_to_constant = {}
    for spec in graph_signature.input_specs:
        if spec.kind == InputKind.CONSTANT_TENSOR and not spec.arg.name.startswith(
            const_prefix
        ):
            if spec.arg.name.startswith(buffer_prefix):  # map from buffer to constants
                c_name = rename_constant(
                    const_prefix + spec.arg.name[len(buffer_prefix) :]
                )
            else:  # lifted constant
                c_name = rename_constant(const_prefix + spec.arg.name)
            buffer_to_constant[spec.arg.name] = c_name
            spec.arg.name = c_name
    for spec in graph_signature.output_specs:
        if spec.arg.name in buffer_to_constant:
            spec.arg.name = buffer_to_constant[spec.arg.name]

    # Rename constants nodes for all modules
    for mod in gm.modules():
        if not isinstance(mod, torch.fx.GraphModule):
            continue
        for node in mod.graph.nodes:
            if node.name in buffer_to_constant:
                node.name = node.target = buffer_to_constant[node.name]
        mod.recompile()


def _restore_state_dict(
    original_module: torch.nn.Module, traced_module: torch.fx.GraphModule
) -> None:
    """
    Restores the state dict of the traced module to that of the original module.
    """
    param_buffer_table = _get_param_buffer_mapping(original_module, traced_module)
    # Since the graph module is flattened (no module heirarchy), we
    # need to noramlize the module by replacing "." with "_". If we
    # don't, it will try to save the weight to a submodule which no
    # longer exists.
    for name, fqn in param_buffer_table.items():
        param_buffer_table[name] = fqn.replace(".", "_")

    # Replace state dict attr names with the fqn
    for name, fqn in param_buffer_table.items():
        if not hasattr(traced_module, name):
            continue

        attr = getattr(traced_module, name)
        if isinstance(attr, torch.Tensor) and not isinstance(attr, torch.nn.Parameter):
            traced_module.register_buffer(fqn, attr)
        else:
            setattr(traced_module, fqn, attr)
        delattr(traced_module, name)

    # Replace graph getattr nodes with the correct name
    for node in traced_module.graph.nodes:
        if node.op == "get_attr":
            attr_name = node.target
            if attr_name in param_buffer_table:
                node.target = param_buffer_table[attr_name]

    traced_module.recompile()


def _get_module_hierarchy(mod: torch.nn.Module) -> dict[str, str]:
    return {
        name: type(m).__name__ for name, m in mod.named_modules(remove_duplicate=False)
    }


def _make_module_call_graph(
    in_spec: TreeSpec,
    out_spec: TreeSpec,
    module_call_signatures: dict[str, ModuleCallSignature],
    forward_arg_names: Optional[list[str]] = None,
) -> list[ModuleCallEntry]:
    original = [
        ModuleCallEntry(fqn=fqn, signature=module_call_signatures.get(fqn))
        for fqn in _EXPORT_MODULE_HIERARCHY  # type: ignore[union-attr]
    ]
    assert original[0].fqn == ""
    original[0].signature = ModuleCallSignature(
        inputs=[],
        outputs=[],
        in_spec=in_spec,
        out_spec=out_spec,
        forward_arg_names=forward_arg_names,
    )
    additional = [
        ModuleCallEntry(fqn=fqn, signature=signature)
        for fqn, signature in module_call_signatures.items()
        if fqn not in _EXPORT_MODULE_HIERARCHY  # type: ignore[operator]
    ]
    return [*original, *additional]


def _export_to_torch_ir(
    f: Callable,
    args: tuple[Any, ...],
    kwargs: Optional[dict[str, Any]] = None,
    dynamic_shapes: Optional[Union[dict[str, Any], tuple[Any], list[Any]]] = None,
    *,
    preserve_module_call_signature: tuple[str, ...] = (),
    disable_constraint_solver: bool = False,
    allow_complex_guards_as_runtime_asserts: bool = False,
    restore_fqn: bool = True,
    _log_export_usage: bool = True,
    same_signature: bool = True,
) -> torch.fx.GraphModule:
    """
    Traces either an nn.Module's forward function or just a callable with PyTorch
    operations inside and produce a torch.fx.GraphModule in torch IR.
    """

    if _log_export_usage:
        log_export_usage(event="export.private_api", flags={"_export_to_torch_ir"})

    if not isinstance(args, tuple):
        raise UserError(
            UserErrorType.INVALID_INPUT,
            f"Expecting `args` to be a tuple of example positional inputs, got {type(args)}",
        )

    kwargs = kwargs or {}
    combined_args = _combine_args(f, args, kwargs)
    _check_dynamic_shapes(combined_args, dynamic_shapes)
    with torch._dynamo.config.patch(dataclasses.asdict(DEFAULT_EXPORT_DYNAMO_CONFIG)):
        try:
            module_call_specs: dict[str, dict[str, pytree.TreeSpec]] = {}
            ctx = nullcontext()
            if not isinstance(f, torch.fx.GraphModule):
                ctx = _wrap_submodules(  # type: ignore[assignment]
                    f, preserve_module_call_signature, module_call_specs
                )
            with ctx, _ignore_backend_decomps():
                gm_torch_level, _ = torch._dynamo.export(
                    f,
                    dynamic_shapes=dynamic_shapes,  # type: ignore[arg-type]
                    assume_static_by_default=True,
                    tracing_mode="symbolic",
                    disable_constraint_solver=disable_constraint_solver,
                    # currently the following 2 flags are tied together for export purposes,
                    # but untangle for sake of dynamo export api
                    prefer_deferred_runtime_asserts_over_guards=True,
                    allow_complex_guards_as_runtime_asserts=allow_complex_guards_as_runtime_asserts,
                    _log_export_usage=_log_export_usage,
                    same_signature=same_signature,
                )(
                    *args,
                    **kwargs,
                )
        except (ConstraintViolationError, ValueRangeError) as e:
            raise UserError(UserErrorType.CONSTRAINT_VIOLATION, str(e))  # noqa: B904
        except GuardOnDataDependentSymNode as e:
            raise UserError(  # noqa: B904
                UserErrorType.ANTI_PATTERN,
                f"Consider annotating your code using torch._check*(). {str(e)}",
                case_name="constrain_as_size_example",
            )

    gm_torch_level.meta["module_call_specs"] = module_call_specs

    if isinstance(f, torch.nn.Module) and restore_fqn:
        _restore_state_dict(f, gm_torch_level)

    return gm_torch_level


def _export_to_aten_ir(
    mod: torch.nn.Module,
    fake_args,
    fake_kwargs,
    fake_params_buffers,
    constant_attrs: ConstantAttrMap,
    produce_guards_callback=None,
    *,
    transform=lambda x: x,  # TODO(zhxchen17) Revisit if this is needed later.
    pre_dispatch=False,
    decomp_table=None,
    _check_autograd_state: bool = True,
    _is_torch_jit_trace: bool = False,
    _prettify_placeholder_names: bool = True,
    decompose_custom_triton_ops: bool = False,
) -> ATenExportArtifact:
    # [NOTE] If the user is exporting under training mode, we want to detect if there is any
    # state change in the autograd global state and error. If the user is exporting under inference
    # mode, we don't care. At predispatch level, we don't care about the state change.
    is_grad_enabled = torch._C.is_grad_enabled()
    grad_safe_guard = nullcontext()
    # export_to_aten_ir is called when we decompose the ep into inference IR
    # In that setting, we actually shouldn't check the state change as at this point,
    # because the intention is specalizing to inference.
    if _check_autograd_state:
        if not pre_dispatch and is_grad_enabled:
            grad_safe_guard = AutogradStateOpsFailSafeguard()  # type: ignore[assignment]

    custom_triton_ops_decomposition_ctx = (
        nullcontext
        if decompose_custom_triton_ops
        else _disable_custom_triton_op_functional_decomposition
    )
    # This _reparametrize_module makes sure inputs and module.params/buffers have the same fake_mode,
    # otherwise aot_export_module will error out because it sees a mix of fake_modes.
    # And we want aot_export_module to use the fake_tensor mode in dynamo to keep the pipeline easy to reason about.
    with torch.nn.utils.stateless._reparametrize_module(
        mod,
        fake_params_buffers,
        tie_weights=True,
        strict=True,
        stack_weights=True,
    ), grad_safe_guard, _ignore_backend_decomps(), _compiling_state_context(), custom_triton_ops_decomposition_ctx():  # type: ignore[attr-defined]
        gm, graph_signature = transform(aot_export_module)(
            mod,
            fake_args,
            trace_joint=False,
            pre_dispatch=pre_dispatch,
            decompositions=decomp_table,
            kwargs=fake_kwargs,
        )

    def _maybe_fixup_gm_and_output_node_meta(old_gm, new_gm):
        if isinstance(old_gm, torch.fx.GraphModule):
            if hasattr(old_gm, "meta"):
                new_gm.meta.update(old_gm.meta)
            old_output_node = list(old_gm.graph.nodes)[-1]
            new_output_node = list(new_gm.graph.nodes)[-1]
            assert old_output_node.op == "output" and new_output_node.op == "output"
            # make sure we don't override any meta
            assert len(new_output_node.meta) == 0
            new_output_node.meta.update(old_output_node.meta)

    # TODO unfortunately preserving graph-level metadata and output node's meta
    # is not working well with aot_export. So we manually copy it.
    # (The node-level meta is addressed above.)
    _maybe_fixup_gm_and_output_node_meta(mod, gm)

    # Run produce guards before we handle runtime asserts.
    # This means we run the export solver before the runtime asserts pass.
    # Right now this doesn't mean much - the export solver is only there for suggested fixes,
    # and we won't even get to constraint solving if that's needed.
    # But if in future we want to control what runtime asserts are emitted for export,
    # or rely on produce_guards + solver for some simplification on runtime asserts, this probably makes sense.
    if produce_guards_callback:
        try:
            produce_guards_callback(gm)
        except (ConstraintViolationError, ValueRangeError) as e:
            raise UserError(UserErrorType.CONSTRAINT_VIOLATION, str(e))  # noqa: B904

    return _produce_aten_artifact(
        gm=gm,
        mod=mod,
        constant_attrs=constant_attrs,
        graph_signature=graph_signature,
        pre_dispatch=pre_dispatch,
        fake_args=fake_args,
        fake_kwargs=fake_kwargs,
        fake_params_buffers=fake_params_buffers,
        _prettify_placeholder_names=_prettify_placeholder_names,
    )


def _get_forward_arg_names(
    mod: torch.nn.Module,
    args: tuple[Any, ...],
    kwargs: Optional[dict[str, Any]] = None,
) -> list[str]:
    """
    Gets the argument names to forward that are used, for restoring the
    original signature when unlifting the exported program module.
    - Positional args: retain the original argument names, and enumerate
        *args as args_0, args_1, ...
    - Keyword args: retain the original kwarg names in the order specified
        by the user. This order seems to matter for the current state of
        export lifted modules.
    """
    sig = inspect.signature(mod.forward)
    _args = sig.bind_partial(*args).arguments

    names: list[str] = []
    for name, value in _args.items():
        # handle variable number of positional args
        if sig.parameters[name].kind == inspect._ParameterKind.VAR_POSITIONAL:
            names.extend([f"{name}_{i}" for i, _ in enumerate(value)])
        else:
            names.append(name)
    # order of kwargs matters for input spec
    if kwargs:
        names.extend([kwarg for kwarg, _ in kwargs.items()])

    return names


def _get_non_persistent_buffers(mod: torch.nn.Module) -> set[str]:
    """
    Returns set of non-persistent buffers in a module and its submodules.
    """
    result: set[str] = set()
    for name, m in mod.named_modules(remove_duplicate=False):
        if name:
            result.update(f"{name}.{b}" for b in m._non_persistent_buffers_set)
        else:
            result.update(m._non_persistent_buffers_set)
    return result


def _rewrite_dynamo_tensor_constants(
    orig_mod_buffers: set[torch.Tensor],
    traced_mod_buffers: dict[str, torch.Tensor],
    graph_signature: ExportGraphSignature,
    constants: dict[str, Union[torch.Tensor, FakeScriptObject, torch.ScriptObject]],
) -> None:
    """
    Dynamo erroneously marks tensor attributes on modules as buffers.
    Rewrite them to be tensor constants.
    """
    for spec in graph_signature.input_specs:
        if spec.kind == InputKind.BUFFER:
            assert spec.target is not None
            value = traced_mod_buffers[spec.target]
            if value not in orig_mod_buffers:
                # This was a tensor constant erroneously marked as a buffer.
                # Convert it into a constant in the graph signature, and add its
                # value to the constants table.
                spec.kind = InputKind.CONSTANT_TENSOR
                constants[spec.target] = value  # type: ignore[arg-type]


def _move_non_persistent_buffers_to_tensor_constants(
    orig_mod: torch.nn.Module,
    graph_signature: ExportGraphSignature,
    constants: dict[str, Union[torch.Tensor, FakeScriptObject, torch.ScriptObject]],
) -> None:
    """
    Moves non-persistent buffers to tensor constants.
    """
    for spec in graph_signature.input_specs:
        if spec.kind == InputKind.BUFFER and not spec.persistent:
            assert spec.target is not None
            assert spec.target not in constants
            constants[spec.target] = orig_mod.get_buffer(spec.target)  # type: ignore[arg-type]


def _verify_nn_module_stack(graph_module: torch.fx.GraphModule) -> None:
    """
    Perform nn_module_stack checks on the graph.
    Current constraints:
        For the top level graph:
        - populated for 'call_function', 'get_attr'
        - None for 'placeholder', 'output'
        For submodule graphs:
        - None for 'placeholder', output'

    TODO(pianpwk): make this a consistent node-level check once nn_module_stack is populated for cond submodules.
    """
    # Check top-level graph for all nodes, all graphs for placeholder & output nodes
    for i, mod in enumerate([graph_module] + list(graph_module.modules())):
        if not isinstance(mod, torch.fx.GraphModule):
            continue
        for node in mod.graph.nodes:
            if node.op in ["call_function", "get_attr"]:
                if i == 0:
                    if (
                        nn_module_stack := node.meta.get("nn_module_stack", None)
                    ) is None:
                        raise SpecViolationError(
                            f"Node {node} of type {node.op} is missing nn_module_stack metadata"
                        )
                    if not all(
                        isinstance(k, str)
                        and isinstance(v, tuple)
                        and len(v) == 2
                        and all(isinstance(x, str) for x in v)
                        for k, v in nn_module_stack.items()
                    ):
                        raise SpecViolationError(
                            f"Node {node} of type {node.op} has incorrect nn_module_stack metadata format"
                            f"expected Dict[str, Tuple[str, str]], but got {nn_module_stack}"
                        )
            elif node.op in ["placeholder", "output"]:
                if node.meta.get("nn_module_stack", None):
                    raise SpecViolationError(
                        f"Node {node} of type {node.op} contains nn_module_stack metadata, this should be None"
                    )


def _verify_stack_trace(graph_module: torch.fx.GraphModule) -> None:
    """
    Perform stack trace checks on the graph.
    Constraints:
        - None or non-empty str for 'call_function', 'get_attr'
        - None for 'placeholder', 'output'
    """
    for mod in [graph_module, *graph_module.modules()]:
        if not isinstance(mod, torch.fx.GraphModule):
            continue
        for node in graph_module.graph.nodes:
            stack_trace = node.meta.get("stack_trace", None)
            if node.op in ["call_function", "get_attr"]:
                if not (stack_trace is None or isinstance(stack_trace, str)):
                    raise SpecViolationError(
                        f"Node {node} of type {node.op} has invalid stack_trace metadata, "
                        f"expected a string or None but instead found: {stack_trace}"
                    )
            elif node.op in ["placeholder", "output"]:
                if stack_trace:
                    raise SpecViolationError(
                        f"Node {node} of type {node.op} contains stack_trace metadata, "
                        f"expected None but instead found: {stack_trace}"
                    )


def _verify_placeholder_names(
    gm: torch.fx.GraphModule, sig: ExportGraphSignature
) -> None:
    """
    Performs a sanity check on the placeholder node names.
    - User input nodes: no restrictions, should match the original forward() signature
    - Params/buffers/constants/custom_obj/token nodes: should start with prefixes defined in <placeholder_prefixes>
    """
    name_to_kind = {spec.arg.name: spec.kind for spec in sig.input_specs}
    for mod in gm.modules():
        if not isinstance(mod, torch.fx.GraphModule):
            continue
        for node in mod.graph.nodes:
            if node.op == "placeholder":
                if node.name not in name_to_kind:
                    continue
                node_kind = name_to_kind[node.name]
                prefix = placeholder_prefixes[node_kind]
                if not node.name.startswith(prefix):
                    raise SpecViolationError(
                        f"Placeholder node name {node.name} does not follow spec for {node_kind}, name should have prefix: {prefix}"
                    )


def get_ep_stats(ep: ExportedProgram) -> dict[str, Any]:
    op_count = 0
    op_set = set()
    for m in ep.graph_module.modules():
        if not isinstance(m, torch.fx.GraphModule):
            continue
        for node in m.graph.nodes:
            if node.op != "call_function":
                continue
            op_count += 1
            assert hasattr(node.target, "__module__")
            assert hasattr(node.target, "__name__")
            op_set.add(f"{node.target.__module__}.{node.target.__name__}")
    return {"op_count": op_count, "op_set": op_set}


_EXPORT_FLAGS: Optional[set[str]] = None
_EXPORT_MODULE_HIERARCHY: Optional[dict[str, str]] = None


def _log_export_wrapper(fn):
    @functools.wraps(fn)
    def wrapper(*args, **kwargs):
        global _EXPORT_FLAGS, _EXPORT_MODULE_HIERARCHY
        try:
            start = time.time()
            ep = fn(*args, **kwargs)
            end = time.time()
            log_export_usage(
                event="export.time",
                metrics=end - start,
                flags=_EXPORT_FLAGS,
                **get_ep_stats(ep),
            )
        except Exception as e:
            t = type(e)
            error_type = t.__module__ + "." + t.__qualname__
            case_name = get_class_if_classified_error(e)
            if case_name is not None:
                log.error(exportdb_error_message(case_name))
                log_export_usage(
                    event="export.error.classified",
                    type=error_type,
                    message=str(e),
                    flags=_EXPORT_FLAGS,
                )
            else:
                log_export_usage(
                    event="export.error.unclassified",
                    type=error_type,
                    message=str(e),
                    flags=_EXPORT_FLAGS,
                )
            raise e
        finally:
            _EXPORT_FLAGS = None
            _EXPORT_MODULE_HIERARCHY = None

        return ep

    return wrapper


def _process_jit_trace_inputs_for_export(example_inputs, example_kwarg_inputs):
    if not isinstance(example_inputs, (tuple, list, dict)):
        example_inputs = (example_inputs,)

    elif isinstance(example_inputs, list):
        example_inputs = tuple(example_inputs)

    elif (
        isinstance(example_inputs, (torch.Tensor, dict))
        and example_kwarg_inputs is None
    ):
        example_inputs = (example_inputs,)

    if example_kwarg_inputs is None:
        example_kwarg_inputs = {}
    return example_inputs, example_kwarg_inputs


def _get_original_state_dict(mod: torch.nn.Module) -> dict[str, Any]:
    # Explicitly not calling mode.state_dict() as we do not want the module state for serialization
    # but the running module state so we can always match by id() the entries here with the graph inputs
    named_parameters = dict(mod.named_parameters(remove_duplicate=False))
    named_buffers = dict(mod.named_buffers(remove_duplicate=False))
    original_state_dict = named_parameters | named_buffers

    non_persistent_buffers = _get_non_persistent_buffers(mod)
    for k in non_persistent_buffers:
        original_state_dict.pop(k, None)

    return original_state_dict


def _process_export_inputs(mod, args, kwargs, dynamic_shapes):
    if not isinstance(args, tuple):
        raise UserError(
            UserErrorType.INVALID_INPUT,
            f"Expecting `args` to be a tuple of example positional inputs, got {type(args)}",
        )
    kwargs = kwargs if kwargs is not None else {}
    _, original_in_spec = pytree.tree_flatten((args, kwargs))

    if isinstance(dynamic_shapes, torch.export.ShapesCollection):
        dynamic_shapes = dynamic_shapes.dynamic_shapes(mod, args, kwargs)

    return args, kwargs, original_in_spec, dynamic_shapes


def _get_module_call_graph(
    export_artifact: ExportArtifact,
    preserve_module_call_signature: tuple[str, ...],
    strict_mode_export: bool,
    forward_arg_names: Optional[list[str]] = None,
) -> tuple[torch.fx.GraphModule, list[ModuleCallEntry]]:
    """
    In-place modify the graph module in export_artifact, remove _export_tracepoint nodes and
    return module_call_graph.
    """
    gm: torch.fx.GraphModule = export_artifact.aten.gm
    export_graph_signature: ExportGraphSignature = export_artifact.aten.sig
    module_call_specs: dict[
        str, dict[str, TreeSpec]
    ] = export_artifact.module_call_specs
    in_spec: TreeSpec = export_artifact.in_spec
    out_spec: TreeSpec = export_artifact.out_spec

    # Make module signatures.
    module_call_signatures: dict[str, ModuleCallSignature] = {}
    for fqn, specs in module_call_specs.items():
        mod_fqn = _strip_root(fqn) if not strict_mode_export else fqn
        module_call_signatures[mod_fqn] = ModuleCallSignature(
            inputs=[],
            outputs=[],
            in_spec=specs["in_spec"],
            out_spec=specs["out_spec"],
            forward_arg_names=None,  # we only propage forward_arg_names for the top level module
        )

    if len(preserve_module_call_signature) > 0:
        if not strict_mode_export:
            _rewrite_tracepoint_node(gm)
        res = CollectTracepointsPass(module_call_signatures, export_graph_signature)(gm)
        assert res is not None
        gm = res.graph_module

    assert _EXPORT_MODULE_HIERARCHY is not None
    module_call_graph = _make_module_call_graph(
        in_spec,
        out_spec,
        module_call_signatures,
        forward_arg_names,
    )
    return gm, module_call_graph


def _get_range_constraints(
    export_artifact: ExportArtifact, combined_args: dict[str, Any], dynamic_shapes
):
    gm: torch.fx.GraphModule = export_artifact.aten.gm
    export_graph_signature: ExportGraphSignature = export_artifact.aten.sig
    fake_mode: FakeTensorMode = export_artifact.fake_mode
    num_lifted = next(
        (
            i
            for i, s in enumerate(export_graph_signature.input_specs)
            if s.kind == InputKind.USER_INPUT
        ),
        len(export_graph_signature.input_specs),
    )
    range_constraints = make_constraints(
        fake_mode,
        gm,
        combined_args,
        dynamic_shapes,
        num_lifted,
    )
    return range_constraints


def _get_inline_constraints(fake_mode: FakeTensorMode):
    assert fake_mode.shape_env is not None
    return {
        k: v
        for k, v in fake_mode.shape_env.var_to_range.items()
        if free_unbacked_symbols(k)
    }


@contextmanager
def patch_forward(obj: torch.nn.Module, new_method):
    """Helper method to make it easier to cleanly torch.export() a method on a
    module that is not `forward`.
    """
    # Save the original method
    original_method = obj.forward

    # Patch the method
    obj.forward = new_method.__get__(obj, obj.__class__)

    try:
        yield
    finally:
        # Restore the original method
        obj.forward = original_method


@contextmanager
def _temp_disable_texpr_fuser():
    original_state = torch._C._jit_texpr_fuser_enabled()
    torch._C._jit_set_texpr_fuser_enabled(False)
    try:
        yield
    finally:
        torch._C._jit_set_texpr_fuser_enabled(original_state)


class _WrapperModule(torch.nn.Module):
    def __init__(self, f):
        super().__init__()
        self.f = f

    def forward(self, *args, **kwargs):
        return self.f(*args, **kwargs)


def _convert_ts_to_export_experimental(traced_callable, args, kwargs=None):
    with _temp_disable_texpr_fuser():
        from torch.jit._trace import TopLevelTracedModule

        export_args, export_kwargs = _process_jit_trace_inputs_for_export(args, kwargs)

        if isinstance(traced_callable, (TopLevelTracedModule, torch._C.ScriptModule)):  # type: ignore[operator]
            return _export(
                traced_callable,
                export_args,
                export_kwargs,
                strict=False,
                _is_torch_jit_trace=True,
            ).module()

        elif isinstance(traced_callable, torch.ScriptMethod) and isinstance(
            traced_callable.owner(), (torch._C.ScriptModule, torch.nn.Module)  # type: ignore[operator]
        ):
            with patch_forward(traced_callable.owner(), traced_callable):  # type: ignore[operator]
                return _export(
                    traced_callable.owner(),  # type: ignore[operator]
                    export_args,
                    export_kwargs,
                    strict=False,
                    _is_torch_jit_trace=True,
                ).module()

        else:
            return _export(
                _WrapperModule(traced_callable),
                export_args,
                export_kwargs,
                strict=False,
                _is_torch_jit_trace=True,
            ).module()


def _strict_export(
    mod: torch.nn.Module,
    args: tuple[Any, ...],
    kwargs: dict[str, Any],
    dynamic_shapes: Optional[Union[dict[str, Any], tuple[Any], list[Any]]],
    preserve_module_call_signature: tuple[str, ...],
    pre_dispatch: bool,
    original_state_dict: dict[str, Any],
    orig_in_spec: TreeSpec,
    allow_complex_guards_as_runtime_asserts: bool,
    _is_torch_jit_trace: bool,
) -> ExportArtifact:
    lower_to_aten = functools.partial(_export_to_aten_ir, pre_dispatch=pre_dispatch)
    return _strict_export_lower_to_aten_ir(
        mod=mod,
        args=args,
        kwargs=kwargs,
        dynamic_shapes=dynamic_shapes,
        preserve_module_call_signature=preserve_module_call_signature,
        pre_dispatch=pre_dispatch,
        original_state_dict=original_state_dict,
        orig_in_spec=orig_in_spec,
        allow_complex_guards_as_runtime_asserts=allow_complex_guards_as_runtime_asserts,
        _is_torch_jit_trace=_is_torch_jit_trace,
        lower_to_aten_callback=lower_to_aten,
    )


def _strict_export_lower_to_aten_ir(
    mod: torch.nn.Module,
    args: tuple[Any, ...],
    kwargs: dict[str, Any],
    dynamic_shapes: Optional[Union[dict[str, Any], tuple[Any], list[Any]]],
    preserve_module_call_signature: tuple[str, ...],
    pre_dispatch: bool,
    original_state_dict: dict[str, Any],
    orig_in_spec: TreeSpec,
    allow_complex_guards_as_runtime_asserts: bool,
    _is_torch_jit_trace: bool,
    lower_to_aten_callback: Callable,
) -> ExportArtifact:
    gm_torch_level = _export_to_torch_ir(
        mod,
        args,
        kwargs,
        dynamic_shapes,
        preserve_module_call_signature=preserve_module_call_signature,
        restore_fqn=False,  # don't need to restore because we will do it later
        allow_complex_guards_as_runtime_asserts=allow_complex_guards_as_runtime_asserts,
        _log_export_usage=False,
    )

    # We detect the fake_mode by looking at gm_torch_level's placeholders, this is the fake_mode created in dynamo.
    (
        fake_args,
        fake_kwargs,
        dynamo_fake_mode,
    ) = _extract_fake_inputs(gm_torch_level, args, kwargs)

    fake_params_buffers = _fakify_params_buffers(dynamo_fake_mode, gm_torch_level)

    # First, we want to pass through the graph to try populating
    # val field for getattr if there is anything missing.
    # This can happen when quantization adds extra params and forgets
    # to update "val"
    for node in gm_torch_level.graph.nodes:
        if node.op == "get_attr" and "val" not in node.meta:
            attr = getattr(gm_torch_level, node.target)
            # Checks if it is not a HigherOrderOp branch or a module
            if not isinstance(attr, torch.nn.Module):
                assert (
                    dynamo_fake_mode is not None
                ), "Cannot find dynamo_fake_mode. This could be due to the exported graph module have no placeholders."
                node.meta["val"] = dynamo_fake_mode.from_tensor(
                    attr, static_shapes=True
                )

    # Fix the graph output signature to be tuple if scalar

    # gm_torch_level.graph._codegen is made a _PyTreeCodeGen in rewrite_signature in eval_frame.py
    assert isinstance(gm_torch_level.graph._codegen, torch.fx.graph._PyTreeCodeGen)

    # Calling gm_torch_level._out_spec is not safe because gm_torch_level might be
    # a _LazyGraphModule, which does not populate _out_spec when calling recompile().
    # TODO: Fix recompile() in  _LazyGraphModule. T207713214
    out_spec = orig_out_spec = gm_torch_level.graph._codegen.pytree_info.out_spec

    # Used to get rid of lint type error.
    assert out_spec is not None
    assert orig_out_spec is not None

    # aot_export expect the return type to always be a tuple.
    if out_spec.type not in (list, tuple):
        out_spec = pytree.TreeSpec(tuple, None, [out_spec])

    orig_arg_names = gm_torch_level.graph._codegen.pytree_info.orig_args  # type: ignore[attr-defined]

    gm_torch_level.graph._codegen = _PyTreeCodeGen(
        _PyTreeInfo(
            orig_arg_names,
            gm_torch_level._in_spec,
            out_spec,
        )
    )
    gm_torch_level.recompile()

    _normalize_nn_module_stack(gm_torch_level, type(mod))

    params_buffers_to_node_meta = _collect_param_buffer_metadata(gm_torch_level)

    # When aot_export lifts the params, we lose metadata (e.g. source_fn_stack, stack_trace)
    # from the param nodes as they are treated as fresh inputs
    # Therefore, we manually extract them before calling into aot_export
    # params_buffers_to_node_meta = _collect_param_buffer_metadata(gm_torch_level)

    constant_attrs = _gather_constant_attrs(mod)
    param_buffer_table: dict[str, str] = _get_param_buffer_mapping(mod, gm_torch_level)

    # Dynamo does not track which buffers were registered as non-persistent. This info
    # is available in the original module, so we transfer it to the traced module. Also,
    # since we didn't restore original param/buffer names yet, we must use traced names.
    non_persistent_buffers = _get_non_persistent_buffers(mod)
    reverse_name_lookup = {orig: traced for traced, orig in param_buffer_table.items()}
    gm_torch_level._non_persistent_buffers_set = {
        reverse_name_lookup[name]
        for name in non_persistent_buffers
        if name in reverse_name_lookup
    }
    with dynamo_fake_mode:
        aten_export_artifact = lower_to_aten_callback(
            gm_torch_level,
            # NOTE: graph module expects only positional args
            _convert_to_positional_args(orig_arg_names, fake_args, fake_kwargs),
            {},
            fake_params_buffers,
            constant_attrs,
        )

    # Decompose for readability.
    gm = aten_export_artifact.gm
    export_graph_signature = aten_export_artifact.sig
    constants = aten_export_artifact.constants

    _populate_param_buffer_metadata_to_new_gm(
        params_buffers_to_node_meta, gm, export_graph_signature
    )

    # Do some cleanups on the graph module to restore the state dict to the
    # expected form. Each of these steps should probably get fixed upstream.
    # 1. Remove tensor constants that were added as buffers.
    _rewrite_dynamo_tensor_constants(
        orig_mod_buffers=set(mod.buffers()),
        traced_mod_buffers=dict(gm_torch_level.named_buffers()),
        graph_signature=export_graph_signature,
        constants=constants,
    )
    # 2. Restore FQN of param/buffers
    _replace_param_buffer_names(param_buffer_table, export_graph_signature)

    # 3. Move non-persistent buffers to tensor constants
    _move_non_persistent_buffers_to_tensor_constants(
        mod, export_graph_signature, constants
    )

    # 4. Rewrite constants to have the same FQN as the original module.
    _remap_constants(constant_attrs, export_graph_signature, constants)

    # 5. Rename constants nodes in graph module from buffers to constants
    _rename_constants_nodes(gm, export_graph_signature)

    return ExportArtifact(
        aten=aten_export_artifact,
        in_spec=orig_in_spec,
        out_spec=orig_out_spec,
        fake_mode=dynamo_fake_mode,
        module_call_specs=gm_torch_level.meta["module_call_specs"],
    )


def _export_to_aten_ir_make_fx(
    mod: torch.nn.Module,
    fake_args,
    fake_kwargs,
    fake_params_buffers,
    constant_attrs: ConstantAttrMap,
    produce_guards_callback=None,
    transform=lambda x: x,
) -> ATenExportArtifact:
    def _make_fx_helper(mod, args, kwargs, **flags):
        kwargs = kwargs or {}

        named_parameters = dict(mod.named_parameters(remove_duplicate=False))
        named_buffers = dict(mod.named_buffers(remove_duplicate=False))

        params_and_buffers = {**named_parameters, **named_buffers}
        params_and_buffers_flat, params_spec = pytree.tree_flatten(params_and_buffers)
        params_and_buffers_flat = tuple(params_and_buffers_flat)

        param_len = len(named_parameters)
        buffer_len = len(named_buffers)
        params_len = len(params_and_buffers)

        functional_call = create_functional_call(
            mod, params_spec, params_len, store_orig_mod=True
        )

        params_buffers_args: list[Any] = []
        params_buffers_args.extend(params_and_buffers_flat)
        params_buffers_args.extend(args)

        flat_fn, out_spec = create_tree_flattened_fn(
            functional_call, params_buffers_args, kwargs
        )
        flat_args, in_spec = pytree.tree_flatten((params_buffers_args, kwargs))

        @functools.wraps(flat_fn)
        def wrapped_fn(*args):
            return tuple(flat_fn(*args))

        with enable_python_dispatcher():
            ctx = nullcontext()
            non_strict_root = getattr(mod, "_export_root", None)
            if non_strict_root is not None:
                ctx = _detect_attribute_assignment(non_strict_root)  # type: ignore[assignment]

                # For any buffer that is assigned, we want to associate it to the final proxy node
                # that it is assigned to. This node can then be copied into the buffer.
                assigned_buffers: dict[str, str] = {}
                hook = register_buffer_assignment_hook(
                    non_strict_root, assigned_buffers
                )

            def custom_getattribute(self, attr, *, original_getattr, attrs_to_proxy):
                """
                The idea here is that we override subclass getattr methods to proxy
                inner tensors and metadata. Because of infinite loop shenanigans, we have
                to manually construct the getattr proxy nodes without relying on torch function
                system.
                """
                out = original_getattr(self, attr)
                if attr in attrs_to_proxy:
                    if torch._C._is_torch_function_mode_enabled():
                        if isinstance(out, torch.Tensor):
                            # When we get here there is no guarantee that we will hit the
                            # PreDispatchTorchFunctionMode, so we manually peak into the torch
                            # function mode list and tweak the PreDispatchTorchFunctionMode.
                            # This has side effect of proxying stuff like
                            # proxy.node.meta["val"] = extract_val(val) because at that time, torch function
                            # mode is still active. It seems bad to turn it off inside proxy_tensor.py, so
                            # I guess we will just rely on DCE for now to remove extra stuff like detach
                            torch_function_mode_stack = (
                                torch.overrides._get_current_function_mode_stack()
                            )
                            for mode in torch_function_mode_stack:
                                if isinstance(mode, PreDispatchTorchFunctionMode):
                                    tracer = mode.tracer
                                    proxy = get_proxy_slot(self, tracer).proxy
                                    inner_proxy = tracer.create_proxy(
                                        "call_function",
                                        torch.ops.export.access_subclass_inner_tensor.default,
                                        (proxy, attr),
                                        {},
                                    )
                                    track_tensor_tree(
                                        out, inner_proxy, constant=None, tracer=tracer
                                    )
                return out

            @contextmanager
            def override_getattribute_for_subclasses(args):
                """
                Context manager that temporarily monkey patches
                tensor.__getattribute__ so that we can intercept it at
                torch_function layer.
                """

                # Dictionary that tracks subclass type to original getattr function
                # and the attributes we can proxy.
                tensor_type_to_old_getattribute: dict[
                    type[torch.Tensor], tuple[Callable, set[str]]
                ] = {}
                for arg in args:
                    subclass_types_to_instances: dict[
                        type[torch.Tensor], list[type[torch.Tensor]]
                    ] = get_subclass_typing_container(arg)
                    for subclass_type in subclass_types_to_instances:
                        if subclass_type not in tensor_type_to_old_getattribute:
                            assert len(subclass_types_to_instances[subclass_type]) > 0
                            instance = subclass_types_to_instances[subclass_type][0]
                            # Query subclass specific attrs
                            attrs_to_proxy = set(dir(instance)) - set(dir(torch.Tensor))
                            tensor_type_to_old_getattribute[subclass_type] = (
                                subclass_type.__getattribute__,  # type: ignore[attr-defined]
                                attrs_to_proxy,
                            )

                try:
                    for k, (
                        old_getattr,
                        attrs_to_proxy,
                    ) in tensor_type_to_old_getattribute.items():
                        custom = functools.partialmethod(
                            custom_getattribute,
                            original_getattr=old_getattr,
                            attrs_to_proxy=attrs_to_proxy,
                        )
                        k.__getattribute__ = custom  # type: ignore[assignment, attr-defined]
                    yield
                finally:
                    for k, (old_getattr, _) in tensor_type_to_old_getattribute.items():
                        k.__getattribute__ = old_getattr  # type: ignore[method-assign, attr-defined]

            with ctx, override_getattribute_for_subclasses(flat_args):
                gm = make_fx(
                    wrapped_fn,
                    record_module_stack=True,
                    pre_dispatch=True,
                )(*flat_args)

            if non_strict_root is not None:
                input_names = _graph_input_names(gm)
                buffer_input_names = {
                    buf: input_names[param_len + i]
                    for i, buf in enumerate(non_strict_root._buffers)
                }
                output_node = list(gm.graph.nodes)[-1]
                # We copy nodes corresponding to buffer assignments to buffers in the graph.
                for buf, name in assigned_buffers.items():  # type: ignore[possibly-undefined]
                    buf_node = _find_node(gm, buffer_input_names[buf])
                    name_node = _find_node(gm, name)
                    with gm.graph.inserting_before(output_node):
                        new_node = gm.graph.create_node(
                            "call_function",
                            torch.ops.aten.copy_.default,
                            args=(buf_node, name_node),
                        )
                        new_node.meta = name_node.meta

                hook.remove()  # type: ignore[possibly-undefined]

            def _is_impure(node):
                if node.op == "call_function" and node.target in (
                    # In export, we ignore any op that is related to
                    # eager mode profiling call. The expectation is
                    # that either runtimes provide their own profiling
                    # OR user wrap the compiled region on a profiling in
                    # later stage.
                    torch.ops.profiler._record_function_enter.default,
                    torch.ops.profiler._record_function_enter_new.default,
                    torch.ops.profiler._record_function_exit._RecordFunction,
                    # In theory, we could fix this dead detach and getattr nodes
                    # from subclass tensors if we carefully rewrite track_tensor_tree
                    # in a way that it doesn't do any tensor methods.
                    torch.ops.aten.detach.default,
                    torch.ops.export.access_subclass_inner_tensor.default,
                ):
                    return False
                return True

            gm.graph.eliminate_dead_code(_is_impure)

        # create graph signature
        input_names = _graph_input_names(gm)
        output_names = _graph_output_names(gm)
        sig = GraphSignature(
            parameters=list(named_parameters),
            buffers=list(named_buffers),
            user_inputs=input_names[params_len:],
            user_outputs=output_names,
            inputs_to_parameters=dict(zip(input_names[0:param_len], named_parameters)),
            inputs_to_buffers=dict(
                zip(input_names[param_len : param_len + buffer_len], named_buffers)
            ),
            buffers_to_mutate={},
            user_inputs_to_mutate={},
            in_spec=in_spec,
            out_spec=out_spec,  # type: ignore[arg-type]
            backward_signature=None,
            input_tokens=[],
            output_tokens=[],
        )
        return gm, sig

    # This _reparametrize_module makes sure inputs and module.params/buffers have the same fake_mode,
    # otherwise aot_export_module will error out because it sees a mix of fake_modes.
    # And we want aot_export_module to use the fake_tensor mode in dynamo to keep the pipeline easy to reason about.
    with torch.nn.utils.stateless._reparametrize_module(
        mod,
        fake_params_buffers,
        tie_weights=True,
        strict=True,
        stack_weights=True,
    ), _ignore_backend_decomps(), _compiling_state_context():  # type: ignore[attr-defined]
        gm, graph_signature = transform(_make_fx_helper)(
            mod,
            fake_args,
            trace_joint=False,
            kwargs=fake_kwargs,
        )

        # [NOTE] In training IR, we don't run
        # any DCE as a result we preserve constant
        # nodes in the graph. make_fx invariant is that
        # they don't guarantee every node gets a meta['val']
        # field. Since the actual value is already hardcoded in
        # graph, the node.meta here actually doesn't matter. But
        # we do this to make spec verifier happy.
        for node in gm.graph.nodes:
            if (
                node.op == "call_function"
                and len(node.users) == 0
                and "val" not in node.meta
            ):
                node.meta["val"] = None

        if isinstance(mod, torch.fx.GraphModule) and hasattr(mod, "meta"):
            gm.meta.update(mod.meta)

    # See comment in _export_to_aten_ir()
    if produce_guards_callback:
        try:
            produce_guards_callback(gm)
        except (ConstraintViolationError, ValueRangeError) as e:
            raise UserError(UserErrorType.CONSTRAINT_VIOLATION, str(e))  # noqa: B904

    return _produce_aten_artifact(
        gm=gm,
        mod=mod,
        constant_attrs=constant_attrs,
        graph_signature=graph_signature,
        pre_dispatch=True,
        fake_args=fake_args,
        fake_kwargs=fake_kwargs,
        fake_params_buffers=fake_params_buffers,
    )


def set_missing_meta_vals(gm, flat_args, num_params_buffers):
    # Sets missing metadata to address two problems:
    # 1. aot_export adds symint metadata for placeholders with int values; since
    #    these become specialized, we replace such metadata with the original values.
    # 2. any tensor attributes that are not params / buffers, i.e., are constants
    #    need to have their metadata set before lifting them because it is needed
    #    for computing the exported program's signature.
    index = 0
    fake_mode = detect_fake_mode(flat_args)
    for node in gm.graph.nodes:
        if node.op == "placeholder":
            if index >= num_params_buffers:
                user_arg = flat_args[index - num_params_buffers]
                if not isinstance(user_arg, torch.Tensor):
                    node.meta["val"] = user_arg
            index += 1
        if node.op == "get_attr":
            val = _get_attr(gm, node.target)
            if isinstance(val, torch.Tensor):
                assert "val" not in node.meta, (
                    f"Found attribute {node.target} that has already been fakified "
                    "but not yet lifted as an input. This should be impossible because "
                    "(1) we should have already fakified AND lifted params/buffers "
                    "(2) we should have NOT yet fakified OR lifted tensor constants. "
                )
                node.meta["val"] = fake_mode.from_tensor(val, static_shapes=True)


def _find_node(gm: torch.fx.GraphModule, name: str) -> torch.fx.Node:
    return next(iter(node for node in gm.graph.nodes if node.name == name))


def _non_strict_export(
    mod: torch.nn.Module,
    args: tuple[Any, ...],
    kwargs: dict[str, Any],
    dynamic_shapes: Optional[Union[dict[str, Any], tuple[Any], list[Any]]],
    preserve_module_call_signature: tuple[str, ...],
    pre_dispatch: bool,
    original_state_dict: dict[str, Any],
    orig_in_spec: TreeSpec,
    allow_complex_guards_as_runtime_asserts: bool,
    _is_torch_jit_trace: bool,
    dispatch_tracing_mode: str = "aot_export",
) -> ExportArtifact:
    """
    ``dispatch_tracing_mode`` can be either "make_fx” or “aot_export”, corresponding to
    _export_to_aten_ir_make_fx and _export_to_aten_ir, respectively.
    """
    assert dispatch_tracing_mode in ["make_fx", "aot_export"]
    out_spec: Optional[TreeSpec] = None
    in_spec: Optional[TreeSpec] = None

    module_call_specs: dict[str, dict[str, pytree.TreeSpec]] = {}

    def _tuplify_outputs(aot_export):
        def _aot_export_non_strict(mod, args, kwargs=None, **flags):
            kwargs = kwargs or {}

            class Wrapper(torch.nn.Module):
                def __init__(self, mod):
                    super().__init__()
                    self._export_root = mod

                def forward(self, *args, **kwargs):
                    nonlocal out_spec
                    nonlocal in_spec
                    mod = self._export_root
                    _, in_spec = pytree.tree_flatten((args, kwargs))
                    if isinstance(mod, torch.fx.GraphModule):
                        # NOTE: We're going to run this graph module with an fx interpreter,
                        # which will not run any forward hooks. Thus, ideally, we should run
                        # all forward hooks here. But the general logic for running them is
                        # complicated (see nn/module.py), and probably not worth duplicating.
                        # Instead we only look for, and run, an export-specific forward hook.
                        if (
                            _check_input_constraints_pre_hook
                            in mod._forward_pre_hooks.values()
                        ):
                            _check_input_constraints_pre_hook(mod, args, kwargs)
                        with torch.fx.traceback.preserve_node_meta():
                            args = (*args, *kwargs.values())
                            tree_out = torch.fx.Interpreter(mod).run(*args)
                    else:
                        tree_out = mod(*args, **kwargs)
                    flat_outs, out_spec = pytree.tree_flatten(tree_out)
                    return tuple(flat_outs)

            wrapped_mod = Wrapper(mod)
            # Patch export_root to the signatures so that wrapper module correctly populates the
            # in/out spec
            new_preserved_call_signatures = [
                "_export_root." + i for i in preserve_module_call_signature
            ]
            ctx = nullcontext()
            if not isinstance(mod, torch.fx.GraphModule):
                ctx = _wrap_submodules(  # type: ignore[assignment]
                    wrapped_mod, new_preserved_call_signatures, module_call_specs
                )
            with ctx:
                gm, sig = aot_export(wrapped_mod, args, kwargs=kwargs, **flags)
                log.debug("Exported program from AOTAutograd:\n%s", gm)

            sig.parameters = pytree.tree_map(_strip_root, sig.parameters)
            sig.buffers = pytree.tree_map(_strip_root, sig.buffers)
            sig.inputs_to_buffers = pytree.tree_map(_strip_root, sig.inputs_to_buffers)
            sig.inputs_to_parameters = pytree.tree_map(
                _strip_root, sig.inputs_to_parameters
            )
            sig.buffers_to_mutate = pytree.tree_map(_strip_root, sig.buffers_to_mutate)

            for node in gm.graph.nodes:
                if "nn_module_stack" in node.meta:
                    nn_module_stack = node.meta["nn_module_stack"]
                    node.meta["nn_module_stack"] = {
                        _fixup_key(key): val
                        for key, val in pytree.tree_map(
                            _strip_root, nn_module_stack
                        ).items()
                    }

            return gm, sig

        return _aot_export_non_strict

    (
        fake_mode,
        fake_args,
        fake_kwargs,
        equalities_inputs,
        original_signature,
        dynamic_shapes,
    ) = make_fake_inputs(
        mod,
        args,
        kwargs,
        dynamic_shapes,
        _is_torch_jit_trace=_is_torch_jit_trace,
        allow_complex_guards_as_runtime_asserts=allow_complex_guards_as_runtime_asserts,  # for shape env initialization
    )

    fake_params_buffers = _fakify_params_buffers(fake_mode, mod)

    def _produce_guards_callback(gm):
        return produce_guards_and_solve_constraints(
            fake_mode=fake_mode,
            gm=gm,
            dynamic_shapes=dynamic_shapes,
            equalities_inputs=equalities_inputs,
            original_signature=original_signature,
            _is_torch_jit_trace=_is_torch_jit_trace,
        )

<<<<<<< HEAD
    with fake_mode, _NonStrictTorchFunctionHandler():
=======
    tx = TracingContext(fake_mode)

    # We also need to attach dynamo configs as these will be used in HOOs that
    # use torch.compile, like cond
    dynamo_config = dataclasses.asdict(DEFAULT_EXPORT_DYNAMO_CONFIG)
    dynamo_config[
        "do_not_emit_runtime_asserts"
    ] = False  # We want to emit runtime asserts

    with fake_mode, _NonStrictTorchFunctionHandler(), tracing(
        tx
    ), torch._dynamo.config.patch(dynamo_config):
>>>>>>> 9d02b399
        with _fakify_script_objects(mod, fake_args, fake_kwargs, fake_mode) as (
            patched_mod,
            new_fake_args,
            new_fake_kwargs,
            new_fake_constant_attrs,
            map_fake_to_real,
        ), _fakify_module_inputs(fake_args, fake_kwargs, fake_mode):
            _to_aten_func = (
                _export_to_aten_ir_make_fx
                if dispatch_tracing_mode == "make_fx"
                else functools.partial(
                    _export_to_aten_ir,
                    pre_dispatch=pre_dispatch,
                    _is_torch_jit_trace=_is_torch_jit_trace,
                )
            )
            aten_export_artifact = _to_aten_func(  # type: ignore[operator]
                patched_mod,
                new_fake_args,
                new_fake_kwargs,
                fake_params_buffers,
                new_fake_constant_attrs,
                produce_guards_callback=_produce_guards_callback,
                transform=_tuplify_outputs,
            )
            # aten_export_artifact.constants contains only fake script objects, we need to map them back
            aten_export_artifact.constants = {
                fqn: map_fake_to_real[obj] if isinstance(obj, FakeScriptObject) else obj
                for fqn, obj in aten_export_artifact.constants.items()
            }

    _move_non_persistent_buffers_to_tensor_constants(
        mod, aten_export_artifact.sig, aten_export_artifact.constants
    )

    assert out_spec is not None
    assert in_spec is not None

    return ExportArtifact(
        aten=aten_export_artifact,
        in_spec=in_spec,
        out_spec=out_spec,
        fake_mode=fake_mode,
        module_call_specs=module_call_specs,
    )


@_log_export_wrapper
@_disable_prexisiting_fake_mode
def _export_for_training(
    mod: torch.nn.Module,
    args: tuple[Any, ...],
    kwargs: Optional[dict[str, Any]] = None,
    dynamic_shapes: Optional[Union[dict[str, Any], tuple[Any], list[Any]]] = None,
    *,
    strict: bool = True,
    preserve_module_call_signature: tuple[str, ...] = (),
) -> ExportedProgram:
    global _EXPORT_MODULE_HIERARCHY
    _EXPORT_MODULE_HIERARCHY = _get_module_hierarchy(mod)

    (
        args,
        kwargs,
        orig_in_spec,
        dynamic_shapes,
    ) = _process_export_inputs(mod, args, kwargs, dynamic_shapes)

    original_state_dict = _get_original_state_dict(mod)

    export_func = (
        functools.partial(
            _strict_export_lower_to_aten_ir,
            lower_to_aten_callback=_export_to_aten_ir_make_fx,
        )
        if strict
        else functools.partial(
            _non_strict_export,
            dispatch_tracing_mode="make_fx",
        )
    )
    export_artifact = export_func(  # type: ignore[operator]
        mod=mod,
        args=args,
        kwargs=kwargs,
        dynamic_shapes=dynamic_shapes,
        preserve_module_call_signature=preserve_module_call_signature,
        pre_dispatch=False,
        original_state_dict=original_state_dict,
        orig_in_spec=orig_in_spec,
        allow_complex_guards_as_runtime_asserts=False,
        _is_torch_jit_trace=False,
    )

    export_graph_signature = export_artifact.aten.sig

    forward_arg_names = _get_forward_arg_names(mod, args, kwargs)
    inline_constraints = _get_inline_constraints(export_artifact.fake_mode)
    # The unbacked symint symbols are updated in aot_export
    # so we serialize them here instead of inside dynamo.
    # Note: _get_range_constraints depends on "inline_constraints" to be set.
    export_artifact.aten.gm.meta["inline_constraints"] = inline_constraints
    range_constraints = _get_range_constraints(
        export_artifact,
        _combine_args(mod, args, kwargs, _is_torch_jit_trace=False),
        dynamic_shapes,
    )
    # The returned the gm is in-place modified
    gm, module_call_graph = _get_module_call_graph(
        export_artifact,
        preserve_module_call_signature,
        strict,
        forward_arg_names,
    )

    _verify_nn_module_stack(gm)
    _verify_stack_trace(gm)
    _verify_placeholder_names(gm, export_graph_signature)

    _update_gm_meta_if_possible(gm, mod)

    from torch._export.verifier import TrainingIRVerifier

    exported_program = ExportedProgram(
        root=gm,
        graph=gm.graph,
        graph_signature=export_graph_signature,
        state_dict=original_state_dict,
        range_constraints=range_constraints,
        module_call_graph=module_call_graph,
        example_inputs=(args, kwargs),
        constants=export_artifact.aten.constants,
        verifiers=[TrainingIRVerifier],
    )

    return exported_program


@_log_export_wrapper
@_disable_prexisiting_fake_mode
def _export(
    mod: torch.nn.Module,
    args: tuple[Any, ...],
    kwargs: Optional[dict[str, Any]] = None,
    dynamic_shapes: Optional[Union[dict[str, Any], tuple[Any], list[Any]]] = None,
    *,
    strict: bool = True,
    preserve_module_call_signature: tuple[str, ...] = (),
    pre_dispatch: bool = False,
    allow_complex_guards_as_runtime_asserts: bool = False,
    _is_torch_jit_trace: bool = False,
) -> ExportedProgram:
    """
    Traces either an nn.Module's forward function or just a callable with PyTorch
    operations inside and produce a ExportedProgram.

    Args:
        f: the `nn.Module` to trace.

        args: example positional inputs.

        kwargs: optional example keyword inputs.

        dynamic_shapes:
         An optional argument where the type should either be:
         1) a dict from argument names of ``f`` to their dynamic shape specifications,
         2) a tuple that specifies dynamic shape specifications for each input in original order.
         If you are specifying dynamism on keyword args, you will need to pass them in the order that
         is defined in the original function signature.

         The dynamic shape of a tensor argument can be specified as either
         (1) a dict from dynamic dimension indices to :func:`Dim` types, where it is
         not required to include static dimension indices in this dict, but when they are,
         they should be mapped to None; or (2) a tuple / list of :func:`Dim` types or None,
         where the :func:`Dim` types correspond to dynamic dimensions, and static dimensions
         are denoted by None. Arguments that are dicts or tuples / lists of tensors are
         recursively specified by using mappings or sequences of contained specifications.

        preserve_module_call_signature: A list of submodule paths for which the original
            calling conventions are preserved as metadata.

        allow_complex_guards_as_runtime_asserts:
         With the current dynamic shapes language for dims and derived dims, we can run into constraints
         that are not expressible with the language. For example, flattening a matrix and adding to a vector,
         both fully dynamic (i.e. x.reshape([-1]) + y) emits a guard s0 * s1 = s2, which is not expressible.
         By default, we either raise a constraint violation error or specialize to static values.
         If this flag is set to True, we avoid erroring out and instead allow complex constraints to exist as runtime
         assertions in the graph. The sympy interpreter (torch/utils/_sympy/interp.py) will produce the math ops
         required to compute and assert the value of the guard (e.g. sym_size_int, eq, _assert_scalar).
         Additionally, if TORCH_DYNAMO_DO_NOT_EMIT_RUNTIME_ASSERTS=1 is specified, we will allow complex constraints
         while not emitting runtime asserts, returning a cleaner graph with lesser guarantees around dynamic shapes.

    Returns:
        An ExportedProgram containing the traced method.
    """

    from torch._utils_internal import export_training_ir_rollout_check

    global _EXPORT_FLAGS, _EXPORT_MODULE_HIERARCHY
    _EXPORT_MODULE_HIERARCHY = _get_module_hierarchy(mod)

    flags = set()
    flags.add("strict" if strict else "non_strict")
    flags.add("pre_dispatch" if pre_dispatch else "aot_dispatch")
    _EXPORT_FLAGS = flags

    log_export_usage(event="export.enter", flags=_EXPORT_FLAGS)

    dtrace_structured("export", payload_fn=lambda: "start!")

    # NOTE Export training IR rollout
    # Old export calls export._trace(pre_dispatch=True)
    # and there are still lot of internal/OSS callsites that
    # use export._trace(pre_dispatch=True) directly. Therefore,
    # it makes more sense to do the switch here.
    # export_training_ir_rollout_check returns True in OSS
    # while internally it returns False UNLESS otherwise specified.
    if pre_dispatch and export_training_ir_rollout_check():
        ep = _export_for_training(
            mod,
            args,
            kwargs,
            dynamic_shapes,
            strict=strict,
            preserve_module_call_signature=preserve_module_call_signature,
        )
        dtrace_structured("exported_program", payload_fn=lambda: str(ep))
        return ep

    (
        args,
        kwargs,
        original_in_spec,
        dynamic_shapes,
    ) = _process_export_inputs(mod, args, kwargs, dynamic_shapes)

    original_state_dict = _get_original_state_dict(mod)

    # Call the appropriate export function based on the strictness of tracing.
    export_func = _strict_export if strict else _non_strict_export

    export_artifact = export_func(  # type: ignore[operator]
        mod,
        args,
        kwargs,
        dynamic_shapes,
        preserve_module_call_signature,
        pre_dispatch,
        original_state_dict,
        original_in_spec,
        allow_complex_guards_as_runtime_asserts,
        _is_torch_jit_trace,
    )
    export_graph_signature: ExportGraphSignature = export_artifact.aten.sig

    forward_arg_names = (
        _get_forward_arg_names(mod, args, kwargs) if not _is_torch_jit_trace else None
    )
    inline_constraints = _get_inline_constraints(export_artifact.fake_mode)
    # The unbacked symint symbols are updated in aot_export
    # so we serialize them here instead of inside dynamo.
    # Note: this step must be before _get_range_constraints.
    export_artifact.aten.gm.meta["inline_constraints"] = inline_constraints
    range_constraints = _get_range_constraints(
        export_artifact,
        _combine_args(mod, args, kwargs, _is_torch_jit_trace=_is_torch_jit_trace),
        dynamic_shapes,
    )
    gm, module_call_graph = _get_module_call_graph(
        export_artifact,
        preserve_module_call_signature,
        strict,
        forward_arg_names,
    )

    _verify_nn_module_stack(gm)
    _verify_stack_trace(gm)
    if not _is_torch_jit_trace:
        _verify_placeholder_names(gm, export_graph_signature)

    # Remove Proxy because they cannot be deepcopied or pickled.
    torch._export.utils.remove_proxy_from_state_dict(original_state_dict, in_place=True)

    from torch._export.verifier import Verifier

    _update_gm_meta_if_possible(gm, mod)

    exported_program = ExportedProgram(
        root=gm,
        graph=gm.graph,
        graph_signature=export_graph_signature,
        state_dict=original_state_dict,
        range_constraints=range_constraints,
        module_call_graph=module_call_graph,
        example_inputs=(args, kwargs),
        constants=export_artifact.aten.constants,
        verifiers=[Verifier],
    )

    dtrace_structured("exported_program", payload_fn=lambda: str(exported_program))

    return exported_program<|MERGE_RESOLUTION|>--- conflicted
+++ resolved
@@ -63,7 +63,7 @@
     _detect_attribute_assignment,
     aot_export_module,
 )
-from torch._guards import detect_fake_mode
+from torch._guards import detect_fake_mode, tracing, TracingContext
 from torch._library.fake_class_registry import FakeScriptObject
 from torch._logging import dtrace_structured
 from torch._subclasses.fake_tensor import FakeTensorMode
@@ -1201,7 +1201,12 @@
 
 
 def _get_range_constraints(
-    export_artifact: ExportArtifact, combined_args: dict[str, Any], dynamic_shapes
+    mod: torch.nn.Module,
+    export_artifact: ExportArtifact,
+    args,
+    kwargs,
+    dynamic_shapes,
+    _is_torch_jit_trace=False,
 ):
     gm: torch.fx.GraphModule = export_artifact.aten.gm
     export_graph_signature: ExportGraphSignature = export_artifact.aten.sig
@@ -1214,6 +1219,25 @@
         ),
         len(export_graph_signature.input_specs),
     )
+    combined_args = _combine_args(
+        mod, args, kwargs, _is_torch_jit_trace=_is_torch_jit_trace
+    )
+
+    # This is because we trace based on the kewargs passed in from user
+    # not based on the signature. I feel it would be better to just enforce
+    # one ordering at the start of tracing to avoid confusions, but that is
+    # bigger refactor, so do this to unblock for now.
+    if not _is_torch_jit_trace:
+        combined_args_traced_order = {}
+        for arg in combined_args:
+            if arg not in kwargs:
+                combined_args_traced_order[arg] = combined_args[arg]
+
+        for key in kwargs:
+            combined_args_traced_order[key] = kwargs[key]
+
+        combined_args = combined_args_traced_order
+
     range_constraints = make_constraints(
         fake_mode,
         gm,
@@ -1313,41 +1337,15 @@
     kwargs: dict[str, Any],
     dynamic_shapes: Optional[Union[dict[str, Any], tuple[Any], list[Any]]],
     preserve_module_call_signature: tuple[str, ...],
-    pre_dispatch: bool,
-    original_state_dict: dict[str, Any],
     orig_in_spec: TreeSpec,
     allow_complex_guards_as_runtime_asserts: bool,
     _is_torch_jit_trace: bool,
+    _to_aten_func: Callable,
 ) -> ExportArtifact:
-    lower_to_aten = functools.partial(_export_to_aten_ir, pre_dispatch=pre_dispatch)
-    return _strict_export_lower_to_aten_ir(
-        mod=mod,
-        args=args,
-        kwargs=kwargs,
-        dynamic_shapes=dynamic_shapes,
-        preserve_module_call_signature=preserve_module_call_signature,
-        pre_dispatch=pre_dispatch,
-        original_state_dict=original_state_dict,
-        orig_in_spec=orig_in_spec,
-        allow_complex_guards_as_runtime_asserts=allow_complex_guards_as_runtime_asserts,
-        _is_torch_jit_trace=_is_torch_jit_trace,
-        lower_to_aten_callback=lower_to_aten,
-    )
-
-
-def _strict_export_lower_to_aten_ir(
-    mod: torch.nn.Module,
-    args: tuple[Any, ...],
-    kwargs: dict[str, Any],
-    dynamic_shapes: Optional[Union[dict[str, Any], tuple[Any], list[Any]]],
-    preserve_module_call_signature: tuple[str, ...],
-    pre_dispatch: bool,
-    original_state_dict: dict[str, Any],
-    orig_in_spec: TreeSpec,
-    allow_complex_guards_as_runtime_asserts: bool,
-    _is_torch_jit_trace: bool,
-    lower_to_aten_callback: Callable,
-) -> ExportArtifact:
+    """
+    _to_aten_func can either be `_export_to_aten_ir_make_fx` or `_export_to_aten_ir`
+    """
+
     gm_torch_level = _export_to_torch_ir(
         mod,
         args,
@@ -1435,8 +1433,10 @@
         for name in non_persistent_buffers
         if name in reverse_name_lookup
     }
-    with dynamo_fake_mode:
-        aten_export_artifact = lower_to_aten_callback(
+
+    tx = TracingContext(dynamo_fake_mode)
+    with dynamo_fake_mode, tracing(tx):
+        aten_export_artifact = _to_aten_func(
             gm_torch_level,
             # NOTE: graph module expects only positional args
             _convert_to_positional_args(orig_arg_names, fake_args, fake_kwargs),
@@ -1782,18 +1782,15 @@
     kwargs: dict[str, Any],
     dynamic_shapes: Optional[Union[dict[str, Any], tuple[Any], list[Any]]],
     preserve_module_call_signature: tuple[str, ...],
-    pre_dispatch: bool,
-    original_state_dict: dict[str, Any],
     orig_in_spec: TreeSpec,
     allow_complex_guards_as_runtime_asserts: bool,
     _is_torch_jit_trace: bool,
-    dispatch_tracing_mode: str = "aot_export",
+    _to_aten_func: Callable,
 ) -> ExportArtifact:
     """
-    ``dispatch_tracing_mode`` can be either "make_fx” or “aot_export”, corresponding to
-    _export_to_aten_ir_make_fx and _export_to_aten_ir, respectively.
-    """
-    assert dispatch_tracing_mode in ["make_fx", "aot_export"]
+    _to_aten_func can either be `_export_to_aten_ir_make_fx` or `_export_to_aten_ir`
+    """
+
     out_spec: Optional[TreeSpec] = None
     in_spec: Optional[TreeSpec] = None
 
@@ -1897,9 +1894,6 @@
             _is_torch_jit_trace=_is_torch_jit_trace,
         )
 
-<<<<<<< HEAD
-    with fake_mode, _NonStrictTorchFunctionHandler():
-=======
     tx = TracingContext(fake_mode)
 
     # We also need to attach dynamo configs as these will be used in HOOs that
@@ -1912,7 +1906,6 @@
     with fake_mode, _NonStrictTorchFunctionHandler(), tracing(
         tx
     ), torch._dynamo.config.patch(dynamo_config):
->>>>>>> 9d02b399
         with _fakify_script_objects(mod, fake_args, fake_kwargs, fake_mode) as (
             patched_mod,
             new_fake_args,
@@ -1920,15 +1913,6 @@
             new_fake_constant_attrs,
             map_fake_to_real,
         ), _fakify_module_inputs(fake_args, fake_kwargs, fake_mode):
-            _to_aten_func = (
-                _export_to_aten_ir_make_fx
-                if dispatch_tracing_mode == "make_fx"
-                else functools.partial(
-                    _export_to_aten_ir,
-                    pre_dispatch=pre_dispatch,
-                    _is_torch_jit_trace=_is_torch_jit_trace,
-                )
-            )
             aten_export_artifact = _to_aten_func(  # type: ignore[operator]
                 patched_mod,
                 new_fake_args,
@@ -1983,28 +1967,19 @@
 
     original_state_dict = _get_original_state_dict(mod)
 
-    export_func = (
-        functools.partial(
-            _strict_export_lower_to_aten_ir,
-            lower_to_aten_callback=_export_to_aten_ir_make_fx,
-        )
-        if strict
-        else functools.partial(
-            _non_strict_export,
-            dispatch_tracing_mode="make_fx",
-        )
-    )
-    export_artifact = export_func(  # type: ignore[operator]
+    # Call the appropriate export function based on the strictness of tracing.
+    export_func = _strict_export if strict else _non_strict_export
+
+    export_artifact = export_func(
         mod=mod,
         args=args,
         kwargs=kwargs,
         dynamic_shapes=dynamic_shapes,
         preserve_module_call_signature=preserve_module_call_signature,
-        pre_dispatch=False,
-        original_state_dict=original_state_dict,
         orig_in_spec=orig_in_spec,
         allow_complex_guards_as_runtime_asserts=False,
         _is_torch_jit_trace=False,
+        _to_aten_func=_export_to_aten_ir_make_fx,
     )
 
     export_graph_signature = export_artifact.aten.sig
@@ -2016,8 +1991,10 @@
     # Note: _get_range_constraints depends on "inline_constraints" to be set.
     export_artifact.aten.gm.meta["inline_constraints"] = inline_constraints
     range_constraints = _get_range_constraints(
+        mod,
         export_artifact,
-        _combine_args(mod, args, kwargs, _is_torch_jit_trace=False),
+        args,
+        kwargs,
         dynamic_shapes,
     )
     # The returned the gm is in-place modified
@@ -2155,16 +2132,19 @@
     export_func = _strict_export if strict else _non_strict_export
 
     export_artifact = export_func(  # type: ignore[operator]
-        mod,
-        args,
-        kwargs,
-        dynamic_shapes,
-        preserve_module_call_signature,
-        pre_dispatch,
-        original_state_dict,
-        original_in_spec,
-        allow_complex_guards_as_runtime_asserts,
-        _is_torch_jit_trace,
+        mod=mod,
+        args=args,
+        kwargs=kwargs,
+        dynamic_shapes=dynamic_shapes,
+        preserve_module_call_signature=preserve_module_call_signature,
+        orig_in_spec=original_in_spec,
+        allow_complex_guards_as_runtime_asserts=allow_complex_guards_as_runtime_asserts,
+        _is_torch_jit_trace=_is_torch_jit_trace,
+        _to_aten_func=functools.partial(
+            _export_to_aten_ir,
+            pre_dispatch=pre_dispatch,
+            _is_torch_jit_trace=_is_torch_jit_trace,
+        ),
     )
     export_graph_signature: ExportGraphSignature = export_artifact.aten.sig
 
@@ -2177,9 +2157,12 @@
     # Note: this step must be before _get_range_constraints.
     export_artifact.aten.gm.meta["inline_constraints"] = inline_constraints
     range_constraints = _get_range_constraints(
+        mod,
         export_artifact,
-        _combine_args(mod, args, kwargs, _is_torch_jit_trace=_is_torch_jit_trace),
+        args,
+        kwargs,
         dynamic_shapes,
+        _is_torch_jit_trace=_is_torch_jit_trace,
     )
     gm, module_call_graph = _get_module_call_graph(
         export_artifact,
