# mypy: allow-untyped-decorators
# mypy: allow-untyped-defs
import dataclasses
import functools
import inspect
import logging
import re
import time
import warnings
from contextlib import contextmanager, nullcontext
from typing import Any, Callable, Optional, Union

import torch
import torch._dynamo
import torch.fx
import torch.utils._pytree as pytree
from torch._dispatch.python import enable_python_dispatcher
from torch._dynamo.exc import UserError, UserErrorType
from torch._export.db.logging import (
    exportdb_error_message,
    get_class_if_classified_error,
)
from torch._export.non_strict_utils import (
    _fakify_module_inputs,
    _fakify_script_objects,
    _gather_constant_attrs,
    _NonStrictTorchFunctionHandler,
    make_constraints,
    make_fake_inputs,
    produce_guards_and_solve_constraints,
)
from torch._export.passes.collect_tracepoints_pass import CollectTracepointsPass
from torch._export.passes.lift_constants_pass import (
    _materialize_and_lift_constants,
    ConstantAttrMap,
)
from torch._export.utils import (
    _collect_param_buffer_metadata,
    _compiling_state_context,
    _fakify_params_buffers,
    _populate_param_buffer_metadata_to_new_gm,
    _update_gm_meta_if_possible,
    apply_runtime_assertion_pass,
    placeholder_naming_pass,
    placeholder_prefixes,
)
from torch._export.verifier import SpecViolationError
from torch._export.wrappers import _wrap_submodules
from torch._functorch._aot_autograd.input_output_analysis import (
    _graph_input_names,
    _graph_output_names,
)
from torch._functorch._aot_autograd.schemas import GraphSignature
from torch._functorch._aot_autograd.subclass_utils import get_subclass_typing_container
from torch._functorch._aot_autograd.traced_function_transforms import (
    create_functional_call,
)
from torch._functorch._aot_autograd.utils import (
    create_tree_flattened_fn,
    register_buffer_assignment_hook,
)
from torch._functorch.aot_autograd import (
    _detect_attribute_assignment,
    aot_export_module,
)
from torch._guards import detect_fake_mode, tracing, TracingContext
from torch._library.fake_class_registry import FakeScriptObject
from torch._logging import dtrace_structured
from torch._subclasses.fake_tensor import FakeTensorMode
from torch._utils_internal import log_export_usage
from torch.export._unlift import _check_input_constraints_pre_hook
from torch.export.dynamic_shapes import _check_dynamic_shapes, _combine_args
from torch.export.exported_program import OutputKind
from torch.fx.experimental.proxy_tensor import (
    get_proxy_slot,
    make_fx,
    PreDispatchTorchFunctionMode,
    track_tensor_tree,
)
from torch.fx.experimental.symbolic_shapes import (
    ConstraintViolationError,
    free_unbacked_symbols,
    GuardOnDataDependentSymNode,
    ShapeEnv,
)
from torch.fx.graph import _PyTreeCodeGen, _PyTreeInfo
from torch.fx.graph_module import _get_attr
from torch.utils._pytree import TreeSpec
from torch.utils._sympy.value_ranges import ValueRangeError

from ._safeguard import AutogradStateOpsFailSafeguard
from .exported_program import (
    _disable_prexisiting_fake_mode,
    ExportedProgram,
    InputKind,
    ModuleCallEntry,
    ModuleCallSignature,
)
from .graph_signature import _convert_to_export_graph_signature, ExportGraphSignature


log = logging.getLogger(__name__)


@dataclasses.dataclass
class ExportDynamoConfig:
    """
    Manage Export-specific configurations of Dynamo.
    """

    allow_rnn: bool = True
    reorderable_logging_functions: set[Callable] = dataclasses.field(
        default_factory=set
    )
    # Emit runtime asserts after AOTAutograd instead.
    # This isn't really necessary, and isn't much more efficient since the runtime asserts pass does CSE,
    # but if we want to reason more about what guards/runtime asserts to emit,
    # this makes it a bit cleaner to do from the export side. Also no real point in running this twice.
    do_not_emit_runtime_asserts = True


@dataclasses.dataclass
class ATenExportArtifact:
    gm: torch.fx.GraphModule
    sig: ExportGraphSignature
    constants: dict[
        str,
        Union[
            torch.Tensor,
            FakeScriptObject,
            torch.ScriptObject,
        ],
    ]


@dataclasses.dataclass(frozen=True)
class ExportArtifact:
    aten: ATenExportArtifact
    in_spec: TreeSpec
    out_spec: TreeSpec
    fake_mode: FakeTensorMode
    module_call_specs: dict[str, dict[str, pytree.TreeSpec]]


DEFAULT_EXPORT_DYNAMO_CONFIG = ExportDynamoConfig()
DEFAULT_EXPORT_DYNAMO_CONFIG.reorderable_logging_functions = {
    logging.critical,
    logging.debug,
    logging.error,
    logging.exception,
    logging.info,
    logging.log,
    logging.warning,
    print,
    warnings.warn,
}


@contextmanager
def _ignore_backend_decomps():
    orig_mkldnn_flag = torch.backends.mkldnn.set_flags(False)
    orig_nnpack_flag = torch.backends.nnpack.set_flags(False)
    try:
        yield
    finally:
        torch.backends.mkldnn.set_flags(*orig_mkldnn_flag)
        torch.backends.nnpack.set_flags(*orig_nnpack_flag)


@contextmanager
def _disable_custom_triton_op_functional_decomposition():
    old = torch._functorch.config.decompose_custom_triton_ops
    try:
        torch._functorch.config.decompose_custom_triton_ops = False
        yield torch._functorch.config.decompose_custom_triton_ops
    finally:
        torch._functorch.config.decompose_custom_triton_ops = old


def custom_triton_ops_decomposition_disabled():
    return not torch._functorch.config.decompose_custom_triton_ops


def _fixup_key(x):
    return "L__self__" + _strip_root(x)


def _strip_root(x):
    if isinstance(x, str) and x.startswith("_export_root"):
        stripped = x[len("_export_root") :]
        return stripped.removeprefix(".")
    return x


def _rewrite_tracepoint_node(gm: torch.fx.GraphModule):
    """
    In-place modifiy input graph module by replacing the export tracepoint with a new node
    that has the same target and args, but with the _export_root stripped from path.
    """
    for node in gm.graph.nodes:
        if node.target == torch.ops.higher_order._export_tracepoint:
            if "path" in node.kwargs:
                path = _strip_root(node.kwargs["path"])
                with gm.graph.inserting_before(node):
                    new_node = gm.graph.create_node(
                        "call_function",
                        torch.ops.higher_order._export_tracepoint,
                        args=node.args,
                        kwargs={
                            "path": path,
                            "kind": node.kwargs["kind"],
                        },
                    )
                    new_node.meta = node.meta
                    node.replace_all_uses_with(new_node)
                    gm.graph.erase_node(node)


def _extract_fake_inputs(gm, args, kwargs):
    """
    Given a graph module, extract fakified input tensors from the metadata of
    its placeholders, and map them to the structure of given args and kwargs.
    Also return the fake mode used to fakify those inputs.
    """

    fake_inps: list[torch.Tensor] = []
    fake_vals: list[torch.Tensor] = []
    for node in gm.graph.nodes:
        if node.op == "placeholder" and "val" in node.meta:
            fake_val = node.meta["val"]
            if fake_val is not None and isinstance(fake_val, torch.Tensor):
                fake_inps.append(fake_val)
        elif "example_value" in node.meta:
            fake_val = node.meta["example_value"]
            if fake_val is not None and isinstance(fake_val, torch.Tensor):
                fake_vals.append(fake_val)

    if detected_fake_mode := detect_fake_mode(fake_inps + fake_vals):
        fake_mode = detected_fake_mode
    else:
        fake_mode = FakeTensorMode(shape_env=ShapeEnv(), export=True)

    count = 0

    def lookup_fake(x):
        nonlocal count
        val = fake_inps[count]
        count += 1
        return val

    fake_args = pytree.tree_map_only(torch.Tensor, lookup_fake, args)
    fake_kwargs = pytree.tree_map_only(torch.Tensor, lookup_fake, kwargs)

    return fake_args, fake_kwargs, fake_mode


def _replace_param_buffer_names(param_buffer_table, sig):
    for spec in sig.input_specs:
        if spec.kind in (
            InputKind.PARAMETER,
            InputKind.BUFFER,
        ):
            spec.target = param_buffer_table[spec.target]
    for spec in sig.output_specs:
        if spec.kind in (
            OutputKind.BUFFER_MUTATION,
            OutputKind.GRADIENT_TO_PARAMETER,
        ):
            spec.target = param_buffer_table[spec.target]


def _convert_to_positional_args(orig_arg_names, args, kwargs):
    assert len(orig_arg_names) == len(args) + len(kwargs), (
        f"Total number of arg names is expected to be {len(orig_arg_names)} "
        f"but got {len(args)} positional args, {len(kwargs)} kwargs."
    )
    reordered_kwargs = [kwargs[kw_name] for kw_name in orig_arg_names[len(args) :]]
    return (
        *args,
        *reordered_kwargs,
    )


def _normalize_nn_module_stack(gm_torch_level, root_cls):
    # Append a root module to every nn_module_stack.
    root = "L['self']"
    root_key = re.sub(r"[^a-zA-Z0-9]", "_", root)
    for gm in gm_torch_level.modules():
        if not isinstance(gm, torch.fx.GraphModule):
            continue
        for node in gm.graph.nodes:
            if node.op in ["placeholder", "output"]:
                continue
            add_root = True
            if nn_module_stack := node.meta.get("nn_module_stack", {}):
                path, ty = next(iter(nn_module_stack.values()))
                # After deserializing the class `ty` might not exist anymore so
                # it could be a string
                if inspect.isclass(ty) and issubclass(ty, torch.nn.Module):
                    # TODO Figure out why sometimes we have root sometimes we don't.
                    if path == root and ty is root_cls:
                        add_root = False
                else:
                    assert isinstance(ty, str)
            if add_root:

                def normalize_path(path):
                    try:
                        parts = []

                        class Path:
                            def __getattr__(self, name):
                                if name != "_modules":
                                    parts.append(name)
                                return self

                            def __getitem__(self, idx):
                                parts.append(str(idx))
                                return self

                        eval(path, {"L": {"self": Path()}})
                        return ".".join(parts)
                    except Exception:  # TODO(zhxchen17) Remove this.
                        return path

                nn_module_stack = {
                    root_key: (root, root_cls.__module__ + "." + root_cls.__qualname__),
                    **nn_module_stack,
                }
                node.meta["nn_module_stack"] = {
                    key: (normalize_path(path), ty)
                    for key, (path, ty) in nn_module_stack.items()
                }


def _get_param_buffer_mapping(
    original_module: torch.nn.Module,
    traced_module: torch.nn.Module,
) -> dict[str, str]:
    """
    Returns a mapping of parameter/buffer names from the new module to the
    original model. This is to help with restoring the FQN for parameter/buffers
    of a traced module to what the original module contains.
    """

    param_lookup: dict[int, str] = {}
    buffer_lookup: dict[int, str] = {}
    for name, param in original_module.named_parameters(remove_duplicate=False):
        param_lookup[id(param)] = name
    for name, buffer in original_module.named_buffers(remove_duplicate=False):
        buffer_lookup[id(buffer)] = name

    param_buffer_table: dict[str, str] = {}
    for dynamo_name, dynamo_param in traced_module.named_parameters(
        remove_duplicate=False
    ):
        assert dynamo_name not in param_buffer_table
        if id(dynamo_param) in param_lookup:
            param_buffer_table[dynamo_name] = param_lookup[id(dynamo_param)]

    for dynamo_name, dynamo_buffer in traced_module.named_buffers(
        remove_duplicate=False
    ):
        assert dynamo_name not in param_buffer_table
        if id(dynamo_buffer) in buffer_lookup:
            param_buffer_table[dynamo_name] = buffer_lookup[id(dynamo_buffer)]

    return param_buffer_table


def _preserve_requires_grad_pass(
    gm: torch.fx.GraphModule,
    sig: ExportGraphSignature,
    fake_params_buffers: dict[str, torch.Tensor],
    constants: dict[str, Union[torch.Tensor, FakeScriptObject, torch.ScriptObject]],
    flat_fake_args: list[Any],
):
    placeholders = [node for node in gm.graph.nodes if node.op == "placeholder"]
    assert len(sig.input_specs) == len(placeholders)
    i = 0
    for node, spec in zip(placeholders, sig.input_specs):
        if spec.kind in (
            InputKind.PARAMETER,
            InputKind.BUFFER,
        ):
            assert spec.target is not None
            node.meta["val"].requires_grad = fake_params_buffers[
                spec.target
            ].requires_grad
        elif spec.kind == InputKind.USER_INPUT:
            fake_arg = flat_fake_args[i]
            if isinstance(fake_arg, torch.Tensor):
                node.meta["val"].requires_grad = fake_arg.requires_grad
            i += 1
        elif spec.kind == InputKind.CONSTANT_TENSOR:
            assert spec.target is not None
            constant = constants[spec.target]
            if isinstance(constant, torch.Tensor):
                # If the tensor is not leaf, it should already have a correct requires grad field
                if node.meta["val"].is_leaf:
                    node.meta["val"].requires_grad = constant.requires_grad
                else:
                    assert node.meta["val"].requires_grad == constant.requires_grad
        elif spec.kind in (InputKind.CUSTOM_OBJ, InputKind.TOKEN):
            continue
        else:
            raise AssertionError(spec.kind)


def _remap_constants(
    orig_constant_attrs: ConstantAttrMap,
    graph_signature: ExportGraphSignature,
    constants: dict[str, Union[torch.Tensor, FakeScriptObject, torch.ScriptObject]],
) -> None:
    """Rewrite the graph signature and constants table to use the FQN from the original module."""
    remap_table: dict[str, list[str]] = {}
    for name, value in constants.items():
        if value in orig_constant_attrs:
            remap_table[name] = orig_constant_attrs[value]

    for spec in graph_signature.input_specs:
        if spec.kind in (
            InputKind.CONSTANT_TENSOR,
            InputKind.CUSTOM_OBJ,
        ):
            orig_target = spec.target
            assert orig_target is not None
            targets = remap_table.get(orig_target, [orig_target])
            spec.target = targets[0]

            constant = constants[orig_target]
            del constants[orig_target]
            for target in targets:
                constants[target] = constant


def _replace_unbacked_bindings(gm: torch.fx.GraphModule) -> None:
    """
    When we run an interpreter-based pass over a GraphModule, execution of data-dependent operators
    will produce example values with new unbacked symbols. To track that the new/old symbols are equivalent,
    we used to rely on the unbacked_renamings mapping. This led to problematic metadata where the unbacked_bindings
    keys mapped new symbols (u2) to paths containing old symbols (u0) in the example values, or worse, backed symbols
    or constants (e.g. if the original unbacked was replaced/specialized). Additionally this created problems with
    de/serialized programs, since we didn't comprehensively serialize ShapeEnv/unbacked renamings/node bindings.

    This pass attempts a simpler way of handling these for export, by throwing away the previously computed bindings, and re-running
    the pattern match used in compute_unbacked_bindings. This ensures we keep the original symbols contained in the example values,
    or delete bindings if they've been replaced/specialized.
    """
    from torch._export.utils import _get_shape_env_from_gm
    from torch.fx.experimental.symbolic_shapes import _free_unbacked_symbols_with_path
    from torch.utils._sympy.symbol import symbol_is_type, SymT

    if (shape_env := _get_shape_env_from_gm(gm)) is None:
        return

    base_unbacked_symbols = {
        symbol
        for symbol in shape_env.var_to_range
        if symbol_is_type(symbol, (SymT.UNBACKED_INT, SymT.UNBACKED_FLOAT))
        and symbol not in shape_env.unbacked_renamings
    }
    for node in gm.graph.nodes:
        node.meta.pop("unbacked_bindings", None)
        if (val := node.meta.get("val")) is not None and (
            unbacked_bindings := _free_unbacked_symbols_with_path(
                val,
                (),
                shape_env=shape_env,
                pending=base_unbacked_symbols,
                simplify=True,
            )
        ):
            node.meta["unbacked_bindings"] = unbacked_bindings


def _produce_aten_artifact(
    *,
    gm: torch.fx.GraphModule,
    mod,
    constant_attrs,
    graph_signature,
    pre_dispatch,
    fake_args,
    fake_kwargs,
    fake_params_buffers,
    _prettify_placeholder_names=True,
) -> ATenExportArtifact:
    """
    This is a helper function that is shared between export_to_aten_ir and export_to_aten_ir_make_fx
    to produce the aten artifact. (export compatible graph module + signature)

    It does:
    1. Applies runtime assertion pass
    2. Populate meta val when missing
    3. Lift constants as placeholders
    4. Replace raw autograd and autocast ops with HOPs
    5. Prettify names for placeholders
    6. Preserve requires_grad value on node meta val
    """
    # Run runtime asserts pass before creating input/output specs, since size-related CSE/DCE might affect output signature.
    # Overwrite output specs afterwards.
    flat_fake_args = pytree.tree_leaves((fake_args, fake_kwargs))
    gm, graph_signature = apply_runtime_assertion_pass(gm, graph_signature)

    # Simplify unbacked_bindings by recomputing them.
    # Useful for any pass that's interpreter-based and might call rebind_unbacked(),
    # e.g. AOTAutograd in this case.
    _replace_unbacked_bindings(gm)

    total_non_user_inputs = (
        len(graph_signature.parameters)
        + len(graph_signature.buffers)
        + len(graph_signature.input_tokens)
    )
    set_missing_meta_vals(gm, flat_fake_args, total_non_user_inputs)

    export_graph_signature: Optional[ExportGraphSignature]
    export_graph_signature = _convert_to_export_graph_signature(
        graph_signature, gm, _get_non_persistent_buffers(mod)
    )

    # script objects are always stored in constants no matter whether they're initial inputs or
    # they're lifted in aot" before rewrite_script_object_meta
    constants = _materialize_and_lift_constants(
        gm, export_graph_signature, constant_attrs
    )

    if pre_dispatch:
        from torch._export.passes.replace_autocast_with_hop_pass import (
            replace_autocast_with_hop_pass,
        )
        from torch._export.passes.replace_set_grad_with_hop_pass import (
            replace_set_grad_with_hop_pass,
        )

        # Note: replace_set_grad_with_hop_pass need to be after lift_constant_pass because
        # a getattr of a constant tensor doesn't have meta["val"] until after lift_constant_pass.
        # If replace_set_grad_with_hop_pass is before lift_constant_pass,
        # and the constant_tensor is passed as input of the set grad hop, the placeholder's
        # meta["val"] will be None and fails our verifier for placeholder.
        gm, export_graph_signature = replace_set_grad_with_hop_pass(
            gm, export_graph_signature
        )

        gm, export_graph_signature = replace_autocast_with_hop_pass(
            gm, export_graph_signature
        )

    # Remove nn_module_stack, stack_trace metadata from all placeholders/inputs nodes.
    for _mod in gm.modules():
        if not isinstance(_mod, torch.fx.GraphModule):
            continue
        for node in _mod.graph.nodes:
            if node.op in ["placeholder", "output"]:
                node.meta.pop("nn_module_stack", None)
                node.meta.pop("stack_trace", None)

    # Prettify names for placeholder nodes.
    assert export_graph_signature is not None
    if _prettify_placeholder_names:
        placeholder_naming_pass(
            gm,
            export_graph_signature,
            mod,
            fake_args,
            fake_kwargs,
            fake_params_buffers,
            constants,
        )

    _preserve_requires_grad_pass(
        gm, export_graph_signature, fake_params_buffers, constants, flat_fake_args
    )

    return ATenExportArtifact(
        gm,
        export_graph_signature,
        constants,
    )


def _rename_constants_nodes(
    gm: torch.fx.GraphModule,
    graph_signature: ExportGraphSignature,
) -> None:
    """
    For strict mode, rename constants nodes that were previously annotated as buffers.
    """
    # handle name collisions with existing constants
    node_names = {node.name for node in gm.graph.nodes}

    def rename_constant(name):
        if name in node_names:
            n = 1
            while (dup_name := f"{name}_{n}") in node_names:
                n += 1
            name = dup_name
        node_names.add(name)
        return name

    # use input specs to map names from buffers to constants
    buffer_prefix = placeholder_prefixes[InputKind.BUFFER]
    const_prefix = placeholder_prefixes[InputKind.CONSTANT_TENSOR]
    buffer_to_constant = {}
    for spec in graph_signature.input_specs:
        if spec.kind == InputKind.CONSTANT_TENSOR and not spec.arg.name.startswith(
            const_prefix
        ):
            if spec.arg.name.startswith(buffer_prefix):  # map from buffer to constants
                c_name = rename_constant(
                    const_prefix + spec.arg.name[len(buffer_prefix) :]
                )
            else:  # lifted constant
                c_name = rename_constant(const_prefix + spec.arg.name)
            buffer_to_constant[spec.arg.name] = c_name
            spec.arg.name = c_name
    for spec in graph_signature.output_specs:
        if spec.arg.name in buffer_to_constant:
            spec.arg.name = buffer_to_constant[spec.arg.name]

    # Rename constants nodes for all modules
    for mod in gm.modules():
        if not isinstance(mod, torch.fx.GraphModule):
            continue
        for node in mod.graph.nodes:
            if node.name in buffer_to_constant:
                node.name = node.target = buffer_to_constant[node.name]
        mod.recompile()


def _restore_state_dict(
    original_module: torch.nn.Module, traced_module: torch.fx.GraphModule
) -> None:
    """
    Restores the state dict of the traced module to that of the original module.
    """
    param_buffer_table = _get_param_buffer_mapping(original_module, traced_module)
    # Since the graph module is flattened (no module heirarchy), we
    # need to noramlize the module by replacing "." with "_". If we
    # don't, it will try to save the weight to a submodule which no
    # longer exists.
    for name, fqn in param_buffer_table.items():
        param_buffer_table[name] = fqn.replace(".", "_")

    # Replace state dict attr names with the fqn
    for name, fqn in param_buffer_table.items():
        if not hasattr(traced_module, name):
            continue

        attr = getattr(traced_module, name)
        if isinstance(attr, torch.Tensor) and not isinstance(attr, torch.nn.Parameter):
            traced_module.register_buffer(fqn, attr)
        else:
            setattr(traced_module, fqn, attr)
        delattr(traced_module, name)

    # Replace graph getattr nodes with the correct name
    for node in traced_module.graph.nodes:
        if node.op == "get_attr":
            attr_name = node.target
            if attr_name in param_buffer_table:
                node.target = param_buffer_table[attr_name]

    traced_module.recompile()


def _get_module_hierarchy(mod: torch.nn.Module) -> dict[str, str]:
    return {
        name: type(m).__name__ for name, m in mod.named_modules(remove_duplicate=False)
    }


def _make_module_call_graph(
    in_spec: TreeSpec,
    out_spec: TreeSpec,
    module_call_signatures: dict[str, ModuleCallSignature],
    forward_arg_names: Optional[list[str]] = None,
) -> list[ModuleCallEntry]:
    original = [
        ModuleCallEntry(fqn=fqn, signature=module_call_signatures.get(fqn))
        for fqn in _EXPORT_MODULE_HIERARCHY  # type: ignore[union-attr]
    ]
    assert original[0].fqn == ""
    original[0].signature = ModuleCallSignature(
        inputs=[],
        outputs=[],
        in_spec=in_spec,
        out_spec=out_spec,
        forward_arg_names=forward_arg_names,
    )
    additional = [
        ModuleCallEntry(fqn=fqn, signature=signature)
        for fqn, signature in module_call_signatures.items()
        if fqn not in _EXPORT_MODULE_HIERARCHY  # type: ignore[operator]
    ]
    return [*original, *additional]


def _export_to_torch_ir(
    f: Callable,
    args: tuple[Any, ...],
    kwargs: Optional[dict[str, Any]] = None,
    dynamic_shapes: Optional[Union[dict[str, Any], tuple[Any], list[Any]]] = None,
    *,
    preserve_module_call_signature: tuple[str, ...] = (),
    disable_constraint_solver: bool = False,
    allow_complex_guards_as_runtime_asserts: bool = False,
    restore_fqn: bool = True,
    _log_export_usage: bool = True,
    same_signature: bool = True,
) -> torch.fx.GraphModule:
    """
    Traces either an nn.Module's forward function or just a callable with PyTorch
    operations inside and produce a torch.fx.GraphModule in torch IR.
    """

    if _log_export_usage:
        log_export_usage(event="export.private_api", flags={"_export_to_torch_ir"})

    if not isinstance(args, tuple):
        raise UserError(
            UserErrorType.INVALID_INPUT,
            f"Expecting `args` to be a tuple of example positional inputs, got {type(args)}",
        )

    kwargs = kwargs or {}
    combined_args = _combine_args(f, args, kwargs)
    _check_dynamic_shapes(combined_args, dynamic_shapes)
    with torch._dynamo.config.patch(dataclasses.asdict(DEFAULT_EXPORT_DYNAMO_CONFIG)):
        try:
            module_call_specs: dict[str, dict[str, pytree.TreeSpec]] = {}
            ctx = nullcontext()
            if not isinstance(f, torch.fx.GraphModule):
                ctx = _wrap_submodules(  # type: ignore[assignment]
                    f, preserve_module_call_signature, module_call_specs
                )
            with ctx, _ignore_backend_decomps():
                gm_torch_level, _ = torch._dynamo.export(
                    f,
                    dynamic_shapes=dynamic_shapes,  # type: ignore[arg-type]
                    assume_static_by_default=True,
                    tracing_mode="symbolic",
                    disable_constraint_solver=disable_constraint_solver,
                    # currently the following 2 flags are tied together for export purposes,
                    # but untangle for sake of dynamo export api
                    prefer_deferred_runtime_asserts_over_guards=True,
                    allow_complex_guards_as_runtime_asserts=allow_complex_guards_as_runtime_asserts,
                    _log_export_usage=_log_export_usage,
                    same_signature=same_signature,
                )(
                    *args,
                    **kwargs,
                )
        except (ConstraintViolationError, ValueRangeError) as e:
            raise UserError(UserErrorType.CONSTRAINT_VIOLATION, str(e))  # noqa: B904
        except GuardOnDataDependentSymNode as e:
            raise UserError(  # noqa: B904
                UserErrorType.ANTI_PATTERN,
                f"Consider annotating your code using torch._check*(). {str(e)}",
                case_name="constrain_as_size_example",
            )

    gm_torch_level.meta["module_call_specs"] = module_call_specs

    if isinstance(f, torch.nn.Module) and restore_fqn:
        _restore_state_dict(f, gm_torch_level)

    return gm_torch_level


def _export_to_aten_ir(
    mod: torch.nn.Module,
    fake_args,
    fake_kwargs,
    fake_params_buffers,
    constant_attrs: ConstantAttrMap,
    produce_guards_callback=None,
    *,
    transform=lambda x: x,  # TODO(zhxchen17) Revisit if this is needed later.
    pre_dispatch=False,
    decomp_table=None,
    _check_autograd_state: bool = True,
    _is_torch_jit_trace: bool = False,
    _prettify_placeholder_names: bool = True,
    decompose_custom_triton_ops: bool = False,
) -> ATenExportArtifact:
    # [NOTE] If the user is exporting under training mode, we want to detect if there is any
    # state change in the autograd global state and error. If the user is exporting under inference
    # mode, we don't care. At predispatch level, we don't care about the state change.
    is_grad_enabled = torch._C.is_grad_enabled()
    grad_safe_guard = nullcontext()
    # export_to_aten_ir is called when we decompose the ep into inference IR
    # In that setting, we actually shouldn't check the state change as at this point,
    # because the intention is specalizing to inference.
    if _check_autograd_state:
        if not pre_dispatch and is_grad_enabled:
            grad_safe_guard = AutogradStateOpsFailSafeguard()  # type: ignore[assignment]

    custom_triton_ops_decomposition_ctx = (
        nullcontext
        if decompose_custom_triton_ops
        else _disable_custom_triton_op_functional_decomposition
    )
    # This _reparametrize_module makes sure inputs and module.params/buffers have the same fake_mode,
    # otherwise aot_export_module will error out because it sees a mix of fake_modes.
    # And we want aot_export_module to use the fake_tensor mode in dynamo to keep the pipeline easy to reason about.
    with torch.nn.utils.stateless._reparametrize_module(
        mod,
        fake_params_buffers,
        tie_weights=True,
        strict=True,
        stack_weights=True,
    ), grad_safe_guard, _ignore_backend_decomps(), _compiling_state_context(), custom_triton_ops_decomposition_ctx():  # type: ignore[attr-defined]
        gm, graph_signature = transform(aot_export_module)(
            mod,
            fake_args,
            trace_joint=False,
            pre_dispatch=pre_dispatch,
            decompositions=decomp_table,
            kwargs=fake_kwargs,
        )

    def _maybe_fixup_gm_and_output_node_meta(old_gm, new_gm):
        if isinstance(old_gm, torch.fx.GraphModule):
            if hasattr(old_gm, "meta"):
                new_gm.meta.update(old_gm.meta)
            old_output_node = list(old_gm.graph.nodes)[-1]
            new_output_node = list(new_gm.graph.nodes)[-1]
            assert old_output_node.op == "output" and new_output_node.op == "output"
            # make sure we don't override any meta
            assert len(new_output_node.meta) == 0
            new_output_node.meta.update(old_output_node.meta)

    # TODO unfortunately preserving graph-level metadata and output node's meta
    # is not working well with aot_export. So we manually copy it.
    # (The node-level meta is addressed above.)
    _maybe_fixup_gm_and_output_node_meta(mod, gm)

    # Run produce guards before we handle runtime asserts.
    # This means we run the export solver before the runtime asserts pass.
    # Right now this doesn't mean much - the export solver is only there for suggested fixes,
    # and we won't even get to constraint solving if that's needed.
    # But if in future we want to control what runtime asserts are emitted for export,
    # or rely on produce_guards + solver for some simplification on runtime asserts, this probably makes sense.
    if produce_guards_callback:
        try:
            produce_guards_callback(gm)
        except (ConstraintViolationError, ValueRangeError) as e:
            raise UserError(UserErrorType.CONSTRAINT_VIOLATION, str(e))  # noqa: B904

    return _produce_aten_artifact(
        gm=gm,
        mod=mod,
        constant_attrs=constant_attrs,
        graph_signature=graph_signature,
        pre_dispatch=pre_dispatch,
        fake_args=fake_args,
        fake_kwargs=fake_kwargs,
        fake_params_buffers=fake_params_buffers,
        _prettify_placeholder_names=_prettify_placeholder_names,
    )


def _get_forward_arg_names(
    mod: torch.nn.Module,
    args: tuple[Any, ...],
    kwargs: Optional[dict[str, Any]] = None,
) -> list[str]:
    """
    Gets the argument names to forward that are used, for restoring the
    original signature when unlifting the exported program module.
    - Positional args: retain the original argument names, and enumerate
        *args as args_0, args_1, ...
    - Keyword args: retain the original kwarg names in the order specified
        by the user. This order seems to matter for the current state of
        export lifted modules.
    """
    sig = inspect.signature(mod.forward)
    _args = sig.bind_partial(*args).arguments

    names: list[str] = []
    for name, value in _args.items():
        # handle variable number of positional args
        if sig.parameters[name].kind == inspect._ParameterKind.VAR_POSITIONAL:
            names.extend([f"{name}_{i}" for i, _ in enumerate(value)])
        else:
            names.append(name)
    # order of kwargs matters for input spec
    if kwargs:
        names.extend([kwarg for kwarg, _ in kwargs.items()])

    return names


def _get_non_persistent_buffers(mod: torch.nn.Module) -> set[str]:
    """
    Returns set of non-persistent buffers in a module and its submodules.
    """
    result: set[str] = set()
    for name, m in mod.named_modules(remove_duplicate=False):
        if name:
            result.update(f"{name}.{b}" for b in m._non_persistent_buffers_set)
        else:
            result.update(m._non_persistent_buffers_set)
    return result


def _rewrite_dynamo_tensor_constants(
    orig_mod_buffers: set[torch.Tensor],
    traced_mod_buffers: dict[str, torch.Tensor],
    graph_signature: ExportGraphSignature,
    constants: dict[str, Union[torch.Tensor, FakeScriptObject, torch.ScriptObject]],
) -> None:
    """
    Dynamo erroneously marks tensor attributes on modules as buffers.
    Rewrite them to be tensor constants.
    """
    for spec in graph_signature.input_specs:
        if spec.kind == InputKind.BUFFER:
            assert spec.target is not None
            value = traced_mod_buffers[spec.target]
            if value not in orig_mod_buffers:
                # This was a tensor constant erroneously marked as a buffer.
                # Convert it into a constant in the graph signature, and add its
                # value to the constants table.
                spec.kind = InputKind.CONSTANT_TENSOR
                constants[spec.target] = value  # type: ignore[arg-type]


def _move_non_persistent_buffers_to_tensor_constants(
    orig_mod: torch.nn.Module,
    graph_signature: ExportGraphSignature,
    constants: dict[str, Union[torch.Tensor, FakeScriptObject, torch.ScriptObject]],
) -> None:
    """
    Moves non-persistent buffers to tensor constants.
    """
    for spec in graph_signature.input_specs:
        if spec.kind == InputKind.BUFFER and not spec.persistent:
            assert spec.target is not None
            assert spec.target not in constants
            constants[spec.target] = orig_mod.get_buffer(spec.target)  # type: ignore[arg-type]


def _verify_nn_module_stack(graph_module: torch.fx.GraphModule) -> None:
    """
    Perform nn_module_stack checks on the graph.
    Current constraints:
        For the top level graph:
        - populated for 'call_function', 'get_attr'
        - None for 'placeholder', 'output'
        For submodule graphs:
        - None for 'placeholder', output'

    TODO(pianpwk): make this a consistent node-level check once nn_module_stack is populated for cond submodules.
    """
    # Check top-level graph for all nodes, all graphs for placeholder & output nodes
    for i, mod in enumerate([graph_module] + list(graph_module.modules())):
        if not isinstance(mod, torch.fx.GraphModule):
            continue
        for node in mod.graph.nodes:
            if node.op in ["call_function", "get_attr"]:
                if i == 0:
                    if (
                        nn_module_stack := node.meta.get("nn_module_stack", None)
                    ) is None:
                        raise SpecViolationError(
                            f"Node {node} of type {node.op} is missing nn_module_stack metadata"
                        )
                    if not all(
                        isinstance(k, str)
                        and isinstance(v, tuple)
                        and len(v) == 2
                        and all(isinstance(x, str) for x in v)
                        for k, v in nn_module_stack.items()
                    ):
                        raise SpecViolationError(
                            f"Node {node} of type {node.op} has incorrect nn_module_stack metadata format"
                            f"expected Dict[str, Tuple[str, str]], but got {nn_module_stack}"
                        )
            elif node.op in ["placeholder", "output"]:
                if node.meta.get("nn_module_stack", None):
                    raise SpecViolationError(
                        f"Node {node} of type {node.op} contains nn_module_stack metadata, this should be None"
                    )


def _verify_stack_trace(graph_module: torch.fx.GraphModule) -> None:
    """
    Perform stack trace checks on the graph.
    Constraints:
        - None or non-empty str for 'call_function', 'get_attr'
        - None for 'placeholder', 'output'
    """
    for mod in [graph_module, *graph_module.modules()]:
        if not isinstance(mod, torch.fx.GraphModule):
            continue
        for node in graph_module.graph.nodes:
            stack_trace = node.meta.get("stack_trace", None)
            if node.op in ["call_function", "get_attr"]:
                if not (stack_trace is None or isinstance(stack_trace, str)):
                    raise SpecViolationError(
                        f"Node {node} of type {node.op} has invalid stack_trace metadata, "
                        f"expected a string or None but instead found: {stack_trace}"
                    )
            elif node.op in ["placeholder", "output"]:
                if stack_trace:
                    raise SpecViolationError(
                        f"Node {node} of type {node.op} contains stack_trace metadata, "
                        f"expected None but instead found: {stack_trace}"
                    )


def _verify_placeholder_names(
    gm: torch.fx.GraphModule, sig: ExportGraphSignature
) -> None:
    """
    Performs a sanity check on the placeholder node names.
    - User input nodes: no restrictions, should match the original forward() signature
    - Params/buffers/constants/custom_obj/token nodes: should start with prefixes defined in <placeholder_prefixes>
    """
    name_to_kind = {spec.arg.name: spec.kind for spec in sig.input_specs}
    for mod in gm.modules():
        if not isinstance(mod, torch.fx.GraphModule):
            continue
        for node in mod.graph.nodes:
            if node.op == "placeholder":
                if node.name not in name_to_kind:
                    continue
                node_kind = name_to_kind[node.name]
                prefix = placeholder_prefixes[node_kind]
                if not node.name.startswith(prefix):
                    raise SpecViolationError(
                        f"Placeholder node name {node.name} does not follow spec for {node_kind}, name should have prefix: {prefix}"
                    )


def get_ep_stats(ep: ExportedProgram) -> dict[str, Any]:
    op_count = 0
    op_set = set()
    for m in ep.graph_module.modules():
        if not isinstance(m, torch.fx.GraphModule):
            continue
        for node in m.graph.nodes:
            if node.op != "call_function":
                continue
            op_count += 1
            assert hasattr(node.target, "__module__")
            assert hasattr(node.target, "__name__")
            op_set.add(f"{node.target.__module__}.{node.target.__name__}")
    return {"op_count": op_count, "op_set": op_set}


_EXPORT_FLAGS: Optional[set[str]] = None
_EXPORT_MODULE_HIERARCHY: Optional[dict[str, str]] = None


def _log_export_wrapper(fn):
    @functools.wraps(fn)
    def wrapper(*args, **kwargs):
        global _EXPORT_FLAGS, _EXPORT_MODULE_HIERARCHY
        try:
            start = time.time()
            ep = fn(*args, **kwargs)
            end = time.time()
            log_export_usage(
                event="export.time",
                metrics=end - start,
                flags=_EXPORT_FLAGS,
                **get_ep_stats(ep),
            )
        except Exception as e:
            t = type(e)
            error_type = t.__module__ + "." + t.__qualname__
            case_name = get_class_if_classified_error(e)
            if case_name is not None:
                log.error(exportdb_error_message(case_name))
                log_export_usage(
                    event="export.error.classified",
                    type=error_type,
                    message=str(e),
                    flags=_EXPORT_FLAGS,
                )
            else:
                log_export_usage(
                    event="export.error.unclassified",
                    type=error_type,
                    message=str(e),
                    flags=_EXPORT_FLAGS,
                )
            raise e
        finally:
            _EXPORT_FLAGS = None
            _EXPORT_MODULE_HIERARCHY = None

        return ep

    return wrapper


def _process_jit_trace_inputs_for_export(example_inputs, example_kwarg_inputs):
    if not isinstance(example_inputs, (tuple, list, dict)):
        example_inputs = (example_inputs,)

    elif isinstance(example_inputs, list):
        example_inputs = tuple(example_inputs)

    elif (
        isinstance(example_inputs, (torch.Tensor, dict))
        and example_kwarg_inputs is None
    ):
        example_inputs = (example_inputs,)

    if example_kwarg_inputs is None:
        example_kwarg_inputs = {}
    return example_inputs, example_kwarg_inputs


def _get_original_state_dict(mod: torch.nn.Module) -> dict[str, Any]:
    # Explicitly not calling mode.state_dict() as we do not want the module state for serialization
    # but the running module state so we can always match by id() the entries here with the graph inputs
    named_parameters = dict(mod.named_parameters(remove_duplicate=False))
    named_buffers = dict(mod.named_buffers(remove_duplicate=False))
    original_state_dict = named_parameters | named_buffers

    non_persistent_buffers = _get_non_persistent_buffers(mod)
    for k in non_persistent_buffers:
        original_state_dict.pop(k, None)

    return original_state_dict


def _process_export_inputs(mod, args, kwargs, dynamic_shapes):
    if not isinstance(args, tuple):
        raise UserError(
            UserErrorType.INVALID_INPUT,
            f"Expecting `args` to be a tuple of example positional inputs, got {type(args)}",
        )
    kwargs = kwargs if kwargs is not None else {}
    _, original_in_spec = pytree.tree_flatten((args, kwargs))

    if isinstance(dynamic_shapes, torch.export.ShapesCollection):
        dynamic_shapes = dynamic_shapes.dynamic_shapes(mod, args, kwargs)

    return args, kwargs, original_in_spec, dynamic_shapes


def _get_module_call_graph(
    export_artifact: ExportArtifact,
    preserve_module_call_signature: tuple[str, ...],
    strict_mode_export: bool,
    forward_arg_names: Optional[list[str]] = None,
) -> tuple[torch.fx.GraphModule, list[ModuleCallEntry]]:
    """
    In-place modify the graph module in export_artifact, remove _export_tracepoint nodes and
    return module_call_graph.
    """
    gm: torch.fx.GraphModule = export_artifact.aten.gm
    export_graph_signature: ExportGraphSignature = export_artifact.aten.sig
    module_call_specs: dict[
        str, dict[str, TreeSpec]
    ] = export_artifact.module_call_specs
    in_spec: TreeSpec = export_artifact.in_spec
    out_spec: TreeSpec = export_artifact.out_spec

    # Make module signatures.
    module_call_signatures: dict[str, ModuleCallSignature] = {}
    for fqn, specs in module_call_specs.items():
        mod_fqn = _strip_root(fqn) if not strict_mode_export else fqn
        module_call_signatures[mod_fqn] = ModuleCallSignature(
            inputs=[],
            outputs=[],
            in_spec=specs["in_spec"],
            out_spec=specs["out_spec"],
            forward_arg_names=None,  # we only propage forward_arg_names for the top level module
        )

    if len(preserve_module_call_signature) > 0:
        if not strict_mode_export:
            _rewrite_tracepoint_node(gm)
        res = CollectTracepointsPass(module_call_signatures, export_graph_signature)(gm)
        assert res is not None
        gm = res.graph_module

    assert _EXPORT_MODULE_HIERARCHY is not None
    module_call_graph = _make_module_call_graph(
        in_spec,
        out_spec,
        module_call_signatures,
        forward_arg_names,
    )
    return gm, module_call_graph


def _get_range_constraints(
    export_artifact: ExportArtifact, combined_args: dict[str, Any], dynamic_shapes
):
    gm: torch.fx.GraphModule = export_artifact.aten.gm
    export_graph_signature: ExportGraphSignature = export_artifact.aten.sig
    fake_mode: FakeTensorMode = export_artifact.fake_mode
    num_lifted = next(
        (
            i
            for i, s in enumerate(export_graph_signature.input_specs)
            if s.kind == InputKind.USER_INPUT
        ),
        len(export_graph_signature.input_specs),
    )
    range_constraints = make_constraints(
        fake_mode,
        gm,
        combined_args,
        dynamic_shapes,
        num_lifted,
    )
    return range_constraints


def _get_inline_constraints(fake_mode: FakeTensorMode):
    assert fake_mode.shape_env is not None
    return {
        k: v
        for k, v in fake_mode.shape_env.var_to_range.items()
        if free_unbacked_symbols(k)
    }


@contextmanager
def patch_forward(obj: torch.nn.Module, new_method):
    """Helper method to make it easier to cleanly torch.export() a method on a
    module that is not `forward`.
    """
    # Save the original method
    original_method = obj.forward

    # Patch the method
    obj.forward = new_method.__get__(obj, obj.__class__)

    try:
        yield
    finally:
        # Restore the original method
        obj.forward = original_method


@contextmanager
def _temp_disable_texpr_fuser():
    original_state = torch._C._jit_texpr_fuser_enabled()
    torch._C._jit_set_texpr_fuser_enabled(False)
    try:
        yield
    finally:
        torch._C._jit_set_texpr_fuser_enabled(original_state)


class _WrapperModule(torch.nn.Module):
    def __init__(self, f):
        super().__init__()
        self.f = f

    def forward(self, *args, **kwargs):
        return self.f(*args, **kwargs)


def _convert_ts_to_export_experimental(traced_callable, args, kwargs=None):
    with _temp_disable_texpr_fuser():
        from torch.jit._trace import TopLevelTracedModule

        export_args, export_kwargs = _process_jit_trace_inputs_for_export(args, kwargs)

        if isinstance(traced_callable, (TopLevelTracedModule, torch._C.ScriptModule)):  # type: ignore[operator]
            return _export(
                traced_callable,
                export_args,
                export_kwargs,
                strict=False,
                _is_torch_jit_trace=True,
            ).module()

        elif isinstance(traced_callable, torch.ScriptMethod) and isinstance(
            traced_callable.owner(), (torch._C.ScriptModule, torch.nn.Module)  # type: ignore[operator]
        ):
            with patch_forward(traced_callable.owner(), traced_callable):  # type: ignore[operator]
                return _export(
                    traced_callable.owner(),  # type: ignore[operator]
                    export_args,
                    export_kwargs,
                    strict=False,
                    _is_torch_jit_trace=True,
                ).module()

        else:
            return _export(
                _WrapperModule(traced_callable),
                export_args,
                export_kwargs,
                strict=False,
                _is_torch_jit_trace=True,
            ).module()


def _strict_export(
    mod: torch.nn.Module,
    args: tuple[Any, ...],
    kwargs: dict[str, Any],
    dynamic_shapes: Optional[Union[dict[str, Any], tuple[Any], list[Any]]],
    preserve_module_call_signature: tuple[str, ...],
    orig_in_spec: TreeSpec,
    allow_complex_guards_as_runtime_asserts: bool,
    _is_torch_jit_trace: bool,
    _to_aten_func: Callable,
) -> ExportArtifact:
    """
    _to_aten_func can either be `_export_to_aten_ir_make_fx` or `_export_to_aten_ir`
    """

    gm_torch_level = _export_to_torch_ir(
        mod,
        args,
        kwargs,
        dynamic_shapes,
        preserve_module_call_signature=preserve_module_call_signature,
        restore_fqn=False,  # don't need to restore because we will do it later
        allow_complex_guards_as_runtime_asserts=allow_complex_guards_as_runtime_asserts,
        _log_export_usage=False,
    )

    # We detect the fake_mode by looking at gm_torch_level's placeholders, this is the fake_mode created in dynamo.
    (
        fake_args,
        fake_kwargs,
        dynamo_fake_mode,
    ) = _extract_fake_inputs(gm_torch_level, args, kwargs)

    fake_params_buffers = _fakify_params_buffers(dynamo_fake_mode, gm_torch_level)

    # First, we want to pass through the graph to try populating
    # val field for getattr if there is anything missing.
    # This can happen when quantization adds extra params and forgets
    # to update "val"
    for node in gm_torch_level.graph.nodes:
        if node.op == "get_attr" and "val" not in node.meta:
            attr = getattr(gm_torch_level, node.target)
            # Checks if it is not a HigherOrderOp branch or a module
            if not isinstance(attr, torch.nn.Module):
                assert (
                    dynamo_fake_mode is not None
                ), "Cannot find dynamo_fake_mode. This could be due to the exported graph module have no placeholders."
                node.meta["val"] = dynamo_fake_mode.from_tensor(
                    attr, static_shapes=True
                )

    # Fix the graph output signature to be tuple if scalar

    # gm_torch_level.graph._codegen is made a _PyTreeCodeGen in rewrite_signature in eval_frame.py
    assert isinstance(gm_torch_level.graph._codegen, torch.fx.graph._PyTreeCodeGen)

    # Calling gm_torch_level._out_spec is not safe because gm_torch_level might be
    # a _LazyGraphModule, which does not populate _out_spec when calling recompile().
    # TODO: Fix recompile() in  _LazyGraphModule. T207713214
    out_spec = orig_out_spec = gm_torch_level.graph._codegen.pytree_info.out_spec

    # Used to get rid of lint type error.
    assert out_spec is not None
    assert orig_out_spec is not None

    # aot_export expect the return type to always be a tuple.
    if out_spec.type not in (list, tuple):
        out_spec = pytree.TreeSpec(tuple, None, [out_spec])

    orig_arg_names = gm_torch_level.graph._codegen.pytree_info.orig_args  # type: ignore[attr-defined]

    gm_torch_level.graph._codegen = _PyTreeCodeGen(
        _PyTreeInfo(
            orig_arg_names,
            gm_torch_level._in_spec,
            out_spec,
        )
    )
    gm_torch_level.recompile()

    _normalize_nn_module_stack(gm_torch_level, type(mod))

    params_buffers_to_node_meta = _collect_param_buffer_metadata(gm_torch_level)

    # When aot_export lifts the params, we lose metadata (e.g. source_fn_stack, stack_trace)
    # from the param nodes as they are treated as fresh inputs
    # Therefore, we manually extract them before calling into aot_export
    # params_buffers_to_node_meta = _collect_param_buffer_metadata(gm_torch_level)

    constant_attrs = _gather_constant_attrs(mod)
    param_buffer_table: dict[str, str] = _get_param_buffer_mapping(mod, gm_torch_level)

    # Dynamo does not track which buffers were registered as non-persistent. This info
    # is available in the original module, so we transfer it to the traced module. Also,
    # since we didn't restore original param/buffer names yet, we must use traced names.
    non_persistent_buffers = _get_non_persistent_buffers(mod)
    reverse_name_lookup = {orig: traced for traced, orig in param_buffer_table.items()}
    gm_torch_level._non_persistent_buffers_set = {
        reverse_name_lookup[name]
        for name in non_persistent_buffers
        if name in reverse_name_lookup
    }
<<<<<<< HEAD
    tx = TracingContext(dynamo_fake_mode)
    with dynamo_fake_mode, tracing(tx):
        aten_export_artifact = lower_to_aten_callback(
=======

    with dynamo_fake_mode:
        aten_export_artifact = _to_aten_func(
>>>>>>> 6e35b6fd
            gm_torch_level,
            # NOTE: graph module expects only positional args
            _convert_to_positional_args(orig_arg_names, fake_args, fake_kwargs),
            {},
            fake_params_buffers,
            constant_attrs,
        )

    # Decompose for readability.
    gm = aten_export_artifact.gm
    export_graph_signature = aten_export_artifact.sig
    constants = aten_export_artifact.constants

    _populate_param_buffer_metadata_to_new_gm(
        params_buffers_to_node_meta, gm, export_graph_signature
    )

    # Do some cleanups on the graph module to restore the state dict to the
    # expected form. Each of these steps should probably get fixed upstream.
    # 1. Remove tensor constants that were added as buffers.
    _rewrite_dynamo_tensor_constants(
        orig_mod_buffers=set(mod.buffers()),
        traced_mod_buffers=dict(gm_torch_level.named_buffers()),
        graph_signature=export_graph_signature,
        constants=constants,
    )
    # 2. Restore FQN of param/buffers
    _replace_param_buffer_names(param_buffer_table, export_graph_signature)

    # 3. Move non-persistent buffers to tensor constants
    _move_non_persistent_buffers_to_tensor_constants(
        mod, export_graph_signature, constants
    )

    # 4. Rewrite constants to have the same FQN as the original module.
    _remap_constants(constant_attrs, export_graph_signature, constants)

    # 5. Rename constants nodes in graph module from buffers to constants
    _rename_constants_nodes(gm, export_graph_signature)

    return ExportArtifact(
        aten=aten_export_artifact,
        in_spec=orig_in_spec,
        out_spec=orig_out_spec,
        fake_mode=dynamo_fake_mode,
        module_call_specs=gm_torch_level.meta["module_call_specs"],
    )


def _export_to_aten_ir_make_fx(
    mod: torch.nn.Module,
    fake_args,
    fake_kwargs,
    fake_params_buffers,
    constant_attrs: ConstantAttrMap,
    produce_guards_callback=None,
    transform=lambda x: x,
) -> ATenExportArtifact:
    def _make_fx_helper(mod, args, kwargs, **flags):
        kwargs = kwargs or {}

        named_parameters = dict(mod.named_parameters(remove_duplicate=False))
        named_buffers = dict(mod.named_buffers(remove_duplicate=False))

        params_and_buffers = {**named_parameters, **named_buffers}
        params_and_buffers_flat, params_spec = pytree.tree_flatten(params_and_buffers)
        params_and_buffers_flat = tuple(params_and_buffers_flat)

        param_len = len(named_parameters)
        buffer_len = len(named_buffers)
        params_len = len(params_and_buffers)

        functional_call = create_functional_call(
            mod, params_spec, params_len, store_orig_mod=True
        )

        params_buffers_args: list[Any] = []
        params_buffers_args.extend(params_and_buffers_flat)
        params_buffers_args.extend(args)

        flat_fn, out_spec = create_tree_flattened_fn(
            functional_call, params_buffers_args, kwargs
        )
        flat_args, in_spec = pytree.tree_flatten((params_buffers_args, kwargs))

        @functools.wraps(flat_fn)
        def wrapped_fn(*args):
            return tuple(flat_fn(*args))

        with enable_python_dispatcher():
            ctx = nullcontext()
            non_strict_root = getattr(mod, "_export_root", None)
            if non_strict_root is not None:
                ctx = _detect_attribute_assignment(non_strict_root)  # type: ignore[assignment]

                # For any buffer that is assigned, we want to associate it to the final proxy node
                # that it is assigned to. This node can then be copied into the buffer.
                assigned_buffers: dict[str, str] = {}
                hook = register_buffer_assignment_hook(
                    non_strict_root, assigned_buffers
                )

            def custom_getattribute(self, attr, *, original_getattr, attrs_to_proxy):
                """
                The idea here is that we override subclass getattr methods to proxy
                inner tensors and metadata. Because of infinite loop shenanigans, we have
                to manually construct the getattr proxy nodes without relying on torch function
                system.
                """
                out = original_getattr(self, attr)
                if attr in attrs_to_proxy:
                    if torch._C._is_torch_function_mode_enabled():
                        if isinstance(out, torch.Tensor):
                            # When we get here there is no guarantee that we will hit the
                            # PreDispatchTorchFunctionMode, so we manually peak into the torch
                            # function mode list and tweak the PreDispatchTorchFunctionMode.
                            # This has side effect of proxying stuff like
                            # proxy.node.meta["val"] = extract_val(val) because at that time, torch function
                            # mode is still active. It seems bad to turn it off inside proxy_tensor.py, so
                            # I guess we will just rely on DCE for now to remove extra stuff like detach
                            torch_function_mode_stack = (
                                torch.overrides._get_current_function_mode_stack()
                            )
                            for mode in torch_function_mode_stack:
                                if isinstance(mode, PreDispatchTorchFunctionMode):
                                    tracer = mode.tracer
                                    proxy = get_proxy_slot(self, tracer).proxy
                                    inner_proxy = tracer.create_proxy(
                                        "call_function",
                                        torch.ops.export.access_subclass_inner_tensor.default,
                                        (proxy, attr),
                                        {},
                                    )
                                    track_tensor_tree(
                                        out, inner_proxy, constant=None, tracer=tracer
                                    )
                return out

            @contextmanager
            def override_getattribute_for_subclasses(args):
                """
                Context manager that temporarily monkey patches
                tensor.__getattribute__ so that we can intercept it at
                torch_function layer.
                """

                # Dictionary that tracks subclass type to original getattr function
                # and the attributes we can proxy.
                tensor_type_to_old_getattribute: dict[
                    type[torch.Tensor], tuple[Callable, set[str]]
                ] = {}
                for arg in args:
                    subclass_types_to_instances: dict[
                        type[torch.Tensor], list[type[torch.Tensor]]
                    ] = get_subclass_typing_container(arg)
                    for subclass_type in subclass_types_to_instances:
                        if subclass_type not in tensor_type_to_old_getattribute:
                            assert len(subclass_types_to_instances[subclass_type]) > 0
                            instance = subclass_types_to_instances[subclass_type][0]
                            # Query subclass specific attrs
                            attrs_to_proxy = set(dir(instance)) - set(dir(torch.Tensor))
                            tensor_type_to_old_getattribute[subclass_type] = (
                                subclass_type.__getattribute__,  # type: ignore[attr-defined]
                                attrs_to_proxy,
                            )

                try:
                    for k, (
                        old_getattr,
                        attrs_to_proxy,
                    ) in tensor_type_to_old_getattribute.items():
                        custom = functools.partialmethod(
                            custom_getattribute,
                            original_getattr=old_getattr,
                            attrs_to_proxy=attrs_to_proxy,
                        )
                        k.__getattribute__ = custom  # type: ignore[assignment, attr-defined]
                    yield
                finally:
                    for k, (old_getattr, _) in tensor_type_to_old_getattribute.items():
                        k.__getattribute__ = old_getattr  # type: ignore[method-assign, attr-defined]

            with ctx, override_getattribute_for_subclasses(flat_args):
                gm = make_fx(
                    wrapped_fn,
                    record_module_stack=True,
                    pre_dispatch=True,
                )(*flat_args)

            if non_strict_root is not None:
                input_names = _graph_input_names(gm)
                buffer_input_names = {
                    buf: input_names[param_len + i]
                    for i, buf in enumerate(non_strict_root._buffers)
                }
                output_node = list(gm.graph.nodes)[-1]
                # We copy nodes corresponding to buffer assignments to buffers in the graph.
                for buf, name in assigned_buffers.items():  # type: ignore[possibly-undefined]
                    buf_node = _find_node(gm, buffer_input_names[buf])
                    name_node = _find_node(gm, name)
                    with gm.graph.inserting_before(output_node):
                        new_node = gm.graph.create_node(
                            "call_function",
                            torch.ops.aten.copy_.default,
                            args=(buf_node, name_node),
                        )
                        new_node.meta = name_node.meta

                hook.remove()  # type: ignore[possibly-undefined]

            def _is_impure(node):
                if node.op == "call_function" and node.target in (
                    # In export, we ignore any op that is related to
                    # eager mode profiling call. The expectation is
                    # that either runtimes provide their own profiling
                    # OR user wrap the compiled region on a profiling in
                    # later stage.
                    torch.ops.profiler._record_function_enter.default,
                    torch.ops.profiler._record_function_enter_new.default,
                    torch.ops.profiler._record_function_exit._RecordFunction,
                    # In theory, we could fix this dead detach and getattr nodes
                    # from subclass tensors if we carefully rewrite track_tensor_tree
                    # in a way that it doesn't do any tensor methods.
                    torch.ops.aten.detach.default,
                    torch.ops.export.access_subclass_inner_tensor.default,
                ):
                    return False
                return True

            gm.graph.eliminate_dead_code(_is_impure)

        # create graph signature
        input_names = _graph_input_names(gm)
        output_names = _graph_output_names(gm)
        sig = GraphSignature(
            parameters=list(named_parameters),
            buffers=list(named_buffers),
            user_inputs=input_names[params_len:],
            user_outputs=output_names,
            inputs_to_parameters=dict(zip(input_names[0:param_len], named_parameters)),
            inputs_to_buffers=dict(
                zip(input_names[param_len : param_len + buffer_len], named_buffers)
            ),
            buffers_to_mutate={},
            user_inputs_to_mutate={},
            in_spec=in_spec,
            out_spec=out_spec,  # type: ignore[arg-type]
            backward_signature=None,
            input_tokens=[],
            output_tokens=[],
        )
        return gm, sig

    # This _reparametrize_module makes sure inputs and module.params/buffers have the same fake_mode,
    # otherwise aot_export_module will error out because it sees a mix of fake_modes.
    # And we want aot_export_module to use the fake_tensor mode in dynamo to keep the pipeline easy to reason about.
    with torch.nn.utils.stateless._reparametrize_module(
        mod,
        fake_params_buffers,
        tie_weights=True,
        strict=True,
        stack_weights=True,
    ), _ignore_backend_decomps(), _compiling_state_context():  # type: ignore[attr-defined]
        gm, graph_signature = transform(_make_fx_helper)(
            mod,
            fake_args,
            trace_joint=False,
            kwargs=fake_kwargs,
        )

        # [NOTE] In training IR, we don't run
        # any DCE as a result we preserve constant
        # nodes in the graph. make_fx invariant is that
        # they don't guarantee every node gets a meta['val']
        # field. Since the actual value is already hardcoded in
        # graph, the node.meta here actually doesn't matter. But
        # we do this to make spec verifier happy.
        for node in gm.graph.nodes:
            if (
                node.op == "call_function"
                and len(node.users) == 0
                and "val" not in node.meta
            ):
                node.meta["val"] = None

        if isinstance(mod, torch.fx.GraphModule) and hasattr(mod, "meta"):
            gm.meta.update(mod.meta)

    # See comment in _export_to_aten_ir()
    if produce_guards_callback:
        try:
            produce_guards_callback(gm)
        except (ConstraintViolationError, ValueRangeError) as e:
            raise UserError(UserErrorType.CONSTRAINT_VIOLATION, str(e))  # noqa: B904

    return _produce_aten_artifact(
        gm=gm,
        mod=mod,
        constant_attrs=constant_attrs,
        graph_signature=graph_signature,
        pre_dispatch=True,
        fake_args=fake_args,
        fake_kwargs=fake_kwargs,
        fake_params_buffers=fake_params_buffers,
    )


def set_missing_meta_vals(gm, flat_args, num_params_buffers):
    # Sets missing metadata to address two problems:
    # 1. aot_export adds symint metadata for placeholders with int values; since
    #    these become specialized, we replace such metadata with the original values.
    # 2. any tensor attributes that are not params / buffers, i.e., are constants
    #    need to have their metadata set before lifting them because it is needed
    #    for computing the exported program's signature.
    index = 0
    fake_mode = detect_fake_mode(flat_args)
    for node in gm.graph.nodes:
        if node.op == "placeholder":
            if index >= num_params_buffers:
                user_arg = flat_args[index - num_params_buffers]
                if not isinstance(user_arg, torch.Tensor):
                    node.meta["val"] = user_arg
            index += 1
        if node.op == "get_attr":
            val = _get_attr(gm, node.target)
            if isinstance(val, torch.Tensor):
                assert "val" not in node.meta, (
                    f"Found attribute {node.target} that has already been fakified "
                    "but not yet lifted as an input. This should be impossible because "
                    "(1) we should have already fakified AND lifted params/buffers "
                    "(2) we should have NOT yet fakified OR lifted tensor constants. "
                )
                node.meta["val"] = fake_mode.from_tensor(val, static_shapes=True)


def _find_node(gm: torch.fx.GraphModule, name: str) -> torch.fx.Node:
    return next(iter(node for node in gm.graph.nodes if node.name == name))


def _non_strict_export(
    mod: torch.nn.Module,
    args: tuple[Any, ...],
    kwargs: dict[str, Any],
    dynamic_shapes: Optional[Union[dict[str, Any], tuple[Any], list[Any]]],
    preserve_module_call_signature: tuple[str, ...],
    orig_in_spec: TreeSpec,
    allow_complex_guards_as_runtime_asserts: bool,
    _is_torch_jit_trace: bool,
    _to_aten_func: Callable,
) -> ExportArtifact:
    """
    _to_aten_func can either be `_export_to_aten_ir_make_fx` or `_export_to_aten_ir`
    """

    out_spec: Optional[TreeSpec] = None
    in_spec: Optional[TreeSpec] = None

    module_call_specs: dict[str, dict[str, pytree.TreeSpec]] = {}

    def _tuplify_outputs(aot_export):
        def _aot_export_non_strict(mod, args, kwargs=None, **flags):
            kwargs = kwargs or {}

            class Wrapper(torch.nn.Module):
                def __init__(self, mod):
                    super().__init__()
                    self._export_root = mod

                def forward(self, *args, **kwargs):
                    nonlocal out_spec
                    nonlocal in_spec
                    mod = self._export_root
                    _, in_spec = pytree.tree_flatten((args, kwargs))
                    if isinstance(mod, torch.fx.GraphModule):
                        # NOTE: We're going to run this graph module with an fx interpreter,
                        # which will not run any forward hooks. Thus, ideally, we should run
                        # all forward hooks here. But the general logic for running them is
                        # complicated (see nn/module.py), and probably not worth duplicating.
                        # Instead we only look for, and run, an export-specific forward hook.
                        if (
                            _check_input_constraints_pre_hook
                            in mod._forward_pre_hooks.values()
                        ):
                            _check_input_constraints_pre_hook(mod, args, kwargs)
                        with torch.fx.traceback.preserve_node_meta():
                            args = (*args, *kwargs.values())
                            tree_out = torch.fx.Interpreter(mod).run(*args)
                    else:
                        tree_out = mod(*args, **kwargs)
                    flat_outs, out_spec = pytree.tree_flatten(tree_out)
                    return tuple(flat_outs)

            wrapped_mod = Wrapper(mod)
            # Patch export_root to the signatures so that wrapper module correctly populates the
            # in/out spec
            new_preserved_call_signatures = [
                "_export_root." + i for i in preserve_module_call_signature
            ]
            ctx = nullcontext()
            if not isinstance(mod, torch.fx.GraphModule):
                ctx = _wrap_submodules(  # type: ignore[assignment]
                    wrapped_mod, new_preserved_call_signatures, module_call_specs
                )
            with ctx:
                gm, sig = aot_export(wrapped_mod, args, kwargs=kwargs, **flags)
                log.debug("Exported program from AOTAutograd:\n%s", gm)

            sig.parameters = pytree.tree_map(_strip_root, sig.parameters)
            sig.buffers = pytree.tree_map(_strip_root, sig.buffers)
            sig.inputs_to_buffers = pytree.tree_map(_strip_root, sig.inputs_to_buffers)
            sig.inputs_to_parameters = pytree.tree_map(
                _strip_root, sig.inputs_to_parameters
            )
            sig.buffers_to_mutate = pytree.tree_map(_strip_root, sig.buffers_to_mutate)

            for node in gm.graph.nodes:
                if "nn_module_stack" in node.meta:
                    nn_module_stack = node.meta["nn_module_stack"]
                    node.meta["nn_module_stack"] = {
                        _fixup_key(key): val
                        for key, val in pytree.tree_map(
                            _strip_root, nn_module_stack
                        ).items()
                    }

            return gm, sig

        return _aot_export_non_strict

    (
        fake_mode,
        fake_args,
        fake_kwargs,
        equalities_inputs,
        original_signature,
        dynamic_shapes,
    ) = make_fake_inputs(
        mod,
        args,
        kwargs,
        dynamic_shapes,
        _is_torch_jit_trace=_is_torch_jit_trace,
        allow_complex_guards_as_runtime_asserts=allow_complex_guards_as_runtime_asserts,  # for shape env initialization
    )

    fake_params_buffers = _fakify_params_buffers(fake_mode, mod)

    def _produce_guards_callback(gm):
        return produce_guards_and_solve_constraints(
            fake_mode=fake_mode,
            gm=gm,
            dynamic_shapes=dynamic_shapes,
            equalities_inputs=equalities_inputs,
            original_signature=original_signature,
            _is_torch_jit_trace=_is_torch_jit_trace,
        )

    tx = TracingContext(fake_mode)
    with fake_mode, _NonStrictTorchFunctionHandler(), tracing(tx):
        with _fakify_script_objects(mod, fake_args, fake_kwargs, fake_mode) as (
            patched_mod,
            new_fake_args,
            new_fake_kwargs,
            new_fake_constant_attrs,
            map_fake_to_real,
        ), _fakify_module_inputs(fake_args, fake_kwargs, fake_mode):
            aten_export_artifact = _to_aten_func(  # type: ignore[operator]
                patched_mod,
                new_fake_args,
                new_fake_kwargs,
                fake_params_buffers,
                new_fake_constant_attrs,
                produce_guards_callback=_produce_guards_callback,
                transform=_tuplify_outputs,
            )
            # aten_export_artifact.constants contains only fake script objects, we need to map them back
            aten_export_artifact.constants = {
                fqn: map_fake_to_real[obj] if isinstance(obj, FakeScriptObject) else obj
                for fqn, obj in aten_export_artifact.constants.items()
            }

    _move_non_persistent_buffers_to_tensor_constants(
        mod, aten_export_artifact.sig, aten_export_artifact.constants
    )

    assert out_spec is not None
    assert in_spec is not None

    return ExportArtifact(
        aten=aten_export_artifact,
        in_spec=in_spec,
        out_spec=out_spec,
        fake_mode=fake_mode,
        module_call_specs=module_call_specs,
    )


@_log_export_wrapper
@_disable_prexisiting_fake_mode
def _export_for_training(
    mod: torch.nn.Module,
    args: tuple[Any, ...],
    kwargs: Optional[dict[str, Any]] = None,
    dynamic_shapes: Optional[Union[dict[str, Any], tuple[Any], list[Any]]] = None,
    *,
    strict: bool = True,
    preserve_module_call_signature: tuple[str, ...] = (),
) -> ExportedProgram:
    global _EXPORT_MODULE_HIERARCHY
    _EXPORT_MODULE_HIERARCHY = _get_module_hierarchy(mod)

    (
        args,
        kwargs,
        orig_in_spec,
        dynamic_shapes,
    ) = _process_export_inputs(mod, args, kwargs, dynamic_shapes)

    original_state_dict = _get_original_state_dict(mod)

    # Call the appropriate export function based on the strictness of tracing.
    export_func = _strict_export if strict else _non_strict_export

    export_artifact = export_func(
        mod=mod,
        args=args,
        kwargs=kwargs,
        dynamic_shapes=dynamic_shapes,
        preserve_module_call_signature=preserve_module_call_signature,
        orig_in_spec=orig_in_spec,
        allow_complex_guards_as_runtime_asserts=False,
        _is_torch_jit_trace=False,
        _to_aten_func=_export_to_aten_ir_make_fx,
    )

    export_graph_signature = export_artifact.aten.sig

    forward_arg_names = _get_forward_arg_names(mod, args, kwargs)
    inline_constraints = _get_inline_constraints(export_artifact.fake_mode)
    # The unbacked symint symbols are updated in aot_export
    # so we serialize them here instead of inside dynamo.
    # Note: _get_range_constraints depends on "inline_constraints" to be set.
    export_artifact.aten.gm.meta["inline_constraints"] = inline_constraints
    range_constraints = _get_range_constraints(
        export_artifact,
        _combine_args(mod, args, kwargs, _is_torch_jit_trace=False),
        dynamic_shapes,
    )
    # The returned the gm is in-place modified
    gm, module_call_graph = _get_module_call_graph(
        export_artifact,
        preserve_module_call_signature,
        strict,
        forward_arg_names,
    )

    _verify_nn_module_stack(gm)
    _verify_stack_trace(gm)
    _verify_placeholder_names(gm, export_graph_signature)

    _update_gm_meta_if_possible(gm, mod)

    from torch._export.verifier import TrainingIRVerifier

    exported_program = ExportedProgram(
        root=gm,
        graph=gm.graph,
        graph_signature=export_graph_signature,
        state_dict=original_state_dict,
        range_constraints=range_constraints,
        module_call_graph=module_call_graph,
        example_inputs=(args, kwargs),
        constants=export_artifact.aten.constants,
        verifiers=[TrainingIRVerifier],
    )

    return exported_program


@_log_export_wrapper
@_disable_prexisiting_fake_mode
def _export(
    mod: torch.nn.Module,
    args: tuple[Any, ...],
    kwargs: Optional[dict[str, Any]] = None,
    dynamic_shapes: Optional[Union[dict[str, Any], tuple[Any], list[Any]]] = None,
    *,
    strict: bool = True,
    preserve_module_call_signature: tuple[str, ...] = (),
    pre_dispatch: bool = False,
    allow_complex_guards_as_runtime_asserts: bool = False,
    _is_torch_jit_trace: bool = False,
) -> ExportedProgram:
    """
    Traces either an nn.Module's forward function or just a callable with PyTorch
    operations inside and produce a ExportedProgram.

    Args:
        f: the `nn.Module` to trace.

        args: example positional inputs.

        kwargs: optional example keyword inputs.

        dynamic_shapes:
         An optional argument where the type should either be:
         1) a dict from argument names of ``f`` to their dynamic shape specifications,
         2) a tuple that specifies dynamic shape specifications for each input in original order.
         If you are specifying dynamism on keyword args, you will need to pass them in the order that
         is defined in the original function signature.

         The dynamic shape of a tensor argument can be specified as either
         (1) a dict from dynamic dimension indices to :func:`Dim` types, where it is
         not required to include static dimension indices in this dict, but when they are,
         they should be mapped to None; or (2) a tuple / list of :func:`Dim` types or None,
         where the :func:`Dim` types correspond to dynamic dimensions, and static dimensions
         are denoted by None. Arguments that are dicts or tuples / lists of tensors are
         recursively specified by using mappings or sequences of contained specifications.

        preserve_module_call_signature: A list of submodule paths for which the original
            calling conventions are preserved as metadata.

        allow_complex_guards_as_runtime_asserts:
         With the current dynamic shapes language for dims and derived dims, we can run into constraints
         that are not expressible with the language. For example, flattening a matrix and adding to a vector,
         both fully dynamic (i.e. x.reshape([-1]) + y) emits a guard s0 * s1 = s2, which is not expressible.
         By default, we either raise a constraint violation error or specialize to static values.
         If this flag is set to True, we avoid erroring out and instead allow complex constraints to exist as runtime
         assertions in the graph. The sympy interpreter (torch/utils/_sympy/interp.py) will produce the math ops
         required to compute and assert the value of the guard (e.g. sym_size_int, eq, _assert_scalar).
         Additionally, if TORCH_DYNAMO_DO_NOT_EMIT_RUNTIME_ASSERTS=1 is specified, we will allow complex constraints
         while not emitting runtime asserts, returning a cleaner graph with lesser guarantees around dynamic shapes.

    Returns:
        An ExportedProgram containing the traced method.
    """

    from torch._utils_internal import export_training_ir_rollout_check

    global _EXPORT_FLAGS, _EXPORT_MODULE_HIERARCHY
    _EXPORT_MODULE_HIERARCHY = _get_module_hierarchy(mod)

    flags = set()
    flags.add("strict" if strict else "non_strict")
    flags.add("pre_dispatch" if pre_dispatch else "aot_dispatch")
    _EXPORT_FLAGS = flags

    log_export_usage(event="export.enter", flags=_EXPORT_FLAGS)

    dtrace_structured("export", payload_fn=lambda: "start!")

    # NOTE Export training IR rollout
    # Old export calls export._trace(pre_dispatch=True)
    # and there are still lot of internal/OSS callsites that
    # use export._trace(pre_dispatch=True) directly. Therefore,
    # it makes more sense to do the switch here.
    # export_training_ir_rollout_check returns True in OSS
    # while internally it returns False UNLESS otherwise specified.
    if pre_dispatch and export_training_ir_rollout_check():
        ep = _export_for_training(
            mod,
            args,
            kwargs,
            dynamic_shapes,
            strict=strict,
            preserve_module_call_signature=preserve_module_call_signature,
        )
        dtrace_structured("exported_program", payload_fn=lambda: str(ep))
        return ep

    (
        args,
        kwargs,
        original_in_spec,
        dynamic_shapes,
    ) = _process_export_inputs(mod, args, kwargs, dynamic_shapes)

    original_state_dict = _get_original_state_dict(mod)

    # Call the appropriate export function based on the strictness of tracing.
    export_func = _strict_export if strict else _non_strict_export

    export_artifact = export_func(  # type: ignore[operator]
        mod=mod,
        args=args,
        kwargs=kwargs,
        dynamic_shapes=dynamic_shapes,
        preserve_module_call_signature=preserve_module_call_signature,
        orig_in_spec=original_in_spec,
        allow_complex_guards_as_runtime_asserts=allow_complex_guards_as_runtime_asserts,
        _is_torch_jit_trace=_is_torch_jit_trace,
        _to_aten_func=functools.partial(
            _export_to_aten_ir,
            pre_dispatch=pre_dispatch,
            _is_torch_jit_trace=_is_torch_jit_trace,
        ),
    )
    export_graph_signature: ExportGraphSignature = export_artifact.aten.sig

    forward_arg_names = (
        _get_forward_arg_names(mod, args, kwargs) if not _is_torch_jit_trace else None
    )
    inline_constraints = _get_inline_constraints(export_artifact.fake_mode)
    # The unbacked symint symbols are updated in aot_export
    # so we serialize them here instead of inside dynamo.
    # Note: this step must be before _get_range_constraints.
    export_artifact.aten.gm.meta["inline_constraints"] = inline_constraints
    range_constraints = _get_range_constraints(
        export_artifact,
        _combine_args(mod, args, kwargs, _is_torch_jit_trace=_is_torch_jit_trace),
        dynamic_shapes,
    )
    gm, module_call_graph = _get_module_call_graph(
        export_artifact,
        preserve_module_call_signature,
        strict,
        forward_arg_names,
    )

    _verify_nn_module_stack(gm)
    _verify_stack_trace(gm)
    if not _is_torch_jit_trace:
        _verify_placeholder_names(gm, export_graph_signature)

    # Remove Proxy because they cannot be deepcopied or pickled.
    torch._export.utils.remove_proxy_from_state_dict(original_state_dict, in_place=True)

    from torch._export.verifier import Verifier

    _update_gm_meta_if_possible(gm, mod)

    exported_program = ExportedProgram(
        root=gm,
        graph=gm.graph,
        graph_signature=export_graph_signature,
        state_dict=original_state_dict,
        range_constraints=range_constraints,
        module_call_graph=module_call_graph,
        example_inputs=(args, kwargs),
        constants=export_artifact.aten.constants,
        verifiers=[Verifier],
    )

    dtrace_structured("exported_program", payload_fn=lambda: str(exported_program))

    return exported_program<|MERGE_RESOLUTION|>--- conflicted
+++ resolved
@@ -1402,15 +1402,10 @@
         for name in non_persistent_buffers
         if name in reverse_name_lookup
     }
-<<<<<<< HEAD
+
     tx = TracingContext(dynamo_fake_mode)
     with dynamo_fake_mode, tracing(tx):
-        aten_export_artifact = lower_to_aten_callback(
-=======
-
-    with dynamo_fake_mode:
         aten_export_artifact = _to_aten_func(
->>>>>>> 6e35b6fd
             gm_torch_level,
             # NOTE: graph module expects only positional args
             _convert_to_positional_args(orig_arg_names, fake_args, fake_kwargs),
