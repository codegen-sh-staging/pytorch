import functools
import itertools
import logging
import operator
import os
import re
import sys
import time
from collections import defaultdict
from contextlib import contextmanager
from types import ModuleType
from typing import (
    Any,
    Callable,
    DefaultDict,
    Dict,
    Iterable,
    List,
    NoReturn,
    Optional,
    Sequence,
    Tuple,
    TYPE_CHECKING,
    Union,
)

import sympy
from sympy import Expr

import torch
import torch._logging
import torch.fx
from torch import device, Tensor
from torch._decomp import get_decompositions
from torch._dynamo.utils import defake, dynamo_timed
from torch._logging import LazyString, trace_structured
from torch._prims_common import make_channels_last_strides_for
from torch._subclasses.fake_tensor import FakeTensor
from torch.fx import GraphModule
from torch.fx.experimental._backward_state import BackwardState
from torch.fx.experimental.sym_node import magic_methods, method_to_operator
from torch.fx.experimental.symbolic_shapes import (
    free_unbacked_symbols,
    has_free_symbols,
    resolve_unbacked_bindings,
    RuntimeAssert,
    ShapeEnv,
    SymTypes,
)
from torch.fx.graph import Graph
from torch.fx.node import Node
from torch.utils._mode_utils import no_dispatch
from torch.utils._ordered_set import OrderedSet
from torch.utils._sympy.numbers import int_oo

from . import config, ir
from .codegen.common import (
    BackendFeature,
    DeviceOpOverrides,
    get_backend_features,
    get_device_op_overrides,
    get_wrapper_codegen_for_device,
    init_backend_registration,
)
from .exc import (
    CppWrapperCodeGenError,
    LoweringException,
    MissingOperatorWithDecomp,
    MissingOperatorWithoutDecomp,
)
from .ir import (
    Constant,
    FixedLayout,
    get_device_type,
    InputBuffer,
    Pointwise,
    Reduction,
    StorageBox,
    TensorBox,
    TorchBindObject,
)
from .lowering import (
    constrain_to_fx_strides,
    FALLBACK_ALLOW_LIST,
    fallback_handler,
    fallback_node_due_to_unsupported_type,
    layout_constraints,
    lowerings,
    make_fallback,
    needs_realized_inputs,
    unsupported_output_tensor,
)
from .scheduler import BaseSchedulerNode
from .sizevars import SizeVarAllocator
from .utils import (
    convert_shape_to_inductor,
    gather_origins,
    get_cloned_parameter_buffer_name,
    get_sympy_Expr_dtype,
    maybe_get_suppress_shape_guards_ctx,
    should_assume_input_aligned,
)
from .virtualized import NullHandler, V


if TYPE_CHECKING:
    from torch._higher_order_ops.effects import _EffectType
    from .codegen.wrapper import WrapperCodeGen

from torch._inductor.codecache import output_code_log


log = logging.getLogger(__name__)
perf_hint_log = torch._logging.getArtifactLogger(__name__, "perf_hints")

aten = torch.ops.aten

_post_grad_graph_counter = itertools.count()

if config.is_fbcode():
    from torch._inductor.fb.utils import log_module_code
else:

    def log_module_code(*args: Any, **kwargs: Any) -> None:
        pass


def supported_dtype_of_cpp_wrapper(dtype: torch.device, cuda: bool) -> bool:
    supported_dtype = {
        torch.float32,
        torch.float64,
        torch.int64,
        torch.int32,
        torch.int16,
        torch.int8,
        torch.uint8,
        torch.bool,
        torch.bfloat16,
        torch.complex32,
        torch.complex64,
        torch.complex128,
        torch.float16,
    }
    if cuda:
        supported_dtype.add(torch.float8_e4m3fn)
        supported_dtype.add(torch.float8_e5m2)
        supported_dtype.add(torch.float8_e4m3fnuz)
        supported_dtype.add(torch.float8_e5m2fnuz)

    return dtype in supported_dtype


def may_get_constant_buffer_dtype(constant_buffer: sympy.Expr) -> Optional[torch.dtype]:
    assert isinstance(
        constant_buffer, (sympy.Symbol, sympy.Expr, sympy.core.numbers.Integer)
    ), "get_constant_buffer_dtype only supports input of sympy.Symbol, sympy.Expr or sympy.core.numbers.Integer"
    if isinstance(constant_buffer, sympy.core.numbers.Integer):
        return torch.int64

    if isinstance(constant_buffer, sympy.Expr):
        return get_sympy_Expr_dtype(constant_buffer)

    if constant_buffer.is_integer:
        return torch.int64
    elif constant_buffer.is_float:
        return torch.float32
    else:
        return None


def is_magic_method(op: Any) -> bool:
    magic_ops = {method_to_operator(m) for m in magic_methods}
    return op in magic_ops


def getattr_recursive(
    obj: GraphModule, target: str
) -> Union[Tensor, torch._C.ScriptObject, GraphModule]:
    target_atoms = target.split(".")
    attr_itr = obj
    for i, atom in enumerate(target_atoms):
        if not hasattr(attr_itr, atom):
            raise RuntimeError(
                f"Node referenced nonexistent target {'.'.join(target_atoms[:i])}"
            )
        attr_itr = getattr(attr_itr, atom)
    return attr_itr


def mark_nodes_dislike_padding(g: Graph) -> None:
    """
    Nodes like convolution/convolution_backward want its input to be dense.
    If we pad their inputs, we result in extra calls to copy kernels!  On the other hand, padding usually helps reduction.

    The pass finds nodes that dislike padding. These are nodes that can be reached
    from a convolution/convolution_backward in the backward direction without
    going thru a reduction.
    """
    if not config.comprehensive_padding:
        return
    ops_dislike_padding = {
        aten.convolution,
        aten.convolution_backward,
    }
    # what's a better way to collect the reduction ops?
    ops_like_padding = {
        aten.var_mean,
        aten.sum,
        aten.mean,
        aten.prod,
        aten.any,
        aten.amin,
        aten.amax,
        aten.min,
        aten.max,
        aten.argmin,
        aten.argmax,
        aten.scatter_reduce,
    }

    def _get_overload_packet(
        node: torch.fx.Node,
    ) -> Optional[torch._ops.OpOverloadPacket]:
        return (
            node.target._overloadpacket
            if node.op == "call_function"
            # hasattr on OpOverloadPacket is slow, do isinstance first
            and isinstance(node.target, torch._ops.OpOverload)
            and hasattr(node.target, "_overloadpacket")
            else None
        )

    for cur in reversed(g.nodes):
        op = _get_overload_packet(cur)
        if not op:
            continue
        if op in ops_dislike_padding:
            cur.meta["dislike_padding"] = True

        if cur.meta.get("dislike_padding", False):
            # propagate
            for prior in cur.all_input_nodes:
                prior_op = _get_overload_packet(prior)
                if not prior_op:
                    continue
                if prior_op not in ops_like_padding:
                    prior.meta["dislike_padding"] = True


class GraphLowering(torch.fx.Interpreter):
    graph_outputs: List[ir.IRNode]

    def symbolic_sizes_strides(
        self, ex: torch.Tensor
    ) -> Tuple[Union[List[int], List[Expr]], Union[List[int], List[Expr]]]:
        """
        Support dynamic shapes and dynamic strides by assigning variables
        to each dimension.  We duck-shape tensors, so if two tensors
        have the same size they get assigned the same symbolic variable.
        """
        if self.reuse_shape_env:
            return convert_shape_to_inductor(ex.size()), convert_shape_to_inductor(
                ex.stride()
            )
        else:
            from torch._dynamo.source import ConstantSource

            # TODO: this should not be needed once #93059 lands
            # https://github.com/pytorch/pytorch/pull/94031#discussion_r1096044816
            # TODO: make a dedicated UnknownSource for this?
            # NB: This is using the legacy default behavior from
            # create_symbolic_sizes_strides_storage_offset but we hope we can
            # just delete this entirely
            source = ConstantSource(
                f"__inductor_unknown_tensor_{len(self._shape_env.var_to_val)}"
            )
            (
                size,
                stride,
                _,
            ) = self._shape_env.create_symbolic_sizes_strides_storage_offset(
                ex,
                source,
            )

        size = [i.node.expr if isinstance(i, torch.SymInt) else i for i in size]
        stride = [i.node.expr if isinstance(i, torch.SymInt) else i for i in stride]
        return size, stride

    def static_sizes_strides(
        self, ex: torch.Tensor
    ) -> Tuple[List[sympy.Expr], List[sympy.Expr]]:
        """
        Primarily used to weights
        """
        size = [sympy.Integer(i) for i in ex.size()]
        stride = [sympy.Integer(i) for i in ex.stride()]
        return size, stride

    def __init__(
        self,
        gm: torch.fx.GraphModule,
        example_inputs: Optional[List[torch.Tensor]] = None,
        shape_env: Optional[ShapeEnv] = None,
        graph_id: Optional[int] = None,
        cpp_wrapper: bool = False,
        aot_mode: bool = False,
        user_visible_outputs: Optional[Dict[str, None]] = None,
        layout_opt: Optional[bool] = None,
        extern_node_serializer: Optional[
            Callable[[List[ir.ExternKernelNode]], Any]
        ] = None,
        is_inference: bool = False,
        is_const_graph: bool = False,
        const_output_index: Optional[Dict[str, int]] = None,
        const_code: Optional[str] = None,
        const_module: Optional["GraphLowering"] = None,
        name: Optional[str] = None,
    ) -> None:
        super().__init__(gm)
        self.example_inputs = example_inputs
        self.layout_opt = (
            layout_opt
            if layout_opt is not None
            else self.decide_layout_opt(gm, is_inference=is_inference)
        )
        self.num_channels_last_conv = 0
        self.is_inference = is_inference
        self.is_const_graph = is_const_graph
        self.const_code = const_code
        self.const_module = const_module

        self.extra_traceback = False  # we do our own error wrapping
        if shape_env is None:
            shape_env = ShapeEnv()
            self.reuse_shape_env = False
        else:
            self._shape_env = shape_env
            self.reuse_shape_env = True
        self._shape_env = shape_env
        # We are going to start code generating runtime asserts, so make sure
        # you don't start adding new ones in the lowering process
        shape_env.freeze_runtime_asserts()
        # We're going to mutate ras_by_symbol as we finish generating them
        self.ras_by_symbol: Dict[
            sympy.Symbol, List[RuntimeAssert]
        ] = shape_env.deferred_runtime_asserts.copy()
        self.bound_unbacked_symbols: OrderedSet[sympy.Symbol] = OrderedSet()
        self.sizevars = SizeVarAllocator(shape_env)
        self.graph_input_names: List[str] = []
        self.graph_inputs: Dict[str, TensorBox] = {}
        self.graph_inputs_original: Dict[str, InputBuffer] = {}
        self.zero_dim_cpu_tensor_list: OrderedSet[str] = OrderedSet()
        self.device_types: OrderedSet[str] = (
            const_module.device_types if const_module else OrderedSet()
        )
        self.device_idxs: OrderedSet[int] = (
            const_module.device_idxs if const_module else OrderedSet()
        )
        self.cuda = False
        self.buffers: List[ir.Buffer] = []
        self.operations: List[ir.Operation] = []
        self.const_output_index: Dict[str, int] = (
            const_output_index if const_output_index else {}
        )
        self.folded_constants: OrderedSet[str] = (
            OrderedSet(const_output_index.keys())
            if const_output_index
            else OrderedSet()
        )
        self.constants: Dict[str, torch.Tensor] = (
            const_module.constants if const_module else {}
        )
        self.torchbind_constants: Dict[str, torch._C.ScriptObject] = {}
        self.constant_reprs: Dict[str, str] = {}
        self.removed_operations: OrderedSet[str] = OrderedSet()
        self.removed_buffers: OrderedSet[str] = OrderedSet()
        self.removed_inplace_buffers: OrderedSet[str] = OrderedSet()
        self.mutated_buffers: OrderedSet[str] = OrderedSet()
        self.never_reuse_buffers: OrderedSet[str] = OrderedSet()
        self.inplaced_to_remove: OrderedSet[str] = OrderedSet()
        self.device_ops: DeviceOpOverrides = None  # type: ignore[assignment]
        self.wrapper_code: WrapperCodeGen = None  # type: ignore[assignment]
        # See `ProxyExecutor Design Note` in ir.py for more details
        self.extern_kernel_nodes: List[ir.ExternKernelNode] = []

        from torch._inductor.extern_node_serializer import extern_node_json_serializer

        self.extern_node_serializer: Callable[[List[ir.ExternKernelNode]], Any] = (
            extern_node_serializer
            if config.is_fbcode() and extern_node_serializer
            else extern_node_json_serializer
        )

        self.current_node: torch.fx.Node = None  # type: ignore[assignment]
        self.lists: Dict[str, List[str]] = {}
        self.mutated_inputs: OrderedSet[str] = OrderedSet()
        self.mutated_input_idxs: List[int] = []
        self.name_to_buffer: Dict[str, ir.Buffer] = {}
        self.name_to_users: DefaultDict[str, List[ir.IRNode]] = defaultdict(list)
        self.name_to_op: Dict[str, ir.Operation] = {}
        self.creation_time = time.time()
        self.name = name  # type: ignore[assignment]
        self.cpp_wrapper = cpp_wrapper

        # record multi_kernel choice for cpp_wrapper so the second pass knows
        # which sub-kernel is picked. Copy cpp_wrapper to another variable
        # since cpp_wrapper flag is OrderedSet to false for the first pass of codegen.
        self.record_multi_kernel_choice = cpp_wrapper
        self.multi_kernel_to_choice: Dict[str, int] = {}

        self.aot_mode = aot_mode
        self.graph_id = graph_id
        self.post_grad_graph_id = next(_post_grad_graph_counter)
        self.scheduler: torch._inductor.scheduler.Scheduler = None  # type: ignore[assignment]
        self.nodes_prefer_channels_last = (
            self.find_nodes_prefer_channels_last() if self.layout_opt else OrderedSet()
        )
        mark_nodes_dislike_padding(gm.graph)
        self._warned_fallback = {"aten.convolution_backward"}
        self.user_visible_outputs = (
            user_visible_outputs if user_visible_outputs is not None else {}
        )
        self.cache_key: str = ""  # This is the cache key for the compiled artifact
        self.cache_path: str = ""  # This is the path in the filesystem where the compiled artifact is stored
        self.cache_linemap: List[
            Tuple[int, str]
        ] = (
            []
        )  # This is the linemap used by the profiler to mark custom compiled kernels getting run
        # Used if lowering encounters cases where cudagraphs are not supported
        self.disable_cudagraphs_reason: Optional[str] = None

        # only keeping one node per device for stack trace purposes
        self.device_node_mapping: Dict[torch.device, torch.fx.Node] = {}
        self.orig_gm: torch.fx.GraphModule = gm.__copy__()
        self.dynamo_flat_name_to_original_fqn = self.module.meta.get(
            "dynamo_flat_name_to_original_fqn", {}
        )
        self.allocated_constant_name: Dict[str, str] = (
            const_module.allocated_constant_name if const_module is not None else {}
        )
        init_backend_registration()
        self.get_backend_features = functools.lru_cache(None)(get_backend_features)

        self.effectful_ops: Dict[_EffectType, ir.Buffer] = {}
        self.aligned_inputs: OrderedSet[str] = OrderedSet()
        self.no_fuse_buffer_names: OrderedSet[str] = OrderedSet()

        # Below field is related to printing debug intermediate tensor values info for debugging
        self.all_codegen_kernel_names: OrderedSet[str] = OrderedSet()

    def has_feature(
        self, device: Union[torch._inductor.ir.IRNode, device], feature: BackendFeature
    ) -> bool:
        assert isinstance(feature, BackendFeature), feature
        return feature in self.get_backend_features(get_device_type(device))

    @staticmethod
    def decide_layout_opt(gm: GraphModule, *, is_inference: bool) -> bool:
        """
        Decide if we should enable layout optimization for this graph based on
        heuristics.
        """
        if not config.layout_optimization:
            return False

        if config.force_layout_optimization:
            return True

        conv_nodes = [
            n for n in gm.graph.nodes if n.target == torch.ops.aten.convolution.default
        ]
        nconv = len(conv_nodes)

        if nconv == 0:
            return False

        # For cpu backend and mkldnn enabled, we always use channels_last for better performance.
        if (
            torch.backends.mkldnn.enabled
            and torch.backends.mkldnn.is_available()
            and all(
                n.args[idx].meta["val"].device == torch.device("cpu")
                for n in conv_nodes
                for idx in [0, 1]
            )
        ):
            return True

        # Following models are skipped due to this:
        # jx_nest_base
        # volo_d1_224
        if len(list(gm.graph.nodes)) >= 300 * nconv:
            log.debug("Skipped layout opt because only a few conv")
            return False

        if any(
            has_free_symbols(n.args[idx].meta["val"])
            for n in conv_nodes
            for idx in [0, 1]
        ):
            log.debug(
                "See perf regression with dynamic shape. Follow up in https://github.com/pytorch/pytorch/issues/102670"
            )
            return False

        def is_grouped(n: Any) -> bool:
            meta_val = n.args[1].meta["val"]  # type: ignore[union-attr, operator]
            assert isinstance(meta_val, torch.Tensor)
            return n.args[-1] > 1 and meta_val.size(1) > 1  # type: ignore[union-attr, operator]

        def is_in_out_channel(n: torch.fx.Node) -> bool:
            return (
                n.args[1].meta["val"].size(0) * 2 <= n.args[1].meta["val"].size(1)  # type: ignore[union-attr, operator]
                and n.args[1].meta["val"].size(2) > 1  # type: ignore[union-attr, operator]
            )

        def is_small_channel(n: torch.fx.Node) -> bool:
            return (
                n.args[1].meta["val"].size(0) <= 64  # type: ignore[union-attr, operator]
                and n.args[1].meta["val"].size(1) <= 64  # type: ignore[union-attr, operator]
            )

        # only grouped convolutions benchmarked as slower in conv samples for inference only
        if is_inference:
            from torch.utils.flop_counter import FlopCounterMode

            flop_counts: Dict[str, float] = defaultdict(float)
            for node in conv_nodes:
                success, args, kwargs = torch._inductor.fx_utils.get_fake_args_kwargs(
                    node
                )

                if success:
                    with FlopCounterMode(display=False) as flop_counter_mode:
                        with V.fake_mode:
                            node.target(*args, **kwargs)

                    counted_flops = flop_counter_mode.get_total_flops()
                    if is_grouped(node):
                        node_type = "grouped"
                    elif is_small_channel(node):
                        node_type = "small"
                    elif is_in_out_channel(node):
                        node_type = "in_out"
                    else:
                        node_type = "default"

                    flop_counts[node_type] += counted_flops
                else:
                    log.debug("Conv inputs meta not found")

            # average benchmarked channels last speedup / slowdown, < 1 is speedup.
            # taken from the set of convolution inputs in benchmarks/dynamo/microbenchmarks/operator_inp_logs/torchbench_train/
            # To regenerate these numbers follow https://gist.github.com/eellison/55d7a6ed6f39829d68ac56f95f4df5bb
            GROUPED_MULTIPLIER = 1.358
            DEFAULT_MULTIPLIER = 0.823
            IN_OUT_MULTIPLIER = 0.725
            SMALL_MULTIPLIER = 0.783

            total_flops = sum(flop_counts.values())
            # TODO - get different values per hardware
            weighted_flops = (
                flop_counts["grouped"] * GROUPED_MULTIPLIER
                + flop_counts["small"] * SMALL_MULTIPLIER
                + flop_counts["in_out"] * IN_OUT_MULTIPLIER
                + flop_counts["default"] * DEFAULT_MULTIPLIER
            )
            do_layout_opt = weighted_flops <= total_flops
            if not do_layout_opt:
                log.debug(
                    "Skipped layout opt in inference because weighted flops indicate slowdown, default: %d, channels last: %d",
                    total_flops,
                    weighted_flops,
                )
            return do_layout_opt

        # Channels last layout can dramatically hurt grouped conv perf. E.g.
        # Conv with arguments like
        #   {"input_shape": [32, 224, 112, 112], "weight_shape": [224, 112, 3, 3],
        #    "stride": [2, 2], "padding": [1, 1], "groups": 2}
        # slows down 31x using channels last..

        # But a lot of timm models use depthwise separable convolution which will
        # result in grouped convolution with in-channel size == 1.
        # For those grouped convolution, channels last still helps a lot.
        # E.g.
        # Conv with arguments
        #   {"input_shape": [128, 58, 56, 56], "weight_shape": [58, 1, 3, 3],
        #    "stride": [2, 2], "padding": [1, 1], "groups": 58}
        # get 1.86x speedup with channels last layout.
        #
        # The following heuristics skip using channels-last if the model contains
        # grouped convolution with in-channels > 1.
        if any(map(is_grouped, conv_nodes)):
            log.debug(
                "Skip layout opt because found grouped convolution with >1 in_channels!"
            )
            return False

        # For some models that contain convolution with larger in-channel than out-channel, applying
        # channels last hurts performance.
        # Following models are skipped due to this:
        # - pytorch_unet
        # - phlippe_densenet (slightly worse)
        # - Background_Matting (1.22x -> 0.821x)
        # - pytorch_CycleGAN_and_pix2pix (1.597x -> 1.294x)
        if any(map(is_in_out_channel, conv_nodes)):
            log.debug(
                "Skip layout opt because some convolutions have smaller out_channel"
            )
            return False

        # Following models are skipped due to this:
        # - functorch_maml_omniglot
        if all(map(is_small_channel, conv_nodes)):
            log.debug("Skip layout opt because all convolution channels are too small")
            return False

        return True

    def qualify_name(self, name: str) -> str:
        """Prepend the given name with the graph name if any."""
        if self.name is not None:
            return f"{self.name}_{name}"
        return name

    def make_subgraph(
        self,
        gm: torch.fx.GraphModule,
        example_inputs: List[torch.Tensor],
        subgraph_name: str,
    ) -> "GraphLowering":
        """
        Make a subgraph of the current graph with all inherited
        parts, except the graph module (`gm`) and `example_inputs`.
        The subgraphs are lowered separately, but intended to be
        inlined in the parent graph's codegening. Hence the need
        for maintaining the same `shape_env` and other properties.
        The subgraph name is qualified by the parent graph's name.
        """
        return GraphLowering(
            gm=gm,
            example_inputs=example_inputs,
            shape_env=self._shape_env,
            cpp_wrapper=self.cpp_wrapper,
            aot_mode=self.aot_mode,
            extern_node_serializer=self.extern_node_serializer,
            is_inference=self.is_inference,
            name=self.qualify_name(subgraph_name),
        )

    def find_nodes_prefer_channels_last(self) -> OrderedSet[Node]:
        """
        The rule to decide if an node prefer channels last is simple.
        1. if it's input/output of a convolution
        2. if one of its user prefers channels last

        We have rule 1 because cudnn runs a faster convolution kernel for channels last inputs;
        Rule 2 is also important. It makes sure that indirect inputs to convolution also prefers
        channels last.

        Consider the scenario: conv -> batch-norm -> relu -> conv
        Without rule 2, batch-norm output may use a contiguous layout. That will cause 2 extra copies:
        1. the output of batch-norm should be channels last initially since its input is a conv's output.
           Forcing the batch-norm's output to be contiguous results in the first copy
        2. The second conv's input is initially contiguous. This layout is propagated from the batch-norm's output.
           We need convert it to channels last layout which results in the second copy.
        With rule 2, we makes sure all the tensors in the chain uses channels last layout. So both copies
        can be saved.
        """
        output_set: OrderedSet[Node] = OrderedSet()
        for n in reversed(self.module.graph.nodes):
            if n.target == torch.ops.aten.convolution.default:
                output_set.add(n)
                continue

            for user in n.users:
                if user in output_set:
                    output_set.add(n)
                    break

        # need a second pass to add downstream nodes of those channel last nodes to the sets.
        # This pass is especially needed to avoid mix-layout kernel inputs in backward pass.
        #
        # Let's say a conv-batchnorm 's output is passed to relu whose output is in turn returned
        # from the fwd graph. Without this second pass, we will force relu's output to be contiguous.
        # Then in the kernel in backward pass, the contiguous output of relu may be mix with other channels last
        # tensors and passed to a kernel.
        #
        # This pass improve yolov3 training speedup from 1.116x (worse than disabling layout optimization speedup 1.196x) to 1.457x.
        # It also improves dla102 training speedup from 1.240x (worse than disabling layout optimization speedup 1.523x) to 1.835x .
        # This also helps the following models:
        # - res2net101_26w_4s
        # - res2net50_14w_8s
        # - sebotnet33ts_256
        for n in self.module.graph.nodes:
            if n in output_set:
                output_set.update(n.users)

        return output_set

    def warn_fallback(self, name: str) -> None:
        if name not in self._warned_fallback:
            self._warned_fallback.add(name)
            perf_hint_log.info("Using FallbackKernel: %s", name)

    def add_device_info(self, device: torch.device) -> None:
        self.device_types.add(device.type)
        if device.index is not None:
            self.device_idxs.add(device.index)
        if V.graph.current_node and device not in self.device_node_mapping:
            self.device_node_mapping[device] = V.graph.current_node

    @property
    def fake_mode(self) -> torch._subclasses.fake_tensor.FakeTensorMode:
        return V.fake_mode

    def try_get_buffer(
        self, buffer_name: str
    ) -> Optional[Union[ir.TensorBox, ir.Buffer]]:
        if buffer_name in self.name_to_buffer:
            return self.name_to_buffer[buffer_name]
        if buffer_name in self.graph_inputs:
            return self.graph_inputs[buffer_name]
        if buffer_name in self.constants:
            data = V.graph.constants[buffer_name]
            return ir.ConstantBuffer(
                buffer_name,
                ir.FixedLayout(
                    data.device, data.dtype, *V.graph.static_sizes_strides(data)
                ),
            )

        return None

    def get_buffer(self, buffer_name: str) -> Union[ir.TensorBox, ir.Buffer]:
        buf = self.try_get_buffer(buffer_name)
        if buf is not None:
            return buf
        raise RuntimeError(f"Failed to find buffer matching name {buffer_name}")

    def get_dtype(self, buffer_name: str) -> torch.dtype:
        if buffer_name in self.constants:
            return self.constants[buffer_name].dtype
        if buffer_name in self.name_to_buffer:
            return self.name_to_buffer[buffer_name].get_dtype()
        if buffer_name in self.graph_inputs:
            return self.graph_inputs[buffer_name].get_dtype()
        m = re.match(r"(as_strided|reinterpret_tensor)\(([a-zA-Z0-9_]+),", buffer_name)
        if m:
            return self.get_dtype(m.group(1))
        raise KeyError(f"could not find {buffer_name}")

    def get_numel(self, buffer_name: str) -> Union[int, Expr]:
        from .ir import MultiOutputLayout

        if buffer_name in self.constants:
            return self.constants[buffer_name].numel()
        if buffer_name in self.name_to_buffer:
            buf = self.name_to_buffer[buffer_name]
            if isinstance(getattr(buf, "layout", None), MultiOutputLayout):
                return 1
            return buf.get_numel()
        if buffer_name in self.graph_inputs:
            return self.graph_inputs[buffer_name].get_numel()
        raise KeyError(f"could not find {buffer_name}")

    def run(self, *args: Any) -> Any:
        with dynamo_timed("GraphLowering.run"):
            return super().run(*args)

    def register_operation(self, op: ir.Operation) -> str:
        assert op.operation_name is None, f"Operation registered twice: {op}"
        assert isinstance(op, ir.Operation)
        name = self.qualify_name(f"op{len(self.operations)}")
        self.operations.append(op)
        self.name_to_op[name] = op
        op.operation_name = name
        return name

    def register_buffer(self, buffer: ir.Buffer, *, set_name: bool = False) -> str:
        name = self.qualify_name(f"buf{len(self.buffers)}")
        self.buffers.append(buffer)
        self.name_to_buffer[name] = buffer
        # Skip empty CPU tensor so that CUDA graphs can succeed, see https://github.com/pytorch/pytorch/pull/114144
        if (
            not (isinstance(buffer, ir.ComputedBuffer) and buffer.is_zero_elements())
            and buffer.get_device() is not None
        ):
            self.add_device_info(buffer.get_device())

        if set_name:
            buffer.name = name
        return name

    def register_operation_list(self, operation_names: List[str]) -> str:
        name = self.qualify_name("list_" + "_".join(operation_names))
        self.lists[name] = operation_names
        return name

    def register_users_of(
        self, node_output: Union[Iterable[ir.IRNode], ir.IRNode]
    ) -> None:
        def register(value: Union[Iterable[ir.IRNode], ir.IRNode]) -> None:
            if isinstance(value, (list, tuple)):
                for x in value:
                    register(x)
            if isinstance(value, ir.TensorBox):
                for read_name in value.get_read_names():
                    self.name_to_users[read_name].append(value)

        register(node_output)

    def mark_buffer_mutated(self, name: str) -> None:
        """
        When a buffer is mutated we need to make sure all the reads to
        the old version are realized before the mutation happens.
        """
        assert isinstance(name, str)
        self.mutated_buffers.add(name)

        if name not in self.name_to_users:
            return

        for user in self.name_to_users[name]:
            user.realize()

    def get_original_value_of_constant(self, name: str) -> torch.Tensor:
        """
        In AOTI, module buffers may have been mutated during the tracing and compilation.
        Thus we need to read from previously stored original buffers, to make sure the
        generated model.so uses correct initial values.
        """
        assert name in self.allocated_constant_name and name in self.constants, (
            "Can not find the original value for " + name
        )
        orig_name = get_cloned_parameter_buffer_name(self.allocated_constant_name[name])
        return (
            self.module.meta[orig_name]
            if orig_name in self.module.meta
            else self.constants[name]
        )

    def allocate_non_dup_const_name(
        self, name: Optional[str], data: Union[Tensor]
    ) -> str:
        orig_name = name
        if not config.aot_inductor.use_runtime_constant_folding:
            for constant_name, value in self.constants.items():
                if (
                    not data.is_mkldnn
                    and data.size() == value.size()
                    and data.stride() == value.stride()
                    and data.dtype == value.dtype
                    and data.device == value.device
                    and data.untyped_storage().data_ptr()
                    == value.untyped_storage().data_ptr()
                    and data.storage_offset() == value.storage_offset()
                ):
                    return constant_name

        if name is None:
            name = f"constant{len(self.constants)}"
        assert name is not None
        if name[0].isdigit():
            name = f"constant_{name}"
        name = self.qualify_name(name)
        # We may generate a var name for each constant in the codegen.
        # Let's only keep sane characters.
        prefix = re.sub(r"[^a-zA-Z0-9_]", "_", name)
        name = prefix
        cnt = 0
        while name in self.constants:
            name = f"{prefix}_{cnt}"
            cnt += 1
        self.constants[name] = data
        self.constant_reprs[name] = (
            f"{data.device!r} {data.dtype!r} "
            f"{tuple(data.size())!r} {tuple(data.stride())!r} "
            f"{hash(data):x}"
        )
        self.allocated_constant_name[name] = orig_name  # type: ignore[assignment]
        return name

    def add_tensor_constant(
        self, data: Tensor, name: Optional[str] = None
    ) -> TensorBox:
        new_name = self.allocate_non_dup_const_name(name, data)
        return TensorBox.create(
            ir.ConstantBuffer(
                new_name,
                FixedLayout(data.device, data.dtype, *self.static_sizes_strides(data)),
            )
        )

    def constant_name(self, name: str, device_override: Optional[torch.device]) -> str:
        """
        We AOT copy constants to the devices they are needed on.
        If device_override doesn't match the constant's device, then
        copy it and return a different name.
        """
        if self.constants[name].device == device_override or device_override is None:
            return name
        with torch.utils._python_dispatch._disable_current_modes():
            # caller might have OrderedSet fake tensor mode which will create a fake tensor
            # when calling .to, so unset modes here
            return self.allocate_non_dup_const_name(
                f"{name}_{device_override.type}{device_override.index or 0}",
                self.constants[name].to(device_override),
            )

    def placeholder(
        self, target: str, args: Tuple[object], kwargs: Dict[str, object]
    ) -> Union[Expr, TensorBox, None]:
        example = super().placeholder(target, args, kwargs)
        self.graph_input_names.append(target)
        if isinstance(example, SymTypes):
            expr = example.node.expr
            self.graph_inputs[target] = expr
            return expr
        elif isinstance(example, (int, bool, float)):
            expr = sympy.sympify(example)
            self.graph_inputs[target] = expr
            return expr
        elif example is None:
            return None
        if isinstance(example, BackwardState):
            # Ignored arg, must be unused
            # Alternately we could filter this out in AotAutograd
            return None
        assert isinstance(example, torch.Tensor), example
        # todo(chilli): We can remove the last check once we turn buffers into
        # static shape tensors. That's a hack to workaround Inductor believing
        # the buffer should be static but us passing in a fake tensor with
        # symbolic shapes.
        if not example._has_symbolic_sizes_strides:
            # the first N inputs are weights
            sizes, strides = self.static_sizes_strides(example)
        else:
            sizes, strides = self.symbolic_sizes_strides(example)  # type: ignore[assignment]
        # TODO(jansel): handle input aliasing
        target = self.qualify_name(target)
        tensor = TensorBox.create(
            InputBuffer(
                target,
                FixedLayout(example.device, example.dtype, sizes, strides),
            )
        )
        self.graph_inputs[target] = tensor
        self.graph_inputs_original[target] = tensor.data.data
        self.add_device_info(example.device)

        # Note: [Input Alignment handling in Inductor]
        # Alignment matters for generating efficient code. Some operations,
        # e.g. vectorized loads, can only be performed on aligned inputs.
        #
        # But if we codegen assuming aligned inputs and then get unaligned
        # inputs at runtime, then we are forced to clone - which is bad for
        # both perf and memory usage.
        #
        # One option would be to guard on storage_offset%ALIGNMENT, and then
        # codegen based on this. But storage_offset guards turned out to be
        # expensive and cause recompiles; Instead, we're generating code
        # based on the alignment of the example input without guarding.
        with maybe_get_suppress_shape_guards_ctx():
            if should_assume_input_aligned(example):
                self.aligned_inputs.add(target)
        return tensor

    def call_function(self, target: Callable, args: Any, kwargs: Dict[str, Any]) -> Any:  # type: ignore[type-arg]
        if target is operator.getitem and isinstance(args[0], (list, tuple, dict)):
            return super().call_function(target, args, kwargs)

        # hasattr on OpOverloadPacket is slow, check isinstance first
        if not isinstance(target, torch._ops.OpOverloadPacket) and hasattr(
            target, "_inductor_lowering_function"
        ):
            # passthrough lowerings from .pattern_matcher
            return target(*args, **kwargs)

        def get_custom_op_layout_constraints(
            target: torch._ops.OpOverload, args: Any, kwargs: Dict[str, Any]
        ) -> Tuple[Optional[Callable], Tuple[Any], Dict[str, Any]]:  # type: ignore[type-arg]
            # Custom operations that require preserving stride order
            # which run through implicit fallback must constrain their
            # arguments' fx strides
            layout_constraint = None
            if torch._C.Tag.needs_fixed_stride_order in target.tags:
                # We have to OrderedSet the current args because call_function will immediately
                # evaluate this lowering after creating the fallback, without evaluating
                # the layout constraint
                args, kwargs = constrain_to_fx_strides(
                    self.current_node, *args, **kwargs
                )
                # Also register the layout constraint so when the fallback
                # is used again, we can constrain the args to the same layout
                layout_constraint = constrain_to_fx_strides
            return layout_constraint, args, kwargs

        if target not in lowerings:
            assert isinstance(
                target, torch._ops.OpOverload
            ), f"{target} is not an OpOverload"
            base_name = target.name().split(".")[0]
            if base_name in FALLBACK_ALLOW_LIST:
                make_fallback(target)
            elif config.implicit_fallbacks:
                layout_constraint, args, kwargs = get_custom_op_layout_constraints(
                    target, args, kwargs
                )
                error = (
                    MissingOperatorWithDecomp
                    if get_decompositions([target])
                    else MissingOperatorWithoutDecomp
                )
                log.info(
                    "Creating implicit fallback for:\n%s",
                    error.operator_str(target, args, kwargs),
                )
                make_fallback(target, layout_constraint)

            elif get_decompositions([target]):
                # There isn't a good way to dynamically patch this in
                # since AOT Autograd already ran.  The error message tells
                # the user how to fix it.
                raise MissingOperatorWithDecomp(target, args, kwargs)
            else:
                raise MissingOperatorWithoutDecomp(target, args, kwargs)

        try:
            log.debug("  via %s", lowerings[target])  # type: ignore[index]
            out = lowerings[target](*args, **kwargs)  # type: ignore[index]
            return out
        except Exception as e:
            raise LoweringException(e, target, args, kwargs).with_traceback(
                e.__traceback__
            ) from None

    @staticmethod
    def can_inline_constant(t: torch.Tensor) -> bool:
        """
        True if this is a small constant attr that will be inlined.
        """
        return len(t.shape) == 1 and t.shape[0] <= 8

    def get_attr(
        self, target: str, args: Tuple[()], kwargs: Dict[str, object]
    ) -> Union[Constant, TensorBox, ir.Subgraph, TorchBindObject]:
        # this is a constant
        value = getattr_recursive(self.module, target)  # type: ignore[arg-type]

        if isinstance(value, torch.fx.GraphModule):
            return ir.Subgraph(name=target, graph_module=value)

        if isinstance(value, torch._C.ScriptObject):
            self.torchbind_constants[target] = value
            self.constant_reprs[target] = ""
            return TorchBindObject(target, value)

        assert isinstance(value, torch.Tensor)
        if (
            config.aot_inductor.use_runtime_constant_folding
            or config.always_keep_tensor_constants
            or unsupported_output_tensor(value)
        ):
            return self.add_tensor_constant(value, target)

        with no_dispatch():
            if value.shape == ():
                return Constant(value.item(), value.dtype, value.device)
            if self.can_inline_constant(value):
                log.debug("Inlining constant: %s ", str(target))
                # tensor lowering has constant inlining logic
                from .lowering import tensor

                return tensor(value.tolist(), dtype=value.dtype, device=value.device)

        return self.add_tensor_constant(value, target)

    def call_module(self, target: Any, args: Any, kwargs: Any) -> NoReturn:
        raise AssertionError

    def call_method(self, target: Any, args: Any, kwargs: Any) -> NoReturn:
        raise AssertionError

    def output(
        self, target: str, args: Tuple[object], kwargs: Dict[str, object]
    ) -> None:
        result = super().output(target, args, kwargs)
        if not isinstance(result, (tuple, list)):
            # nested subgraphs can have singleton outputs
            result = (result,)
        assert isinstance(result, (tuple, list)), type(result)
        assert all(
            isinstance(
                x,
                (
                    TensorBox,
                    ir.Constant,
                    type(None),
                    ir.ConstantBuffer,
                    sympy.Expr,
                    sympy.logic.boolalg.Boolean,
                    int,
                    ir.EffectfulKernel,
                ),
            )
            for x in result
        ), result

        fx_node_args = V.graph.current_node.args[0]  # type: ignore[arg-type]
        if not isinstance(fx_node_args, (tuple, list)):
            # nested subgraphs can have singleton outputs
            fx_node_args = (fx_node_args,)
        result = [ir.ExternKernel.realize_input(x) for x in result]
        result_correct_strides = []

        assert len(fx_node_args) == len(result)
        for r, fx_node in zip(result, fx_node_args):
            if not isinstance(r, (ir.TensorBox, ir.BaseView)):
                result_correct_strides.append(r)
            else:
                # AOT Autograd tries to detect stride divergence of inductor from output metadata.
                # Here, we try to avoid spurious divergence by matching insignificant strides such as
                result_correct_strides.append(
                    self.try_match_insignificant_strides(
                        r, fx_node.meta["val"].stride()
                    )
                )

        self.graph_outputs = result_correct_strides
        value: ir.IRNode
        for name, value in self.graph_inputs.items():
            assert isinstance(
                value, (TensorBox, sympy.Expr)
            ), f"Unsupported inductor graph input type: {type(value)}"
            if not isinstance(value, TensorBox):
                continue
            value.realize()
            assert isinstance(value, TensorBox)
            value = value.data
            assert isinstance(value, ir.StorageBox)
            value_storage_box = value
            value = value.data
            if not isinstance(value, InputBuffer) or value.get_name() != name:
                # one of our inputs was mutated, need to turn that into a copy
                ir.MutationLayoutSHOULDREMOVE.realize_into(
                    value, self.graph_inputs_original[name]
                )
                # replace output with mutated input
                try:
                    ind = self.graph_outputs.index(value_storage_box)
                    self.graph_outputs[ind] = self.graph_inputs_original[name]
                except ValueError:
                    pass

        self.finalize()
        log.debug(
            "Force channels last inputs for %d conv for the current graph with id %d",
            self.num_channels_last_conv,
            self.graph_id if self.graph_id is not None else -1,
        )

    def finalize(self) -> None:
        for buf in self.buffers:
            buf.decide_layout()

    @contextmanager
    def set_current_node(self, node: torch.fx.Node):  # type: ignore[no-untyped-def]
        old = self.current_node
        try:
            self.current_node = node
            yield
        finally:
            self.current_node = old

    def try_match_insignificant_strides(
        self,
        tensor: Union[ir.TensorBox, ir.BaseView],
        meta_strides_inp: Tuple[Union[int, torch.SymInt], ...],
    ) -> Union[ir.TensorBox, ir.BaseView]:
        """
        Tries to match the strides of the tensor to those in the meta_strides. Strides of insignificant
        dimensions - size 0 or 1 - will be updated.

        If there are real stride differences (NHWC vs NCHW) then the input will be returned.
        """

        # should have already been realized
        assert torch._inductor.ir.is_storage_and_layout(tensor)

        meta_strides = [
            s.node.expr if isinstance(s, torch.SymInt) else s for s in meta_strides_inp
        ]

        if all(
            self.sizevars.statically_known_equals(s1, s2)
            for s1, s2 in zip(meta_strides, tensor.get_stride())
        ):
            return tensor  # type: ignore[arg-type]

        def significant_strides_equal(
            shape: Sequence[Union[Expr, int]],
            meta_strides: Sequence[Union[Expr, int]],
            tensor_strides: Sequence[Union[Expr, int]],
        ) -> bool:
            for dim, s1, s2 in zip(shape, meta_strides, tensor_strides):
                if self.sizevars.statically_known_leq(dim, 1):  # type: ignore[arg-type]
                    continue

                if not self.sizevars.statically_known_equals(s1, s2):
                    return False

            return True

        if not significant_strides_equal(
            tensor.get_size(), meta_strides, tensor.get_stride()
        ):
            return tensor

        storage, old_layout = torch._inductor.ir.as_storage_and_layout(tensor)
        new_stride = list(old_layout.stride)
        for i, s in enumerate(tensor.get_size()):
            if self.sizevars.statically_known_leq(s, 1):  # type: ignore[arg-type]
                new_stride[i] = meta_strides[i]

        new_layout = torch._inductor.ir.FixedLayout(
            old_layout.device,
            old_layout.dtype,
            old_layout.size,
            new_stride,
            old_layout.offset,
        )
        return ir.TensorBox(torch._inductor.ir.ReinterpretView(storage, new_layout))

    def run_node(self, n: torch.fx.Node) -> object:
        def debug(msg: str) -> None:
            log.debug("lowering %s %s", LazyString(n.format_node), msg)

        buffer_watermark = len(self.buffers)
        operation_watermark = len(self.operations)

        origins = {n}
        if n.op == "call_function":
            args, kwargs = self.fetch_args_kwargs_from_env(n)
            origins |= gather_origins(args, kwargs)
        with ir.IRNode.current_origins(origins), self.set_current_node(  # type: ignore[arg-type]
            n
        ), V.set_current_node(
            n
        ):
            if (
                n.op == "call_function"
                and n.target is not operator.getitem
                and fallback_node_due_to_unsupported_type(n)
            ):
                debug("fallback_handler")
                result = fallback_handler(n.target, add_to_fallback_set=False)(
                    *args, **kwargs  # type: ignore[possibly-undefined]
                )
            elif n.op == "call_function" and n.target in layout_constraints:
                debug("layout_constraints")
                args, kwargs = layout_constraints[n.target](n, *args, **kwargs)  # type: ignore[index]
                result = self.call_function(n.target, args, kwargs)  # type: ignore[arg-type]
            elif is_magic_method(n.target):
                # TODO: this is sus, it probably should be handled in the
                # lowerings themselves similarly to sym_size/sym-stride
                # https://github.com/pytorch/pytorch/issues/127789
                debug("is_magic_method")
                if isinstance(
                    n.meta["val"], (torch.SymInt, torch.SymFloat, torch.SymBool)
                ):
                    result = n.meta["val"].node.expr
                else:
                    result = super().run_node(n)
            else:
                debug("")
                result = super().run_node(n)

            # require the same stride order for dense outputs,
            # 1. user-land view() will not throw because inductor
            # output different strides than eager
            # long term the solution is to make view() always succeed
            # with infallible strides.
            # 2: as_strided ops, we need make sure its input has same size/stride with
            # eager model to align with eager behavior.
            as_strided_ops = [
                torch.ops.aten.as_strided.default,
                torch.ops.aten.as_strided_.default,
                torch.ops.aten.as_strided_scatter.default,
                torch.ops.aten.resize.default,
                torch.ops.aten.resize_as.default,
            ]
            is_output = any(user.op == "output" for user in n.users)
            is_input_for_as_strided = any(
                user.target in as_strided_ops for user in n.users
            )

            if n.meta.get("inductor_realize_to_strides", False) and isinstance(
                result, TensorBox
            ):
                result.realize()
                strides = n.meta["val"].stride()
                sym_strides = torch._inductor.utils.any_is_symbolic(*strides)
                if (
                    not hasattr(result, "get_stride")
                    or result.get_stride() != strides
                    and not sym_strides
                ):
                    stride_order = ir.get_stride_order(strides)
                    result = ir.ExternKernel.require_stride_order(result, stride_order)
            if (
                is_output
                and isinstance(result, TensorBox)
                and isinstance(result.data, ir.BaseView)
            ):
                # Realize so that outputs are correctly aliased
                result.realize()

            if (is_output or is_input_for_as_strided) and isinstance(
                n.meta["val"], torch.Tensor
            ):
<<<<<<< HEAD
                strides = [
                    s.node.expr if isinstance(s, torch.SymInt) else s
                    for s in n.meta["val"].stride()
                ]
                # For outputs, we should use the exact strides https://github.com/pytorch/pytorch/issues/130394
                if not isinstance(result.data, ir.ReinterpretView):
                    result = ir.ExternKernel.require_exact_strides(
                        result, exact_strides=strides
                    )
                else:
                    dense = torch._prims_common.is_non_overlapping_and_dense(
                        n.meta["val"]
                    )
                    unbacked_symbols_in_strides = (
                        len(free_unbacked_symbols(strides)) > 0
                    )
                    # requiring a stride order for a non-dense output wouldn't
                    # recreate the same strides, and would fail with view, defer for now.
=======
                strides = n.meta["val"].stride()

                if len(strides):
>>>>>>> 24a1a8b3
                    allow_padding = (
                        n.name not in self.user_visible_outputs
                        and not is_input_for_as_strided
                    )
<<<<<<< HEAD
                    if (
                        not unbacked_symbols_in_strides
                        and dense
                        and len(strides)
                        and len(result.get_size()) == 4
                        and n in self.nodes_prefer_channels_last
                        and n.name not in self.user_visible_outputs
                        and not is_input_for_as_strided
                    ):
                        strides = ir.get_new_stride_with_stride_order(
                            strides, ir.NHWC_STRIDE_ORDER
                        )
                    result = ir.ExternKernel.require_exact_strides(
                        result, strides, allow_padding=allow_padding
                    )
=======
                    if not isinstance(result.data, ir.ReinterpretView):
                        result = ir.ExternKernel.require_exact_strides(
                            result, strides, allow_padding=allow_padding
                        )
                    else:
                        # For outputs, we should use the exact strides https://github.com/pytorch/pytorch/issues/130394
                        dense = torch._prims_common.is_non_overlapping_and_dense(
                            n.meta["val"]
                        )
                        unbacked_symbols_in_strides = (
                            len(free_unbacked_symbols(strides)) > 0
                        )
                        if (
                            not unbacked_symbols_in_strides
                            and dense
                            and len(strides)
                            and len(result.get_size()) == 4
                            and n in self.nodes_prefer_channels_last
                            and n.name not in self.user_visible_outputs
                            and not is_input_for_as_strided
                        ):
                            strides = ir.get_new_stride_with_stride_order(
                                strides, ir.NHWC_STRIDE_ORDER
                            )

                        if not unbacked_symbols_in_strides and len(strides):
                            stride_order = ir.get_stride_order(strides)
                            result = ir.ExternKernel.require_stride_order(
                                result, stride_order, allow_padding=allow_padding
                            )
>>>>>>> 24a1a8b3

            # Realize if (1) any user need inputs realized, or (2) there is
            # already too many reads and rematerializing can be bad.
            num_users = len(OrderedSet(n.users))
            if num_users > 1 and isinstance(result, TensorBox):
                for user in n.users:
                    if user.target in needs_realized_inputs:
                        result.realize_hint()
                        # This inclusion is somewhat controversial (from
                        # discussion between Horace, Natalia, and Elias).
                        # Currently, it's not very clear why this is helpful.
                        # The general idea here is that even though a node may
                        # have FlexibleLayout, we still often *treat* it as if
                        # it was contiguous. This appears to sometimes result in
                        # suboptimal behavior.
                        #
                        # When we do a better job selecting layout, we should
                        # revisit this.
                        need_fixed_layout = [
                            torch.ops.aten.convolution_backward.default,
                            torch.ops.aten.mm.default,
                            torch.ops.aten._int_mm.default,
                        ]
                        need_fixed_channels_last_layout = []
                        if not self.layout_opt:
                            need_fixed_layout.append(torch.ops.aten.convolution.default)
                        if torch._C._has_mkldnn:
                            need_fixed_layout += [
                                torch.ops.mkldnn._linear_pointwise.default,
                                torch.ops.mkldnn._linear_pointwise.binary,
                                torch.ops.aten.mkldnn_rnn_layer.default,
                                torch.ops.onednn.qlinear_pointwise.default,
                                torch.ops.onednn.qlinear_pointwise.tensor,
                                torch.ops.onednn.qlinear_pointwise.binary,
                                torch.ops.onednn.qlinear_pointwise.binary_tensor,
                            ]
                            need_fixed_channels_last_layout += [
                                torch.ops.mkldnn._convolution_pointwise.default,
                                torch.ops.mkldnn._convolution_pointwise.binary,
                                torch.ops.mkldnn._convolution_pointwise_.binary,
                                torch.ops.mkldnn._convolution_transpose_pointwise.default,
                                torch.ops.onednn.qconv2d_pointwise.default,
                                torch.ops.onednn.qconv2d_pointwise.binary,
                            ]
                            if torch._C.has_mkl:
                                need_fixed_layout += [torch.ops.mkl._mkl_linear.default]
                        if user.target in need_fixed_layout:
                            result = ir.ExternKernel.require_stride_order(
                                result,
                                ir.get_stride_order(n.meta["val"].stride()),
                                allow_padding=True,
                            )
                        if (
                            user.target in need_fixed_channels_last_layout
                            and n is user.args[0]
                        ):
                            result = ir.ExternKernel.require_stride_order(
                                result,
                                ir.get_stride_order(
                                    make_channels_last_strides_for(n.meta["val"].shape)
                                ),
                            )
                    if user.op == "output":
                        if isinstance(result.data.data, (Pointwise, Reduction)):
                            result.realize()

                # TODO(jansel): introduce a store vs inline choice
                result.mark_reuse(len(n.users))

            # Realize if the IRNode already has accumulated lots of reads
            if isinstance(result, TensorBox) and result.has_exceeded_max_reads():
                # Prevent excessive accumulation in a computed buffer, when
                # there are multiple branches each with small number of memory
                # reads, but they converge to a user.
                result.realize_hint()

            # Realize if a Pointwise has too much stuff to be inlined.
            # As this may cause RecursionError during Inductor's evaluation.
            if isinstance(result, TensorBox) and isinstance(result.data, StorageBox):
                curr = result.data.data
                if isinstance(curr, Pointwise):
                    # Use inner fn as a rough proxy. Good enough.
                    if curr.has_large_inner_fn():
                        result.realize()

        # This is not complete, but it doesn't have to be: origin_node
        # tracking is best effort.  The logic here critically relies on direct
        # TensorBox -> StorageBox denoting a non-view; we don't bother trying
        # to get views to work.  Feel free to add any extra cases as needed.
        #
        # Note: we can't YOLO tree_map over this result, because if there are
        # buffers or a view involved, we might not be able to validly assign
        # the origin_node here.
        if isinstance(result, TensorBox) and isinstance(result.data, ir.StorageBox):
            if isinstance(result.data.data, ir.Loops):
                result.data.data.origin_node = n
            elif isinstance(result.data.data, ir.Buffer):
                result.data.data.origin_node = n
                if isinstance(result.data.data, ir.ComputedBuffer) and isinstance(
                    result.data.data.data, ir.Loops
                ):
                    result.data.data.data.origin_node = n
                # Not really multi-output, can straightforwardly recurse in
                elif (
                    isinstance(result.data.data, ir.MultiOutput)
                    and not result.data.data.indices
                ):
                    if isinstance(result.data.data.inputs[0], ir.Buffer):
                        result.data.data.inputs[0].origin_node = n

        self.register_users_of(result)

        new_unbacked_defs: OrderedSet[sympy.Symbol] = OrderedSet()
        for buf in self.buffers[buffer_watermark:]:
            new_unbacked_defs |= buf.get_unbacked_symbol_defs()
        for op in self.operations[operation_watermark:]:
            new_unbacked_defs |= op.get_unbacked_symbol_defs()

        def format_new_defs() -> str:
            r = []
            for buf in self.buffers[buffer_watermark:]:
                r.append(
                    f"unbacked_symbol_defs={buf.get_unbacked_symbol_defs()} in:\n{buf}\n"
                )
            for op in self.operations[operation_watermark:]:
                r.append(
                    f"unbacked_symbol_defs={op.get_unbacked_symbol_defs()} in:\n{op}\n"
                )
            return "***\n".join(r)

        if n.op != "placeholder":
            # Note [Backwards runtime asserts]
            # Backwards poses an interesting problem for deferred runtime
            # asserts.  In the easy case, we may solely close over data
            # dependent sized tensors, and there are no binding sites for
            # unbacked SymInts.  In this case, we can just drop all the
            # runtime asserts on the floor: no non-placeholder bindings, no
            # problem.
            #
            # However, it is *possible* for a fresh runtime assert to show up
            # between forwards and backwards.  Right now, the freezing process
            # that happens when we lower forwards means that we will freeze
            # runtime asserts, and then the moment the backwards lowering
            # process attempts to add a new deferred runtime assert, we will
            # fail.  Let's say you remove that assert.  Now when we get here,
            # we need to make sure we actually emit these asserts (because we
            # can't emit them in forwards, we already compiled it).  So we
            # have to do something here.  But we don't want to reemit ALL
            # deferred runtime asserts, we only want to emit the NEW ones.
            # Therefore needing some sort of stratification in the ShapeEnv.
            # This is all doable, it just hasn't been done yet.
            shape_env = V.graph.sizevars.shape_env

            def make_assert(expr: Expr, msg: str) -> None:
                assert_op = ir.AssertScalar(expr, msg)
                self.register_buffer(assert_op, set_name=True)
                self.register_operation(assert_op)

            for i0 in new_unbacked_defs:
                ras = self.ras_by_symbol.pop(i0, [])
                # NB: size-like not needed, we won't retrace
                vr = shape_env.var_to_range[i0]
                if not shape_env._default_unspecified_value_range().issubset(vr):

                    def is_convertible(s: Expr) -> bool:
                        if s in (int_oo, -int_oo):
                            return False
                        try:
                            int(s)
                            return True
                        except TypeError:
                            return False

                    if is_convertible(vr.lower):
                        make_assert(i0 >= vr.lower, f"{i0} >= {vr.lower}")
                    if is_convertible(vr.upper):
                        make_assert(i0 <= vr.upper, f"{i0} <= {vr.upper}")

                for ra in ras:
                    fvs = free_unbacked_symbols(ra.expr)
                    missing = fvs - self.bound_unbacked_symbols
                    if missing:
                        i1 = sorted(missing, key=lambda x: str(x))[0]
                        self.ras_by_symbol.setdefault(i1, []).append(ra)
                    else:
                        make_assert(ra.expr, f"{ra.expr}")

            self.bound_unbacked_symbols |= new_unbacked_defs

            unbacked_bindings = resolve_unbacked_bindings(
                V.graph.sizevars.shape_env, n.meta.get("unbacked_bindings", {})
            )
            # When we do lowering, it is possible we reallocate unbacked SymInts.
            # So we need to line up the unbacked SymInts when performing the test
            # here
            #
            # In principle, we could permit lowering to introduce MORE unbacked
            # SymInts: as long as all the old unbacked ones are accounted for,
            # it's fine for inductor to introduce extra calls to item()/unbacked()
            # whatever.  This actually happens in practice when an unbacked SymInt
            # gets memoized away; naively, when Inductor reprocesses a kernel, it
            # doesn't know that the memo still applies, and ends up allocating a
            # new symbol.  However, this is generally a bad thing: we may still
            # end up needing to test equalities on the symbols, and a fresh
            # symbol is likely to hit lots of GuardOnDataDependent errors that
            # we already know facts for.
            renamed_unbacked_bindings = OrderedSet(
                V.fake_mode.shape_env.unbacked_renamings.get(s, s)
                for s in unbacked_bindings.keys()
            )
            assert new_unbacked_defs >= renamed_unbacked_bindings, (
                f"failed {new_unbacked_defs} >= {renamed_unbacked_bindings} (inductor >= fx)\n"
                f"fx node is: {n.format_node()}\n"
                f"new operations are:\n\n{format_new_defs()}"
            )

        return result

    def validate_can_generate_cpp_wrapper(self) -> None:
        if config.disable_cpp_codegen:
            raise CppWrapperCodeGenError("C++ codegen is disabled")

        if sys.platform not in ["linux", "darwin", "win32"]:
            raise CppWrapperCodeGenError(f"Unsupported platform {sys.platform}")

        for value in self.graph_inputs.values():
            dtype = None
            if isinstance(value, TensorBox):
                dtype = value.get_dtype()
            elif isinstance(
                value, (sympy.Symbol, sympy.Expr, sympy.core.numbers.Integer)
            ):
                dtype = may_get_constant_buffer_dtype(value)

            if not supported_dtype_of_cpp_wrapper(dtype, self.cuda):
                raise CppWrapperCodeGenError(f"Unsupported input dtype {dtype}")

    def init_wrapper_code(self) -> None:
        self.cuda = "cuda" in self.device_types
        if self.cpp_wrapper:
            self.validate_can_generate_cpp_wrapper()

        device_types = self.device_types.copy()
        device_types.discard("cpu")
        device_types.discard("meta")
        # TODO(Eikan): Only support mixing cpu and other device now.
        assert len(device_types) <= 1, "Does not support mixing {}".format(
            "+".join(device_types)
        )
        only_cpu = len(device_types) == 0
        device_type = "cpu" if only_cpu else device_types.pop()

        self.device_ops = get_device_op_overrides(device_type)
        wrapper_code_gen_cls = get_wrapper_codegen_for_device(
            device_type, self.cpp_wrapper
        )
        assert wrapper_code_gen_cls is not None, f"Device {device_type} not supported"
        self.wrapper_code = wrapper_code_gen_cls()

        if self.const_module:
            # If we have const module, we could reuse the kernels
            # This could avoid duplication and save time on doing recompilation (if Triton.)
            self.wrapper_code._names_iter = self.const_module.wrapper_code._names_iter
            self.wrapper_code.src_to_kernel = (
                self.const_module.wrapper_code.src_to_kernel
            )

    def codegen_with_cpp_wrapper(self) -> Tuple[str, List[Tuple[int, Node]]]:
        """
        For CPU, the cpp wrapper codegen is done in one pass.
        For GPU, the cpp wrapper codegen is done in two steps: JIT-compile the model with python
        wrapper code and run it to generate autotuned kernel binaries in the first pass; and then
        generate cpp wrapper code and compile it to a dynamic library in the second pass.
        """
        if "cuda" in self.device_types:
            # first pass
            self.cpp_wrapper = False
            # Although triton.store_cubin was OrderedSet in compile_fx, the backward pass didn't pick
            # that up. In theory it should work by only setting triton.store_cubin to True here,
            # but that will cause a problem when use_runtime_constant_folding is OrderedSet.
            with config.patch({"triton.store_cubin": True}):
                compiled = self.compile_to_module().call

            if not config.triton.autotune_at_compile_time:

                def materialize(
                    x: Union[torch.SymInt, torch.SymFloat, torch.Tensor]
                ) -> Union[int, float, torch.Tensor]:
                    if x is None:
                        return None
                    elif isinstance(x, (torch.SymInt, torch.SymFloat)):
                        # Need concrete value to run dynamic shapes and tune the result
                        return x.node.hint
                    elif isinstance(x, FakeTensor):
                        return defake(x)
                    else:
                        assert isinstance(
                            x, torch.Tensor
                        ), "Unknown type when creating real inputs" + str(type(x))
                        return x

                tracing_context = torch._guards.TracingContext.try_get()
                if tracing_context is not None and not isinstance(
                    V.real_inputs, NullHandler
                ):
                    if tracing_context.output_strides:
                        tracing_context.output_strides.clear()

                    params_flat = [
                        param
                        for param in tracing_context.params_flat  # type: ignore[union-attr]
                        if param is not None
                    ]
                    real_inputs = [
                        materialize(x)
                        for x in itertools.chain(params_flat, V.real_inputs)
                    ]
                else:
                    # In the backward pass, V.real_inputs is not OrderedSet.
                    # Generating random inputs based on self.example_inputs sometimes can be problematic,
                    # e.g. illegal memory access. A comprehensive fix is to autotune in a separate process.
                    real_inputs = [
                        materialize(x)
                        for x in (
                            self.example_inputs
                            if isinstance(V.real_inputs, NullHandler)
                            else V.real_inputs
                        )
                    ]

                if self.mutated_inputs:
                    from .compile_fx import clone_preserve_strides

                    mutated_input_idxs = [
                        idx
                        for idx, name in enumerate(self.graph_inputs)
                        if name in self.mutated_inputs
                        and isinstance(real_inputs[idx], torch.Tensor)
                    ]
                    for idx in mutated_input_idxs:
                        # clone mutated Tensor inputs to avoid mutating them in
                        # the first pass of the CPP wrapper-based compilation, as
                        # this will lead to a side effect on the example inputs:
                        # e.g. if torch.compile(f)(x) if called on input-mutating
                        # f, the inputs x will be mutated twice in the process:
                        # once here, and again when running the compiled model;
                        # this will also lead to a numerically incorrect output
                        mutated_inp = real_inputs[idx]
                        assert isinstance(mutated_inp, torch.Tensor)
                        real_inputs[idx] = clone_preserve_strides(mutated_inp)
                        del mutated_inp

                with torch.utils._python_dispatch._disable_current_modes():
                    compiled(real_inputs)
                del real_inputs

            # second pass
            self.cpp_wrapper = True
            self.removed_buffers.clear()
            self.removed_operations.clear()
            self.inplaced_to_remove.clear()
            V.graph.sizevars.precomputed_replacements.clear()
            V.graph.sizevars.inv_precomputed_replacements.clear()
            with config.patch({"triton.autotune_at_compile_time": False}):
                return self.codegen()
        else:
            # cpu
            return self.codegen()

    def codegen(self) -> Tuple[str, List[Tuple[int, Node]]]:
        from .scheduler import Scheduler

        self.init_wrapper_code()

        self.scheduler = Scheduler(self.operations)
        V.debug.draw_orig_fx_graph(self.orig_gm, self.scheduler.nodes)

        self.wrapper_code.push_codegened_graph(self)
        self.scheduler.codegen()

        log.debug(
            "Finished codegen for all nodes. The list of kernel names available: %s",
            V.graph.all_codegen_kernel_names,
        )

        result = self.wrapper_code.generate(self.is_inference)
        self.wrapper_code.pop_codegened_graph()
        return result

    def codegen_subgraph(self, parent_graph: "GraphLowering") -> None:
        """
        This is a more compact version of the `codegen()` above
        where we codegen this graph as a subgraph of some parent
        graph. The parent graph is passed as an argument: the
        intention is to inline codegening of the subgraph in
        the parent graph's wrapper code (including the generated
        kerenls). The wrapper code is not finalized (via `.generate()`
        call), as this will be done in the parent graph's `codegen()`.
        """
        from .scheduler import Scheduler

        self.wrapper_code = parent_graph.wrapper_code
        self.device_ops = parent_graph.device_ops
        self.cpp_wrapper = parent_graph.cpp_wrapper

        self.scheduler = Scheduler(self.operations)
        self.scheduler.codegen()

    def count_bytes(
        self,
    ) -> Tuple[
        int, List[Tuple[BaseSchedulerNode, int]], List[Tuple[BaseSchedulerNode, float]]
    ]:
        total_bytes = 0
        node_counts = []
        node_runtimes = []
        for node in self.scheduler.nodes:
            num_bytes = node.get_read_write_buffers_sizes()
            total_bytes += num_bytes
            node_counts.append((node, num_bytes // 4))
            node_runtimes.append((node, node.get_estimated_runtime()))

        return total_bytes, node_counts, node_runtimes

    @staticmethod
    def save_output_code(code: str) -> None:
        # No-op to be patched for unit tests
        pass

    def compile_to_module(self) -> ModuleType:
        with dynamo_timed(
            "GraphLowering.compile_to_module", phase_name="code_gen", fwd_only=False
        ):
            return self._compile_to_module()

    def _compile_to_module(self) -> ModuleType:
        from .codecache import PyCodeCache

        code, linemap = (
            self.codegen_with_cpp_wrapper() if self.cpp_wrapper else self.codegen()
        )

        GraphLowering.save_output_code(code)
        output_code_log.debug("Output code: \n%s", code)
        try:
            linemap = [(line_no, node.stack_trace) for line_no, node in linemap]  # type: ignore[misc]
            key, path = PyCodeCache.write(code)
        except Exception:
            trace_structured(
                "inductor_output_code",
                # Just omit the filename, I still want the code though!
                payload_fn=lambda: code,
            )
            raise
        else:
            trace_structured(
                "inductor_output_code",
                lambda: {"filename": path},
                payload_fn=lambda: code,
            )

        mod = PyCodeCache.load_by_key_path(
            key,
            path,
            linemap=linemap,  # type: ignore[arg-type]
            attrs={**self.constants, **self.torchbind_constants},
        )
        self.cache_key = key
        self.cache_path = path
        self.cache_linemap = linemap  # type: ignore[assignment]

        # Logged twice as per https://github.com/pytorch/pytorch/pull/99038#discussion_r1167826029
        # TODO. Revisit this once the logging API is more mature
        assert mod.__file__ is not None

        log_module_code(mod.__file__)
        log.debug("Output code written to: %s", mod.__file__)
        output_code_log.info("Output code written to: %s", mod.__file__)
        if config.benchmark_kernel:
            print(f"Compiled module path: {mod.__file__}", file=sys.stderr)
        V.debug.output_code(mod.__file__)
        V.debug.copy(os.path.splitext(mod.__file__)[0] + ".debug")
        return mod

    def compile_to_fn(self) -> Any:
        if self.aot_mode:
            from .codecache import AotCodeCompiler

            assert self.cpp_wrapper, "AOT mode only supports C++ wrapper"
            code, linemap = self.codegen_with_cpp_wrapper()
            output_code_log.debug("Output code: \n%s", code)

            serialized_extern_kernel_nodes = None
            if self.extern_kernel_nodes:
                serialized_extern_kernel_nodes = self.extern_node_serializer(
                    self.extern_kernel_nodes
                )
                output_code_log.debug(
                    "Serialized Extern Kernel Nodes: \n%s",
                    serialized_extern_kernel_nodes,
                )

            # Directly return the file path with the compiled code
            return AotCodeCompiler.compile(
                self, code, serialized_extern_kernel_nodes, cuda=self.cuda
            )
        else:
            return self.compile_to_module().call

    def get_output_names(self) -> List[str]:
        return [
            node.get_name()
            for node in self.graph_outputs
            if not isinstance(node, ir.NoneAsConstantBuffer)
            and not isinstance(node, ir.ShapeAsConstantBuffer)
        ]

    def is_unspec_arg(self, name: str) -> bool:
        # dynamo wraps unspec variable as 0d CPU tensor,
        # need to convert to scalar during codegen (triton only)
        return (
            name in self.graph_inputs.keys()
            and self.graph_inputs[name].get_numel() == 1
            and self.graph_inputs[name].get_device().type == "cpu"
        ) or name in self.zero_dim_cpu_tensor_list<|MERGE_RESOLUTION|>--- conflicted
+++ resolved
@@ -1322,51 +1322,13 @@
             if (is_output or is_input_for_as_strided) and isinstance(
                 n.meta["val"], torch.Tensor
             ):
-<<<<<<< HEAD
-                strides = [
-                    s.node.expr if isinstance(s, torch.SymInt) else s
-                    for s in n.meta["val"].stride()
-                ]
-                # For outputs, we should use the exact strides https://github.com/pytorch/pytorch/issues/130394
-                if not isinstance(result.data, ir.ReinterpretView):
-                    result = ir.ExternKernel.require_exact_strides(
-                        result, exact_strides=strides
-                    )
-                else:
-                    dense = torch._prims_common.is_non_overlapping_and_dense(
-                        n.meta["val"]
-                    )
-                    unbacked_symbols_in_strides = (
-                        len(free_unbacked_symbols(strides)) > 0
-                    )
-                    # requiring a stride order for a non-dense output wouldn't
-                    # recreate the same strides, and would fail with view, defer for now.
-=======
                 strides = n.meta["val"].stride()
 
                 if len(strides):
->>>>>>> 24a1a8b3
                     allow_padding = (
                         n.name not in self.user_visible_outputs
                         and not is_input_for_as_strided
                     )
-<<<<<<< HEAD
-                    if (
-                        not unbacked_symbols_in_strides
-                        and dense
-                        and len(strides)
-                        and len(result.get_size()) == 4
-                        and n in self.nodes_prefer_channels_last
-                        and n.name not in self.user_visible_outputs
-                        and not is_input_for_as_strided
-                    ):
-                        strides = ir.get_new_stride_with_stride_order(
-                            strides, ir.NHWC_STRIDE_ORDER
-                        )
-                    result = ir.ExternKernel.require_exact_strides(
-                        result, strides, allow_padding=allow_padding
-                    )
-=======
                     if not isinstance(result.data, ir.ReinterpretView):
                         result = ir.ExternKernel.require_exact_strides(
                             result, strides, allow_padding=allow_padding
@@ -1397,7 +1359,6 @@
                             result = ir.ExternKernel.require_stride_order(
                                 result, stride_order, allow_padding=allow_padding
                             )
->>>>>>> 24a1a8b3
 
             # Realize if (1) any user need inputs realized, or (2) there is
             # already too many reads and rematerializing can be bad.
