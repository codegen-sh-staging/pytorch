--- conflicted
+++ resolved
@@ -108,7 +108,7 @@
             LDB,
             std::array<ck::index_t, {{ds_size}}>{ {{ds_strides}} },
             LDC,
-            1, // kBatch
+            kBatch, // kBatch
             {{a_elementwise_op}},
             {{b_elementwise_op}},
             {{epilogue}} // c_elementwise_op
@@ -168,6 +168,7 @@
         const int32_t LDB = {{LDB}};
         const int32_t LDC = {{LDC}};
         const int32_t LDD = {{LDD}};
+        const int32_t kBatch = {{kBatch}};
 
         using AElementType = {{a_ck_dtype}};
         using BElementType = {{b_ck_dtype}};
@@ -795,10 +796,7 @@
 
         if config.rocm.generate_test_runner:
             is_static_problem = all(is_static_int(arg) for arg in self.size_args())
-            if self.is_batched:
-                size_arg_strs = ["B", "M", "N", "K", "LDA", "LDB", "LDC", "LDD"]
-            else:
-                size_arg_strs = ["M", "N", "K", "LDA", "LDB", "LDC", "LDD"]
+            # NOTE: size_arg_strs is defined above
             size_arg_vals = (
                 self.size_args()
                 if is_static_problem
@@ -807,6 +805,12 @@
                 )
             )
             size_args = dict(zip(size_arg_strs, size_arg_vals, strict=True))
+            runtime_args = dict(
+                zip(
+                    [a.name for a in self.get_runtime_arg_info()],
+                    self.get_runtime_arg_values(),
+                )
+            )
             runner_code = self._template_from_string(
                 self.standalone_runner_template
             ).render(
@@ -847,6 +851,7 @@
                     ["<source_file_name>"], "<executable_name>", "exe"
                 ),
                 **size_args,
+                **runtime_args,
             )
             res += runner_code
 
@@ -975,12 +980,8 @@
         for op in ops:
             template.maybe_append_choice(
                 choices,
-<<<<<<< HEAD
-                op=op,
-=======
                 op=op.op,
                 kBatch=op.kBatch,
->>>>>>> 02e1580e
             )
 
     def size_args(self):
