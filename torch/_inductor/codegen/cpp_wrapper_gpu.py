# mypy: allow-untyped-defs
import os
from itertools import chain, count, zip_longest
from typing import Any, Callable, Optional, TYPE_CHECKING, Union

import sympy

from torch import dtype as torch_dtype
from torch._inductor.codecache import get_cpp_wrapper_cubin_path_name
from torch._inductor.runtime.runtime_utils import dynamo_timed
from torch._inductor.runtime.triton_heuristics import grid as default_grid_fn

from .. import config
from ..codecache import CudaKernelParamCache
<<<<<<< HEAD
from ..ir import GraphPartitionSignature, IRNode, TensorBox
from ..utils import cache_on_self, DeferredLineBase, get_gpu_type, GPU_ALIGN_BYTES
=======
from ..ir import IRNode, TensorBox
from ..utils import (
    cache_on_self,
    DeferredLineBase,
    get_gpu_type,
    GPU_ALIGN_BYTES,
    triton_version_uses_attrs_dict,
)
>>>>>>> 22fae0d9
from ..virtualized import V
from .aoti_hipify_utils import maybe_hipify_code_wrapper
from .common import get_device_op_overrides
from .cpp_utils import cexpr
from .cpp_wrapper_cpu import CppWrapperCpu
from .multi_kernel import MultiKernelCall
from .wrapper import PythonWrapperCodegen, SymbolicCallArg


if TYPE_CHECKING:
    from collections.abc import Hashable

    from ..graph import GraphLowering


class DeferredGpuKernelLine(DeferredLineBase):
    """
    When using cpp wrapper, GPU kernel load and launch needs to wait for Triton kernels
    to be tuned and stored as cubin files, so use a deferred line to backfill those information
    """

    def __init__(
        self,
        kernel_name: str,
        line_template: str,
        keys: tuple[str, ...],
        additional_files: list[str],
    ):
        super().__init__(line_template)
        assert not isinstance(line_template, DeferredLineBase)
        self.additional_files = additional_files
        self.kernel_name = kernel_name
        self.line_template = line_template
        self.keys = keys

    def __call__(self):
        if self.kernel_name.startswith("multi_kernel_"):
            # MultiKernel will select one kernel after running the autotune block
            self.kernel_name = MultiKernelCall.lookup_choice(self.kernel_name)
        params = CudaKernelParamCache.get(self.kernel_name)
        assert (
            params is not None
        ), f"{self.kernel_name} not found in CudaKernelParamCache"
        for key in self.keys:
            assert (
                key in params
            ), f"{key} not found in CudaKernelParamCache[{self.kernel_name}]"
            if key == get_cpp_wrapper_cubin_path_name():
                assert os.path.exists(params[key]), f"{params[key]} does not exist"
                self.additional_files.append(params[key])

        return self.line_template % tuple(params[key] for key in self.keys)

    def _new_line(self, line):
        return DeferredGpuKernelLine(
            self.kernel_name, line, self.keys, self.additional_files
        )


class DeferredGpuDefaultGrid:
    """
    A container for the default grid, which may be used by DeferredGpuGridLine
    """

    def __init__(
        self,
        kernel_name: str,
        grid,
        grid_callable: Optional[Callable[..., Any]] = None,
        **grid_extra_kwargs,
    ):
        self.kernel_name = kernel_name
        self.grid = grid
        self.grid_callable = grid_callable
        self.grid_extra_kwargs = grid_extra_kwargs

    def __iter__(self):
        # DeferredGpuDefaultGrid can be passed to the base class, PythonWrapperCodegen,
        # to generate the autotune code block, and thus we need this iterator
        return iter(self.grid)

    def _process_grid(self, grid: Union[list[Any], tuple[Any, ...]]):
        if isinstance(grid, (list, tuple)):
            return [self._process_grid(e) for e in grid]
        else:
            return grid.inner_expr if isinstance(grid, SymbolicCallArg) else grid

    def __call__(self):
        if self.kernel_name.startswith("multi_kernel_"):
            # MultiKernel will select one kernel after running the autotune block
            self.kernel_name = MultiKernelCall.lookup_choice(self.kernel_name)

        grid = self.grid
        assert isinstance(grid, (list, tuple)), f"expected {grid=} to be a list"
        grid = self._process_grid(grid)
        assert self.grid_callable is not None, "grid_callable can't be None"
        if not self.grid_extra_kwargs:
            grid_fn = self.grid_callable(*grid)
        else:
            grid_fn = self.grid_callable(*grid, **self.grid_extra_kwargs)

        params = CudaKernelParamCache.get(self.kernel_name)
        assert (
            params is not None
        ), f"{self.kernel_name} not found in CudaKernelParamCache"
        return grid_fn(params["meta"])


class DeferredGpuGridLine(DeferredLineBase):
    """
    When using cpp wrapper, GPU kernel load and launch needs to wait for Triton kernels
    to be tuned and stored as cubin files, so use a deferred line to backfill those information
    """

    def __init__(
        self,
        kernel_name: str,
        grid_var: str,
        grid,
        autotune_configs,
    ):
        super().__init__("")
        self.kernel_name = kernel_name
        self.grid_var = grid_var
        self.grid = grid
        self.autotune_configs = autotune_configs

    def __call__(self):
        if self.kernel_name.startswith("multi_kernel_"):
            # MultiKernel will select one kernel after running the autotune block
            self.kernel_name = MultiKernelCall.lookup_choice(self.kernel_name)

        params = CudaKernelParamCache.get(self.kernel_name)
        assert (
            params is not None
        ), f"{self.kernel_name} not found in CudaKernelParamCache"

        if self.autotune_configs is not None:
            # This indicates the Triton kernel is a user-defined one.
            grid = None
            if len(self.grid) == 1:
                grid = self.grid[0]
            else:
                for i, c in enumerate(self.autotune_configs):
                    if all(arg == params["meta"][key] for key, arg in c.kwargs.items()):
                        grid = self.grid[i]
                        break
            assert grid is not None
        elif isinstance(self.grid, DeferredGpuDefaultGrid):
            grid = self.grid()
        else:
            grid = self.grid

        assert len(grid) != 0, "Grid can't be empty"
        grid_args_str = ", ".join(
            [cexpr(V.graph.sizevars.simplify(item)) for item in grid]
        )
        return f"    Grid {self.grid_var} = Grid({grid_args_str});"

    def _new_line(self, line):
        return DeferredGpuGridLine(
            self.kernel_name, self.grid_var, self.grid, self.autotune_configs
        )


class CppWrapperGpu(CppWrapperCpu):
    """
    Generates cpp wrapper for running on GPU and calls CUDA kernels
    """

    def __init__(self) -> None:
        self.device = get_gpu_type()
        self.device_codegen = get_device_op_overrides(self.device)
        super().__init__()
        self.grid_id = count()
        self._load_kernel_cache: dict[Hashable, str] = {}

    @staticmethod
    def create(
        is_subgraph: bool,
        subgraph_name: Optional[str],
        parent_wrapper: Optional[PythonWrapperCodegen],
        partition_signatures: Optional[GraphPartitionSignature] = None,
    ):
        # TODO - support subgraph codegen by lifting functions. Check the
        # comment at CppWrapperCpu `codegen_subgraph` function.
        return CppWrapperGpu()

    def write_header(self):
        if V.graph.is_const_graph:
            # We do not write header for constant graph, it will be written by main module.
            return

        super().write_header()
        self.header.splice(
            maybe_hipify_code_wrapper(self.device_codegen.kernel_driver())
        )

    @cache_on_self
    def write_tma_descriptor_helpers_once(self):
        self.header.splice(self.device_codegen.tma_descriptor_helpers())

    def write_get_raw_stream(self, device_idx: int, graph=None) -> str:
        name = f"stream{device_idx}"
        self.writeline(
            maybe_hipify_code_wrapper(
                f"{self.device_codegen.cpp_stream_type()} {name};"
            )
        )
        self.writeline(
            f"AOTI_TORCH_ERROR_CODE_CHECK({self.device_codegen.aoti_get_stream()}({device_idx}, (void**)&{name}));"
        )
        return name

    def codegen_inputs(self):
        # See Note: [Input Alignment handling in Inductor]
        #
        # JIT Inductor does not guard on input alignment. It relies on copy_misaligned_inputs to
        # copy misaligned inputs to aligned buffers. For AOTInductor, we need to do the same in cpp.

        if config.is_fbcode():
            # TODO: This is added because FC. Remove this once the newly added shim symbols,
            # e.g. aoti_torch_clone_preserve_strides, have landed
            return super().codegen_inputs()

        if V.graph.aot_mode and V.graph.inputs_to_check:
            for idx in V.graph.inputs_to_check:
                input_name = V.graph.graph_input_names[idx]
                assert (
                    input_name in V.graph.graph_inputs
                ), f"{input_name} not found in graph inputs"
                value = V.graph.graph_inputs[input_name]
                assert isinstance(
                    value, TensorBox
                ), f"{input_name} is expected to be tensor but found as {type(value)}"
                warn_msg = (
                    f"Input {idx} was compiled as {GPU_ALIGN_BYTES}-bytes aligned, "
                    "but it is not aligned at run time. Copying to an aligned tensor "
                    "to guarantee correctness, but expect a performance hit."
                )
                self.prefix.splice(
                    f"""
                    if ((long({input_name}.data_ptr()) & ({GPU_ALIGN_BYTES} -1)) != 0) {{
                        AOTI_TORCH_WARN("{warn_msg}");
                        AtenTensorHandle {input_name}_aligned;
                        aoti_torch_clone_preserve_strides({input_name}, &{input_name}_aligned);
                        {input_name} = std::move(RAIIAtenTensorHandle({input_name}_aligned));
                    }}
                    """
                )

        super().codegen_inputs()

    def define_kernel(
        self,
        kernel_name: str,
        kernel_body: str,
        metadata: Optional[str] = None,
        gpu=True,
    ):
        if gpu:
            if config.triton.autotune_at_compile_time:
                # Call PythonWrapperCodegen to create the autotune code block
                PythonWrapperCodegen.define_kernel(
                    self, kernel_name, kernel_body, metadata, gpu
                )
        else:
            return CppWrapperCpu.define_kernel(
                self, kernel_name, kernel_body, metadata, gpu
            )

    def generate(self, is_inference):
        with dynamo_timed("CppWrapperGpu.generate", log_pt2_compile_event=True):
            self.prefix.writeline("\n")
            if not V.graph.aot_mode:
                for kernel in chain(
                    sorted(self.src_to_kernel.values()),
                    sorted(
                        [entry[0] for entry in self.user_defined_kernel_cache.values()]
                    ),
                ):
                    self.prefix.writeline(
                        maybe_hipify_code_wrapper(
                            f"static {self.device_codegen.cpp_kernel_type()} {kernel} = nullptr;"
                        )
                    )
                self.prefix.writeline("\n")
            return super().generate(is_inference)

    def generate_user_defined_triton_kernel(
        self,
        kernel_name: str,
        raw_args: list[Any],
        grid: list[Any],
        configs,
        triton_meta,
        constexprs,
    ):
        if (
            config.triton.autotune_at_compile_time
            and kernel_name not in self.kernel_autotune_names
        ):
            # Call PythonWrapperCodegen to create the autotune code block
            PythonWrapperCodegen.generate_user_defined_triton_kernel(
                self,
                kernel_name,
                raw_args,
                grid,
                configs,
                triton_meta,
                constexprs,
            )

        # in C++ wrapper, we don't pass constexpr args, as they don't
        # get added as parameters to the PTX code compiled from the
        # user-defined Triton kernel (only non-constexpr args do)
        raw_args = [
            raw_arg for i, raw_arg in enumerate(raw_args) if i not in constexprs
        ]
        args = [self.val_to_arg_str(v) for v in raw_args]
        arg_types = [
            arg.get_dtype() if isinstance(arg, IRNode) else type(arg)
            for arg in raw_args
        ]

        # Call self.generate_kernel_call to generate the real kernel call in cpp
        self.generate_kernel_call(
            kernel_name,
            args,
            arg_types=arg_types,
            raw_args=raw_args,
            grid=grid,
            gpu=True,
            triton=True,
            triton_meta=triton_meta,
            autotune_configs=configs,
        )

    def generate_tma_descriptor(self, desc):
        self.write_tma_descriptor_helpers_once()

        # generate data pointer for the source tensor
        source = self.generate_args_decl(
            call_args=[self.val_to_arg_str(desc.tensor)],
            arg_types=[desc.tensor.get_dtype()],
            arg_signatures=[None],
        )

        desc_name = desc.name
        self.writeline(f"alignas(64) CUtensorMap {desc_name};")

        # `source` is in the form of `&var_x`, where `var_x` is the data pointer
        # (CUdeviceptr); we dereference `source` and cast to `void*` to pass to
        # the data pointer of the source tensor ot the helper function
        # `init{1,2}DTMADescriptor`
        ptr = f"reinterpret_cast<void*>(*({source}))"
        dims = ", ".join(self.val_to_arg_str(dim) for dim in desc.dims)
        block_dims = ", ".join(self.val_to_arg_str(dim) for dim in desc.block_dims)
        element_size = self.val_to_arg_str(desc.element_size)
        fn = f"init{desc.rank}DTMADescriptor"
        args = f"&{desc_name}, {ptr}, {dims}, {block_dims}, {element_size}"
        self.writeline(f"{fn}({args});")

    def generate_load_kernel_once(
        self,
        kernel_name: str,
        graph: "GraphLowering",  # for per-graph caching
    ):
        cache_key = (kernel_name, graph)
        if cache_key in self._load_kernel_cache:
            return self._load_kernel_cache[cache_key]
        kernel_var_name = f"kernels.{kernel_name}" if V.graph.aot_mode else kernel_name
        self._load_kernel_cache[cache_key] = kernel_var_name

        keys = (get_cpp_wrapper_cubin_path_name(), "mangled_name", "shared_mem")
        self.writeline(f"if ({kernel_var_name} == nullptr) {{")
        deferred_gpu_kernel_line = DeferredGpuKernelLine(
            kernel_name,
            (
                "    "
                + kernel_var_name
                + ' = loadKernel("%s", "%s", %s, this->cubin_dir_);'
                if V.graph.aot_mode
                else "    " + kernel_var_name + ' = loadKernel("%s", "%s", %s);'
            ),
            keys,
            self.additional_files,
        )
        self.writeline(deferred_gpu_kernel_line)
        self.writeline("}")
        return kernel_var_name

    def generate_args_decl(self, call_args, arg_types, arg_signatures):
        new_args: list[str] = []

        # Add more cases for other types as needed
        signature2dtype = {
            "i32": "int32_t",
            "i64": "int64_t",
            "fp32": "float",
        }

        def process_args(arg, arg_type, arg_signature=None):
            var_name = f"var_{next(self.arg_var_id)}"
            # ignore nvTmaDesc, as host-side TMA descriptors need
            # to be passed to the compiled Triton kernel by value
            if isinstance(arg_type, torch_dtype) and arg_signature != "nvTmaDesc":
                if arg.endswith(".item()"):
                    # Need to declare a scalar in this case
                    arg = arg[:-7]
                    self.codegen_tensor_item(
                        arg_type,
                        arg,
                        var_name,
                    )
                else:
                    device_ptr_type = self.device_codegen.cpp_device_ptr()
                    self.writeline(
                        maybe_hipify_code_wrapper(
                            f"{device_ptr_type} {var_name} = reinterpret_cast<{device_ptr_type}>({arg}.data_ptr());"
                        )
                    )
            elif arg_type in (sympy.Integer, int):
                self.writeline(f"int {var_name} = {cexpr(arg)};")
            elif arg_type in (sympy.Float, float):
                self.writeline(f"float {var_name} = {cexpr(arg)};")
            # For symbolic call arguments, examine the arg signatures from triton meta
            # to explicitly cast to the right type
            # Reason: `auto` can infer unexpected type against kernel input signature.
            elif (
                isinstance(arg_type, type(SymbolicCallArg))
                and arg_signature is not None
                and arg_signature in signature2dtype.keys()
            ):
                self.writeline(
                    f"{signature2dtype[arg_signature]} {var_name} = {cexpr(arg)};"
                )
            else:
                self.writeline(f"auto {var_name} = {cexpr(arg)};")
            new_args.append(f"&{var_name}")

        for arg, arg_type, arg_signature in zip_longest(
            call_args, arg_types, arg_signatures
        ):
            process_args(arg, arg_type, arg_signature)

        return ", ".join(new_args)

    def generate_default_grid(
        self,
        kernel_name: str,
        grid_args: list[Any],
        gpu: bool = True,
        grid_callable: Optional[Callable[..., Any]] = default_grid_fn,
        **grid_extra_kwargs,
    ):
        """
        Generate grid configs for launching a CUDA kernel using the grid
        function from triton_heuristics. Because its computation needs
        to read kernel config after autotune, it is done in a deferred way
        using DeferredGpuDefaultGrid.
        """
        assert gpu, "CppWrapperGpu.generate_default_grid does not support non-GPU"
        return DeferredGpuDefaultGrid(
            kernel_name, grid_args, grid_callable, **grid_extra_kwargs
        )

    def generate_kernel_call(
        self,
        kernel_name: str,
        call_args,
        grid=None,
        device_index=None,
        gpu=True,
        triton=True,
        arg_types=None,
        raw_args=None,
        grid_fn: str = "grid",
        triton_meta=None,
        autotune_configs=None,
        grid_extra_kwargs="",
    ):
        """
        Override the default value of argument 'gpu' to True here.
        generate_kernel_call can still be called with gpu=False because of
        a mix of cpu kernels and gpu kernels.
        """
        if not gpu:
            # Even in CppWrapperGpu, we may see cpp kernels
            return CppWrapperCpu.generate_kernel_call(
                self,
                kernel_name,
                call_args,
                grid,
                device_index,
                gpu,
                triton,
                arg_types,
                raw_args,
                grid_fn,
                triton_meta,
                autotune_configs,
                grid_extra_kwargs,
            )

        if (
            triton
            and config.triton.autotune_at_compile_time
            and kernel_name not in self.kernel_autotune_names
        ):
            # Call PythonWrapperCodegen to create the autotune code block
            PythonWrapperCodegen.generate_kernel_call(
                self,
                kernel_name,
                call_args,
                grid,
                device_index,
                gpu,
                triton,
                arg_types,
                raw_args,
                grid_fn,
                triton_meta,
                autotune_configs,
                grid_extra_kwargs,
            )

        if device_index is None:
            current_device = V.graph.get_current_device_or_throw()
            device_index = current_device.index

        stream = (
            "stream"
            if V.graph.aot_mode
            else self.write_get_raw_stream(device_index, V.graph)
        )

        if triton:
            device_index, call_args = self.prepare_triton_kernel_call(
                device_index, call_args
            )
            kernel_var_name = self.generate_load_kernel_once(kernel_name, V.graph)
            if triton_version_uses_attrs_dict():
                signature = triton_meta["signature"]
                arg_signatures = [
                    val for val in signature.values() if val != "constexpr"
                ]
                call_args = [
                    call_arg
                    for call_arg, arg_name in zip(call_args, signature)
                    if signature[arg_name] != "constexpr"
                ]
                arg_types = [
                    arg_type
                    for arg_type, arg_name in zip(arg_types, signature)
                    if signature[arg_name] != "constexpr"
                ]
            else:
                # args with value 1 are added into equal_to_1 and constants
                # in triton_meta (in the Python codegen) which makes them
                # inlined in the PTX and compiled CUBIN
                arg_signatures = []
                if (
                    triton_meta is not None
                    and triton_meta.get("configs")
                    and triton_meta.get("signature")
                ):
                    equal_to_1 = triton_meta["configs"][0].equal_to_1
                    call_args = [
                        arg for i, arg in enumerate(call_args) if i not in equal_to_1
                    ]
                    arg_types = [
                        t for i, t in enumerate(arg_types) if i not in equal_to_1
                    ]
                    # extract the arg signatures from triton_meta
                    arg_signatures = triton_meta["signature"].values()
                    arg_signatures = [
                        v for i, v in enumerate(arg_signatures) if i not in equal_to_1
                    ]
            call_args_str = self.generate_args_decl(
                call_args, arg_types, arg_signatures
            )
            kernel_args_var = f"kernel_args_var_{next(self.kernel_callsite_id)}"
            self.writeline(f"void* {kernel_args_var}[] = {{{call_args_str}}};")

            grid_var = f"{kernel_name}_grid_{next(self.grid_id)}"
            self.writeline(
                DeferredGpuGridLine(kernel_name, grid_var, grid, autotune_configs)
            )

            kernel_var_name = (
                f"kernels.{kernel_name}" if V.graph.aot_mode else kernel_name
            )
            # add debug printer code for all triton kernel related calls
            debug_printer_manager = V.graph.wrapper_code.debug_printer
            debug_printer_manager.set_printer_args(
                call_args, kernel_name, arg_types, None
            )
            with debug_printer_manager:
                self.writeline(f"if ({grid_var}.is_non_zero()) {{")
                self.writeline(
                    DeferredGpuKernelLine(
                        kernel_name,
                        r"    launchKernel({}, {}, {}, {}, %s, %s, {}, {});".format(
                            kernel_var_name,
                            f"{grid_var}.grid_x",
                            f"{grid_var}.grid_y",
                            f"{grid_var}.grid_z",
                            kernel_args_var,
                            stream,
                        ),
                        ("num_warps", "shared_mem"),
                        self.additional_files,
                    ),
                )
                self.writeline("}")
        else:
            casted = []
            for arg_type, arg in zip(arg_types, call_args):
                new_arg = arg
                if arg_type.endswith("*") and arg != "nullptr":
                    new_arg = f"{arg}.data_ptr()"
                casted.append(f"({arg_type}){cexpr(new_arg)}")
            call_args_str = ", ".join(casted)
            self.writeline(f"kernels.{kernel_name}({call_args_str}, {stream});")

    def make_zero_buffer(self, name):
        return f"AOTI_TORCH_ERROR_CODE_CHECK(aoti_torch_zero_({name}.get()));"<|MERGE_RESOLUTION|>--- conflicted
+++ resolved
@@ -12,11 +12,7 @@
 
 from .. import config
 from ..codecache import CudaKernelParamCache
-<<<<<<< HEAD
 from ..ir import GraphPartitionSignature, IRNode, TensorBox
-from ..utils import cache_on_self, DeferredLineBase, get_gpu_type, GPU_ALIGN_BYTES
-=======
-from ..ir import IRNode, TensorBox
 from ..utils import (
     cache_on_self,
     DeferredLineBase,
@@ -24,7 +20,6 @@
     GPU_ALIGN_BYTES,
     triton_version_uses_attrs_dict,
 )
->>>>>>> 22fae0d9
 from ..virtualized import V
 from .aoti_hipify_utils import maybe_hipify_code_wrapper
 from .common import get_device_op_overrides
