--- conflicted
+++ resolved
@@ -233,7 +233,7 @@
     cpp_wrapper_codegen: Optional[WrapperConstructor] = None
 
 
-KernelArgType = Union[WorkspaceArg, TensorArg, SizeArg, TMADescriptorArg]
+KernelArgType = Union[WorkspaceArg, TensorArg, SizeArg, TMADescriptorArg, ConstexprArg]
 
 device_codegens: dict[str, DeviceCodegen] = {}
 
@@ -340,15 +340,11 @@
     REDUCE_TO_SINGLE_ELEMENT = auto()
 
 
-<<<<<<< HEAD
-def get_backend_features(device: Union[torch.device, str, None]):
-=======
 def get_backend_features(
     device: Union[torch.device, str, None],
 ) -> OrderedSet[BackendFeature]:
->>>>>>> b8b1b364
     if device is None:
-        return {}
+        return OrderedSet()
     init_backend_registration()
     if isinstance(device, torch.device):
         device_type = device.type
@@ -1295,8 +1291,6 @@
     other_names: list[str]
 
 
-<<<<<<< HEAD
-=======
 @dataclasses.dataclass
 class ArgName:
     name: str
@@ -1315,7 +1309,6 @@
 REMOVED = RemovedArg()
 
 
->>>>>>> b8b1b364
 class KernelArgs:
     @staticmethod
     def _lookup(
@@ -1555,15 +1548,17 @@
         assert not self.workspace_args, "Workspace not supported on CPU "
         return arg_defs, call_args, arg_types
 
-    def python_argdefs(self):
-        arg_defs: list[str] = []
+    def python_argdefs(
+        self,
+    ) -> tuple[list[ArgName], list[str], list[KernelArgType], list[torch.dtype]]:
+        arg_defs: list[ArgName] = []
         call_args: list[str] = []
         arg_types: list[torch.dtype] = []
-        precompile_args: list[Union[TensorArg, SizeArg, WorkspaceArg]] = []
+        precompile_args: list[KernelArgType] = []
         for inplaced in unique(self.inplace_buffers.values()):
             if isinstance(inplaced, RemovedArg):
                 continue
-            arg_defs.append(inplaced.inner_name)
+            arg_defs.append(ArgName(inplaced.inner_name))
             call_args.append(inplaced.other_names[-1])
             arg_types.append(V.graph.get_dtype(inplaced.other_names[-1]))
             precompile_args.append(
@@ -1578,7 +1573,7 @@
         ):
             if outer in self.inplace_buffers or isinstance(inner, RemovedArg):
                 continue
-            arg_defs.append(inner)
+            arg_defs.append(ArgName(inner))
             call_args.append(outer)
             arg_types.append(V.graph.get_dtype(outer))
             precompile_args.append(
@@ -1589,14 +1584,14 @@
                 )
             )
         for outer, inner in self.sizevars.items():
-            arg_defs.append(inner)
+            arg_defs.append(ArgName(inner))
             call_args.append(outer)
             arg_types.append(type(outer))  # type: ignore[arg-type]
             precompile_args.append(SizeArg(inner, outer))
             if V.graph.wrapper_code:
                 V.graph.wrapper_code.ensure_size_computed(outer)
         for arg in self.workspace_args:
-            arg_defs.append(arg.inner_name)
+            arg_defs.append(ArgName(arg.inner_name))
             call_args.append(arg.outer_name)
             precompile_args.append(arg)
             arg_types.append(arg.dtype)
@@ -2074,7 +2069,7 @@
         if not scheduler:
             return
         fused_node_names = OrderedSet(
-            scheduler.name_to_buf[buf].defining_op.get_name()
+            scheduler.name_to_buf[buf].defining_op_name()
             for buf in self.store_buffer_names
             if buf in scheduler.name_to_buf
         )
