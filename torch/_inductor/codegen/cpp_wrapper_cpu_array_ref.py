# mypy: allow-untyped-defs
from typing import Callable, Optional

import sympy

import torch
import torch._inductor.async_compile  # noqa: F401 required to warm up AsyncCompile pools
import torch._ops

from .. import config, ir
from ..utils import sympy_product
from ..virtualized import V
from .cpp_utils import DTYPE_TO_CPP
from .cpp_wrapper_cpu import CppWrapperCpu
from .wrapper import (
    BufferLike,
    EnterSubgraphLine,
    ExitSubgraphLine,
    MemoryPlanningLine,
    MemoryPlanningState,
    PythonWrapperCodegen,
)


BufferName = str

# Default thread stack sizes vary by platform:
# - Linux: 8 MB
# - macOS: 512 KB
# - Windows: 1 MB
# Just pick something comfortably smaller than the smallest for now.
MAX_STACK_ALLOCATION_SIZE = 1024 * 100


class CppWrapperCpuArrayRef(CppWrapperCpu):
    """
    Generates cpp wrapper for running on CPU and calls cpp kernels

    This class is forked from CppWrapperCpu, with a difference that tensors may be
    represented as ArrayRef, see torch/csrc/inductor/aoti_runtime/arrayref_tensor.h
    """

    def __init__(self):
        super().__init__()
<<<<<<< HEAD
        assert self.device == "cpu", "ArrayRefTensor only supported on CPU!"
        self.allow_stack_allocation = config.aot_inductor.allow_stack_allocation
=======
        self.supports_intermediate_hooks = False
        self.kernel_callsite_id = count()
        self.var_array_id = (
            count()
        )  # for different types of local array variable declarations
        self.int_array_id = count()  # for int array local variable declarations
        self.tmp_tensor_id = count()  # for tmp tensor local variable declarations
        self.arg_var_id = count()
        self.cached_output_id = count()
        self.scalar_to_tensor_id = count()
        self.custom_op_wrapper_loaded = False
        self.allow_stack_allocation: Optional[bool] = (
            config.aot_inductor.allow_stack_allocation
        )
>>>>>>> aade4fbd
        self.stack_allocated_buffers: dict[BufferName, BufferLike] = {}

    @staticmethod
    def create(
        is_subgraph: bool,
        subgraph_name: Optional[str],
        parent_wrapper: Optional[PythonWrapperCodegen],
        partition_signatures: Optional[ir.GraphPartitionSignature] = None,
    ):
        # TODO - support subgraph codegen by lifting functions. Check the
        # comment at CppWrapperCpu `codegen_subgraph` function.
        return CppWrapperCpuArrayRef()

    @staticmethod
    def get_input_cpp_type(input):
        assert config.aot_inductor.use_minimal_arrayref_interface

        if isinstance(input, sympy.Expr):
            from ..graph import may_get_constant_buffer_dtype

            dtype = may_get_constant_buffer_dtype(input)
            assert dtype is not None, f"Failed to get the dtype of sympy.Expr: {input}"
            return DTYPE_TO_CPP[dtype]
        return f"ArrayRefTensor<{DTYPE_TO_CPP[input.get_dtype()]}>"

    @staticmethod
    def get_device_include_path(device: str) -> str:
        assert device == "cpu", "ArrayRef only supported on CPU!"
        if V.graph.aot_mode:
            return "#include <torch/csrc/inductor/aoti_include/array_ref.h>"
        return "#include <torch/csrc/inductor/cpp_wrapper/array_ref.h>"

    def codegen_input_numel_asserts(self):
        for name, buf in V.graph.graph_inputs.items():
            if isinstance(buf, sympy.Expr):
                continue

            # comparing strides for 0 size tensor is tricky. Ignore them for now.
            if sympy_product(buf.get_size()) == 0:
                continue
            numel = buf.get_numel()
            self.prefix.writeline(f"assert_numel({name}, {numel});")

    def generate_kernel_call(
        self,
        kernel_name: str,
        call_args,
        grid=None,
        device_index=None,
        gpu=False,
        triton=False,
        arg_types=None,
        raw_args=None,
        grid_fn: str = "grid",
        triton_meta=None,
        autotune_configs=None,
        grid_extra_kwargs="",
    ):
        """
        Generates kernel call code.

        gpu: Defines whether the backend is GPU. Otherwise the backend is CPU.

        triton: Defines whether the GPU backend uses Triton for codegen.
                Otherwise it uses the CUDA language for codegen.
                Only valid when cuda == True.
        """
        assert not gpu, (
            "CppWrapperCpuArrayRef.generate_kernel_call does not support GPU"
        )
        assert arg_types is not None and len(call_args) == len(arg_types), (
            "Mismatch call_args and arg_types in generate_kernel_call"
        )
        new_args = []
        for idx, arg in enumerate(call_args):
            if "*" in arg_types[idx]:
                var_name = f"var_{next(self.arg_var_id)}"
                self.writeline(f"auto* {var_name} = get_data_ptr_wrapper({arg});")
                new_args.append(f"({arg_types[idx]})({var_name})")
            else:
                # arg is a scalar
                new_args.append(arg)
        # debug printer related logic for cpp kernel type.
        debug_printer_manager = V.graph.wrapper_code.debug_printer
        debug_printer_manager.set_printer_args(
            call_args,
            kernel_name,
            None,
            None,
            "cpp",
        )
        with debug_printer_manager:
            self.writeline(self.wrap_kernel_call(kernel_name, new_args))

    def write_wrapper_decl(self):
        inputs_len = len(V.graph.graph_inputs.keys())
        if V.graph.aot_mode:
            if (
                config.aot_inductor.use_minimal_arrayref_interface
                and not V.graph.is_const_graph
            ):
                input_cpp_types = ", ".join(
                    f"{CppWrapperCpuArrayRef.get_input_cpp_type(x)}"
                    for x in V.graph.graph_inputs.values()
                )
                output_arrayref_types = ", ".join(
                    f"ArrayRefTensor<{DTYPE_TO_CPP[x.get_dtype()]}>"
                    for x in V.graph.graph_outputs
                )

                self.prefix.splice(
                    f"""
                    using AOTInductorModelInputs = std::tuple<{input_cpp_types}>;
                    using AOTInductorModelOutputs = std::tuple<{output_arrayref_types}>;
                    """
                )

            if V.graph.const_module:
                self.header.splice(V.graph.const_module.wrapper_code.header)
                assert V.graph.const_code is not None
                self.prefix.splice(V.graph.const_code)

            if V.graph.is_const_graph:
                self.prefix.splice(
                    """
                    void AOTInductorModel::_const_run_impl(
                        std::vector<AtenTensorHandle>& output_handles,
                        DeviceStreamType stream,
                        AOTIProxyExecutorHandle proxy_executor
                    ) {
                    """
                )
            else:
                if not config.aot_inductor.use_runtime_constant_folding:
                    # If we do not split the constant graph, we'll just create
                    # an empty implementation when wrapping the main module.
                    self.prefix.splice(
                        """
                        void AOTInductorModel::_const_run_impl(
                            std::vector<AtenTensorHandle>& output_handles,
                            DeviceStreamType stream,
                            AOTIProxyExecutorHandle proxy_executor
                        ) {}

                        """
                    )

                run_impl_proto = ""
                if config.aot_inductor.compile_wrapper_with_O0:
                    run_impl_proto += """
                    #ifdef __clang__
                    __attribute__((optnone))
                    #else
                    __attribute__((optimize("O0")))
                    #endif
                    """

                run_impl_proto += """
                    void AOTInductorModel::run_impl(
                        AtenTensorHandle*
                            input_handles, // array of input AtenTensorHandle; handles
                                            // are stolen; the array itself is borrowed
                        AtenTensorHandle*
                            output_handles, // array for writing output AtenTensorHandle; handles
                                            // will be stolen by the caller; the array itself is
                                            // borrowed
                        DeviceStreamType stream,
                        AOTIProxyExecutorHandle proxy_executor
                    ) {
                    """

                if config.aot_inductor.debug_compile:
                    self.generate_input_output_runtime_checks()
                    run_impl_proto += """
                        __check_inputs_outputs(input_handles, output_handles);
                    """

                if config.aot_inductor.use_minimal_arrayref_interface:
                    self.prefix.splice(
                        """
                        template <>
                        AOTInductorModelOutputs AOTInductorModel::run_impl_minimal_arrayref_interface<
                          AOTInductorModelInputs, AOTInductorModelOutputs>(
                            const AOTInductorModelInputs& inputs,
                            DeviceStreamType stream,
                            AOTIProxyExecutorHandle proxy_executor
                        ) {
                        """
                    )
                    self.suffix.splice(run_impl_proto)
                    self.suffix.splice(
                        """
                            AOTInductorModelInputs inputs;
                            convert_handles_to_inputs(input_handles, inputs);
                            auto outputs = run_impl_minimal_arrayref_interface<AOTInductorModelInputs, AOTInductorModelOutputs>(
                                inputs, stream, proxy_executor);
                            // NOTE: outputs is full of ArrayRef to thread_local storage. If in the future we need this
                            // interface to perform well for a DSO using the minimal arrayref interface, all we need
                            // to do is provide ThreadLocalCachedTensor for each one!
                            convert_outputs_to_handles(outputs, output_handles);
                        }
                    """
                    )

                    self.suffix.splice(
                        """
                        extern "C" AOTIRuntimeError AOTInductorModelRunMinimalArrayrefInterface(
                            AOTInductorModelHandle model_handle,
                            const AOTInductorModelInputs& inputs,
                            AOTInductorModelOutputs& outputs) {
                          auto model = reinterpret_cast<torch::aot_inductor::AOTInductorModel*>(model_handle);
                          CONVERT_EXCEPTION_TO_ERROR_CODE({
                              outputs = model->run_impl_minimal_arrayref_interface<AOTInductorModelInputs, AOTInductorModelOutputs>(
                                  inputs,
                                  (torch::aot_inductor::DeviceStreamType)nullptr,
                                  nullptr);
                          })
                        }
                    """
                    )
                else:
                    self.prefix.splice(run_impl_proto)
        else:
            # cpp entry function for JIT with cpp wrapper
            self.prefix.splice(
                """
                void inductor_entry_impl(
                    AtenTensorHandle*
                        input_handles, // array of input AtenTensorHandle; handles
                                        // are stolen; the array itself is borrowed
                    AtenTensorHandle*
                        output_handles  // array for writing output AtenTensorHandle; handles
                                        // will be stolen by the caller; the array itself is
                                        // borrowed)
                ) {
                """
            )
        with self.prefix.indent():
            # assign inputs and outputs in both cases so the later codegen can be simplified
            if not config.aot_inductor.use_minimal_arrayref_interface:
                if not V.graph.is_const_graph:
                    if V.graph.aot_mode:
                        num_args = len(V.graph.graph_inputs)
                    else:
                        # Weights are promoted in the JIT mode
                        num_args = len(V.graph.graph_inputs) + len(V.graph.constants)
                        # release GIL to support multiple instances inference (in different threads of the same process)
                        self.prefix.splice("py::gil_scoped_release release;")

                    self.prefix.splice(
                        f"""
                            auto inputs = steal_from_raw_handles_to_raii_handles(input_handles, {num_args});
                        """
                    )

            if inputs_len != 0:
                for idx, input_key in enumerate(V.graph.graph_inputs.keys()):
                    if config.aot_inductor.use_minimal_arrayref_interface:
                        self.prefix.writeline(
                            f"auto {input_key} = std::get<{idx}>(inputs);"
                        )
                        continue
                    # unwrap input tensor back to scalar
                    if isinstance(V.graph.graph_inputs[input_key], sympy.Expr):
                        from ..graph import may_get_constant_buffer_dtype

                        dtype = may_get_constant_buffer_dtype(
                            V.graph.graph_inputs[input_key]  # type: ignore[arg-type]
                        )
                        assert dtype is not None, (
                            "Fails to get the dtype of the sympy.Expr"
                        )
                        self.codegen_tensor_item(
                            dtype, f"inputs[{idx}]", input_key, self.prefix
                        )
                    else:
                        self.prefix.writeline(
                            f"auto {input_key} = std::move(inputs[{idx}]);"
                        )

            assert all(
                isinstance(v, torch.Tensor) for v in list(V.graph.constants.values())
            ), "Expect all constants to be Tensor"
            for idx, constants_key in enumerate(V.graph.constants.keys()):
                if V.graph.aot_mode:
                    # Weights are stored in constants_ and owned by RAIIAtenTensorHandle there.
                    # Don't call std::move here because it will cause constants_ to lose the ownership.
                    self.prefix.writeline(
                        f"""auto {constants_key} = constants_->at({idx});"""
                    )
                else:
                    # Append constants as inputs to the graph
                    constants_idx = inputs_len + idx
                    self.prefix.writeline(
                        f"auto {constants_key} = std::move(inputs[{constants_idx}]);"
                    )

            self.codegen_inputs()

            if V.graph.aot_mode:
                if not V.graph.is_const_graph:
                    if config.aot_inductor.use_minimal_arrayref_interface:
                        # TODO: input shape checking for regular tensor interface as well?
                        self.codegen_input_numel_asserts()
                    else:
                        self.prefix.writeline("inputs.clear();")
                self.prefix.writeline(
                    "auto& kernels = static_cast<AOTInductorModelKernels&>(*this->kernels_.get());"
                )

    def generate_return(self, output_refs: list[str]):
        cst_names = V.graph.constants.keys()
        arr_iface = (
            not V.graph.is_const_graph
            and config.aot_inductor.use_minimal_arrayref_interface
        )  # For brevity.

        def use_thread_local_cached_output_tensor(idx, output):
            cached_output_name = f"cached_output_{next(self.cached_output_id)}"
            cache_type = "Array" if arr_iface else "Tensor"
            self.wrapper_call.writeline(
                f"thread_local ThreadLocalCachedOutput{cache_type}<std::decay_t<decltype({output})>> "
                f"{cached_output_name}({output});"
            )
            if arr_iface:
                self.wrapper_call.writeline(
                    f"{cached_output_name}.copy_data_from({output});"
                )
                output_entry = f"std::get<{idx}>(output_arrayref_tensors)"
                element_type = f"std::decay_t<decltype({output_entry}.data()[0])>"
                self.wrapper_call.writeline(
                    f"{output_entry} = {cached_output_name}.arrayref_tensor<{element_type}>();"
                )
            else:
                self.wrapper_call.writeline(
                    f"{cached_output_name}.copy_data_from({output});"
                )
                self.wrapper_call.writeline(
                    f"AOTI_TORCH_ERROR_CODE_CHECK(aoti_torch_new_uninitialized_tensor(&output_handles[{idx}]));"
                )
                self.wrapper_call.writeline(
                    f"AOTI_TORCH_ERROR_CODE_CHECK(aoti_torch_assign_tensors({cached_output_name}.tensor(), "
                    f"output_handles[{idx}]));"
                )

        if arr_iface:
            self.wrapper_call.writeline(
                "AOTInductorModelOutputs output_arrayref_tensors;"
            )

        output2idx: dict[str, int] = {}
        for idx, output in enumerate(output_refs):
            if output == "nullptr":
                continue

            is_constant_buffer = output in cst_names
            output_buffer = V.graph.graph_outputs[idx]
            if isinstance(output_buffer, ir.BaseView):
                output_storage = output_buffer.unwrap_view()
                if isinstance(output_storage.data, ir.ConstantBuffer):
                    is_constant_buffer = True

            if isinstance(output_buffer, ir.ShapeAsConstantBuffer):
                # Need to wrap scalar into tensor as the main function returns a vector of tensors
                output_tensor = self.codegen_scalar_to_tensor(output)
                self.wrapper_call.writeline(
                    f"output_handles[{idx}] = {output_tensor}.release();"
                )
                continue

            output_is_tensor_handle_expr = (
                f"std::is_same_v<std::decay_t<decltype({output})>,"
                "RAIIAtenTensorHandle> || "
                f"std::is_same_v<std::decay_t<decltype({output})>,"
                "AtenTensorHandle> || "
                f"std::is_same_v<std::decay_t<decltype({output})>,"
                "ConstantHandle>"
            )
            self.wrapper_call.writeline(
                f"if constexpr ({output_is_tensor_handle_expr}) {{"
            )
            with self.wrapper_call.indent():
                if arr_iface:
                    cached_output_name = f"cached_output_{next(self.cached_output_id)}"
                    self.wrapper_call.writeline(
                        f"thread_local RAIIAtenTensorHandle {cached_output_name};"
                    )
                    if is_constant_buffer:
                        # NOTE(return_constant): In some rare cases where we return
                        # a constant, we have to return a copy of this constant,
                        # because (1) constants are not owned by the Model instance
                        # (2) constants remain the same cross inference runs,
                        # assuming they are not updated at runtime Basically, we
                        # cannot release or transfer the ownership of any original
                        # constant to the user.
                        self.wrapper_call.writeline(
                            f"AtenTensorHandle {cached_output_name}_tmp;"
                        )
                        self.wrapper_call.writeline(
                            f"aoti_torch_clone({output}, &{cached_output_name}_tmp);"
                        )
                        self.wrapper_call.writeline(
                            f"{cached_output_name} = {cached_output_name}_tmp;"
                        )
                    else:
                        self.wrapper_call.writeline(
                            f"{cached_output_name} = {output}.release();"
                        )
                    self.wrapper_call.writeline(
                        f"convert_handle_to_arrayref_tensor({cached_output_name}, "
                        f"std::get<{idx}>(output_arrayref_tensors));"
                    )
                else:
                    if is_constant_buffer:
                        # See NOTE(return_constant) above.
                        self.wrapper_call.writeline(
                            f"aoti_torch_clone({output}, &output_handles[{idx}]);"
                        )
                    else:
                        if output in output2idx:
                            src_idx = output2idx[output]
                            self.wrapper_call.writeline(
                                f"output_handles[{idx}] = output_handles[{src_idx}];"
                            )
                        else:
                            self.wrapper_call.writeline(
                                f"output_handles[{idx}] = {output}.release();"
                            )
            self.wrapper_call.writeline("} else {")
            with self.wrapper_call.indent():
                use_thread_local_cached_output_tensor(idx, output)
            self.wrapper_call.writeline("}")

            if output not in output2idx:
                output2idx[output] = idx
        if arr_iface:
            self.wrapper_call.writeline("return output_arrayref_tensors;")

    def memory_plan(self):
        from .memory_planning import MemoryPlanner

        self.lines = MemoryPlanner(self).plan(self.lines)
        # TODO: integrate memory planning & stack allocation?
        self.allow_stack_allocation = False

    def memory_plan_reuse(self):
        out_names = V.graph.get_output_names()

        while (
            self.lines
            and isinstance(self.lines[-1], MemoryPlanningLine)
            # TODO: this seems legit, NullLine has no node
            and self.lines[-1].node.name not in out_names  # type: ignore[attr-defined]
        ):
            # these lines will be pointless
            self.lines.pop()

        # codegen allocations in two passes
        planning_states = [MemoryPlanningState()]
        past_planning_states = []
        for i in range(len(self.lines)):
            line = self.lines[i]
            if isinstance(line, MemoryPlanningLine):
                self.lines[i] = line.plan(planning_states[-1])
            elif isinstance(line, EnterSubgraphLine):
                planning_states.append(MemoryPlanningState())
            elif isinstance(line, ExitSubgraphLine):
                past_planning_states.append(planning_states.pop())
        past_planning_states.append(planning_states.pop())
        assert len(planning_states) == 0

        # conservatively use the sum of all allocated buffer sizes
        # in potentially nested scopes as the total allocated size
        total_allocated_buffer_size = sum(
            s.total_allocated_buffer_size for s in past_planning_states
        )

        self.allow_stack_allocation = (
            self.allow_stack_allocation is not False
            and config.aot_inductor.allow_stack_allocation
            and total_allocated_buffer_size <= MAX_STACK_ALLOCATION_SIZE
        )

    def can_stack_allocate_buffer(self, buffer):
        return (
            self.allow_stack_allocation
            and buffer.get_device().type == "cpu"
            and self.can_prove_buffer_has_static_shape(buffer)
            and ir.is_contiguous_strides_for_shape(
                buffer.get_stride(), buffer.get_size()
            )
        )

    def make_buffer_free(self, buffer):
        return (
            ""
            if isinstance(buffer.get_output_spec(), ir.MultiOutputLayout)
            or (V.graph.aot_mode and buffer.get_name() in self.stack_allocated_buffers)
            or (
                config.aot_inductor.use_minimal_arrayref_interface
                and V.graph.aot_mode
                and buffer.get_name() in V.graph.graph_inputs
            )
            else f"{buffer.get_name()}.reset();"
        )

    def make_buffer_allocation(self, buffer):
        return self.make_allocation(
            buffer.get_name(),
            buffer.get_device(),
            buffer.get_dtype(),
            buffer.get_size(),
            buffer.get_stride(),
            buffer if self.can_stack_allocate_buffer(buffer) else None,
        )

    def make_allocation(
        self, name, device, dtype, shape, stride, buffer_if_can_stack_allocate=None
    ):
        orig_stride = stride
        device_str = self.codegen_device(device)
        dtype_code = self.codegen_dtype(dtype)
        size = self.codegen_shape_tuple(shape)
        stride = self.codegen_shape_tuple(orig_stride)
        size_array_var = self.codegen_int_array_var(
            size,
            self.wrapper_call.writeline,
            known_statically=self.is_statically_known_list_of_ints(shape),
            graph=self.get_codegened_graph(),
        )
        stride_array_var = self.codegen_int_array_var(
            stride,
            self.wrapper_call.writeline,
            known_statically=self.is_statically_known_list_of_ints(orig_stride),
            graph=self.get_codegened_graph(),
        )
        device_type, device_id = device_str.split(",")
        device_idx = "this->device_idx_" if V.graph.aot_mode else device_id
        if buffer_if_can_stack_allocate is not None:
            self.stack_allocated_buffers[name] = buffer_if_can_stack_allocate
            cpp_type = DTYPE_TO_CPP[dtype]
            numel = buffer_if_can_stack_allocate.get_numel()
            # Note: we don't zero storage because empty_strided doesn't zero either.
            self.wrapper_call.writeline(f"{cpp_type} {name}_storage[{numel}];")
            args = [
                f"{name}_storage",
                size_array_var,
                stride_array_var,
                device_type,
                device_idx,
            ]
            return f"ArrayRefTensor<{cpp_type}> {name}({', '.join(args)});"

        args = [
            str(len(shape)),
            size_array_var,
            stride_array_var,
            dtype_code,
            device_type,
            device_idx,
            f"&{name}_handle",
        ]

        self.wrapper_call.writeline(f"AtenTensorHandle {name}_handle;")
        self.wrapper_call.writeline(
            f"AOTI_TORCH_ERROR_CODE_CHECK(aoti_torch_empty_strided({', '.join(args)}));"
        )

        return f"RAIIAtenTensorHandle {name}({name}_handle);"

    def make_buffer_reuse(self, old: BufferLike, new: BufferLike, delete_old: bool):
        assert old.get_dtype() == new.get_dtype()
        old_name = old.get_name()
        new_name = new.get_name()
        del_line = ";"
        if old_name not in V.graph.get_output_names() and delete_old:
            del_line = f"; {self.make_buffer_free(old)}"

        if old.get_size() == new.get_size() and old.get_stride() == new.get_stride():
            if old_name in self.stack_allocated_buffers:
                self.stack_allocated_buffers[new_name] = new
            return self.codegen_exact_buffer_reuse(old_name, new_name, del_line)

        reinterpret_view = self.codegen_reinterpret_view(
            old, new.get_size(), new.get_stride(), 0, self.wrapper_call.writeline
        )
        if reinterpret_view in self.stack_allocated_buffers:
            self.stack_allocated_buffers[new_name] = new
            # The only way to get into this case is via an exact buffer reuse, since all
            # other options result in a new tensor handle.
            return self.codegen_exact_buffer_reuse(old_name, new_name, del_line)
        return f"{self.declare}{new_name} = {reinterpret_view}{del_line}  // reuse"

    def _assert_safe_to_use_borrow_arrayref_tensor_as_tensor(self):
        # Borrowing arguments to shim functions is only safe because we know
        # that the arguments can't be stack-allocated. Otherwise, to be sure
        # we can't return a dangling pointer, we need to either 1) be
        # certain that the shim function cannot return an alias of a
        # borrowed argument, or 2) be certain that the returned Tensor from
        # the shim function cannot escape.
        assert self.is_safe_to_use_borrow_arrayref_tensor_as_tensor(), (
            "borrowing arguments to shim functions is unsafe with "
            "stack allocation on! (see comment above this assertion)"
        )

    def is_safe_to_use_borrow_arrayref_tensor_as_tensor(self):
        return not self.allow_stack_allocation and not self.stack_allocated_buffers

    def generate_c_shim_extern_kernel_call(
        self, kernel: str, args: list[str], device: str, **_
    ) -> None:
        # In the abi_compatible mode, we call fallback aten ops through a C shim layer
        # Setting self.allow_stack_allocation to False because the exchange between
        # ArrayRefTensor and at::Tensor is still fragile.
        self.allow_stack_allocation = False

        wrapped_args = []
        for arg in args:
            # We only really *need* borrow_arrayref_tensor_as_tensor for
            # ArrayRefTensors. The code flowing into here uses `0` for nullptr, which
            # borrow_arrayref_tensor_as_tensor would blindly coerce to int, so just
            # avoid wrapping integers.  Name matching is to find tensor is hacky, but
            # fixing all the ArrayRefTensor issues is not a priority for now.
            if isinstance(arg, str) and arg.startswith(
                ("buf", "arg", "wrap_with_raii_handle_if_needed")
            ):
                self._assert_safe_to_use_borrow_arrayref_tensor_as_tensor()
                arg = f"borrow_arrayref_tensor_as_tensor({arg})"
            wrapped_args.append(arg)

        super().generate_c_shim_extern_kernel_call(
            kernel, wrapped_args, device, debug_args=args
        )

    def generate_scatter_fallback(
        self,
        output,
        inputs,
        cpp_kernel_name,
        python_kernel_name,
        src_is_tensor,
        reduce,
        kwargs,
    ):
        # No stack allocation when there is a fallback op
        self.allow_stack_allocation = False

        # call the ABI shim function instead of the ATen one
        cpp_kernel_name = self.get_c_shim_func_name(cpp_kernel_name, self.device)
        # TODO: consider remove "_out" and add missing inplace variants to fallback_ops.py
        cpp_kernel_name = cpp_kernel_name.replace("__", "_") + "_out"
        self._assert_safe_to_use_borrow_arrayref_tensor_as_tensor()
        inputs_wrapped = [
            (f"borrow_arrayref_tensor_as_tensor({x})" if isinstance(x, str) else str(x))
            for x in inputs
        ]
        line = f"{cpp_kernel_name}(borrow_arrayref_tensor_as_tensor({output}), {','.join(inputs_wrapped)}"

        if python_kernel_name.startswith("aten.scatter_reduce"):
            line += f", {','.join(kwargs)}"
        else:
            if src_is_tensor:
                if reduce:
                    line += f", {V.graph.wrapper_code.val_to_arg_str(reduce)}"
            else:
                assert reduce is None, (
                    "Expect reduce to be None for aten.scatter_ with scalar src"
                )
        line += ");"
        self.writeline(line)

    def generate_index_put_fallback(self, kernel, x, indices, values, accumulate):
        # No stack allocation when there is a fallback op
        self.allow_stack_allocation = False

        self._assert_safe_to_use_borrow_arrayref_tensor_as_tensor()
        # TODO: update aoti_torch_index_put_out in ir.py to use autogen out version
        # See the comment in codegen_reinterpret_view about why having something like
        # RAIIAtenTensorHandle(tmp_tensor_handle_2) in a tmp array can cause the correponding
        # tensor prematurely deallocated, thus the temporary array trick here.
        indices_str = self._generate_temporary_array_pointer(
            "AtenTensorHandle",
            [f"borrow_arrayref_tensor_as_tensor({i})" for i in indices],
        )
        args = [
            f"borrow_arrayref_tensor_as_tensor({x})",
            indices_str,
            str(len(indices)),
            f"borrow_arrayref_tensor_as_tensor({values})",
            accumulate,
        ]
        args.insert(
            0, f"borrow_arrayref_tensor_as_tensor({x})"
        )  # set x as the output tensor, this fallback mutates x.
        self.writeline(self.wrap_kernel_call(kernel, args))

    def generate_fallback_kernel_with_runtime_lookup(
        self,
        buf_name: str,
        python_kernel_name: str,
        cpp_kernel_name: str,
        codegen_args: list[str],
        op_overload: Optional[torch._ops.OpOverload] = None,
        raw_args=None,
        outputs=None,
    ):
        # No stack allocation when there is a fallback op
        self.allow_stack_allocation = False

        def extract_output_name(out):
            if out is None:
                return None
            elif isinstance(out, (ir.MultiOutput, ir._CollectiveKernel)):
                return out.get_name()
            elif isinstance(out, (list, tuple)):
                return type(out)(extract_output_name(o) for o in out)
            else:
                raise AssertionError(f"Unexpected output: {type(out)}")

        # output_args has the same pytree structure as outputs
        output_args = None
        if outputs is None:
            # outputs is not specified, the default is to write to buf_name
            output_args = [buf_name]
        else:
            output_args = extract_output_name(outputs)
            if isinstance(output_args, str):
                output_args = [output_args]

        if V.graph.aot_mode:
            assert op_overload is not None
            assert raw_args is not None
            assert outputs is not None

            return self.generate_fallback_kernel_with_runtime_lookup_aot(
                op_overload,
                raw_args,
                output_args,
                outputs,
            )
        else:
            return self.generate_fallback_kernel_with_runtime_lookup_jit(
                buf_name,
                python_kernel_name,
                cpp_kernel_name,
                codegen_args,
                op_overload,
                raw_args,
                output_args,
                outputs,
            )

    def codegen_device_copy(self, src, dst, non_blocking: bool):
        # aoti_torch_tensor_copy_ takes AtenTensorHandle as input,
        # while stack-allocation results in ArrayRefTensor
        # so disable stack allocation here
        self.allow_stack_allocation = False
        self.writeline(
            f"AOTI_TORCH_ERROR_CODE_CHECK(aoti_torch_copy_(expensive_copy_to_tensor_if_needed({dst}), {src}, {non_blocking}));"
        )

    def codegen_reinterpret_view(
        self,
        data,
        size,
        stride,
        offset,
        writeline: Callable[..., None],
        dtype=None,
    ) -> str:
        """Returns a newly-created, temporary RAII tensor handle containing the
        reinterpreted tensor data.  Callers of this function are responsible for saving
        the handle if persistent access is needed."""

        def create_new_tensor_handle() -> tuple[str, list[str]]:
            # Calling reset() on ArrayRefTensor does nothing, since the array is
            # const-allocated on the stack.  Thus, it's safe to return a reference to
            # the original array.
            if (name := data.get_name()) in self.stack_allocated_buffers:
                return name, []

            tmp_AtenTensorHandle = f"tmp_{name}_{next(self.tmp_tensor_id)}"
            tmp_call_strs = [
                f"AtenTensorHandle {tmp_AtenTensorHandle};",
                f"AOTI_TORCH_ERROR_CODE_CHECK(aoti_torch_new_tensor_handle({data.get_name()}, &{tmp_AtenTensorHandle}));",
            ]
            return f"RAIIAtenTensorHandle({tmp_AtenTensorHandle})", tmp_call_strs

        if (
            size == data.layout.size
            and stride == data.layout.stride
            and offset == data.layout.offset
            and (dtype is None or dtype == data.dtype)
        ):
            final_tensor_str, call_strs = create_new_tensor_handle()
            for line in call_strs:
                writeline(line)
            return final_tensor_str

        return super().codegen_reinterpret_view(
            data, size, stride, offset, writeline, dtype
        )

    def val_to_arg_str(self, val, type_=None) -> str:
        if (
            val is not None
            and isinstance(type_, torch.OptionalType)
            and isinstance(type_.getElementType(), torch.TensorType)
        ):
            # Handle optional tensors as a special case, as in the parent class.
            base_handle = self.val_to_arg_str(val, torch.TensorType)
            if config.aot_inductor.use_minimal_arrayref_interface:
                if self.is_safe_to_use_borrow_arrayref_tensor_as_tensor():
                    base_handle = f"borrow_arrayref_tensor_as_tensor({base_handle})"
                else:
                    base_handle = f"copy_arrayref_tensor_to_tensor({base_handle})"
            return f"&temporary_reference({base_handle}.get())"

        return super().val_to_arg_str(val, type_)

    def codegen_tensor_item(
        self, dtype: torch.dtype, tensor: str, scalar: str, indented_buffer=None
    ):
        dtype_str = str(dtype).split(".")[-1]
        writer = indented_buffer or self

        if dtype == torch.float16 or dtype == torch.bfloat16:
            scalar_tmp = f"{scalar}_tmp"
            writer.writeline(f"{DTYPE_TO_CPP[dtype]} {scalar_tmp};")

            # We know that item_ doesn't alias the input, so borrowing should be safe.
            tensor = f"borrow_arrayref_tensor_as_tensor({tensor})"

            writer.writeline(
                f"AOTI_TORCH_ERROR_CODE_CHECK(aoti_torch_item_{dtype_str}({tensor}, &{scalar_tmp}));"
            )
            writer.writeline(f"float {scalar} = float({scalar_tmp});")
        else:
            writer.writeline(f"{DTYPE_TO_CPP[dtype]} {scalar};")

            # We know that item_ doesn't alias the input, so borrowing should be safe.
            tensor = f"borrow_arrayref_tensor_as_tensor({tensor})"

            writer.writeline(
                f"AOTI_TORCH_ERROR_CODE_CHECK(aoti_torch_item_{dtype_str}({tensor}, &{scalar}));"
            )<|MERGE_RESOLUTION|>--- conflicted
+++ resolved
@@ -42,25 +42,8 @@
 
     def __init__(self):
         super().__init__()
-<<<<<<< HEAD
         assert self.device == "cpu", "ArrayRefTensor only supported on CPU!"
         self.allow_stack_allocation = config.aot_inductor.allow_stack_allocation
-=======
-        self.supports_intermediate_hooks = False
-        self.kernel_callsite_id = count()
-        self.var_array_id = (
-            count()
-        )  # for different types of local array variable declarations
-        self.int_array_id = count()  # for int array local variable declarations
-        self.tmp_tensor_id = count()  # for tmp tensor local variable declarations
-        self.arg_var_id = count()
-        self.cached_output_id = count()
-        self.scalar_to_tensor_id = count()
-        self.custom_op_wrapper_loaded = False
-        self.allow_stack_allocation: Optional[bool] = (
-            config.aot_inductor.allow_stack_allocation
-        )
->>>>>>> aade4fbd
         self.stack_allocated_buffers: dict[BufferName, BufferLike] = {}
 
     @staticmethod
