--- conflicted
+++ resolved
@@ -936,10 +936,6 @@
         self.prefix.writeline(f"{lhs} = args")
         self.prefix.writeline("args.clear()")
 
-<<<<<<< HEAD
-
-=======
->>>>>>> ce805a5b
     def write_launcher_fn_call_get_indent(self) -> int:
         if config.graph_partition:
             self.prefix.splice(
