--- conflicted
+++ resolved
@@ -53,6 +53,7 @@
 )
 from ..virtualized import V
 from .common import (
+    ArgName,
     CodeGen,
     DeferredLine,
     IndentedBuffer,
@@ -1812,13 +1813,8 @@
         triton_signature = signature_to_meta(
             signature,
             size_dtype=None,  # try to infer based on symints
-<<<<<<< HEAD
-            indices=non_constant_indices,
-            argdefs=kernel.arg_names,
-=======
             indices=arg_indices,
             argdefs=[ArgName(x) for x in kernel.arg_names],
->>>>>>> b8b1b364
         )
         triton_meta: dict[str, Any] = {
             "signature": triton_signature,
