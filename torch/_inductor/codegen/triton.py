# mypy: allow-untyped-defs
from __future__ import annotations

import collections
import contextlib
import dataclasses
import functools
import itertools
import logging
import math
import os
import textwrap
from collections.abc import Iterable, Sequence
from functools import lru_cache
from typing import Any, Callable, cast, Optional, TYPE_CHECKING, Union

import sympy
from sympy.printing.precedence import PRECEDENCE

import torch
import torch._logging
import torch.utils._pytree as pytree
from torch._dynamo.device_interface import get_interface_for_device
from torch._dynamo.utils import identity, preserve_rng_state
from torch._prims_common import is_integer_dtype
from torch.utils._ordered_set import OrderedSet
from torch.utils._sympy.functions import CeilDiv, FloorDiv, ModularIndexing
from torch.utils._triton import has_triton_package

from ...utils._sympy.symbol import free_symbol_is_type, prefix_str, symbol_is_type, SymT
from ...utils._sympy.value_ranges import ValueRanges
from .. import config, ir, metrics
from ..async_compile import AsyncCompile
from ..codecache import code_hash, get_path, PyCodeCache
from ..ops_handler import DefaultHandler
from ..runtime.benchmarking import benchmarker
from ..runtime.hints import (
    AutotuneHint,
    DeviceProperties,
    TRITON_MAX_BLOCK,
    TRITON_MAX_RSPLIT,
)
from ..runtime.runtime_utils import get_max_y_grid, next_power_of_2
from ..runtime.triton_heuristics import (
    cooperative_reduction_grid,
    grid as default_grid_fn,
)
from ..scheduler import BaseSchedulerNode, FusedSchedulerNode, Scheduler, SchedulerNode
from ..utils import (
    cache_on_self,
    DelayReplaceLine,
    get_bounds_index_expr,
    get_fused_kernel_name,
    get_kernel_metadata,
    is_welford_reduction,
    Placeholder,
    prefix_is_reduction,
    sympy_dot,
    sympy_product,
    sympy_subs,
    triton_type,
    triton_version_uses_attrs_dict,
    upcast_compute_type,
)
from ..virtualized import _ops as ops, ReductionType, StoreMode, V
from ..wrapper_benchmark import get_kernel_category_by_source_code
from .block_analysis import BlockPatternMatcher
from .common import (
    BackendFeature,
    ConstexprArg,
    CSE,
    CSEVariable,
    DeferredLine,
    IndentedBuffer,
    InplacedBuffer,
    OpOverrides,
    PythonPrinter,
    RemovedArg,
    SizeArg,
    TensorArg,
    WorkspaceArg,
    WorkspaceZeroMode,
)
from .simd import (
    constant_repr,
    IterationRanges,
    IterationRangesEntry,
    IterationRangesRoot,
    pexpr,
    SIMDKernel,
    SIMDScheduling,
)
from .triton_utils import (
    config_of,
    equal_1_arg_indices,
    non_constexpr_signature,
    should_unwrap_unspec_arg,
    signature_to_meta,
)


if TYPE_CHECKING:
    from types import ModuleType
    from typing import TypeVar

    from ..ir import IRNode
    from .simd_kernel_features import SIMDKernelFeatures

    _T = TypeVar("_T")

log = logging.getLogger(__name__)
perf_hint_log = torch._logging.getArtifactLogger(__name__, "perf_hints")
schedule_log = torch._logging.getArtifactLogger(__name__, "schedule")
fusion_log = torch._logging.getArtifactLogger(__name__, "fusion")
async_compile = AsyncCompile()


class OpDtypeSupport:
    """
    Some Triton ops such as libdevice and tl.math only support float32 and float64.
    This class records which dtypes are supported by specific IR ops.
    """

    supported_dtypes: dict[str, OrderedSet[torch.dtype]] = {}
    convert_outputs: dict[str, bool] = {}

    @classmethod
    def register_upcast(cls, func: Callable[..., str], convert_output: bool) -> None:
        op_name = func.__name__
        cls.supported_dtypes[op_name] = OrderedSet([torch.float32, torch.float64])
        cls.convert_outputs[op_name] = convert_output


@lru_cache(None)
def gen_attr_descriptor_import() -> str:
    """
    import AttrsDescriptor if the triton version is new enough to have this
    class defined.
    """
    if not has_triton_package():
        return ""

    import triton.compiler.compiler

    # Note: this works because triton.compiler.compiler imports AttrsDescriptor from triton.backends.compiler
    # When support for the legacy AttrsDescriptor is removed then this import path should be changed.
    if hasattr(triton.compiler.compiler, "AttrsDescriptor"):
        return "from triton.compiler.compiler import AttrsDescriptor"
    else:
        return ""


@lru_cache(None)
def gen_common_triton_imports() -> str:
    imports = IndentedBuffer()
    imports.splice(
        """
        import triton
        import triton.language as tl
        """
    )
    if attr_desc := gen_attr_descriptor_import():
        imports.writeline(attr_desc)

    imports.splice(
        """
        from torch._inductor.runtime import triton_helpers, triton_heuristics
        from torch._inductor.runtime.triton_helpers import libdevice, math as tl_math
        from torch._inductor.runtime.hints import AutotuneHint, ReductionHint, TileHint, DeviceProperties
        """
    )
    return imports.getvalue()


class TritonSymbols:
    """
    Stores sympy.Symbol instances and constants associated with triton codegen.
    """

    reduction_types = OrderedSet([SymT.R0_INDEX, SymT.R1_INDEX])
    block_types = OrderedSet([SymT.XBLOCK, SymT.YBLOCK, SymT.ZBLOCK, *reduction_types])

    block_offsets = {
        symt: sympy.Symbol(f"{prefix_str[symt]}offset", integer=True, nonnegative=True)
        for symt in block_types
    }

    block_sizes = {
        symt: sympy.Symbol(
            f"{prefix_str[symt].upper()}BLOCK", integer=True, positive=True
        )
        for symt in block_types
    }

    @classmethod
    def get_block_size(cls, tree: IterationRanges) -> sympy.Symbol:
        return cls.block_sizes[tree.symt]

    @classmethod
    def get_block_offset(cls, tree: IterationRanges) -> sympy.Symbol:
        return cls.block_offsets[tree.symt]


@dataclasses.dataclass
class IndexingOptions:
    index_str: str
    mask_vars: OrderedSet[str]
    expand_str: Optional[str]
    _has_rindex: bool
    index: sympy.Expr

    def has_mask(self) -> bool:
        return bool(self.mask_vars)

    def has_indirect(self) -> bool:
        return free_symbol_is_type(self.index, SymT.TMP)

    def has_rindex(self) -> bool:
        return self._has_rindex

    def has_tmpmask(self) -> bool:
        return any(str(mask).startswith("tmp") for mask in self.mask_vars)

    def has_rmask(self) -> bool:
        return any(str(mask).startswith("r") for mask in self.mask_vars)

    @property
    def mask_str(self) -> str:
        return " & ".join(map(str, self.mask_vars)) if self.mask_vars else "None"


@dataclasses.dataclass
class BlockPtrOptions:
    params: BlockParameters
    constant_offset: sympy.Expr
    order: list[int]
    mask_vars: OrderedSet[str]
    broadcast_shape: Sequence[sympy.Expr]
    broadcasting_dims: list[bool]
    final_shape: Sequence[sympy.Expr]
    _boundary_check: Optional[list[int]] = None

    @property
    def shape(self) -> list[sympy.Expr]:
        return self.params.shape

    @property
    def block_shape(self) -> list[sympy.Expr]:
        return self.params.block_shape

    @property
    def strides(self) -> list[sympy.Expr]:
        return self.params.strides

    @property
    def offsets(self) -> list[sympy.Expr]:
        return self.params.offsets

    def codegen_broadcast_and_reshape(
        self,
        value: str,
        initial_shape: Sequence[sympy.Expr],
        final_shape: Sequence[sympy.Expr],
        allow_implicit: bool,
    ) -> str:
        """
        Generate a broadcast and a reshape for the block pointer.
        This restores stride-0 dimensions which were removed from the block pointer.
        """

        # Reshape to add singletons.
        pre_broadcast_shape = [
            sympy.S.One if is_broadcasting else dim
            for dim, is_broadcasting in zip(
                self.broadcast_shape, self.broadcasting_dims
            )
        ]
        value = triton_reshape(value, initial_shape, pre_broadcast_shape)

        # Broadcast singletons.
        # For loads, we can often implicitly broadcast singleton dimensions.
        # We need an explicit broadcast for stores, or if the final reshape does more
        # than add singletons.
        sizevars = V.graph.sizevars
        require_broadcast = any(self.broadcasting_dims) and (
            len(pre_broadcast_shape) != len(final_shape)
            or any(
                not (
                    sizevars.statically_known_equals(pre_dim, 1)
                    or sizevars.statically_known_equals(pre_dim, post_dim)
                )
                for pre_dim, post_dim in zip(pre_broadcast_shape, final_shape)
            )
        )

        if not allow_implicit or require_broadcast:
            value = f"tl.broadcast_to({value}, {V.kernel.index_to_str(self.broadcast_shape)})"

        # Reshape to the final shape.
        value = triton_reshape(value, self.broadcast_shape, final_shape)

        return value

    @staticmethod
    def create(
        *,
        params: BlockParameters,
        constant_offset: sympy.Expr,
        range_trees: list[IterationRangesRoot],
        mask_vars: OrderedSet[str],
        get_max_block: Callable[[str], int],
    ) -> BlockPtrOptions:
        """Helper to create a  BlockPtrOptions instance"""

        sizevars = V.graph.sizevars

        def lookup_size(exprs: Iterable[sympy.Expr]) -> list[sympy.Expr]:
            return [sizevars.lookup_precomputed_size(expr) for expr in exprs]

        # Look up precomputed sizes
        params.shape = lookup_size(params.shape)
        params.strides = lookup_size(params.strides)

        # Strip out dimensions of stride 0.
        # These will be restored with tl.broadcast_to.
        broadcasting_dims = [
            sizevars.statically_known_equals(stride, 0) for stride in params.strides
        ]

        # Strip out dimensions of size 1.
        # These will be restored by tl.reshape.
        singleton_dims = [
            sizevars.statically_known_equals(dim, 1) for dim in params.block_shape
        ]
        if all(singleton_dims):
            # Handle a pure singletons, e.g. [1, 1]
            singleton_dims[-1] = False

        # Record the post-broadcast shape before broadcasting dims are removed.
        # The pre-broadcast shape is identical to this, except broadcasting dims are
        # replaced with 1.
        broadcast_shape = [
            dim
            for dim, is_singleton in zip(params.block_shape, singleton_dims)
            if not is_singleton
        ]

        # Combine all removable dims.
        removable_dims = [any(dims) for dims in zip(singleton_dims, broadcasting_dims)]

        def remove_dims(it):
            """Removes any broadcasting or singleton dims from a given sequence"""
            return [
                item
                for item, is_removable in zip(it, removable_dims)
                if not is_removable
            ]

        # Drop removable dimensions from the input.
        params = BlockParameters(
            **{key: remove_dims(val) for key, val in dataclasses.asdict(params).items()}
        )

        # Compute the final shape, adjusting for special kernel types.
        final_shape = [TritonSymbols.get_block_size(tree) for tree in range_trees]
        if V.kernel.no_x_dim:
            assert range_trees[0].prefix == "x"
            final_shape.pop(0)

        reduction_ndim = V.kernel.num_reduction_dims
        if (
            not V.kernel.inside_reduction
            and len(params.strides) == len(V.kernel.numels) - reduction_ndim
            and V.kernel.features.is_reduction()
        ):
            # Need to expand rank to match the rank used inside the reduction loop
            final_shape += [sympy.S.One] * reduction_ndim

        result = BlockPtrOptions(
            params=params,
            constant_offset=V.graph.sizevars.lookup_precomputed_size(constant_offset),
            order=list(reversed(range(len(params.shape)))),
            mask_vars=mask_vars,
            final_shape=final_shape,
            broadcast_shape=broadcast_shape,
            broadcasting_dims=broadcasting_dims,
        )
        result.compute_boundary_check(get_max_block)
        return result

    def replace_offset(
        self, expr: sympy.Expr, replacement: sympy.Expr, symt: SymT
    ) -> sympy.Expr:
        """
        Replaces instances of {symt}_offset with the new expression.
        """
        roffset = TritonSymbols.block_offsets[symt]
        return sympy_subs(expr, {roffset: replacement})

    def format(self, name: str, roffset=True) -> str:
        """
        Codegen a call to tl.make_block_ptr()

        Args:
            name: variable name for pointer
            roffset: should rn_offset be included in offsets=..., for use with tl.advance()

        Returns:
            "tl.make_block_ptr(...)"
        """

        def remove_roffsets(expr: sympy.Expr) -> sympy.Expr:
            for symt in TritonSymbols.reduction_types:
                expr = self.replace_offset(expr, sympy.Integer(0), symt)
            return expr

        f = V.kernel.index_to_str
        offsets = [*self.offsets]
        if not roffset:
            offsets = [remove_roffsets(offset) for offset in offsets]
        args = [
            (
                f"{name} + ({f(self.constant_offset)})"
                if self.constant_offset != 0
                else name
            ),
            f"shape={f(self.shape)}",
            f"strides={f(self.strides)}",
            f"block_shape={f(self.block_shape)}",
            f"order={f(self.order)}",
            f"offsets={f(offsets)}",
        ]
        return f"tl.make_block_ptr({', '.join(args)})"

    def compute_boundary_check(self, get_max_block: Callable[[str], int]) -> None:
        """List of indices to pass to tl.load(boundary_check=...)"""
        sizevars = V.graph.sizevars

        # Substitute maximum block sizes in shape expressions.
        # This works in multiple_of checks because block sizes are powers of 2.
        block_to_max: dict[sympy.Expr, Any] = {
            block_size: get_max_block(prefix_str[symt])
            for symt, block_size in TritonSymbols.block_sizes.items()
        }

        self._boundary_check = [
            idx
            for idx in range(len(self.shape))
            if (
                not sizevars.statically_known_equals(self.strides[idx], sympy.S.Zero)
                and not sizevars.statically_known_multiple_of(
                    self.shape[idx], self.block_shape[idx]
                )
                and not sizevars.statically_known_multiple_of(
                    self.shape[idx], sympy_subs(self.block_shape[idx], block_to_max)
                )
                and not (
                    V.kernel.no_x_dim
                    and self.block_shape[idx] == TritonSymbols.block_sizes[SymT.XBLOCK]
                )
            )
        ]

    def boundary_check(self) -> list[int]:
        assert self._boundary_check is not None
        return self._boundary_check

    def advance_roffset(self, symt: SymT) -> sympy.Expr:
        """
        Codegen string to pass to tl.advance(name, ...).

        Advance is the difference between offsets in each loop iteration.
        To compute it, we replace rN_offset with multiples of RN_BLOCK.
        Since we expect rN_offset to vary in range(0, rN_numel, RN_BLOCK), the first
        iteration has rN_offset=0, while the second has rN_offset=RN_BLOCK.
        """
        rblock = TritonSymbols.block_sizes[symt]
        advance = [
            (
                self.replace_offset(offset, rblock, symt)
                - self.replace_offset(offset, sympy.S.Zero, symt)
            )
            for offset in self.offsets
        ]
        return advance

    def has_indirect(self) -> bool:
        return False  # block_ptr can't do indirect indexing

    def has_rindex(self) -> bool:
        return any(
            free_symbol_is_type(expr, TritonSymbols.reduction_types)
            for expr in self.block_shape
        )

    def has_rmask(self) -> bool:
        return self.has_rindex()

    def has_tmpmask(self) -> bool:
        return False  # block_ptr can't do indirect indexing

    def has_mask(self) -> bool:
        return bool(self.boundary_check())


def triton_reshape(
    value: str, old_shape: Sequence[sympy.Expr], new_shape: Sequence[sympy.Expr]
) -> str:
    """Workaround https://github.com/openai/triton/issues/2836"""
    assert isinstance(old_shape, list) and isinstance(new_shape, list)

    old_shape_str = [V.kernel.index_to_str(shape) for shape in old_shape]
    new_shape_str = [V.kernel.index_to_str(shape) for shape in new_shape]

    if old_shape_str == new_shape_str:
        return value
    if [s for s in new_shape_str if s != "1"] != old_shape_str:
        return f"tl.reshape({value}, [{', '.join(new_shape_str)}])"
    # rewrite to [:, None] syntax, which is less buggy
    idx = 0
    expand = []
    for size in new_shape_str:
        if idx < len(old_shape_str) and size == old_shape_str[idx]:
            expand.append(":")
            idx += 1
        else:
            assert size == "1"
            expand.append("None")
    assert idx == len(old_shape_str)
    return f"{value}[{', '.join(expand)}]"


# NB: Inheriting from PythonPrinter is somewhat dangerous, because there are a
# number of operators which Triton "implements", but in a way that is
# inconsistent with Python semantics (and consistent with C semantics).  We
# must override all of these, or it is potential silent correctness problem
class TritonPrinter(PythonPrinter):
    def _print_TruncToInt(self, expr: sympy.Expr) -> str:
        assert len(expr.args) == 1
        return (
            f"libdevice.trunc({self._print(expr.args[0])}).to({V.kernel.index_dtype})"
        )

    def _print_Float(self, expr: sympy.Expr) -> str:
        if config.is_fbcode() and torch.version.hip:
            ret = f"{expr}"
        else:
            ret = f"tl.full([], {expr}, tl.float64)"
        return ret

    def _print_ToFloat(self, expr: sympy.Expr) -> str:
        assert len(expr.args) == 1
        s = self.parenthesize(expr.args[0], PRECEDENCE["Atom"] - 0.5)
        return f"{s}.to(tl.float64)"

    def _print_PythonMod(self, expr: sympy.Expr) -> str:
        quot, div = expr.args
        if quot.is_nonnegative and div.is_nonnegative:
            return self.stringify(expr.args, " % ", PRECEDENCE["Atom"] - 0.5)
        quot_s = self._print(quot)
        div_s = self._print(div)
        return f"triton_helpers.remainder_integer({quot_s}, {div_s})"

    def _print_FloorDiv(self, expr: sympy.Expr) -> str:
        assert expr.is_integer
        quot, div = expr.args
        if quot.is_nonnegative and div.is_nonnegative:
            return self.stringify(expr.args, " // ", PRECEDENCE["Atom"] - 0.5)
        quot_s = self._print(quot)
        div_s = self._print(div)
        return f"triton_helpers.div_floor_integer({quot_s},  {div_s})"

    # TODO: This is wrong, when lhs, rhs > 2**53, Python does a higher
    # precision algorithm, which we would need to replicate here
    def _print_IntTrueDiv(self, expr: sympy.Expr) -> str:
        return self.stringify(expr.args, " / ", PRECEDENCE["Atom"] - 0.5)

    # NB: sympy.floor/ceiling produce integers, so we have to do the
    # conversion to index dtype
    def _print_floor(self, expr: sympy.Expr) -> str:
        assert len(expr.args) == 1
        return (
            f"libdevice.floor({self._print(expr.args[0])}).to({V.kernel.index_dtype})"
        )

    def _print_FloorToInt(self, expr: sympy.Expr) -> str:
        assert len(expr.args) == 1
        return (
            f"libdevice.floor({self._print(expr.args[0])}).to({V.kernel.index_dtype})"
        )

    def _print_ceiling(self, expr: sympy.Expr) -> str:
        assert len(expr.args) == 1
        return f"libdevice.ceil({self._print(expr.args[0])}).to({V.kernel.index_dtype})"

    def _print_CeilToInt(self, expr: sympy.Expr) -> str:
        assert len(expr.args) == 1
        return f"libdevice.ceil({self._print(expr.args[0])}).to({V.kernel.index_dtype})"

    def _helper_sqrt(self, expr: sympy.Expr) -> str:
        return f"libdevice.sqrt(({self._print(expr)}).to(tl.float32))"

    def _print_FloatPow(self, expr: sympy.Expr) -> str:
        return (
            f"libdevice.pow({self._print(expr.args[0])}, {self._print(expr.args[1])})"
        )

    _print_PowByNatural = _print_FloatPow

    def _print_Where(self, expr: sympy.Expr) -> str:
        c = self.doprint(expr.args[0])
        p = self.doprint(expr.args[1])
        q = self.doprint(expr.args[2])
        return f"tl.where({c}, {p}, {q})"

    def _print_min_max_helper(self, expr: sympy.Expr, cmp: str) -> str:
        """
        Helper for max/min code genereration.
        cmp: > or <
        """
        if len(expr.args) == 1:
            return self._print(expr.args[0])

        mid = len(expr.args) // 2
        cls = type(expr)
        a = self._print(cls(*expr.args[:mid]))
        b = self._print(cls(*expr.args[mid:]))

        # Use a macro so we can propagate constexprs.
        # https://github.com/triton-lang/triton/issues/3815
        a, b = tuple(f"({x})" for x in (a, b))
        assert cmp in (">", "<"), f"Unexpected comparator: '{cmp}'"
        return f"({a} * ({a} {cmp}= {b}) + {b} * ({b} {cmp} {a}))"

    def _print_Min(self, expr: sympy.Expr) -> str:
        return self._print_min_max_helper(expr, "<")

    def _print_Max(self, expr: sympy.Expr) -> str:
        return self._print_min_max_helper(expr, ">")

    def _print_Abs(self, expr: sympy.Expr) -> str:
        assert len(expr.args) == 1
        return f"tl_math.abs({self._print(expr.args[0])})"

    def _print_OpaqueUnaryFn_cos(self, expr: sympy.Expr) -> str:
        assert len(expr.args) == 1
        return f"libdevice.cos(({self._print(expr.args[0])}).to(tl.float32))"

    def _print_OpaqueUnaryFn_cosh(self, expr: sympy.Expr) -> str:
        assert len(expr.args) == 1
        return f"libdevice.cosh(({self._print(expr.args[0])}).to(tl.float32))"

    def _print_OpaqueUnaryFn_acos(self, expr: sympy.Expr) -> str:
        assert len(expr.args) == 1
        return f"libdevice.acos(({self._print(expr.args[0])}).to(tl.float32))"

    def _print_OpaqueUnaryFn_sin(self, expr: sympy.Expr) -> str:
        assert len(expr.args) == 1
        return f"libdevice.sin(({self._print(expr.args[0])}).to(tl.float32))"

    def _print_OpaqueUnaryFn_sinh(self, expr: sympy.Expr) -> str:
        assert len(expr.args) == 1
        return f"libdevice.sinh(({self._print(expr.args[0])}).to(tl.float32))"

    def _print_OpaqueUnaryFn_asin(self, expr: sympy.Expr) -> str:
        assert len(expr.args) == 1
        return f"libdevice.asin(({self._print(expr.args[0])}).to(tl.float32))"

    def _print_OpaqueUnaryFn_tan(self, expr: sympy.Expr) -> str:
        assert len(expr.args) == 1
        return f"libdevice.tan(({self._print(expr.args[0])}).to(tl.float32))"

    def _print_OpaqueUnaryFn_tanh(self, expr: sympy.Expr) -> str:
        assert len(expr.args) == 1
        return f"libdevice.tanh(({self._print(expr.args[0])}).to(tl.float32))"

    def _print_OpaqueUnaryFn_atan(self, expr: sympy.Expr) -> str:
        assert len(expr.args) == 1
        return f"libdevice.atan(({self._print(expr.args[0])}).to(tl.float32))"

    def _print_RoundToInt(self, expr: sympy.Expr) -> str:
        assert len(expr.args) == 1
        return (
            f"libdevice.llrint({self._print(expr.args[0])}).to({V.kernel.index_dtype})"
        )

    def _print_RoundDecimal(self, expr: sympy.Expr) -> str:
        assert len(expr.args) == 2
        number, ndigits = expr.args
        if number.is_integer:
            # ndigits < 0 should have been filtered by the sympy function
            assert ndigits < 0
            raise ValueError(
                f"For integer inputs, only non-negative ndigits are currently supported, but got {ndigits}."
            )

        number_str = self.parenthesize(number, PRECEDENCE["Mul"])
        return f"libdevice.nearbyint(1e{ndigits} * {number_str}) * 1e{-ndigits}"


texpr = TritonPrinter().doprint


def triton_compute_type(dtype: torch.dtype) -> str:
    """Convert torch.dtype to triton type and upcast [b]float16 to float32"""
    return triton_type(upcast_compute_type(dtype))


def _get_primitive_bitwidth(dtype: torch.dtype) -> int:
    """Number of bits of triton_compute_type()"""
    dtype = upcast_compute_type(dtype)
    itemsize = getattr(dtype, "itemsize", None)
    if itemsize:
        return itemsize * 8
    else:
        return -1


def triton_store_type(dtype: torch.dtype) -> str:
    """Convert torch.dtype to triton type, with fix for storing tl.bool"""
    if dtype == torch.bool:
        dtype = torch.int8
    return triton_type(dtype)


def upcast_acc_dtype(dtype: torch.dtype) -> torch.dtype:
    """Implicit upcasts used for Triton reduction types"""
    if is_integer_dtype(dtype) and dtype.is_signed and dtype.itemsize <= 4:
        return torch.int32
    return upcast_compute_type(dtype)


def triton_acc_type(dtype: torch.dtype) -> str:
    """Convert torch.dtype to triton type, with reduction upcasts"""
    return triton_compute_type(upcast_acc_dtype(dtype))


class TritonCSEVariable(CSEVariable):
    def __init__(self, name, bounds: ValueRanges[Any], dtype: torch.dtype) -> None:
        super().__init__(name, bounds, dtype)
        # We'll use this to track which masks the variable needs when used for indirect indexing
        self.mask_vars = OrderedSet[str]()
        assert dtype is not None, "TritonCSEVariable must have dtype"

    def update_on_args(self, name, args, kwargs):
        for arg in args:
            if isinstance(arg, TritonCSEVariable):
                self.mask_vars.update(arg.mask_vars)
            elif isinstance(arg, sympy.Symbol):
                # most of the time index vars don't need masks associated with them
                # however, when index vars are used to compute indices for indirect reads
                # those reads should subsequently be masked,
                for symt in TritonSymbols.block_types:
                    if symbol_is_type(arg, symt):
                        self.mask_vars.update([f"{prefix_str[symt]}mask"])
                        break


def maybe_upcast_float32(convert_output: bool = True) -> Callable[[_T], _T]:
    """
    Codegen helper to upcast arguments to float32, depending on the config and dtype.
    This decorates tl.math/libdevice codegen functions.
    """

    def needs_upcast(var) -> bool:
        return (
            not config.triton.codegen_upcast_to_fp32
            and isinstance(var, CSEVariable)
            and var.dtype in (torch.float16, torch.bfloat16)
        )

    def maybe_upcast_arg(var) -> str:
        upcast_string = ".to(tl.float32)" if needs_upcast(var) else ""
        return f"{var}{upcast_string}"

    def decorator(func: Callable[..., Any]) -> Callable[..., Any]:
        # Record that this function only supports float32 and float64.
        OpDtypeSupport.register_upcast(func, convert_output)

        def wrapped(*args, **kwargs) -> str:
            # Optionally upcast args to float32.
            upcast_args = [maybe_upcast_arg(arg) for arg in args]
            upcast_kwargs = {key: maybe_upcast_arg(val) for key, val in kwargs.items()}

            # Infer the output dtype from the inputs.
            # This promotes to the largest input type.
            all_args = args + tuple(kwargs.values())
            input_dtypes = [
                var.dtype
                for var in all_args
                if isinstance(var, CSEVariable) and var.dtype is not None
            ]
            result_dtype = (
                functools.reduce(torch.promote_types, input_dtypes)
                if len(input_dtypes) > 0
                else None
            )

            # Call the decorated function, optionally downcasting the result.
            result = func(*upcast_args, **upcast_kwargs)
            needs_downcast = (
                convert_output
                and any(needs_upcast(var) for var in all_args)
                and result_dtype not in (torch.float32, None)
            )
            downcast_string = (
                f".to({triton_type(result_dtype)})"
                if needs_downcast and result_dtype is not None
                else ""
            )
            return f"{result}{downcast_string}"

        return wrapped

    return decorator  # type: ignore[return-value]


class TritonOverrides(OpOverrides):
    """Map element-wise ops to Triton"""

    _LOG_2_E = math.log2(math.e)

    @staticmethod
    def to_dtype(
        x,
        dtype: torch.dtype,
        src_dtype: Optional[torch.dtype] = None,
        use_compute_types=True,
    ):
        def _get_min_elements_per_thread(
            src_dtype: torch.dtype, dst_dtype: torch.dtype
        ) -> int:
            if src_dtype == dst_dtype:
                # No data type conversion is needed. No requirements on min_elem_per_thread.
                return 0

            # fp8 data type conversions has min_elem_per_thread requirements.
            # Refer to Triton implementations here:
            # https://github.com/openai/triton/blob/10f59d8ce04052521c1bc0cb3a3f8b98918fc7e3/lib/Conversion/TritonGPUToLLVM/ElementwiseOpToLLVM.cpp#L10.
            fp8_dtypes = (
                torch.float8_e4m3fn,
                torch.float8_e5m2,
            )
            # Triton doesn't support type conversions between fp8_e4m3 and fp8_e5m2.
            assert not (
                src_dtype in fp8_dtypes
                and dst_dtype in fp8_dtypes
                and src_dtype != dst_dtype
            ), "Conversions between float8_e5m2 and float8_e4m3fn is not supported!"
            if src_dtype == torch.float8_e5m2 or dst_dtype == torch.float8_e5m2:
                return 4
            if src_dtype == torch.float8_e4m3fn or dst_dtype == torch.float8_e4m3fn:
                return 2
            # No requirements on min_elem_per_thread.
            return 0

        if src_dtype is not None:
            # Both dtype and src_dtype are set. This is used by torch to(dtype=dtype).
            # It takes the maximum min_elem_per_thread if there are multiple fp8 conversions
            # in the same kernel.
            V.kernel.min_elem_per_thread = max(
                _get_min_elements_per_thread(src_dtype, dtype),
                V.kernel.min_elem_per_thread,
            )

        if dtype == torch.bool:
            return f"({x} != 0)"
        elif dtype == torch.uint8:
            # to work around llvm uint conversion semantics
            # that produces 0's for negative values
            return f"{x}.to(tl.int8).to(tl.uint8)"

        if use_compute_types:
            out_dtype = triton_compute_type(dtype)
        else:
            out_dtype = triton_store_type(dtype)

        return f"{x}.to({out_dtype})"

    @staticmethod
    def to_dtype_bitcast(x, dtype: torch.dtype, src_dtype: torch.dtype):
        triton_dtype = triton_compute_type(dtype)
        # We may promote float16 or bfloat16 to float32 and cause the
        # bitwidth of dtype to be different from the input tensor (i.e. float32).
        # In such as case, we will have to convert the input tensor to
        # its src_type, perform bitcast, and then convert the bit-casted
        # tensor back to float to ensure we use values with the right precision.
        if (
            src_dtype in (torch.float16, torch.bfloat16)
            and config.triton.codegen_upcast_to_fp32
        ):
            triton_src_dtype = str(src_dtype).split(".")[-1]
            cast_x = f"{x}.to(tl.{triton_src_dtype})"
            if dtype in (torch.float16, torch.bfloat16):
                triton_type_name = str(dtype).split(".")[-1]
                triton_dtype = f"tl.{triton_type_name}"
            cast_x = f"{cast_x}.to({triton_dtype}, bitcast=True)"
            if dtype in (torch.float16, torch.bfloat16):
                return f"{cast_x}.to(tl.float32)"
            return cast_x
        else:
            src_dtype_bitwidth = _get_primitive_bitwidth(src_dtype)
            target_dtype_bitwidth = _get_primitive_bitwidth(dtype)
            bitcast = "True" if src_dtype_bitwidth == target_dtype_bitwidth else "False"
            return f"{x}.to({triton_dtype}, bitcast={bitcast})"

    @staticmethod
    def _shaped_constant(value, dtype, shape):
        type_ = torch._prims_common.dtype_to_type(dtype)
        triton_val = constant_repr(type_(value))
        triton_type = triton_compute_type(dtype)

        if triton_type == "tl.float32":
            # Float constants are always f32 in triton
            return triton_val

        # NOTE: We use a tensor here in order to get the expected type.
        # Otherwise, e.g. float64 constants would be trunctated to float32.
        return f"tl.full({shape}, {triton_val}, {triton_type})"

    @classmethod
    def constant(cls, value, dtype):
        return cls._shaped_constant(value, dtype, shape=[])

    @staticmethod
    @maybe_upcast_float32()
    def abs(x):
        return f"tl_math.abs({x})"

    @staticmethod
    @maybe_upcast_float32()
    def libdevice_abs(x):
        return f"libdevice.abs({x})"

    @staticmethod
    @maybe_upcast_float32()
    def exp(x):
        """
        When use_fast_math, use the ftz (flushing to zero) variant
        of exponent computation.

        Check https://github.com/triton-lang/triton/issues/5735 for
        more details.
        """
        if config.use_fast_math:
            return f"libdevice.exp2({x} * {TritonOverrides._LOG_2_E})"
        else:
            return f"tl_math.exp({x})"

    @staticmethod
    @maybe_upcast_float32()
    def libdevice_exp(x):
        return f"libdevice.exp({x})"

    @staticmethod
    @maybe_upcast_float32()
    def exp2(x):
        return f"libdevice.exp2({x})"

    @staticmethod
    @maybe_upcast_float32()
    def expm1(x):
        return f"libdevice.expm1({x})"

    @staticmethod
    @maybe_upcast_float32()
    def sqrt(x):
        return f"libdevice.sqrt({x})"

    @staticmethod
    @maybe_upcast_float32()
    def libdevice_sqrt(x):
        return f"libdevice.sqrt({x})"

    @staticmethod
    def relu(x):
        bug = config.triton.inject_relu_bug_TESTING_ONLY
        if bug == "compile_error":
            return "compile error!"
        elif bug == "runtime_error":
            # NB: this only triggers runtime error as long as input
            # is not all zero
            return f'triton_helpers.device_assert_then({x} == 0, "injected assert fail", {x})'
        elif bug == "accuracy":
            return f"{x} + 1"
        elif bug is None:
            return ops.maximum(ops.constant(0, torch.int32), x)
        else:
            raise AssertionError(
                f"unrecognized config triton.inject_relu_bug_TESTING_ONLY = {bug!r}"
            )

    @staticmethod
    def minimum(a, b):
        return f"triton_helpers.minimum({a}, {b})"

    @staticmethod
    def maximum(a, b):
        return f"triton_helpers.maximum({a}, {b})"

    @staticmethod
    def where(a, b, c):
        return f"tl.where({a}, {b}, {c})"

    @staticmethod
    def inline_asm_elementwise(
        *inputs, asm, constraints=None, dtype=torch.float32, is_pure=True, pack=1
    ):
        triton_type = triton_compute_type(dtype)
        input_refs = ", ".join([str(i) for i in inputs])
        if constraints is None:
            constraints = ", ".join(["=r"] + ["r" for _ in inputs])
        return f"tl.inline_asm_elementwise('{asm}', '{constraints}', [{input_refs}], dtype={triton_type}, is_pure={is_pure}, pack={pack})"  # noqa: B950

    @staticmethod
    @maybe_upcast_float32()
    def cos(x):
        return f"tl_math.cos({x})"

    @staticmethod
    @maybe_upcast_float32()
    def libdevice_cos(x):
        return f"libdevice.cos({x})"

    @staticmethod
    @maybe_upcast_float32()
    def sin(x):
        return f"tl_math.sin({x})"

    @staticmethod
    @maybe_upcast_float32()
    def libdevice_sin(x):
        return f"libdevice.sin({x})"

    @classmethod
    def index_expr(cls, expr, dtype):
        raise NotImplementedError("ops.index_expr not implemented outside a kernel")

    @staticmethod
    def masked(mask, body, other):
        raise NotImplementedError("ops.masked not implemented outside a kernel")

    @staticmethod
    @maybe_upcast_float32()
    def lgamma(x):
        return f"libdevice.lgamma({x})"

    @staticmethod
    @maybe_upcast_float32()
    def erf(x):
        return f"libdevice.erf({x})"

    @staticmethod
    @maybe_upcast_float32()
    def cosh(x):
        return f"libdevice.cosh({x})"

    @staticmethod
    @maybe_upcast_float32()
    def sinh(x):
        return f"libdevice.sinh({x})"

    @staticmethod
    @maybe_upcast_float32()
    def acos(x):
        return f"libdevice.acos({x})"

    @staticmethod
    @maybe_upcast_float32()
    def acosh(x):
        return f"libdevice.acosh({x})"

    @staticmethod
    @maybe_upcast_float32()
    def asin(x):
        return f"libdevice.asin({x})"

    @staticmethod
    @maybe_upcast_float32()
    def asinh(x):
        return f"libdevice.asinh({x})"

    @staticmethod
    @maybe_upcast_float32()
    def atan2(x, y):
        return f"libdevice.atan2({x}, {y})"

    @staticmethod
    @maybe_upcast_float32()
    def atan(x):
        return f"libdevice.atan({x})"

    @staticmethod
    @maybe_upcast_float32()
    def atanh(x):
        return f"libdevice.atanh({x})"

    @staticmethod
    @maybe_upcast_float32()
    def copysign(x, y):
        return f"libdevice.copysign({x}, {y})"

    @staticmethod
    @maybe_upcast_float32()
    def erfc(x):
        return f"libdevice.erfc({x})"

    @staticmethod
    @maybe_upcast_float32()
    def erfinv(x):
        return f"libdevice.erfinv({x})"

    @staticmethod
    @maybe_upcast_float32()
    def hypot(x, y):
        return f"libdevice.hypot({x}, {y})"

    @staticmethod
    @maybe_upcast_float32()
    def log10(x):
        return f"libdevice.log10({x})"

    @staticmethod
    @maybe_upcast_float32()
    def log2(x):
        return f"libdevice.log2({x})"

    @staticmethod
    @maybe_upcast_float32()
    def nextafter(x, y):
        return f"libdevice.nextafter({x}, {y})"

    @staticmethod
    def logical_and(a, b):
        return f"{a} & {b}"

    @staticmethod
    def logical_not(a):
        return f"{a} == 0"

    @staticmethod
    def logical_or(a, b):
        return f"{a} | {b}"

    @staticmethod
    def logical_xor(a, b):
        return f"({a} ^ {b})"

    @staticmethod
    def bitwise_and(a, b):
        return f"{a} & {b}"

    @staticmethod
    def bitwise_not(a):
        return f"~{a}"

    @staticmethod
    def bitwise_or(a, b):
        return f"{a} | {b}"

    @staticmethod
    def bitwise_xor(a, b):
        return f"{a} ^ {b}"

    @staticmethod
    def bitwise_left_shift(a, b):
        return f"{a} << {b}"

    @staticmethod
    def bitwise_right_shift(a, b):
        return f"{a} >> {b}"

    @staticmethod
    def rand(seed, offset):
        offset = f"({offset}).to(tl.uint32)"
        return f"tl.rand({seed}, {offset})"

    @staticmethod
    def randn(seed, offset):
        offset = f"({offset}).to(tl.uint32)"
        return f"tl.randn({seed}, {offset})"

    @staticmethod
    def randint64(seed, offset, low, high):
        offset = f"({offset}).to(tl.uint32)"
        return f"triton_helpers.randint64({seed}, {offset}, {low}, {high})"

    @staticmethod
    def load_seed(name, offset):
        raise NotImplementedError("ops.load_seed not implemented outside a kernel")

    @staticmethod
    @maybe_upcast_float32()
    def rsqrt(x):
        return f"libdevice.rsqrt({x})"

    @staticmethod
    @maybe_upcast_float32()
    def log1p(x):
        return f"libdevice.log1p({x})"

    @staticmethod
    @maybe_upcast_float32()
    def tan(x):
        return f"libdevice.tan({x})"

    @staticmethod
    @maybe_upcast_float32()
    def tanh(x):
        return f"libdevice.tanh({x})"

    @staticmethod
    @maybe_upcast_float32()
    def sigmoid(x):
        return f"tl.sigmoid({x})"

    @staticmethod
    def signbit(x):
        # XX: This is wrong for the value -0.0 in floating point
        return (
            f"(libdevice.signbit({x}) != 0) if ({x}).dtype is tl.float32 else {x} < 0"
        )

    @staticmethod
    @maybe_upcast_float32()
    def fmod(a, b):
        return f"libdevice.fmod({a}, {b})"

    @staticmethod
    @maybe_upcast_float32()
    def pow(a, b):
        return f"libdevice.pow({a}, {b})"

    @staticmethod
    @maybe_upcast_float32()
    def log(x):
        return f"tl_math.log({x})"

    @staticmethod
    @maybe_upcast_float32()
    def libdevice_log(x):
        return f"libdevice.log({x})"

    @staticmethod
    @maybe_upcast_float32(convert_output=False)
    def isinf(x):
        return f"libdevice.isinf({x}).to(tl.int1)"

    @staticmethod
    @maybe_upcast_float32(convert_output=False)
    def isnan(x):
        return f"libdevice.isnan({x}).to(tl.int1)"

    @staticmethod
    @maybe_upcast_float32()
    def round(x):
        return f"libdevice.nearbyint({x})"

    @staticmethod
    @maybe_upcast_float32()
    def floor(x):
        return f"libdevice.floor({x})"

    @staticmethod
    def floordiv(a, b):
        # See the comment in lowering.div_mode. a and b are integer type.
        # Similar to div_floor_kernel_cuda in pytorch core.
        # Notice that // in triton behaves as truncdiv instead of floordiv
        quot = f"{a} // {b}"
        rem = f"{a} % {b}"
        return f"tl.where(({a} < 0) != ({b} < 0), tl.where({rem} != 0, {quot} - 1, {quot}), {quot})"

    @staticmethod
    def sign(x):
        z = ops.constant(0, torch.int32)
        left = ops.to_dtype((ops.lt(z, x)), torch.int8)
        right = ops.to_dtype((ops.lt(x, z)), torch.int8)
        sub = ops.sub(left, right)
        return f"{sub}.to({x}.dtype)"

    @staticmethod
    @maybe_upcast_float32()
    def trunc(x):
        return f"libdevice.trunc({x})"

    @staticmethod
    def truncdiv(a, b):
        # See the comment in lowering.div_mode. a and b are integer type.
        # Notice that // in triton behaves as truncdiv instead of floordiv
        return f"{a} // {b}"

    @staticmethod
    @maybe_upcast_float32()
    def ceil(x):
        return f"libdevice.ceil({x})"


TritonOverrides._initialize_pointwise_overrides("triton")


class TritonKernelOverrides(TritonOverrides):
    """Map element-wise ops to Triton within a TritonKernel

    Unlike TritonOverrides, these assume the code is going to be inserted into
    the body of the main triton kernel and so it may use indexing and mask
    variables which are assumed to already be defined in the current scope.
    """

    @classmethod
    def constant(cls, value, dtype):
        # NOTE: Cannot use shape=[] as it's not supported by triton-rocm
        # We could use shape=[1] instead but starting with the correct
        # ndim avoids extra `tt.expand_dim` ops appearing in the triton IR.
        ndim = V.kernel.triton_tensor_ndim()
        shape = [1] * ndim
        return cls._shaped_constant(value, dtype, shape=shape)

    @classmethod
    def index_expr(cls, expr, dtype):
        indexing = V.kernel.indexing(expr, block_ptr=False)
        assert isinstance(indexing, IndexingOptions)

        # Our sympy expr printing casts to the current kernel index dtype.
        # we only respect non int32-int64 dtypes and otherwise use current kernel indexing dtype
        index_dtype = torch.int32 if V.kernel.index_dtype == "tl.int32" else torch.int64
        dtype = dtype if dtype not in (torch.int32, torch.int64) else index_dtype

        # after we emit this var we cast it to the correct dtype
        orig = config.test_configs.runtime_triton_dtype_assert
        try:
            config.test_configs.runtime_triton_dtype_assert = False
            var = V.kernel.cse.generate(
                V.kernel.compute,
                indexing.index_str,
                bounds=get_bounds_index_expr(expr),
                dtype=dtype,
            )
        finally:
            config.test_configs.runtime_triton_dtype_assert = orig

        if dtype not in (torch.int32, torch.int64):
            var = V.kernel.cse.generate(
                V.kernel.compute,
                cls.to_dtype(var, dtype),
                dtype=upcast_compute_type(dtype),
            )
        else:
            # TODO: we are not always consistent in enforcing that the output of the index expr printing
            # results in the indexing dtype. So if we detect that we have an input which might type promote
            # to a dtype other than indexing dtype, add a cast.
            # Trying to avoid
            dtype = index_dtype
            for index_var in expr.free_symbols:
                if symbol_is_type(index_var, SymT.TMP):
                    dtype = torch.promote_types(
                        dtype, V.kernel.cse.varname_map[index_var.name].dtype
                    )

            if dtype != index_dtype:
                var = V.kernel.cse.generate(
                    V.kernel.compute,
                    cls.to_dtype(var, index_dtype),
                    dtype=index_dtype,
                )

        var.mask_vars = indexing.mask_vars
        return var

    @staticmethod
    def masked(mask, body, other):
        if mask is not None and torch.version.hip is not None:
            mask = V.kernel.cse.generate(
                V.kernel.compute,
                f"{mask}.to(tl.int1)",
                dtype=torch.bool,
            )

        nodes = body.graph.find_nodes(op="output")
        assert nodes, "graph for body does not contain an output"

        need_where = False
        # If we have a tl.load with a masking operator and no other value
        # we can add the mask here and the other value to the tl.load
        # operator to save the branching cost.
        for node in nodes:
            for arg in node.args:
                if arg.target != "load" or should_unwrap_unspec_arg(arg.args[1]):
                    need_where = True
                    break

        value = None if need_where else other

        with V.kernel.mask_loads(mask, value=value) as new_mask:
            result = body()

        if need_where:
            # Remove once CSEVariables track the dtype
            if result.bounds.is_bool:
                other = bool(other)
            # Take dtype from result to prevent accidental promotion
            other = V.kernel.cse.generate(
                V.kernel.compute,
                f"tl.full({result}.shape, {constant_repr(other)}, {result}.dtype)",
                bounds=ValueRanges.wrap(other),
                dtype=result.dtype,
            )
            ret = ops.where(new_mask, result, other)
        else:
            ret = result

        ret.mask_vars.discard(new_mask)
        return ret

    @staticmethod
    def load_seed(name, offset):
        var = V.kernel.args.input(name)
        return (
            f"tl.load({var} + {V.kernel.args.seed_offset('load_seed_offset', offset)})"
        )

    @staticmethod
    def frexp(x):
        cache_key = f"frexp({x})"
        if cse_val := V.kernel.cse.try_get(cache_key):
            return cse_val

        mantissa = V.kernel.cse.newvar(dtype=x.dtype)
        exponent = V.kernel.cse.newvar(dtype=torch.int32)
        V.kernel.compute.writeline(
            f"{mantissa}, {exponent} = triton_helpers.frexp({x})"
        )
        V.kernel.cse.put(cache_key, (mantissa, exponent))
        return (mantissa, exponent)


class HelperFunctions:
    """An ordered set of helper functions."""

    _templates_seen: dict[str, str]  # Template code to function name
    finalized_helpers: list[str]

    def __init__(self) -> None:
        self._templates_seen = {}
        self.finalized_helpers = []

    def add(self, template_code: str, *, base_name="_triton_helper_fn") -> str:
        """This accepts a function definition with the function name
        left as a format specifier e.g.

            @triton.jit
            def {name}(arg0, arg1):
                return arg0 + arg1

        We add the templated code to the function set and return the name
        assigned to that function.

        """
        existing_name = self._templates_seen.get(template_code)
        if existing_name is not None:
            # Don't duplicate existing helpers
            return existing_name

        name = f"{base_name}{len(self.finalized_helpers)}"
        self._templates_seen[template_code] = name
        self.finalized_helpers.append(template_code.format(name=name))
        return name

    def __iter__(self):
        return iter(self.finalized_helpers)

    def __getitem__(self, idx):
        return self.finalized_helpers[idx]


@dataclasses.dataclass
class BlockParameters:
    """
    Class representing ND block dimensions, for block pointer analysis.
    """

    shape: list[sympy.Expr] = dataclasses.field(default_factory=list)
    block_shape: list[sympy.Expr] = dataclasses.field(default_factory=list)
    strides: list[sympy.Expr] = dataclasses.field(default_factory=list)
    offsets: list[sympy.Expr] = dataclasses.field(default_factory=list)

    def __add__(self, other: BlockParameters) -> BlockParameters:
        """
        Concatenates block parameters.
        """
        cls = type(self)
        a, b = tuple(dataclasses.asdict(x) for x in (self, other))
        return cls(**{key: a[key] + b[key] for key in a})


class CooperativeReductionWorkspaceCache:
    """
    The scratch space used for cooperative reductions can be reused
    after two reduction loops.  This keeps track of what can be reused.
    """

    def __init__(self, args):
        self.args = args
        self.current_loop = []
        self.prior_loop = []
        self.ready_for_reuse = collections.defaultdict(collections.deque)
        self.loop_count = 0
        self.store_count = 0

    def allocate(self, nbytes: sympy.Expr):
        cached = self.ready_for_reuse.get(nbytes)
        if cached:
            return cached.popleft()
        ws_name, ws_offset = self.args.workspace(nbytes, False)
        self.current_loop.append((nbytes, ws_name, ws_offset))
        return (ws_name, ws_offset)

    def on_loop_end(self):
        # Buffers can be reused after 2 loop ends
        for nbytes, ws_name, ws_offset in self.prior_loop:
            self.ready_for_reuse[nbytes].append((ws_name, ws_offset))
        self.prior_loop = self.current_loop
        self.current_loop = []
        self.loop_count += 1

    def increment_store_count(self):
        prior = self.store_count
        self.store_count += 1
        return prior


@dataclasses.dataclass
class FixedTritonConfig:
    config: dict[str, int]

    def __getitem__(self, item):
        return self.config[item]

    def __contains__(self, item):
        return item in self.config


class TritonCSE(CSE[TritonCSEVariable, Union[str, tuple[str, str]]]):
    """
    Subclasses CSE to apply the current load mask to the cache key to avoid CSEing
    variables across separate masked blocks.
    """

    def augment_key(self, cache_key: str) -> Union[str, tuple[str, str]]:
        if mask := V.kernel._load_mask:
            return (cache_key, mask.name)
        else:
            return cache_key


class TritonKernel(SIMDKernel[TritonCSEVariable]):
    overrides = TritonKernelOverrides  # type: ignore[assignment]
    helper_functions: HelperFunctions
    kexpr: Callable[[sympy.Expr], str] = texpr
    allow_block_ptr = True

    def __init__(
        self,
        tiling: dict[str, sympy.Expr],
        min_elem_per_thread=0,
        optimize_mask=True,
        fixed_config: Optional[FixedTritonConfig] = None,
        **kwargs,
    ) -> None:
        self.optimize_mask: bool = optimize_mask
        self.fixed_config = fixed_config
        super().__init__(tiling, **kwargs)
        self.cse = TritonCSE(self.newvar_prefix, self.suffix)
        self.post_loop_combine: IndentedBuffer = IndentedBuffer()
        self.post_loop_store: IndentedBuffer = IndentedBuffer()
        self.outside_loop_vars = OrderedSet[Any]()
        self.min_elem_per_thread = min_elem_per_thread
        self.block_ptr_id = itertools.count()
        self.block_ptr_to_buffer = dict[str, str]()
        self.helper_functions = HelperFunctions()
        self.pointer_advancements: dict[SymT, dict[str, list[sympy.Expr]]] = (
            collections.defaultdict(dict)
        )
        self._load_counts: collections.Counter[str] = collections.Counter()

        # A set of autotuning hints to pass as part of triton_meta
        self.autotune_hints = OrderedSet[AutotuneHint]()
        self.triton_meta: Optional[dict[str, Any]] = None

        if self.inside_reduction:
            self.codegen_reduction_numels(self.body)

        if self.cooperative_reduction:
            self.init_cooperative_reduction()

        self.codegen_range_tree()

        if self.cooperative_reduction:
            self.init_cooperative_reduction_mask()

    def dtype_to_str(self, dtype: torch.dtype) -> str:
        return triton_type(dtype)

    def should_use_cooperative_reduction(self) -> bool:
        return self.inside_reduction and V.choices.should_use_cooperative_reduction(
            self.features
        )

    def init_cooperative_reduction(self):
        """One time setup code for cooperative reductions."""
        assert self.cooperative_reduction

        # shift all the grids over since tl.program_id(0) is for rsplit
        for tree in self.range_trees:
            if tree.grid_dim is not None:
                tree.grid_dim += 1

        sem_count = self.numels["x"]
        if self.fixed_config:
            sem_count = CeilDiv(sem_count, self.fixed_config["XBLOCK"])
        self.semaphores_name = self.args.semaphores(sem_count)
        self.cooperative_reduction_workspace_cache = CooperativeReductionWorkspaceCache(
            self.args
        )
        self.body.splice(
            """\
            RSPLIT_NEXT_POWER_OF_2: tl.constexpr = triton_helpers.constexpr_next_power_of_2(RSPLIT)
            RSPLIT_IS_POWER_OF_2: tl.constexpr = RSPLIT == RSPLIT_NEXT_POWER_OF_2
            HAS_RSPLIT: tl.constexpr = RSPLIT > 1
            rsplit_id = tl.program_id(0)
            num_rblocks = (rnumel + RBLOCK - 1) // RBLOCK
            rsplit_chunk = (num_rblocks + RSPLIT - 1) // RSPLIT * RBLOCK
            rsplit_start = rsplit_chunk * rsplit_id
            rsplit_end = rsplit_chunk * (rsplit_id + 1)
            """,
        )
        if any(
            not self._has_constant_mask(tree)
            for tree in self.range_trees
            if tree.is_reduction
        ):
            self.body.writeline(
                "rsplit_end = tl.where(rsplit_end < rnumel, rsplit_end, rnumel)"
            )

    def init_cooperative_reduction_mask(self):
        rsplit_arange = "tl.arange(0, RSPLIT_NEXT_POWER_OF_2)"
        if not self.no_x_dim:
            rsplit_arange = f"{rsplit_arange}[None, :]"
        self.body.writeline(f"rsplit_arange = {rsplit_arange}")

        if self._has_constant_xmask():
            self.body.splice(
                """\
                if RSPLIT_IS_POWER_OF_2:
                    rsplit_mask: tl.constexpr = None
                else:
                    rsplit_mask = rsplit_arange < RSPLIT
                """
            )
        else:
            assert not self.no_x_dim
            self.body.writeline(
                "rsplit_mask = xmask if RSPLIT_IS_POWER_OF_2 else ((rsplit_arange < RSPLIT) & xmask)"
            )

    def codegen_range_tree(self):
        for tree in self.range_trees:
            # reduction indexing goes inside a loop
            if not tree.is_loop:
                self.iteration_ranges_codegen_header(tree, self.body)
            elif self.inside_reduction:
                # workaround for this issue:
                # https://gist.github.com/jansel/6527126f781559095c5531f98a4235a7
                self.body.writeline(
                    f"{tree.prefix}base = {self.iteration_ranges_ranges_code(tree)}"
                )

        if self.inside_reduction:
            if any(tree.is_loop for tree in self.range_trees):
                # If the kernel contains loops, compute rbase.
                rn_bases = self._get_reduction_symbols(
                    "base", integer=True, nonnegative=True
                )
                rbase = self._flatten_reduction_indices(rn_bases)
                self.body.splice(f"rbase = {self.index_to_str(rbase)}")
            else:
                # For looped reductions, indexing is deferred to the innermost loop.
                self.codegen_reduction_indices(self.body)

    def need_numel_args(self):
        """
        Indicate whether we need provide numel as arguments for the generated
        kernel calls in the benchmark.

        Should be true for pointwise/reduction kernels but false for triton
        matmul kernels.
        """
        return True

    def should_use_persistent_reduction(self) -> bool:
        return self.inside_reduction and V.choices.should_use_persistent_reduction(
            self.features, self.cooperative_reduction
        )

    def want_no_x_dim(self):
        if (
            self.persistent_reduction
            and len(self.numels) == self.num_reduction_dims + 1
        ):
            if self.fixed_config:
                return self.fixed_config["XBLOCK"] == 1
            return V.choices.want_no_x_dim(self.features)
        return False

    @property
    def assert_function(self) -> str:
        return "tl.device_assert"

    def indexing(
        self,
        index: sympy.Expr,
        *,
        copy_shape=None,
        dense_indexing=False,
        override_mask=None,
        block_ptr=False,
    ):
        """
        Compute the index and mask to pass to tl.load() or tl.store()
        """
        index = self.prepare_indexing(index)
        index_vars = index.free_symbols
        has_rindex = False

        mask_vars = OrderedSet[str]()
        for var in index_vars:
            assert isinstance(var, sympy.Symbol)
            has_rindex = has_rindex or symbol_is_type(
                var, TritonSymbols.reduction_types
            )
            if override_mask:
                pass
            elif symbol_is_type(var, SymT.TMP):
                # indirect indexing
                cse_var = self.cse.varname_map[var.name]
                mask_vars.update(cse_var.mask_vars)
            elif symbol_is_type(
                var,
                (
                    SymT.UNBACKED_INT,
                    SymT.SIZE,
                    SymT.PRECOMPUTED_SIZE,
                    SymT.INDEX,
                    SymT.FLOAT,
                    SymT.UNBACKED_FLOAT,
                ),
            ):
                pass
            else:
                # var is one of xN, yN, r0_N or r1_N
                prefix_matches = [
                    prefix_str[symt]
                    for symt in TritonSymbols.block_types
                    if symbol_is_type(var, symt)
                ]
                assert len(prefix_matches) == 1, f"Ambiguous type: {var.name}"
                mask_vars.add(f"{prefix_matches[0]}mask")

        need_dense = (
            config.triton.dense_indexing
            or dense_indexing
            or self._load_mask is not None
        ) and index != 0

        have_dense = True
        have_loop_vars = False
        dense_mask_vars = OrderedSet[str]()

        for tree in self.active_range_trees():
            if index_vars.intersection(tree.var_list):
                have_loop_vars = True
            else:
                have_dense = False
            dense_mask_vars.add(f"{tree.prefix}mask")

        if (
            block_ptr
            and self.allow_block_ptr
            and config.triton.use_block_ptr
            and not override_mask
            and not self._load_mask
            and len(mask_vars - dense_mask_vars) == 0
            and not self.is_indirect_indexing(index)
            and have_loop_vars
            # workaround https://github.com/openai/triton/issues/2821
            and self.index_dtype == "tl.int32"
        ):

            def match_affine_block(
                index: sympy.Expr, range_tree: IterationRangesRoot
            ) -> Optional[BlockParameters]:
                """
                Matches expressions of the form:
                    idx = s * xindex

                This implies stride (s,), and shape (XBLOCK,).
                """
                stride = BlockPatternMatcher.match_affine_block_expr(
                    index, range_tree.symbol()
                )
                if stride is None:
                    return None

                return BlockParameters(
                    shape=[range_tree.numel],
                    block_shape=[TritonSymbols.get_block_size(range_tree)],
                    strides=[stride],
                    offsets=[TritonSymbols.get_block_offset(range_tree)],
                )

            def match_mod_div_block(
                index: sympy.Expr, range_tree: IterationRangesRoot
            ) -> Optional[BlockParameters]:
                """
                Matches higher-dimensional blocks coming from FloorDiv and ModularIndexing.

                Example expression to match:
                   sN * ((rindex//(d1 * ... * d(N-1))))
                       + s1 * ModularIndexing(rindex, 1, d1)
                       + ...
                       + s(N-1) * ModularIndexing(rindex, d1 * ... * d(N-2), d(N-1))

                This iterates over a block of shape (dN, ..., d1) and stride
                (sN, ..., s1). (d1,...,d(N-1)) and (s1,...,sN) are
                wildcards that we match.

                Note that dN does not appear in the expression, but we solve for it
                using range tree numels and the other dims.
                """

                index_var = range_tree.symbol()

                # Bound the possible number of dims. We use the following heuristics:
                # - At least one dim for each range tree node.
                # - At least one dim for every FloorDiv or ModularIndexing op.
                # - At least 2 dims to pattern match.
                denom, modulo = sympy.symbols(
                    "denom modulo",
                    cls=functools.partial(sympy.Wild, exclude=[index_var]),
                )
                num_dims = max(
                    2,
                    len(self.range_tree_nodes),
                    (
                        index.count(FloorDiv(index_var, denom))
                        + index.count(ModularIndexing(index_var, denom, modulo))
                    ),
                )

                match_result = BlockPatternMatcher.match_mod_div_block_expr(
                    index, index_var, range_tree.numel, num_dims
                )
                if match_result is None:
                    return None

                (
                    dims,
                    strides,
                    block_index_exprs,
                ) = match_result
                slice_numels = BlockPatternMatcher.get_slice_numels(dims)

                # Check for applicable iteration range sizes.
                # When mapping a 1D block into an ND one, we need to know that
                # the number of elements is not changed. This means the slice numels of
                # the ND iteration range must evenly divide the length of the 1D block.
                # There are two cases where we can guarantee this:
                #  1. Numels are powers of 2. If numel == 2 ** n, and we know XBLOCK == 2 ** m,
                #     with n and m integers, then either numel is a multiple of XBLOCK, or numel
                #     is less than XBLOCK. (If numel is less than XBLOCK, we round up to 1 below.)
                #  2. Numels are multiples of the maximum possible block size.
                sizevars = V.graph.sizevars
                max_block = self.max_block(range_tree.prefix)
                if any(
                    not sizevars.statically_known_multiple_of(numel, max_block)
                    and not sizevars.statically_known_power_of_2(numel)
                    for numel in slice_numels
                ):
                    return None

                # Compute the ND block shape from the linear block size.
                # Use CielDiv to round leading dimensions up to 1.
                # Non-leading dimensions are clamped to the size of the iteration range,
                # while the leading dimension can exceed this to accomodate a larger
                # block size.
                linear_block_size = TritonSymbols.get_block_size(range_tree)
                block_shape: list[sympy.Expr] = [
                    CeilDiv(linear_block_size, slice_numels[0])
                ] + [
                    sympy.Min(CeilDiv(linear_block_size, numel), dim)
                    for numel, dim in zip(slice_numels[1:], dims[1:])
                ]

                # Compute block offsets from {xyzr}offset and the matched expressions.
                block_offsets: list[sympy.Expr] = [
                    sympy_subs(
                        expr, {index_var: TritonSymbols.get_block_offset(range_tree)}
                    )
                    for expr in block_index_exprs
                ]

                return BlockParameters(
                    shape=dims,
                    block_shape=block_shape,
                    strides=strides,
                    offsets=block_offsets,
                )

            def match_block_pointer_subexpr(
                expr: sympy.Expr, range_tree: IterationRangesRoot
            ) -> Optional[BlockParameters]:
                """
                Match a block indexing subexpression involving a single range tree.
                """
                for match_func in (
                    match_affine_block,
                    match_mod_div_block,
                ):
                    match = match_func(expr, range_tree)
                    if match is not None:
                        return match

                return None

            def match_block_pointer() -> Optional[BlockPtrOptions]:
                index_relative_to_xyr_index = sympy_subs(
                    index, {v: t.expr for v, t in self.range_tree_nodes.items()}
                )
                range_trees = self.active_range_trees(reorder=True)

                # Partition the index into subexpressions pertaining to each range tree.
                # For example xindex * 5 + r0_index * 3 is partitioned to
                # (xindex * 5, r0_index * 3).
                index_subexprs = [
                    BlockPatternMatcher.get_subexpr_involving_symbol(
                        index_relative_to_xyr_index, tree.symbol()
                    )
                    for tree in range_trees
                ]

                # Match each range tree's subexpression separately.
                range_symbols = OrderedSet(tree.symbol() for tree in range_trees)
                block_params = BlockParameters()
                for tree, subexpr in zip(range_trees, index_subexprs):
                    # Reject mixed terms, e.g. xindex * r0_index.
                    # NB: the zero expression is allowed, for broadcasting.
                    if len(range_symbols.intersection(subexpr.free_symbols)) > 1:
                        return None

                    # Match the subexpression for this range tree.
                    params = match_block_pointer_subexpr(subexpr, tree)
                    if params is None:
                        return None
                    block_params += params

                # Collect leftover terms as a constant offset.
                offset = index_relative_to_xyr_index - sum(index_subexprs)

                # Form the block pointer.
                self.filter_masks(mask_vars)
                return BlockPtrOptions.create(
                    params=block_params,
                    constant_offset=offset,
                    range_trees=range_trees,
                    mask_vars=mask_vars,
                    get_max_block=self.max_block,
                )

            # Return a block pointer, if indexing matches the pattern.
            options = match_block_pointer()
            if options is not None:
                return options

        expand_str = None
        index_str = self.index_to_str(index)
        if isinstance(index, sympy.Integer):
            expand_str = f"{copy_shape}.shape" if copy_shape else self.dense_size_str()
            index_str = f"tl.full({expand_str}, {index_str}, tl.int32)"
            if self.fixed_config and not self._has_constant_xmask():
                mask_vars = OrderedSet(["xmask"])
            else:
                mask_vars = OrderedSet()
            if self._load_mask:
                mask_vars.add(self._load_mask)
            return IndexingOptions(index_str, mask_vars, expand_str, has_rindex, index)

        if need_dense and not have_dense:
            expand_str = f"{copy_shape}.shape" if copy_shape else self.dense_size_str()
            index_str = f"tl.broadcast_to({index_str}, {expand_str})"
            mask_vars = dense_mask_vars
        elif not have_loop_vars and copy_shape:
            index_str = f"tl.broadcast_to({index_str}, {copy_shape}.shape)"
            mask_vars = dense_mask_vars

        if override_mask:
            mask_vars = OrderedSet([override_mask])

        if self._load_mask:
            mask_vars.add(self._load_mask)

        self.filter_masks(mask_vars)

        return IndexingOptions(index_str, mask_vars, expand_str, has_rindex, index)

    def codegen_block_ptr(
        self, name: str, var: str, indexing: BlockPtrOptions, other=""
    ) -> tuple[str, str]:
        check = indexing.boundary_check()
        if not check:
            # workaround https://github.com/openai/triton/issues/2813
            other = ""
        elif other:
            assert other == ", other=0.0"
            other = f", boundary_check={check!r}, padding_option='zero'"
        else:
            other = f", boundary_check={check!r}"
        if (
            self.inside_reduction
            and self.range_trees[-1].is_loop
            and indexing.has_rindex()
        ):
            block_ptr = f"block_ptr{next(self.block_ptr_id)}"
            self.body.writeline(
                DeferredLine(
                    name, f"{block_ptr} = {indexing.format(var, roffset=False)}"
                )
            )
            # Store for later use. If the buffer is removed the below advancements
            # are no longer necessary
            self.block_ptr_to_buffer[block_ptr] = name

            # Generate block pointer advancements, for later use.
            for symt in TritonSymbols.reduction_types:
                advance_offsets = indexing.advance_roffset(symt)

                # Ignore identity advancements.
                if all(
                    V.graph.sizevars.statically_known_equals(offset, sympy.Integer(0))
                    for offset in advance_offsets
                ):
                    continue

                advancements = self.pointer_advancements[symt]
                assert block_ptr not in advancements, (
                    "duplicate advancement for pointer '{block_ptr}' at type '{symt}'"
                )
                advancements[block_ptr] = advance_offsets
        else:
            block_ptr = indexing.format(var)
        return block_ptr, other

    def codegen_block_ptr_store_line(self, name, indexing, block_ptr, value, other=""):
        # Stores require an explicit broadcast.
        value = indexing.codegen_broadcast_and_reshape(
            value, indexing.final_shape, indexing.block_shape, False
        )

        # workaround https://github.com/openai/triton/issues/2814
        value = f"{value}.to({triton_store_type(V.graph.get_dtype(name))})"
        return f"tl.store({block_ptr}, {value}{other})"

    def check_bounds(
        self,
        expr: sympy.Expr,
        size: sympy.Expr,
        lower: bool,
        upper: bool,
    ):
        if not (lower or upper):
            return

        assert isinstance(expr, sympy.Expr)
        indexing = self.indexing(expr, block_ptr=False)
        assert isinstance(indexing, IndexingOptions)

        index_str = indexing.index_str
        mask_str = indexing.mask_str if indexing.has_mask() else None
        size_str = texpr(self.rename_indexing(size)) if upper else None

        # expr is already wrapped
        line = self.indirect_assert(
            index_str, "0" if lower else None, size_str, mask_str
        )

        buffer = self.get_load_buffer(indexing)
        self.cse.generate(buffer, line, assignment=False, dtype=torch.int32)

    def get_load_buffer(self, indexing):
        if indexing.has_indirect() or indexing.has_tmpmask():
            # Masked loads must come after the mask is computed
            return self.compute
        elif (
            self.inside_reduction
            and self.range_trees[-1].is_loop
            and not indexing.has_rindex()
        ):
            # can lift a common load outside of reduction loop
            # One exception is when this is an indirect_load.
            return self.body
        else:
            return self.loads

    def load(self, name: str, index: sympy.Expr):
        var = self.args.input(name)
        load_counts = self._load_counts
        load_counts[name] += 1
        make_line: Callable[[str], Union[str, DelayReplaceLine]] = identity
        indirect_indexing = self.is_indirect_indexing(index)
        original_index = index
        indexing = self.indexing(index, block_ptr=True)
        has_rindex = indexing.has_rindex()
        has_tmpmask = indexing.has_tmpmask()

        # Keep the variable in cache if were going to reuse it. Equiv., if any of the following hold
        #  1) We are doing broadcasting
        #  2) It is a non-coalesced load. The intuition is that if it's
        #  non-coalesced, we will likely load each element multiple times in
        #  practice.
        #  3) It will be used later and it won't be CSE'd. Equiv., if all the following hold
        #   3.1) We are in a reduction loop
        #   3.2) Its not its last use
        #   3.3) This load will not be lifted to the body
        #
        is_coalesced = any(
            i == 1 for i in self.get_strides_of_load(original_index).values()
        )
        if self.is_broadcasted(original_index):
            ep = ", eviction_policy='evict_last'"
        elif not is_coalesced:
            ep = ", eviction_policy='evict_last'"
        elif self.inside_reduction and self.range_trees[-1].is_loop:

            def decide_later():
                if load_counts[name] > expected_count and (
                    has_rindex or indirect_indexing
                ):
                    return "evict_last"
                return "evict_first"

            expected_count = load_counts[name]
            ep = ", eviction_policy='<EP>'"
            make_line = functools.partial(DelayReplaceLine, "<EP>", decide_later)
        else:
            ep = ""

        if (has_tmpmask or has_rindex) and indexing.has_mask():
            if self._load_other:
                other = f", other={constant_repr(self._load_other)}"
            else:
                other = ", other=0.0"
        else:
            other = ""

        """Check if the buffer we're about to load, has
        more than one read dependency
        NOTE: enabled with env variable TORCHINDUCTOR_SKIP_L1
        """
        has_read_deps = True
        if config.triton.skip_l1_cache:
            buffer_read_counts = self.features.buffer_read_counts()
            has_read_deps = buffer_read_counts[name] > 1
        """Skip L1 cache if we're (pretty?) sure the data is used only once
        """
        skip_l1_cache = (
            not self.is_broadcasted(original_index)
            and not self.inside_reduction
            and not has_read_deps
            and is_coalesced  # for indirect loads is_coalesced is False?
        )
        cachemod = ""
        if skip_l1_cache:
            cachemod = ", cache_modifier='.cg'"

        append_broadcast = None
        dtype = V.graph.get_dtype(name)

        if should_unwrap_unspec_arg(name):
            line = var
        else:
            if isinstance(indexing, BlockPtrOptions):
                block_ptr, other = self.codegen_block_ptr(name, var, indexing, other)
                line = f"tl.load({block_ptr}{other}{ep}{cachemod})"
                line = indexing.codegen_broadcast_and_reshape(
                    line, indexing.block_shape, indexing.final_shape, True
                )
            elif isinstance(original_index, sympy.Integer):
                line = f"tl.load({var} + ({original_index}))"
                append_broadcast = indexing.expand_str
            else:
                line = f"tl.load({var} + ({indexing.index_str}), {indexing.mask_str}{ep}{other}{cachemod})"

            if (
                dtype in (torch.float16, torch.bfloat16)
                and config.triton.codegen_upcast_to_fp32
            ):
                line += ".to(tl.float32)"
                dtype = torch.float32
            if dtype == torch.bool and torch.version.hip is None:
                # Workaround for https://github.com/openai/triton/issues/2151
                # tl.load returns int8 when loading from pointer to int1
                # NOTE: Currently causes hangs on bool UTs for ROCm
                line += ".to(tl.int1)"
                dtype = torch.bool

        load_buffer = self.get_load_buffer(indexing)
        result_var = self.cse.generate(load_buffer, make_line(line), dtype=dtype)
        if result_var.use_count > 1:
            load_counts[name] -= 1  # don't double count cache hit
        assert isinstance(result_var, TritonCSEVariable)
        result_var.mask_vars = indexing.mask_vars  # type: ignore[assignment]

        if append_broadcast:
            line = f"tl.broadcast_to({result_var}, {append_broadcast})"
            result_var = self.cse.generate(load_buffer, line, dtype=dtype)
            if indexing.mask_vars:
                if dtype.is_floating_point:
                    zero = "0.0"
                elif dtype == torch.bool:
                    zero = "True"
                else:
                    zero = "0"
                other_val = (
                    constant_repr(self._load_other) if self._load_other else zero
                )
                line = f"tl.where({indexing.mask_str}, {result_var}, {other_val})"
                result_var = self.cse.generate(load_buffer, line, dtype=dtype)

        if not self.inside_reduction or (not indexing.has_rmask() and not has_rindex):
            self.outside_loop_vars.add(result_var)

        return result_var

    def store(
        self, name: str, index: sympy.Expr, value: CSEVariable, mode: StoreMode = None
    ) -> None:
        var = self.args.output(name)
        original_index = index
        indexing = self.indexing(index, dense_indexing=True, block_ptr=mode is None)

        # Guard against write-after-read corruption in triton.
        # See # https://github.com/openai/triton/issues/1615
        # This triton bug means that a load which is broadcasted over multiple
        # warps may see the result of a store that happens later in the triton
        # program. The workaround is to add a barrier before storing, which
        # enforces that all warps have already read the data.
        is_inplace = name in self.args.inplace_buffers
        is_broadcasted = self.is_broadcasted(original_index)
        if is_inplace and is_broadcasted:
            self.stores.writeline(DeferredLine(name, "tl.debug_barrier()"))

        if isinstance(indexing, BlockPtrOptions):
            block_ptr, other = self.codegen_block_ptr(name, var, indexing)
            # block_ptr stores don't do implicit casting
            line = self.codegen_block_ptr_store_line(
                name, indexing, block_ptr, value, other
            )
        elif mode is None:
            line = f"tl.store({var} + ({indexing.index_str}), {value}, {indexing.mask_str})"
        elif mode == "atomic_add":
            line = f"tl.atomic_add({var} + ({indexing.index_str}), {value}, {indexing.mask_str}, sem='relaxed')"
        else:
            raise NotImplementedError(f"store mode={mode}")

        exit_stack = contextlib.ExitStack()
        if not self.inside_reduction and self.cooperative_reduction:
            exit_stack.enter_context(self.guard_cooperative_store(name, self.stores))

        self.stores.writeline(DeferredLine(name, line))

        if not self.inside_reduction:
            self.outside_loop_vars.add(value)

        exit_stack.close()

    def guard_cooperative_store(self, name, buffer):
        """
        For cooperative reductions only one thread block should write out the result.
        We rotate which thread block does each write for better parallelism
        """
        idx = self.cooperative_reduction_workspace_cache.increment_store_count()
        buffer.writeline(DeferredLine(name, f"if rsplit_id == ({idx} % RSPLIT):"))
        return buffer.indent()

    def bucketize(
        self,
        values: CSEVariable,
        boundaries: tuple[str, sympy.Expr, sympy.Expr, sympy.Expr],
        boundary_indices: CSEVariable,
        indexing_dtype: torch.dtype,
        right: bool,
        sorter: Optional[tuple[str, sympy.Expr]] = None,
        sorter_indices: Optional[CSEVariable] = None,
    ) -> CSEVariable:
        """
        See [Note: Inductor bucketize op]
        """

        # Triton performance for bucketize_binary_search is much better when the number
        # of threads equals the number of elements.
        # If we're trying to use a bucketize kernel, we should make sure that an
        # autotuning config with num_elements_per_warp=(warp_size) exists.
        self.autotune_hints.add(AutotuneHint.ONE_ELEMENT_PER_THREAD)

        boundaries_ptr = self.args.input(boundaries[0])
        boundary_size = self.index_to_str(boundaries[1])
        boundaries_underlying_numel = self.index_to_str(boundaries[2])
        boundary_stride = self.index_to_str(boundaries[3])
        sorter_ptr = self.args.input(sorter[0]) if sorter else "None"
        sorter_stride = self.index_to_str(sorter[1]) if sorter else "None"

        if indexing_dtype == torch.int32:
            triton_dtype = "tl.int32"
        elif indexing_dtype == torch.int64:
            triton_dtype = "tl.int64"
        else:
            raise NotImplementedError(
                "Bucketize only supports indexing with int32 and int64"
            )

        result = self.cse.generate(
            self.compute,
            f"triton_helpers.bucketize_binary_search({values}, "
            f"{boundaries_ptr}, {boundary_size}, {boundaries_underlying_numel}, {boundary_stride}, "
            f"{boundary_indices}, "
            f"{triton_dtype}, "
            f"{right}, "
            f"{sorter_ptr}, {sorter_stride}, "
            f"{sorter_indices}, "
            ")",
            dtype=indexing_dtype,  # type: ignore[attr-defined]
        )

        return result

    def reduction_resize(self, value) -> str:
        ndims = self.triton_tensor_ndim()
        if ndims == 1:
            return f"triton_helpers.promote_to_tensor({value})"

        nreduce = self.num_reduction_dims
        sizes = [":"] * (ndims - nreduce) + ["None"] * nreduce
        return f"{value}[{', '.join(sizes)}]"

    def reduction_collapse_dims(self, buffer, value: str, dtype: torch.dtype) -> str:
        """
        Reshape to RBLOCK, collapsing all reduction dims.
        """
        # This is not needed for 1D reductions.
        if self.num_reduction_dims == 1:
            return value

        target_ndim = self.triton_tensor_ndim() - self.num_reduction_dims
        initial_shape = self.dense_size_list()
        target_shape = initial_shape[:target_ndim] + ["RBLOCK"]
        return str(
            self.cse.generate(
                buffer, triton_reshape(value, initial_shape, target_shape), dtype=dtype
            )
        )

    def reduction(
        self,
        dtype: torch.dtype,
        src_dtype: torch.dtype,
        reduction_type: ReductionType,
        value: Union[CSEVariable, tuple[CSEVariable, ...]],
    ) -> Union[CSEVariable, tuple[CSEVariable, ...]]:
        def maybe_upcast(value: CSEVariable) -> CSEVariable:
            # Math reductions in FP16/BF16 are less accurate because the Triton compiler does not
            # automatically promote to FP32 for accumulation. Additionally, max/min reductions
            # do not support FP16/BF16. We manually promote to FP32 here.
            return (
                ops.to_dtype(value, torch.float32)
                if value.dtype
                in [
                    torch.float16,
                    torch.bfloat16,
                ]
                else value
            )

        original_dtypes = [val.dtype for val in pytree.tree_leaves(value)]
        value = pytree.tree_map(maybe_upcast, value)
        if any(x in [torch.float16, torch.bfloat16] for x in original_dtypes):
            # Only promote FB16/BF16; do not promote other integer/boolean dtypes
            src_dtype = torch.promote_types(src_dtype, torch.float32)
            dtype = torch.promote_types(dtype, torch.float32)

        assert self.inside_reduction
        masks = OrderedSet(f"{tree.prefix}mask" for tree in self.range_trees)
        self.filter_masks(masks)
        masks = sorted(masks)
        if self._load_mask:
            masks.append(self._load_mask)
        reduction_range_prefix = self.range_trees[-1].prefix[0]

        # Say we have
        #     tmp0 = ops.constant(1, torch.int64)
        #     tmp1 = ops.reduction(torch.int64, torch.int64, "sum", tmp0)
        # tmp0 in the triton code is either a scalar, or single-element tensor
        # so if we emit tl.sum directly, it will only give 1 instead of RBLOCK * 1
        # To avoid this, we broadcast to the expected shape first.
        dense_size_str = self.dense_size_str()
        value = self._map_tuple_or_scalar(
            lambda v: self.cse.generate(
                self.compute,
                f"tl.broadcast_to({v}, {dense_size_str})",
                dtype=v.dtype,
            ),
            value,
        )

        dim = self.triton_tensor_ndim() - self.num_reduction_dims
        root_op: str

        def final_reduction(
            buffer,
            value: str,
            result_type: Optional[str],
        ) -> str:
            """
            Helper to generate a reduction call, e.g. tl.sum.
            """
            use_helper = reduction_type in ("any", "max", "min", "prod")
            module = "triton_helpers" if use_helper else "tl"

            value = self.reduction_collapse_dims(buffer, value, dtype)
            if reduction_type in ("max", "min"):
                value = self.reduction_resize(
                    f"{module}.{reduction_type}2({value}, {dim})"
                )
            else:
                value = self.reduction_resize(
                    f"{module}.{reduction_type}({value}, {dim})"
                )

            if result_type is not None:
                value = f"{value}.to({result_type})"

            return value

        def final_reduction_define(
            buffer,
            result_var: str,
            value: str,
            result_type: Optional[str],
        ) -> None:
            """
            Generate a reduction and assign it to an existing variable.
            """
            value = final_reduction(buffer, value, result_type)
            buffer.splice(f"{result_var} = {value}")

        def final_argreduce(buffer, result_var, value, index):
            value = self.reduction_collapse_dims(buffer, value, dtype)
            index = self.reduction_collapse_dims(buffer, index, dtype)
            buffer.splice(
                f"""\
                {result_var}_val, {result_var}_idx = triton_helpers.{root_op}_with_index({value}, {index}, {dim})
                {result_var} = {self.reduction_resize(f"{result_var}_idx")}
                """
            )

        cache_key = (src_dtype, reduction_type, value)
        if cache_key in self.cse.reduction_cache:
            return self.cse.reduction_cache[cache_key]

        acc_type = triton_acc_type(src_dtype)
        torch_acc_type = upcast_acc_dtype(src_dtype)
        result_var: Any = self.cse.newvar(dtype=torch_acc_type)
        result_var.mask_vars = OrderedSet(
            var for var in masks if not prefix_is_reduction(var[0])
        )
        cond = " & ".join(masks)

        def where_cond(tval, fval):
            if not cond:
                return tval
            return TritonKernelOverrides.where(cond, tval, fval)

        if self.persistent_reduction:
            default = ir.Reduction.default_value(reduction_type, src_dtype)
            default = self._map_tuple_or_scalar(constant_repr, default)

            def _mask_value(value, default) -> CSEVariable:
                return self.cse.generate(
                    self.compute, where_cond(value, default), dtype=value.dtype
                )

            masked_value: Union[CSEVariable, Sequence[CSEVariable]]
            if reduction_type == "online_softmax_reduce":
                # Don't generate mask value for online_softmax since we
                # will fallback below
                pass
            elif isinstance(value, tuple):
                masked_value = [_mask_value(v, d) for v, d in zip(value, default)]
            else:
                masked_value = _mask_value(value, default)

            if reduction_type in ("argmax", "argmin"):
                accumulator_index = str(
                    self.cse.generate(
                        self.compute,
                        f"tl.broadcast_to({reduction_range_prefix}index, {masked_value}.shape)",
                        dtype=torch.int32
                        if V.kernel.index_dtype == "tl.int32"
                        else torch.int64,
                    )
                )
                root_op = {"argmax": "max", "argmin": "min"}[reduction_type]
                final_argreduce(
                    self.compute, result_var, masked_value, accumulator_index
                )
            elif reduction_type == "welford_reduce":
                if self.cooperative_reduction:
                    # cooperative reductions require full welford for correctness
                    result_var = self.welford_reduce(
                        result_var, reduction_type, value, where_cond, acc_type, dtype
                    )
                else:
                    # For persistent reductions, don't bother with
                    # welford's algorithm since it uses more registers, and
                    # taking two reductions doesn't increase memory usage.
                    result_var = self.welford_reduce_fallback(dtype, value)
            elif reduction_type == "welford_combine":
                assert isinstance(masked_value, Sequence)
                (mean, m2, weight) = masked_value
                result_var = tuple(
                    self.cse.generate(self.compute, value, dtype=dtype)
                    for value in self._welford(
                        self.compute, mean, m2, weight, dim, dtype
                    )
                )
            elif reduction_type == "online_softmax_reduce":
                # All data is loaded to register anyway, no need to do
                # online softmax
                result_var = self.prepare_softmax_twopass_fallback(dtype, value)
            else:
                assert isinstance(masked_value, CSEVariable)
                result_var = self.cse.generate(
                    self.compute,
                    final_reduction(self.compute, str(masked_value), None),
                    dtype=masked_value.dtype,
                )
        else:
            accumulator = self.cse.namedvar(f"_{result_var}", dtype=torch_acc_type)
            default = ir.Reduction.default_accumulator(reduction_type, src_dtype)
            default = self._map_tuple_or_scalar(constant_repr, default)
            if not isinstance(default, tuple):
                self.body.writeline(
                    f"{accumulator} = tl.full({self.dense_size_str()}, {default}, {acc_type})"
                )

            if reduction_type in ("argmax", "argmin"):
                accumulator_index = f"_{result_var}_index"
                index_dtype = self.features.select_index_dtype()
                self.body.writeline(
                    f"{accumulator_index} = tl.full({self.dense_size_str()}, "
                    f"{torch.iinfo(index_dtype).max}, {self.dtype_to_str(index_dtype)})"
                )
                root_op = {"argmax": "max", "argmin": "min"}[reduction_type]

                self.compute.splice(
                    f"""\
                {accumulator}_next, {accumulator_index}_next = triton_helpers.{root_op}imum_with_index(
                    {accumulator}, {accumulator_index}, {value}, {reduction_range_prefix}index
                )
                {accumulator} = {where_cond(f"{accumulator}_next", accumulator)}
                {accumulator_index} = {where_cond(f"{accumulator_index}_next", accumulator_index)}
                """
                )
                final_argreduce(
                    self.post_loop_combine, result_var, accumulator, accumulator_index
                )
            elif is_welford_reduction(reduction_type):
                result_var = self.welford_reduce(
                    result_var, reduction_type, value, where_cond, acc_type, dtype
                )
            elif reduction_type == "online_softmax_reduce":
                accumulator_max = f"_{result_var}_max"
                accumulator_sum = f"_{result_var}_sum"

                # setup accumulator
                self.body.writeline(
                    f"{accumulator_max} = tl.full({self.dense_size_str()}, float('-inf'), {acc_type})"
                )
                self.body.writeline(
                    f"{accumulator_sum} = tl.zeros({self.dense_size_str()}, {acc_type})"
                )

                # combine
                # Note, we pass config.use_fast_math to the JITFunction
                # since a triton kernel can not access a config.
                self.compute.splice(
                    f"""
                    {accumulator_max}_next, {accumulator_sum}_next = triton_helpers.online_softmax_combine(
                        {accumulator_max}, {accumulator_sum}, {value}, {config.use_fast_math}
                    )
                    """
                )

                # mask
                self.compute.splice(
                    f"""
                    {accumulator_max} = {where_cond(f"{accumulator_max}_next", accumulator_max)}
                    {accumulator_sum} = {where_cond(f"{accumulator_sum}_next", accumulator_sum)}
                    """
                )

                # reduce. Similar to the final reduction for coopereative
                # reduction
                result_max = result_var
                result_sum = self.cse.newvar(dtype=dtype)

                result_var = self.online_softmax_reduce_final_reduction(
                    self.post_loop_combine,
                    result_max,
                    result_sum,
                    accumulator_max,
                    accumulator_sum,
                    dim,
                    dtype,
                )
            else:
                combine_fn = ir.get_reduction_combine_fn(reduction_type, src_dtype)
                updated = combine_fn(accumulator, value)
                self.compute.writeline(
                    f"{accumulator} = {where_cond(updated, accumulator)}"
                )

                if src_dtype == torch.bool:
                    # This is only really used for aten.any. It changes the
                    # final reduction of a non-persistent reduction from
                    #     tmp5 = triton_helpers.max(_tmp5, 1)[:, None]
                    # to
                    #     tmp5 = triton_helpers.max(_tmp5.to(tl.int8), 1)[:, None].to(tl.int1)
                    # which is needed because tl.reduce doesn't support tl.int1
                    accumulator_casted_str = f"{accumulator}.to(tl.int8)"
                    result_type = triton_compute_type(dtype)
                    final_reduction_define(
                        self.post_loop_combine,
                        str(result_var),
                        accumulator_casted_str,
                        result_type,
                    )
                else:
                    final_reduction_define(
                        self.post_loop_combine, str(result_var), str(accumulator), None
                    )

        if self.cooperative_reduction:
            default = ir.Reduction.default_accumulator(reduction_type, src_dtype)
            exit_stack = contextlib.ExitStack()
            for buf in (self.post_loop_combine, self.post_loop_store):
                # only do cooperative reduction combines if we have more than one thread block
                buf.writeline("if HAS_RSPLIT:")
                exit_stack.enter_context(buf.indent())

            if reduction_type in ("argmax", "argmin"):
                self.post_loop_combine.writeline(
                    f"{result_var}_bval = {self.reduction_resize(f'{result_var}_val')}"
                )
                peer_val = self.codegen_cooperative_reduction_peer_combine(
                    f"{result_var}_bval", src_dtype, default
                )
                index_dtype = self.features.select_index_dtype()
                peer_idx = self.codegen_cooperative_reduction_peer_combine(
                    result_var, index_dtype, torch.iinfo(index_dtype).max
                )
                final_argreduce(self.post_loop_store, result_var, peer_val, peer_idx)
            elif is_welford_reduction(reduction_type):
                assert reduction_type == "welford_reduce"
                result_mean, result_m2, result_weight = result_var
                peer_mean = self.codegen_cooperative_reduction_peer_combine(
                    result_mean, upcast_acc_dtype(src_dtype), default[0]
                )
                peer_m2 = self.codegen_cooperative_reduction_peer_combine(
                    result_m2, upcast_acc_dtype(src_dtype), default[1]
                )
                peer_weight = self.codegen_cooperative_reduction_peer_combine(
                    result_weight, upcast_acc_dtype(src_dtype), default[2]
                )
                self.welford_reduce_final_reduction(
                    self.post_loop_store,
                    result_mean,
                    result_m2,
                    result_weight,
                    peer_mean,
                    peer_m2,
                    peer_weight,
                    dim,
                    dtype,
                )
            elif reduction_type == "online_softmax_reduce":
                result_max, result_sum = result_var
                peer_max = self.codegen_cooperative_reduction_peer_combine(
                    result_max, upcast_acc_dtype(src_dtype), default[0]
                )
                peer_sum = self.codegen_cooperative_reduction_peer_combine(
                    result_sum, upcast_acc_dtype(src_dtype), default[1]
                )
                self.online_softmax_reduce_final_reduction(
                    self.post_loop_store,
                    result_max,
                    result_sum,
                    peer_max,
                    peer_sum,
                    dim,
                    dtype,
                )
            else:
                peers = self.codegen_cooperative_reduction_peer_combine(
                    result_var, upcast_acc_dtype(src_dtype), default
                )
                final_reduction_define(
                    self.post_loop_store, str(result_var), peers, None
                )
            exit_stack.close()

        self.cse.reduction_cache[cache_key] = result_var

        if isinstance(result_var, tuple):
            assert all(isinstance(x, TritonCSEVariable) for x in result_var)
            self.outside_loop_vars.update(result_var)

            # Match output dtype with input dtype
            if reduction_type in ("welford_reduce", "online_softmax_reduce"):
                assert len(original_dtypes) == 1
                original_dtypes = len(result_var) * original_dtypes

            assert len(result_var) == len(original_dtypes)
            for var, orig_dtype in zip(result_var, original_dtypes):
                assert orig_dtype is not None
                if var.dtype != orig_dtype:
                    self.post_loop_combine.writeline(
                        f"{var} = {var}.to({triton_compute_type(orig_dtype)})"
                    )
        else:
            assert isinstance(result_var, TritonCSEVariable)
            self.outside_loop_vars.add(result_var)

            # Match output dtype with input dtype
            if result_var.dtype != original_dtypes[0]:
                assert original_dtypes[0] is not None
                self.post_loop_combine.writeline(
                    f"{result_var} = {result_var}.to({triton_compute_type(original_dtypes[0])})"
                )

        return result_var

    def _online_softmax_reduce(
        self, buffer, accumulator_max, accumulator_sum, dim, dtype: torch.dtype
    ):
        accumulator_max = self.reduction_collapse_dims(buffer, accumulator_max, dtype)
        accumulator_sum = self.reduction_collapse_dims(buffer, accumulator_sum, dtype)
        result_max, result_sum = [str(self.cse.newvar(dtype=dtype)) for _ in range(2)]
        buffer.splice(
            f"""
            {result_max}, {result_sum} = triton_helpers.online_softmax_reduce(
                {accumulator_max}, {accumulator_sum}, {dim}, {config.use_fast_math})
            {result_max} = {self.reduction_resize(f"{result_max}")}
            {result_sum} = {self.reduction_resize(f"{result_sum}")}
            """
        )

        return result_max, result_sum

    def _welford(self, buffer, mean, m2, weight, dim, dtype: torch.dtype):
        """
        Helper to codegen triton_helpers.welford.
        """
        mean, m2, weight = (
            self.reduction_collapse_dims(buffer, value, dtype)
            for value in (mean, m2, weight)
        )
        welford = f"triton_helpers.welford({mean}, {m2}, {weight}, {dim})"
        welford_results = [str(self.cse.newvar(dtype=dtype)) for _ in range(3)]
        buffer.writeline(f"{', '.join(welford_results)} = {welford}")

        result_values = tuple(self.reduction_resize(value) for value in welford_results)
        return result_values

    def welford_reduce(
        self, result_var, reduction_type, value, where_cond, acc_type, dtype
    ):
        """Helper to codegen a welford reduction"""
        dim = self.triton_tensor_ndim() - self.num_reduction_dims

        accumulator = f"{result_var}_mean"
        accumulator_m2 = f"{result_var}_m2"
        accumulator_weight = f"{result_var}_weight"
        self.body.writeline(
            f"{accumulator} = tl.zeros({self.dense_size_str()}, {acc_type})"
        )
        self.body.writeline(
            f"{accumulator_m2} = tl.zeros({self.dense_size_str()}, {acc_type})"
        )
        self.body.writeline(
            f"{accumulator_weight} = tl.zeros({self.dense_size_str()}, {acc_type})"
        )
        if reduction_type == "welford_combine":
            mean, m2, weight = value
            self.compute.splice(
                f"""\
                {accumulator}_next, {accumulator_m2}_next, {accumulator_weight}_next = triton_helpers.welford_combine(
                    {accumulator}, {accumulator_m2}, {accumulator_weight},
                    {mean}, {m2}, {weight}
                )
                """
            )
        else:
            assert reduction_type == "welford_reduce"
            self.compute.splice(
                f"""\
                {accumulator}_next, {accumulator_m2}_next, {accumulator_weight}_next = triton_helpers.welford_reduce(
                    {value}, {accumulator}, {accumulator_m2}, {accumulator_weight}, roffset == 0
                )
                """
            )
        self.compute.splice(
            f"""\
            {accumulator} = {where_cond(f"{accumulator}_next", accumulator)}
            {accumulator_m2} = {where_cond(f"{accumulator_m2}_next", accumulator_m2)}
            {accumulator_weight} = {where_cond(f"{accumulator_weight}_next", accumulator_weight)}
            """
        )
        result_mean = result_var
        result_m2 = self.cse.newvar(dtype=dtype)
        result_weight = self.cse.newvar(dtype=dtype)
        return self.welford_reduce_final_reduction(
            self.post_loop_combine,
            result_mean,
            result_m2,
            result_weight,
            accumulator,
            accumulator_m2,
            accumulator_weight,
            dim,
            dtype,
        )

    def welford_reduce_final_reduction(
        self,
        buffer,
        result_mean,
        result_m2,
        result_weight,
        mean,
        m2,
        weight,
        dim,
        dtype,
    ):
        """Helper to codegen call to triton_helpers.welford"""
        values = self._welford(buffer, mean, m2, weight, dim, dtype)
        result_exprs = [result_mean, result_m2, result_weight]
        for result_expr, value in zip(result_exprs, values):
            buffer.splice(f"{result_expr} = {value}")

        return result_mean, result_m2, result_weight

    def online_softmax_reduce_final_reduction(
        self, buffer, result_max, result_sum, peer_max, peer_sum, dim, dtype
    ):
        values = self._online_softmax_reduce(buffer, peer_max, peer_sum, dim, dtype)
        result_exprs = [result_max, result_sum]
        for result_expr, value in zip(result_exprs, values):
            buffer.splice(f"{result_expr} = {value}")

        return result_max, result_sum

    def max_rsplit(self):
        if self.fixed_config:
            return self.fixed_config["RSPLIT"]
        return TRITON_MAX_RSPLIT

    def codegen_cooperative_reduction_peer_combine(
        self, result_var, dtype, default_val
    ):
        """
        Generate code to save a [XBLOCK, RSPLIT] temporary workspace, where each thread block writes a different
        column.  After the barrier, every thread block loads the completed value so that it can compute the final
        value independently.
        """
        xnumel = self.numels["x"]
        mask = "xindex < xnumel" if not self._has_constant_xmask() else None

        nbytes = xnumel * dtype.itemsize * self.max_rsplit()
        ws_name, ws_offset = self.cooperative_reduction_workspace_cache.allocate(nbytes)

        self.post_loop_combine.splice(
            f"""
                {result_var}_ws = ({ws_name} + {self.index_to_str(ws_offset)}).to(tl.pointer_type({triton_type(dtype)}))
                tl.store({result_var}_ws + (xindex * RSPLIT + rsplit_id), {result_var}, {mask})
            """,
            strip=True,
        )
        self.post_loop_store.writeline(
            f"{result_var}_peers = tl.load({result_var}_ws + (xindex * RSPLIT + rsplit_arange), "
            f"rsplit_mask, eviction_policy='evict_first', other=triton_helpers.if_mask(rsplit_mask, {constant_repr(default_val)}))"
        )
        return f"{result_var}_peers"

    def store_reduction(
        self,
        name: str,
        index: sympy.Expr,
        value: Union[CSEVariable, tuple[CSEVariable, ...]],
    ):
        assert self.inside_reduction
        self.inside_reduction = False
        indexing = self.indexing(index, block_ptr=True)
        self.inside_reduction = True
        var = self.args.output(name)

        exit_stack = contextlib.ExitStack()
        if self.cooperative_reduction:
            exit_stack.enter_context(
                self.guard_cooperative_store(name, self.post_loop_store)
            )

        if isinstance(indexing, BlockPtrOptions):
            self.post_loop_store.writeline(
                DeferredLine(
                    name,
                    self.codegen_block_ptr_store_line(
                        name,
                        indexing,
                        indexing.format(var),
                        value,
                        f", boundary_check={indexing.boundary_check()!r}",
                    ),
                )
            )
        else:
            assert isinstance(indexing, IndexingOptions)
            self.post_loop_store.writeline(
                DeferredLine(
                    name,
                    f"tl.store({var} + ({indexing.index_str}), {value}, {indexing.mask_str})",
                )
            )

        exit_stack.close()

    def _lift_helper(self, fn, num_args, dtypes: tuple[torch.dtype, ...]) -> str:
        # Lift IR function for scan operations into a triton function
        # in the global namespace
        helper = IndentedBuffer()
        helper.writeline("@triton.jit")
        cse = CSE()

        args = [
            tuple(cse.namedvar(f"arg{i}_{n}", dtype=dtypes[n]) for n in range(num_args))
            for i in range(2)
        ]
        signature = ", ".join(str(x) for x in itertools.chain.from_iterable(args))
        helper.writeline(f"def {{name}}({signature}):")

        overrides = TritonOverrides()

        # Build a name that changes depending on fn to workaround a triton bug
        # where the combine_fn to reduce and scan is not hashed, and so different
        # scan ops may collide in the triton cache.
        # This is fixed with the latest triton pin, but not the triton-rocm pin.
        helper_name = "_triton_helper_fn"

        from torch._inductor.dtype_propagation import DtypePropagationOpsHandler

        dtype_handler = DtypePropagationOpsHandler()

        class CSEProxy(DefaultHandler):
            def _default(
                self, name: str, args: tuple[Any, ...], kwargs: dict[str, Any]
            ) -> Any:
                nonlocal helper_name
                helper_name += f"_{name}"

                output_dtype = getattr(
                    dtype_handler,
                    name,
                )(*args, **kwargs)

                return cse.generate(
                    helper,
                    getattr(overrides, name)(*args, **kwargs),
                    dtype=output_dtype,
                )

        with helper.indent(), V.set_ops_handler(CSEProxy()):
            outputs = fn(*args)
            outputs = ", ".join(str(output) for output in outputs)
            helper.writeline(f"return {outputs}")

        return self.helper_functions.add(helper.getvalue(), base_name=helper_name)

    def scan(
        self,
        dtypes: tuple[torch.dtype, ...],
        combine_fn: Callable[
            [tuple[CSEVariable, ...], tuple[CSEVariable, ...]], tuple[CSEVariable, ...]
        ],
        values: tuple[CSEVariable, ...],
    ) -> tuple[CSEVariable, ...]:
        assert self.inside_reduction
        assert not self.cooperative_reduction, "TODO"
        masks = OrderedSet(f"{tree.prefix}mask" for tree in self.range_trees)
        self.filter_masks(masks)
        masks = sorted(masks)
        assert not self._load_mask, "ops.scan not supported inside ops.masked"

        broadcasted_values = []
        accumulators = []

        dtypes = tuple(upcast_compute_type(dtype) for dtype in dtypes)
        cse_compute = functools.partial(self.cse.generate, self.compute)
        combine_helper_fn = self._lift_helper(combine_fn, len(values), dtypes)
        dim = self.triton_tensor_ndim() - self.num_reduction_dims

        for value, dtype in zip(values, dtypes):
            value_dtype = self.cse.generate(
                self.compute,
                f"{value}.to({triton_compute_type(dtype)})",
                dtype=dtype,
            )
            value = self.cse.generate(
                self.compute,
                f"tl.broadcast_to({value_dtype}, {self.dense_size_str()})",
                dtype=dtype,
            )
            broadcasted_values.append(value)

            acc_type = triton_acc_type(dtype)

            if not self.persistent_reduction:
                accumulator = self.cse.newvar(dtype=dtype)
                reduced_size = self.dense_size_list()
                reduced_size[-1] = "1"
                reduced_size = f"[{', '.join(reduced_size)}]"

                default = "float('nan')" if dtype.is_floating_point else "-1"
                self.body.writeline(
                    f"{accumulator} = tl.full({reduced_size}, {default}, {acc_type})"
                )

                accumulators.append(accumulator)

        def csv(values):
            return " ".join(f"{value}," for value in values)

        def cse_multiple(line, values, masks, dtypes):
            n = len(values)
            cache_keys = [f"{line}, {i}, {masks}" for i in range(n)]
            if all(self.cse.contains(cache_key) for cache_key in cache_keys):
                return [self.cse.get(cache_key) for cache_key in cache_keys]
            result_vars = [self.cse.newvar(dtype=_dtype) for _dtype in dtypes]
            self.compute.writeline(
                f"{csv(result_vars)} = {line}",
            )
            for result_var, cache_key in zip(result_vars, cache_keys):
                if masks:
                    result_var.mask_vars = masks  # type: ignore[attr-defined]
                self.cse.put(cache_key, result_var)
            return tuple(result_vars)

        partial_scan_vars = cse_multiple(
            f"tl.associative_scan(({csv(broadcasted_values)}), {dim}, {combine_helper_fn})",
            values,
            masks,
            dtypes,
        )

        if not self.persistent_reduction:
            # tl.reduce doesn't work for non-commutative operators, so instead
            # of repeating the scan op as a reduction, we use sum to select the
            # last scan value
            partial_reduce_vars = [
                cse_compute(
                    f"triton_helpers.select_one(({partial_scan_var}), rbase == (RBLOCK - 1), dim=-1, keep_dims=True)",
                    dtype=upcast_compute_type(partial_scan_var.dtype),
                )
                for partial_scan_var in partial_scan_vars
            ]
            accs_next = combine_fn(tuple(accumulators), tuple(partial_reduce_vars))
            full_scan_vars = combine_fn(tuple(accumulators), partial_scan_vars)
            result_vars = [
                cse_compute(
                    f"tl.where(roffset > 0, {full_scan}, {partial_scan})",
                    dtype=partial_scan.dtype,
                )
                for full_scan, partial_scan in zip(full_scan_vars, partial_scan_vars)
            ]
            for acc_next, accumulator, partial_reduce in zip(
                accs_next, accumulators, partial_reduce_vars
            ):
                self.compute.writeline(
                    f"{accumulator} = tl.where(roffset > 0, {acc_next}, {partial_reduce})"
                )
        else:
            result_vars = partial_scan_vars

        for result_var in result_vars:
            assert isinstance(result_var, TritonCSEVariable)
            result_var.mask_vars = OrderedSet(masks)

        return tuple(result_vars)

    def sort(
        self,
        dtypes: tuple[torch.dtype, ...],
        values: tuple[CSEVariable, ...],
        stable: bool,
        descending: bool,
    ) -> tuple[CSEVariable, ...]:
        assert self.inside_reduction
        assert not self.cooperative_reduction, "TODO"
        masks = OrderedSet(f"{tree.prefix}mask" for tree in self.range_trees)
        self.filter_masks(masks)
        masks = sorted(masks)
        assert not self._load_mask, "ops.sort not supported inside ops.masked"
        assert self.persistent_reduction, (
            "ops.sort is only supported in persistent reductions"
        )

        cse_compute = functools.partial(self.cse.generate, self.compute)
        dim = self.triton_tensor_ndim() - self.num_reduction_dims

        dtypes = tuple(upcast_compute_type(dtype) for dtype in dtypes)
        assert len(dtypes) == len(values)
        broadcasted_values = [
            cse_compute(
                f"tl.broadcast_to({value}, {self.dense_size_str()})", dtype=dtypes[i]
            )
            for i, value in enumerate(values)
        ]

        def csv(values):
            return " ".join(f"{value}," for value in values)

        def cse_multiple(line, n, masks, dtypes):
            cache_keys = [f"{line}, {i}, {masks}" for i in range(n)]
            if all(self.cse.contains(cache_key) for cache_key in cache_keys):
                return [self.cse.get(cache_key) for cache_key in cache_keys]
            result_vars = [self.cse.newvar(dtype=dtypes[i]) for i in range(n)]  # type: ignore[attr-defined]
            self.compute.writeline(
                f"{csv(result_vars)} = {line}",
            )
            for result_var, cache_key in zip(result_vars, cache_keys):
                if masks:
                    result_var.mask_vars = masks  # type: ignore[attr-defined]
                self.cse.put(cache_key, result_var)
            return tuple(result_vars)

        assert self.range_trees[-1].is_reduction
        rnumel = "None" if self._has_constant_mask(self.range_trees[-1]) else "rnumel"

        if len(values) == 2:
            line = (
                f"triton_helpers.sort_with_index({broadcasted_values[0]}, {broadcasted_values[1]},"
                f" {rnumel}, {dim}, stable={stable}, descending={descending})"
            )
            result_vars = cse_multiple(line, len(values), masks, dtypes)
        else:
            raise AssertionError("Unhandled sort")

        for result_var, input_var in zip(result_vars, values):
            result_var.mask_vars = masks  # type: ignore[attr-defined]
            result_var.bounds = input_var.bounds

        return tuple(result_vars)

    def codegen_body(self):
        """
        Concat output code from index_code, loads, compute, stores,
        suffix into self.body.

        For pointwise kernels, this is called just once at the end.

        For reduction kernels, this generates a loop over the reduction
        axis.
        """
        if not (
            self.indexing_code
            or self.loads
            or self.stores
            or self.compute
            or self.post_loop_combine
            or self.post_loop_store
        ):
            return

        loop_trees = [tree for tree in self.range_trees if tree.is_loop]
        if self.inside_reduction and len(loop_trees) > 0:
            # Write the loop headers.
            for level, tree in enumerate(loop_trees):
                with self.body.indent(offset=level):
                    prefix = tree.prefix
                    loop_start = "rsplit_start" if self.cooperative_reduction else "0"
                    loop_end = (
                        "rsplit_end" if self.cooperative_reduction else f"{prefix}numel"
                    )
                    self.body.writeline(
                        f"for {prefix}offset in range({loop_start}, {loop_end}, {prefix.upper()}BLOCK):"
                    )
                with self.body.indent(offset=level + 1):
                    self.iteration_ranges_codegen_header(tree, self.body)

            # The innermost loop performs the reduction.
            with self.body.indent(offset=len(loop_trees)):
                self.codegen_reduction_indices(self.body)
                self.body.splice(self.indexing_code)
                self.body.splice(self.loads)
                self.body.splice(self.compute)
                self.body.splice(self.stores)

            # Write loop suffixes.
            for level, tree in reversed([*enumerate(loop_trees)]):
                with self.body.indent(offset=level + 1):
                    # Advance pointers at the end of each loop.
                    for block_ptr, advancement in self.pointer_advancements[
                        tree.symt
                    ].items():
                        # Subtract any advancements made in the previous loop level.
                        if level < len(loop_trees) - 1:
                            prev_tree = loop_trees[level + 1]
                            prev_advancement = self.pointer_advancements[
                                prev_tree.symt
                            ][block_ptr]
                            prev_block = TritonSymbols.get_block_size(prev_tree)
                            prev_num_iter = CeilDiv(prev_tree.numel, prev_block)
                            advancement = [
                                cur - prev * prev_num_iter
                                for cur, prev in zip(advancement, prev_advancement)
                            ]

                        self.body.writeline(
                            DeferredLine(
                                self.block_ptr_to_buffer[block_ptr],
                                f"{block_ptr} = tl.advance({block_ptr}, {V.kernel.index_to_str(advancement)})",
                            )
                        )

                # Invalidate any cache entries that came from inside the loop.
                self.cse.invalidate(self.outside_loop_vars)
                tree.cache_clear()
        else:
            self.body.splice(self.indexing_code)
            self.body.splice(self.loads)
            self.body.splice(self.compute)
            self.body.splice(self.stores)
        self.body.splice(self.post_loop_combine)
        if self.cooperative_reduction and (
            self.post_loop_combine or self.post_loop_store
        ):
            sem_ptr = f"{self.semaphores_name} + tl.program_id(1)"
            self.body.splice(
                f"""
                if HAS_RSPLIT:
                    triton_helpers.x_grid_barrier({sem_ptr})
                """,
                strip=True,
            )
            self.cooperative_reduction_workspace_cache.on_loop_end()
        self.body.splice(self.post_loop_store)
        self.indexing_code.clear()
        self.loads.clear()
        self.compute.clear()
        self.stores.clear()
        self.post_loop_combine.clear()
        self.post_loop_store.clear()

    def codegen_kernel_benchmark(self, num_gb, grid=None):
        result = IndentedBuffer()
        _argdefs, call_args, signature, _ = self.args.python_argdefs()

        result.writelines(["", "", "def get_args():"])
        with result.indent():
            name_cnt = itertools.count()
            var_names = []
            for arg_name, arg_sig in zip(call_args, signature):
                var_name = f"arg_{next(name_cnt)}"
                buf = V.graph.try_get_buffer(arg_name)
                if buf:
                    result.writeline(
                        f"{var_name} = rand_strided({V.graph.sizevars.size_hints(buf.get_size())}, {V.graph.sizevars.size_hints(buf.get_stride())}, device='{buf.get_device()}', dtype={buf.get_dtype()})"  # noqa: B950 line too long
                    )
                elif arg_name in V.graph.constants:
                    # note that random seed is put in V.graph.constants
                    const_tensor = V.graph.constants[arg_name]
                    result.writeline(
                        f"{var_name} = rand_strided({V.graph.sizevars.size_hints(const_tensor.size())}, {V.graph.sizevars.size_hints(const_tensor.stride())}, device='{const_tensor.device}', dtype={const_tensor.dtype})"  # type: ignore[arg-type]  # noqa: B950 line too long
                    )
                elif isinstance(arg_sig, SizeArg):
                    symval_hint = V.graph.sizevars.size_hint(arg_sig.expr)

                    # Force the seed_offset to be 0 so calls to the same kernel
                    # using different seed offset will have the same benchmark harness.
                    # We can dedup kernel definitions in this case.
                    if "seed_offset" in arg_sig.name:
                        symval_hint = 0
                    result.writeline(f"{var_name} = {symval_hint}")
                elif isinstance(arg_sig, WorkspaceArg):
                    device = V.graph.get_current_device_or_throw()
                    count = V.graph.sizevars.size_hint(arg_sig.count)
                    result.writeline(
                        f"{var_name} = torch.zeros({count}, device='{device}', dtype={arg_sig.dtype})"
                    )
                else:
                    raise KeyError(
                        f"Don't find the buffer or const tensor for {arg_name}"
                    )
                var_names.append(var_name)
            result.writeline(f"return {', '.join(var_names)},")

        result.writelines(["\n", "\n", "def call(args):"])
        if grid is None:
            grid = []
            extra_args = []
            extra_args_str = None
            for tree in self.active_range_trees():
                expr = pexpr(V.graph.sizevars.size_hint(tree.numel))
                extra_args.append(expr)
                if not tree.is_reduction:
                    grid.append(expr)
            if self.need_numel_args():
                extra_args_str = ", ".join(map(str, extra_args)) + ", "
            else:
                extra_args_str = ""
            grid_arg = f"{extra_args_str}grid=grid({', '.join(grid)})"
        else:
            grid_arg = f"grid={grid}"
        current_device = V.graph.get_current_device_or_throw()
        index = current_device.index
        with result.indent():
            result.writeline(f"with {V.graph.device_ops.device_guard(index)}:")
            with result.indent():
                result.writeline(
                    V.graph.device_ops.set_device(index)
                )  # no-op to ensure context
                stream_name = f"stream{index}"
                result.writeline(f"{stream_name} = get_raw_stream({index})")
                result.writeline(
                    f"{str(Placeholder.KERNEL_NAME)}.run(*args, {grid_arg}, stream={stream_name})"
                )

        # benchmark all configs
        result.writelines(["\n", "\n", "def benchmark_all_configs(args):"])
        with result.indent():
            result.writeline(f"with {V.graph.device_ops.device_guard(index)}:")
            with result.indent():
                result.writeline(
                    V.graph.device_ops.set_device(index)
                )  # no-op to ensure context
                result.writeline(
                    f"return {str(Placeholder.KERNEL_NAME)}.benchmark_all_configs(*args, {grid_arg})"
                )

        result.writelines(["\n", "\n", "if __name__ == '__main__':"])
        with result.indent():
            result.writeline(
                "from torch._inductor.runtime.benchmarking import benchmarker"
            )
            result.writeline("")

            result.writeline("args = get_args()")
            result.writeline(
                "ms = benchmarker.benchmark_gpu(lambda: call(args), rep=40)"
            )
            result.writeline(f"num_gb = {num_gb}")
            result.writeline("gb_per_s = num_gb / (ms / 1e3)")
            result.writeline(
                'print(f"{ms:.3f}ms    {num_gb:.3f}GB    {gb_per_s:.2f}GB/s")'
            )

        return result

    def imports_for_benchmark_kernel(self):
        return textwrap.dedent(
            """
            from torch._dynamo.testing import rand_strided
            {}
            import torch
            from torch._inductor.runtime.triton_heuristics import grid, split_scan_grid
        """.format(V.graph.device_ops.import_get_raw_stream_as("get_raw_stream"))
        )

    def _get_heuristic(self):
        if self.fixed_config:
            return "fixed_config"
        elif self.cooperative_reduction:
            return "cooperative_reduction"
        elif self.persistent_reduction:
            assert self.inside_reduction
            return "persistent_reduction"
        elif self.inside_reduction:
            return "reduction"
        return "pointwise"

    @staticmethod
    def inductor_meta_common():
        inductor_meta = {
            "backend_hash": torch.utils._triton.triton_hash_with_backend(),
            "are_deterministic_algorithms_enabled": torch.are_deterministic_algorithms_enabled(),
            "assert_indirect_indexing": config.assert_indirect_indexing,
            "autotune_local_cache": config.autotune_local_cache,
            "autotune_pointwise": config.triton.autotune_pointwise,
            "autotune_remote_cache": config.autotune_remote_cache,
            "force_disable_caches": config.force_disable_caches,
            "dynamic_scale_rblock": config.dynamic_scale_rblock,
            "max_autotune": config.max_autotune,
            "max_autotune_pointwise": config.max_autotune_pointwise,
            "min_split_scan_rblock": config.triton.min_split_scan_rblock,
            "spill_threshold": config.triton.spill_threshold,
            "store_cubin": config.triton.store_cubin,
        }
        if torch.version.hip is not None:
            inductor_meta["is_hip"] = True
        if config.is_fbcode():
            inductor_meta["is_fbcode"] = True
        if config.profile_bandwidth:
            inductor_meta["profile_bandwidth"] = config.profile_bandwidth
            inductor_meta["profile_bandwidth_regex"] = config.profile_bandwidth_regex
            inductor_meta["profile_bandwidth_output"] = config.profile_bandwidth_output
            inductor_meta["profile_bandwidth_with_do_bench_using_profiling"] = (
                config.profile_bandwidth_with_do_bench_using_profiling
            )
        if config.coordinate_descent_tuning:
            inductor_meta["coordinate_descent_tuning"] = (
                config.coordinate_descent_tuning
            )
            inductor_meta["coordinate_descent_search_radius"] = (
                config.coordinate_descent_search_radius
            )
            inductor_meta["coordinate_descent_check_all_directions"] = (
                config.coordinate_descent_check_all_directions
            )
        return inductor_meta

    def codegen_kernel(self, name=None):
        code = IndentedBuffer()

        size_hints = {}
        for prefix, numel in self.numels.items():
            if prefix_is_reduction(prefix) and not self.inside_reduction:
                continue

            numel_hint = V.graph.sizevars.symbolic_hint(numel)
            if not isinstance(numel_hint, (int, sympy.Integer)):
                # This default heuristic hint was picked carefully: it is
                # large, to ensure that we don't shrink the block size (since
                # if you don't have many elements, it'd be wasteful to pick a
                # large block size).  Since we don't know how many elements we
                # might have, we should be OK with some inefficiency to make
                # sure we handle the large case well.  8192 is the largest
                # block size we support, so we pick that.
                #
                # If we have a better hint for unbacked SymInts (e.g., because
                # a user told us, or we are tracking upper bounds) we could
                # use that here.
                size_hint = 8192
            else:
                size_hint = next_power_of_2(int(numel_hint))
            size_hints[prefix] = size_hint

        if name is None:
            code.splice(gen_common_triton_imports())
            device_type = V.graph.get_current_device_or_throw().type
            if device_type == "cpu":
                code.splice("triton_helpers.set_driver_to_cpu()")
            else:
                code.splice("triton_helpers.set_driver_to_gpu()")

            if config.benchmark_kernel:
                code.splice(self.imports_for_benchmark_kernel())

        argdefs, _, signature, _ = self.args.python_argdefs()
        # maps actual expression to SizeArg if it is in sizevars replacements
        for i, arg in enumerate(signature):
            if isinstance(arg, SizeArg):
                # mypy is unhappy about the sympy.Expr
                # type for the key of the dict below
                symbol = cast(sympy.Symbol, arg.expr)
                if symbol in V.graph.sizevars.inv_precomputed_replacements:
                    signature[i] = SizeArg(
                        arg.name, V.graph.sizevars.inv_precomputed_replacements[symbol]
                    )

        mutated_args = OrderedSet[str]()
        for mutation in self.mutations:
            if mutation in self.args.input_buffers:
                mutated_args.add(self.args.input_buffers[mutation])
            if (
                mutation in self.args.inplace_buffers
                and mutation not in V.graph.removed_buffers
                and mutation not in self.removed_buffers
            ):
                mutated_args.add(
                    cast(InplacedBuffer, self.args.inplace_buffers[mutation]).inner_name
                )
            if mutation in self.args.output_buffers:
                mutation_arg = self.args.output_buffers[mutation]
                assert not isinstance(mutation_arg, RemovedArg)
                mutated_args.add(mutation_arg)

        # Note: [Workspace Mutation]
        # workspace arguments are mutated, but are not marked as mutations in self.mutations
        # because their buffers are added during codegen, and aren't tracked during
        # lowering/scheduling. So we add them as mutated_args explicitly below.
        #
        # In the logic below, we only mark the workspaces a mutated if they are marked with
        # zero_fill: that's because, if we don't expect the buffer to be pre-filled with
        # zeros, then, although we still mutate the data, we don't care about those
        # mutations because we don't make any assumptions about the contents of the
        # workspace buffer.  Similarly, ZERO_PER_GRAPH requires the kernel to return
        # the buffer back to its original state.
        for argname, arg in zip(argdefs, signature):
            if (
                isinstance(arg, WorkspaceArg)
                and arg.zero_mode == WorkspaceZeroMode.ZERO_ON_CALL
            ):
                mutated_args.add(argname)

        mutated_args = sorted(mutated_args)

        for tree in self.active_range_trees():
            sizearg = SizeArg(f"{tree.prefix}numel", tree.numel)
            signature.append(sizearg)
            argdefs.append(sizearg.name)
            # constexpr version causes issues, see
            # https://github.com/pytorch/torchdynamo/pull/1362
            # triton_meta["constants"][len(argdefs)] = V.graph.sizevars.size_hint(
            #     tree.numel
            # )
            # argdefs.append(f"{tree.prefix}numel: tl.constexpr")

        def add_constexpr_arg(arg_name):
            # new versions (but not old versions) of Triton need constexprs included in the signature
            if triton_version_uses_attrs_dict():
                signature.append(ConstexprArg(arg_name))
            argdefs.append(f"{arg_name} : tl.constexpr")

        for tree in self.range_trees:
            if tree.is_reduction and self.persistent_reduction:
                # Rn_BLOCK for persistent_reduction is defined in codegen_static_numels
                continue
            if tree.tensor_dim is None:
                continue

            add_constexpr_arg(f"{tree.prefix.upper()}BLOCK")

        if self.cooperative_reduction:
            add_constexpr_arg("RSPLIT")

        triton_meta_signature = signature_to_meta(
            signature, size_dtype=self.index_dtype, argdefs=argdefs
        )
        triton_meta: dict[str, Any] = {
            "signature": triton_meta_signature,
            "device": DeviceProperties.create(V.graph.get_current_device_or_throw()),
            "constants": {},
        }

        # Skip memory optimization for forward of the training loop where we expect
        # every new node will increase the peak memory and our greedy approach would
        # introduce a lot of unnecessary cpu copies.
        optimize_mem = V.graph.is_inference or V.graph.is_backward

        inductor_meta = {
            # Triton will not accept an OrderedSet for autotune_hints
            "autotune_hints": set(self.autotune_hints),  # noqa: set_linter
            "kernel_name": str(Placeholder.DESCRIPTIVE_NAME),
            "mutated_arg_names": mutated_args,
            "optimize_mem": optimize_mem,
            "no_x_dim": self.no_x_dim,
            "num_load": self.num_load,
            "num_reduction": self.num_reduction,
            **self.inductor_meta_common(),
        }
        if self.cooperative_reduction:
            inductor_meta["persistent_reduction"] = self.persistent_reduction

        num_gb = None
        if config.benchmark_kernel or config.profile_bandwidth:
            num_gb = self.estimate_kernel_num_bytes() / 1e9
            inductor_meta["kernel_num_gb"] = num_gb

        triton_meta["configs"] = [config_of(signature)]

<<<<<<< HEAD
        if not triton_version_uses_attrs_dict():
            # Triton compiler includes equal_to_1 args into constants even
            # when they are not constexpr. otherwise there may be a segfault
            # during launching the Inductor-compiled Triton kernel.
            # https://github.com/pytorch/pytorch/issues/120478#issuecomment-1962822307
            # https://github.com/openai/triton/blob/231efe9ed2d200be0f69a07c298e4342b08efe3d/python/triton/runtime/jit.py#L384
            for arg_num in triton_meta["configs"][0].equal_to_1:  # type: ignore[index]
                triton_meta["constants"][signature[arg_num].name] = 1  # type: ignore[index]
=======
        # Triton compiler includes equal_to_1 args into constants even
        # when they are not constexpr. otherwise there may be a segfault
        # during launching the Inductor-compiled Triton kernel.
        # https://github.com/pytorch/pytorch/issues/120478#issuecomment-1962822307
        # https://github.com/openai/triton/blob/231efe9ed2d200be0f69a07c298e4342b08efe3d/python/triton/runtime/jit.py#L384
        for arg_num in equal_1_arg_indices(signature):  # type: ignore[index]
            triton_meta["constants"][signature[arg_num].name] = 1  # type: ignore[index,union-attr]
>>>>>>> b8b1b364

        self.triton_meta = triton_meta

        self.codegen_body()

        for helper in self.helper_functions:
            code.writeline("")
            code.splice(helper)

        if self.fixed_config:
            heuristics_line = f"""
                @triton_heuristics.{self._get_heuristic()}(
                    config={self.fixed_config.config!r},
                    filename=__file__,
                    triton_meta={triton_meta!r},
                    inductor_meta={inductor_meta!r}
                )
                @triton.jit
            """
        elif self.inside_reduction:
            reduction_hint = self.features.get_reduction_hint()
            heuristics_line = f"""
                @triton_heuristics.{self._get_heuristic()}(
                    size_hints={size_hints!r},
                    reduction_hint={reduction_hint},
                    filename=__file__,
                    triton_meta={triton_meta!r},
                    inductor_meta={inductor_meta!r}
                )
                @triton.jit
            """
        else:
            tile_hint = ""
            if len(size_hints) == 2:
                if (
                    len(non_constexpr_signature(signature)) == 4
                ):  # input, output and 2 args
                    tile_hint = "tile_hint=TileHint.SQUARE,"
                else:
                    tile_hint = "tile_hint=TileHint.DEFAULT,"
            heuristics_line = f"""
                @triton_heuristics.{self._get_heuristic()}(
                    size_hints={size_hints!r}, {tile_hint}
                    filename=__file__,
                    triton_meta={triton_meta!r},
                    inductor_meta={inductor_meta!r},
                    min_elem_per_thread={self.min_elem_per_thread}
                )
                @triton.jit
            """
        code.splice(heuristics_line)
        code.writeline(
            f"def {name or str(Placeholder.KERNEL_NAME)}({', '.join(argdefs)}):"
        )
        with code.indent():
            self.codegen_static_numels(code)
            for old, new in self.args.aliases():
                code.writeline(f"{old} = {new}")
            code.splice(self.body)

        if config.benchmark_kernel:
            code.splice(self.codegen_kernel_benchmark(num_gb))

        return code.getvalue()

    @staticmethod
    def _get_persistent_RBLOCK(rnumel):
        rnumel = V.graph.sizevars.simplify(rnumel)
        if isinstance(rnumel, (sympy.Integer, int)):
            val = int(rnumel)
            val = next_power_of_2(val)
        else:
            val = 128
            while not V.graph.sizevars.statically_known_leq(rnumel, val):
                if val > 16 * 1024:
                    raise ValueError(f"Failed to find static RBLOCK for {rnumel}")
                val *= 2
        return val

    @staticmethod
    def has_persistent_RBLOCK(rnumel):
        try:
            TritonKernel._get_persistent_RBLOCK(rnumel)
            return True
        except ValueError:
            return False

    def codegen_static_numels(self, code):
        """
        We get a small speedup from hard coding numels if they are static.

        This code stomps on the passed-in values by writing an constant to the top of the kernel.

        In a kernel like:
        def KERNEL_NAME(in_ptr0, in_ptr1, out_ptr2, xnumel, r0_numel, XBLOCK : tl.constexpr, R0_BLOCK : tl.constexpr):

        We would add
        xnumel = 4096
        r0_numel = 768

        After the signature, before the kernel code, if we decided to make these static. As its hardcoded, it becomes
        a better signal to triton on how to unroll and do some static indexing. So, it's not so much that downstream
        knows that its a static numel, as that you just plop a constant into the kernel.
        """

        def is_static_integer(expr: sympy.Expr) -> bool:
            return isinstance(expr, (sympy.Integer, int))

        for tree in self.range_trees:
            if not tree.is_reduction or self.inside_reduction:
                simplified_tree_numel = V.graph.sizevars.simplify(tree.numel)
                if is_static_integer(simplified_tree_numel):
                    code.writeline(f"{tree.prefix}numel = {int(simplified_tree_numel)}")

            if tree.is_reduction and self.persistent_reduction:
                if self.cooperative_reduction:
                    numel = self.kexpr(self.rename_indexing(tree.numel))
                    val = f"triton_helpers.constexpr_next_power_of_2(({numel} + RSPLIT - 1) // RSPLIT)"
                else:
                    val = self._get_persistent_RBLOCK(tree.numel)
                code.writeline(f"{tree.prefix.upper()}BLOCK: tl.constexpr = {val}")

            if tree.prefix == "x" and self.no_x_dim:
                code.writeline("XBLOCK: tl.constexpr = 1")

    def _get_grid_fn(self):
        if self.cooperative_reduction:
            return cooperative_reduction_grid
        return default_grid_fn

    def add_numel_to_call_args_and_grid(self, name, call_args, arg_types, grid):
        # TODO(jansel): if there are constants, we shouldn't bother passing them as args
        for tree in self.range_trees:
            if isinstance(tree.numel, (sympy.Integer, sympy.Symbol)):
                expr = tree.numel
            else:
                expr = V.graph.wrapper_code.generate_numel_expr(name, tree)

            if not tree.is_reduction or self.inside_reduction:
                call_args.append(expr)
                arg_types.append(type(expr))
            if tree.grid_dim is not None:
                grid.append(expr)

    def call_kernel(self, name: str, node: Optional[IRNode] = None):
        wrapper = V.graph.wrapper_code
        wrapper.write_triton_header_once()
        _, call_args, _, arg_types = self.args.python_argdefs()
        grid: list[Any] = []
        self.add_numel_to_call_args_and_grid(name, call_args, arg_types, grid)
        current_device = V.graph.get_current_device_or_throw()

        for ws in self.args.workspace_args:
            wrapper.generate_workspace_allocation(ws)

        grid_fn = self._get_grid_fn()
        grid = wrapper.generate_default_grid(name, grid, grid_callable=grid_fn)
        wrapper.generate_kernel_call(
            name,
            call_args,
            grid,
            current_device.index,
            gpu=current_device.type != "cpu",
            triton=True,
            arg_types=arg_types,
            grid_fn=grid_fn.__name__,
            triton_meta=self.triton_meta,
        )

        for ws in reversed(self.args.workspace_args):
            wrapper.generate_workspace_deallocation(ws)

    def codegen_nan_check(self) -> None:
        wrapper = V.graph.wrapper_code
        _, call_args, arg_signatures, _ = self.args.python_argdefs()
        for arg, arg_signature in zip(call_args, arg_signatures):
            if isinstance(arg_signature, TensorArg):
                if V.graph.cpp_wrapper:
                    wrapper.writeline(
                        f'AOTI_TORCH_ERROR_CODE_CHECK(aoti_torch_check_inf_and_nan("{arg}", {arg}));'
                    )
                else:
                    line = f"assert not {arg}.isnan().any().item()"
                    wrapper.writeline(line)
                    line = f"assert not {arg}.isinf().any().item()"
                    wrapper.writeline(line)

    def create_cse_var(self, *args, **kwargs) -> TritonCSEVariable:
        return TritonCSEVariable(*args, **kwargs)

    def codegen_iteration_ranges_entry(self, entry: IterationRangesEntry):
        line = f"{entry.name} = {self.kexpr(self.rename_indexing(entry.expr))}"
        if entry.root.is_loop:
            self.indexing_code.writeline(line)
        else:
            # lift non-reduction stores outside loop
            self.body.writeline(line)

    def iteration_ranges_ranges_code(self, entry: IterationRangesRoot) -> str:
        assert entry.tensor_dim is not None
        size = self.indexing_size_str(entry.tensor_dim)
        index_dtype = self.index_dtype
        suffix = f".to({index_dtype})" if index_dtype != "tl.int32" else ""
        if (
            self.cooperative_reduction
            and self.persistent_reduction
            and entry.is_reduction
        ):
            suffix = f"{suffix} + rsplit_start"
        return f"tl.arange(0, {entry.prefix.upper()}BLOCK){size}{suffix}"

    def iteration_ranges_scalar_code(
        self, entry: IterationRangesRoot, value: Any
    ) -> str:
        index_dtype = self.index_dtype
        ndim = self.triton_tensor_ndim()
        size = [1] * ndim
        return f"tl.full({size}, {value}, {index_dtype})"

    def iteration_ranges_get_pid(self, entry: IterationRangesRoot) -> str:
        assert entry.grid_dim is not None
        key = f"tl.program_id({entry.grid_dim})"
        # y_grid has a limit, so express it in terms of y and z in case of overflow.
        # z grid is only exercised when max_tiles == 3 (off by default).
        if (
            entry.grid_dim == 1
            and not entry.has_zdim
            and not self.cooperative_reduction
            and not V.graph.sizevars.statically_known_leq(entry.numel, get_max_y_grid())
        ):
            # For ynumel larger than max_ygrid, we need to use zdim.
            # For each z dimension, there are tl.num_programs(1) yblocks which is passed by grad(x,y,z).
            # So, we need to add tl.program_id(z) * tl.num_programs(y) *YBLOCK to get the correct yoffset.
            key = f"({key} + tl.program_id({entry.grid_dim + 1}) * tl.num_programs({entry.grid_dim}))"
        pid = entry.pid_cache.get(key, key)
        if self.index_dtype != "tl.int32":
            return f"{pid}.to({self.index_dtype})"
        return pid

    def max_block(self, prefix: str) -> int:
        if self.fixed_config:
            return self.fixed_config[f"{prefix.upper()}BLOCK"]
        return TRITON_MAX_BLOCK[prefix.upper()]

    def _has_constant_mask(self, tree: IterationRangesRoot) -> bool:
        if not self.optimize_mask:
            return False

        if self.fixed_config and f"{tree.prefix.upper()}BLOCK" in self.fixed_config:
            if self.fixed_config[f"{tree.prefix.upper()}BLOCK"] == 1:
                return True
        else:
            if V.graph.sizevars.statically_known_equals(tree.numel, 1):
                return True

        # Masks are superfluous if numel is a multiple of BLOCK
        # (We use the fact that BLOCK is required by triton to be a power of 2)
        if tree.is_reduction and self.persistent_reduction:
            max_block = self._get_persistent_RBLOCK(tree.numel)
        elif tree.prefix == "x" and self.no_x_dim:
            max_block = 1
        else:
            max_block = self.max_block(tree.prefix)

        if tree.is_reduction and self.cooperative_reduction:
            max_block = max_block * self.max_rsplit()

        # Optional optimization: if block divides numel exactly, we will
        # never need to do a masked load to handle stragglers at the end.
        # If this tree is for the y dimension, we should only use a constant
        # mask if it can be guaranteed that:
        # 1. (ynumel / YBLOCK) < max_ygrid or
        # 2. (ynumel / YBLOCK) % max_ygrid == 0
        # Because YBLOCK is not constant, use a conservative heuristic:
        # only use a constant mask if ynumel < max_ygrid.
        # It's faster to avoid masking at all.  But it is sound to always
        # mask.
        if V.graph.sizevars.statically_known_multiple_of(tree.numel, max_block):
            return (
                tree.grid_dim != 1
                or tree.has_zdim
                or V.graph.sizevars.statically_known_leq(tree.numel, get_max_y_grid())
            )

        return False

    def _has_constant_xmask(self) -> bool:
        xtree = self.range_trees[0]
        assert xtree.prefix == "x"
        return self._has_constant_mask(xtree)

    def filter_masks(self, mask_vars: OrderedSet[str]) -> None:
        for tree in self.range_trees:
            if self._has_constant_mask(tree):
                mask_vars.discard(f"{tree.prefix}mask")

        # can be added as an override_mask
        mask_vars.discard("None")

    @cache_on_self
    def get_reduction_prefixes(self) -> list[str]:
        return [
            prefix_str[symt]
            for symt in list(TritonSymbols.reduction_types)[: self.num_reduction_dims]
        ]

    def codegen_reduction_numels(self, buffer: IndentedBuffer) -> None:
        """
        Generates code that flattens ND reduction numels, block sizes, etc. into 1D.
        """
        # rnumel = r0_numel * ... * r(n-1)_numel
        reduction_trees = [tree for tree in self.range_trees if tree.is_reduction]
        rnumel = " * ".join(sorted(f"{tree.prefix}numel" for tree in reduction_trees))
        buffer.splice(f"rnumel = {self.kexpr(rnumel)}")

        # RBLOCK = R0_BLOCK * ... * R(N-1)_BLOCK
        rn_blocks = [
            TritonSymbols.block_sizes[tree.symt]
            for tree in self.range_trees
            if tree.is_reduction
        ]
        rblock = sympy_product(rn_blocks)
        buffer.splice(f"RBLOCK: tl.constexpr = {self.kexpr(rblock)}")

    def _get_reduction_symbols(self, suffix: str, **kwargs) -> list[sympy.Symbol]:
        """
        Helper to initialize symbols like rn_numel, rn_base, etc.
        """
        rn_prefixes = self.get_reduction_prefixes()
        return [sympy.Symbol(f"{prefix}{suffix}", **kwargs) for prefix in rn_prefixes]

    @cache_on_self
    def _get_reduction_index_coeffs(self) -> list[sympy.Expr]:
        """
        Compute coefficients to convert ND reduction indices to linear indices.
        For example:
          rindex = r0_index * r1_numel * ... * rn_numel + ... + rn_index.
        """
        rn_prefixes = self.get_reduction_prefixes()
        rn_numels = self._get_reduction_symbols("numel", integer=True, positive=True)
        return [
            sympy_product(rn_numels[idx + 1 :]) for idx in range(len(rn_prefixes) - 1)
        ] + [sympy.Integer(1)]

    def _flatten_reduction_indices(self, multi_inds: list[sympy.Expr]) -> sympy.Expr:
        """
        Compute linear reduction indices from N dimensional ones.
        """
        coeffs = self._get_reduction_index_coeffs()
        return sympy_dot(coeffs, multi_inds)

    def codegen_reduction_indices(self, buffer: IndentedBuffer) -> None:
        """
        Generates code that converts ND reduction indices into linear indices.
        """
        # Gather relevant numels, indices, etc.
        rn_offsets = self._get_reduction_symbols(
            "offset", integer=True, nonnegative=True
        )
        rn_inds = self._get_reduction_symbols("index", integer=True, nonnegative=True)

        # Compute roffset and rindex.
        roffset = self._flatten_reduction_indices(rn_offsets)
        buffer.splice(f"roffset = {self.index_to_str(roffset)}")
        rindex = self._flatten_reduction_indices(rn_inds)
        buffer.splice(f"rindex = {self.index_to_str(rindex)}")

    def iteration_ranges_codegen_header(
        self, entry: IterationRangesRoot, code: IndentedBuffer
    ) -> None:
        x = entry.prefix
        if entry.is_loop:
            code.writeline(f"{entry.name} = {x}offset + {x}base")
        elif entry.grid_dim is None:
            # no need to "{x}offset = "
            code.writeline(f"{entry.name} = {self.iteration_ranges_ranges_code(entry)}")
            code.writeline(f"{x}offset = 0")
        else:
            if entry.tensor_dim is not None:
                line = f"{x}offset + {self.iteration_ranges_ranges_code(entry)}"
            else:
                line = self.iteration_ranges_scalar_code(entry, f"{x}offset")
            code.writelines(
                [
                    f"{x}offset = {self.iteration_ranges_get_pid(entry)} * {x.upper()}BLOCK",
                    f"{entry.name} = {line}",
                ]
            )

        if self._has_constant_mask(entry):
            sizes = self.dense_size_str()
            code.writeline(f"{x}mask = tl.full({sizes}, True, tl.int1)")
        else:
            code.writeline(f"{x}mask = {entry.name} < {x}numel")


class TritonScheduling(SIMDScheduling):
    kernel_type: type[Any] = TritonKernel
    backend_features = dict.fromkeys(  # dict for deterministic order
        [
            BackendFeature.FOREACH,
            BackendFeature.BUCKETIZE,
            BackendFeature.INPLACE_BUFFERS,
            BackendFeature.MASKED_SCATTER_WITH_INDEX,
            BackendFeature.SCAN,
            BackendFeature.SORT,
            BackendFeature.TRITON_TEMPLATES,
            BackendFeature.TUPLE_REDUCTION,
        ]
    )
<<<<<<< HEAD
    if torch.version.hip is None:
        backend_features.update(
            dict.fromkeys(
                [
                    # TODO: Move this above when ROCm triton adds support for multiple inputs
                    BackendFeature.TUPLE_REDUCTION,
                    BackendFeature.SORT,
                ]
            )
        )
=======
>>>>>>> b8b1b364

    def __init__(self, scheduler: Optional[Scheduler]) -> None:
        super().__init__(scheduler)
        if scheduler is None or not hasattr(scheduler, "nodes"):
            return
        for node in scheduler.nodes:
            if isinstance(node, (SchedulerNode, FusedSchedulerNode)):
                node.debug_device_str = debug_triton_code

    @classmethod
    def get_backend_features(cls, device: torch.device):
        if (
            config.triton.cooperative_reductions
            or config.triton.force_cooperative_reductions
        ):
            return {
                **cls.backend_features,
                BackendFeature.REDUCE_TO_SINGLE_ELEMENT: None,
            }
        return cls.backend_features

    def codegen_comment(self, node_schedule):
        wrapper = V.graph.wrapper_code
        origins, _detailed_origins = get_kernel_metadata(node_schedule, wrapper)
        if origins:
            wrapper.writeline(origins)

        if config.debug_fusion:
            from torch._inductor.scheduler import (
                BaseSchedulerNode,
                ForeachKernelSchedulerNode,
            )

            if not any(
                isinstance(n, ForeachKernelSchedulerNode) for n in node_schedule
            ):
                # We probably should look what are the nodes inside a foreach
                # schedule node
                node_names = [
                    n.get_name()
                    for n in node_schedule
                    if isinstance(n, BaseSchedulerNode)
                ]
                wrapper.writeline(
                    f"{wrapper.comment} Fused node name list: {', '.join(node_names)}"
                )

    def define_kernel(self, src_code, node_schedule, kernel):
        wrapper = V.graph.wrapper_code
        if src_code in wrapper.src_to_kernel:
            kernel_name = wrapper.src_to_kernel[src_code]
        else:
            fused_name = (
                get_fused_kernel_name(node_schedule, config.triton.descriptive_names)
                if config.triton.descriptive_names
                else ""
            )
            kernel_category = get_kernel_category_by_source_code(src_code)[:3]
            kernel_name = "_".join(
                ["triton", kernel_category, fused_name, wrapper.next_kernel_suffix()]
            )
            # use the original src_code as the key
            wrapper.src_to_kernel[src_code] = kernel_name
            subs_name = kernel_name if config.triton.unique_kernel_names else "triton_"

            # DESCRIPTIVE_NAME is used for profiling purposes; it shows the full kernel name
            # even when unique_kernel_names is turned off. Meanwhile, KERNEL_NAME is sometimes set
            # to "triton_" to maximize caching opportunities (when unique_kernel_names = False).
            src_code = src_code.replace(str(Placeholder.DESCRIPTIVE_NAME), kernel_name)
            src_code = src_code.replace(str(Placeholder.KERNEL_NAME), subs_name)

            # TODO(voz): Ostensibly, we should not need this. But there are cases where C++ codegen does
            # not use BracesBuffer, so we have no good indicator of a C++ buffer atm.
            src_code = src_code.replace("#pragma CMT", "#")

            _basename, _, kernel_path = get_path(code_hash(src_code.strip()), "py")
            compile_wrapper = IndentedBuffer()

            if async_compile.use_process_pool():
                # The process pool is warm, we can shell out to workers right away. This
                # allows us to save the result in async_compile.CompiledTritonKernels,
                # so that the second time we call async_compile.triton, we do no work.
                async_compile.triton(subs_name, src_code)

            compile_wrapper.writeline(f"async_compile.triton({subs_name!r}, '''")

            compile_wrapper.splice(src_code, strip=True)
            current_device = V.graph.get_current_device_or_throw()
            compile_wrapper.writeline(f"''', device_str='{current_device.type}')")

            metadata_comment = f"# kernel path: {kernel_path}"
            origins, detailed_origins = get_kernel_metadata(node_schedule, wrapper)
            metadata_comment += "\n" + origins + "\n" + detailed_origins
            wrapper.define_kernel(
                kernel_name, compile_wrapper.getvalue(), metadata_comment
            )

            # log kernel metadata for offline analysis.
            # E.g. one can find all unaligned inner reduction and check if
            # padding helps with the perf kernel by kernel.
            if metrics.is_metric_table_enabled("kernel_metadata"):
                metrics.log_kernel_metadata(kernel_name, kernel_path, src_code)

        return kernel_name

    def benchmark_fused_nodes(self, nodes, n_spills_threshold=8):
        device_interface = get_interface_for_device(V.graph.device_type)
<<<<<<< HEAD
        with preserve_rng_state(), device_interface.device(
            V.graph.get_current_device_or_throw()
        ):  # type: ignore[attr-defined]
            src_code = self.generate_kernel_code_from_nodes(
                nodes, benchmark_kernel=True
            )
            mod = PyCodeCache.load(src_code)
=======
        with (
            preserve_rng_state(),
            device_interface.device(V.graph.get_current_device_or_throw()),  # type: ignore[attr-defined]
        ):
            ms = None
>>>>>>> b8b1b364

            def cache_file_path():
                assert mod.__file__ is not None
                return os.path.splitext(mod.__file__)[0] + ".kernel_perf"

            def load_cache():
                path = cache_file_path()
                if os.path.exists(path):
                    with open(path) as fd:
                        return float(fd.read())
                return None

            def store_cache():
                path = cache_file_path()
                with open(path, "w") as fd:
                    fd.write(str(ms))  # type: ignore[has-type]

            log.debug(
                "kernel src code for %s written to: %s",
<<<<<<< HEAD
                OrderedSet(n.get_name() for n in nodes),
=======
                node_names,
>>>>>>> b8b1b364
                mod.__file__,
            )
            ms = load_cache()
            if ms is not None:
                return ms, mod.__file__

            args = mod.get_args()
            call = mod.call
            wrapped_jit_function = mod.triton_

            # call once to trigger the compilation
            try:
                call(wrapped_jit_function.clone_args(*args)[0])
            except Exception as e:
                if config.triton.disallow_failing_autotune_kernels_TESTING_ONLY:
                    raise
                log.debug(
                    "Exception (%s) in compiling fused nodes %s",
                    e,
                    OrderedSet(n.get_name() for n in nodes),
                )
                ms = float("inf")
                store_cache()
                return ms, mod.__file__

            launchers = wrapped_jit_function.launchers
            assert len(launchers) == 1
            # n_spills does not necessarily mean it's not profitable to fuse,
            # and sometimes it can be inaccurate
            if launchers[0].n_spills > n_spills_threshold:
                # skip benchmarking the kernel if there are register spills
                ms = float("inf")
            else:
                # We have to clone the inplace updated arguments to avoid earlier calls
                # generating out of range indices for later calls.
                ms = benchmarker.benchmark_gpu(
                    lambda: call(wrapped_jit_function.clone_args(*args)[0])
                )

                # overhead of cloning args gives bias for fusing the kernel
                # in the case of mutating/in-placeable second fusion
                # TODO - would be better as a hook in triton do_bench that reset
                # the input values between benchmarking
                if len(wrapped_jit_function.mutated_arg_names) > 0:
                    ms = ms - benchmarker.benchmark_gpu(
                        lambda: wrapped_jit_function.clone_args(*args)
                    )

            log.debug(
                "The fused kernel for %s took %.3f ms to run",
                OrderedSet(n.get_name() for n in nodes),
                ms,
            )
            store_cache()
            return ms, mod.__file__

    def create_kernel_choices(  # type: ignore[override]
        self,
        kernel_features: SIMDKernelFeatures,
        kernel_args: list[Any],
        kernel_kwargs: dict[str, Any],
    ) -> list[TritonKernel]:
        is_scan = kernel_features.contains_op("scan")
        is_split_scan = is_scan and any(
            node.is_split_scan() for node in kernel_features.scheduler_nodes()
        )
        kernel_type: type[TritonKernel] = self.kernel_type
        if is_split_scan:
            from .triton_split_scan import TritonSplitScanKernel

            kernel_type = TritonSplitScanKernel

        if is_scan:
            # TODO(jansel): scan does not yet work with cooperative reductions
            kernel_kwargs["override_cooperative_reduction"] = False

        # ops.sort only works with persistent reduction, and is not bandwidth bound anyway
        # so taking the hit of non-coalesced loads is okay
        if kernel_features.contains_op("sort"):
            kernel_kwargs["override_persistent_reduction"] = True
            kernel_kwargs["override_cooperative_reduction"] = False

        if not TritonKernel.has_persistent_RBLOCK(kernel_features.reduction_numel):
            # Cannot use persistent reduction with unknown dynamic rnumel
            assert not kernel_kwargs.get("override_persistent_reduction")
            kernel_kwargs["override_persistent_reduction"] = False

        kernel_kwargs = V.choices.triton_kernel_kwargs(
            kernel_type, kernel_features, kernel_args, kernel_kwargs
        )
        kernel = kernel_type(*kernel_args, **kernel_kwargs)
        return self.add_multi_kernel_choices(kernel, kernel_args, kernel_kwargs)

    def add_multi_kernel_choices(
        self,
        kernel: TritonKernel,
        kernel_args: list[Any],
        kernel_kwargs: dict[str, Any],
    ) -> list[TritonKernel]:
        kernels: list[TritonKernel] = [kernel]
        if not config.triton.multi_kernel:
            return kernels

        optional_persistent = kernel.persistent_reduction and not kernel_kwargs.get(
            "override_persistent_reduction"
        )
        optional_cooperative = kernel.cooperative_reduction and not kernel_kwargs.get(
            "override_cooperative_reduction"
        )
        if optional_persistent:
            kernels.append(
                self.kernel_type(
                    *kernel_args,
                    **kernel_kwargs,
                    override_persistent_reduction=False,
                )
            )
        if optional_cooperative:
            rnumel = kernel.features.reduction_numel
            # for larger sizes non-cooperative gets very slow
            if V.graph.sizevars.statically_known_leq(rnumel, 65536):
                kernels.append(
                    other := self.kernel_type(
                        *kernel_args,
                        **kernel_kwargs,
                        override_cooperative_reduction=False,
                    )
                )
                if optional_persistent and other.persistent_reduction:
                    kernels.append(
                        self.kernel_type(
                            *kernel_args,
                            **kernel_kwargs,
                            override_cooperative_reduction=False,
                            override_persistent_reduction=False,
                        )
                    )

        if len(kernels) > 1:
            for kernel2 in kernels[1:]:
                # Keep buffers needed by the non-persistent reduction so both kernels have the same arguments
                kernel2.must_keep_buffers = kernel.must_keep_buffers
            # persistent kernels must be generated last so must_keep_buffers works right
            kernels.sort(key=lambda k: k.persistent_reduction)
        return kernels

    def benchmark_combo_kernel(self, node_list):
        mod: ModuleType
        ms: float
        ms_clone: float

        def cache_file_path():
            assert mod.__file__ is not None
            return os.path.splitext(mod.__file__)[0] + ".kernel_perf"

        def load_cache():
            path = cache_file_path()
            if os.path.exists(path):
                with open(path) as fd:
                    return tuple(float(e) for e in fd.read().split())
            return (None, None)

        def store_cache():
            path = cache_file_path()
            with open(path, "w") as fd:
                fd.write(str(ms) + " " + str(ms_clone))

        total_ms, file_list = 0, []
        total_clone_ms: float = 0.0
        removed_buffers_orig = V.graph.removed_buffers
        V.graph.removed_buffers = OrderedSet(removed_buffers_orig)
        inplaced_to_remove_orig = V.graph.inplaced_to_remove
        V.graph.inplaced_to_remove = OrderedSet(inplaced_to_remove_orig)
        enable_autotune = config.combo_kernels_autotune > 0
        mixed_sizes = config.combo_kernel_allow_mixed_sizes > 0
        kernel_code_list = self.generate_combo_kernel_code(
            subkernel_nodes=node_list,
            custom_part_algorithm=True,
            enable_autotune=enable_autotune,
            mixed_sizes=mixed_sizes,
            only_gen_src_code=True,
        )

        for src_code, _, node_group in kernel_code_list:
            fused_node_lists = [node.get_nodes() for node in node_group]
            names = [n.get_name() for nodes in fused_node_lists for n in nodes]

            src_code = src_code.replace(str(Placeholder.KERNEL_NAME), "triton_")
            mod = PyCodeCache.load(src_code)

            log.debug(
                "kernel src code for %s written to: %s",
                names,
                mod.__file__,
            )
            ms, ms_clone = load_cache()
            if ms is not None:
                total_ms += ms  # type: ignore[assignment]
                total_clone_ms += ms_clone
                file_list.append(mod.__file__)
                continue

            args = mod.get_args()
            call = mod.call
            wrapped_jit_function = mod.triton_

            # call once to trigger the compilation
            call(wrapped_jit_function.clone_args(*args)[0])

            launchers = wrapped_jit_function.launchers
            assert len(launchers) == 1
            if launchers[0].n_spills > 0:
                # skip benchmarking the kernel if there are register spills
                ms = ms_clone = float("inf")
            else:
                # We have to clone the inplace updated arguments to avoid earlier calls
                # generating out of range indices for later calls.
                ms = benchmarker.benchmark_gpu(
                    lambda: call(wrapped_jit_function.clone_args(*args)[0])
                )
                ms_clone = benchmarker.benchmark_gpu(
                    lambda: wrapped_jit_function.clone_args(*args)[0]
                )

            log.debug(
                "The fused kernel for %s took %.3f ms to run, %.3f ms to clone inputs",
                OrderedSet(n.get_name() for n in node_group),
                ms,
                ms_clone,
            )
            store_cache()
            total_ms += ms
            total_clone_ms += ms_clone
            file_list.append(mod.__file__)
        V.graph.removed_buffers = removed_buffers_orig
        V.graph.inplaced_to_remove = inplaced_to_remove_orig
        return total_ms, total_clone_ms, file_list


def debug_triton_code(node: BaseSchedulerNode) -> list[str]:
    lines = []
    multi_template = node.get_template_node()
    assert multi_template is None or isinstance(multi_template, ir.MultiTemplateBuffer)
    if multi_template and multi_template.make_kernel_render is None:
        lines.append(f"{node.get_name()} Unfinalized multi template buffer")
    else:
        from torch._inductor.codegen.cuda_combined_scheduling import (
            CUDACombinedScheduling,
        )

        device = node.get_device()
        assert device is not None
        backend = node.scheduler.get_backend(device)
        assert isinstance(backend, (SIMDScheduling, CUDACombinedScheduling)), (
            f"Scheduling backend should be SIMD or CUDACombined when generating debug Triton strings, got: {type(backend)}"
        )

        with V.graph.set_current_device(device):
            # Don't increment kernel count when generating debug string.
            # This will confuse some unit tests that check the number of
            # generated kernels.
            old_generated_kernel_count = metrics.generated_kernel_count
            triton_code = backend.generate_kernel_code_from_nodes(
                node.get_nodes()
            ).strip()
            metrics.generated_kernel_count = old_generated_kernel_count

        lines.append(f"{node.get_name()} Triton code:")
        lines.append(textwrap.indent(triton_code, "    "))
    return lines<|MERGE_RESOLUTION|>--- conflicted
+++ resolved
@@ -66,6 +66,7 @@
 from ..wrapper_benchmark import get_kernel_category_by_source_code
 from .block_analysis import BlockPatternMatcher
 from .common import (
+    ArgName,
     BackendFeature,
     ConstexprArg,
     CSE,
@@ -2186,6 +2187,11 @@
 
         if should_unwrap_unspec_arg(name):
             line = var
+            # unwrapped bf16/fp16 0d tensors are passed in as float32 scalars
+            # see triton_utils.py:signature_of
+            if dtype in (torch.float16, torch.bfloat16):
+                dtype = torch.float32
+
         else:
             if isinstance(indexing, BlockPtrOptions):
                 block_ptr, other = self.codegen_block_ptr(name, var, indexing, other)
@@ -3528,14 +3534,14 @@
                 isinstance(arg, WorkspaceArg)
                 and arg.zero_mode == WorkspaceZeroMode.ZERO_ON_CALL
             ):
-                mutated_args.add(argname)
+                mutated_args.add(argname.name)
 
         mutated_args = sorted(mutated_args)
 
         for tree in self.active_range_trees():
             sizearg = SizeArg(f"{tree.prefix}numel", tree.numel)
             signature.append(sizearg)
-            argdefs.append(sizearg.name)
+            argdefs.append(ArgName(sizearg.name))
             # constexpr version causes issues, see
             # https://github.com/pytorch/torchdynamo/pull/1362
             # triton_meta["constants"][len(argdefs)] = V.graph.sizevars.size_hint(
@@ -3547,7 +3553,7 @@
             # new versions (but not old versions) of Triton need constexprs included in the signature
             if triton_version_uses_attrs_dict():
                 signature.append(ConstexprArg(arg_name))
-            argdefs.append(f"{arg_name} : tl.constexpr")
+            argdefs.append(ArgName(arg_name, is_constexpr=True))
 
         for tree in self.range_trees:
             if tree.is_reduction and self.persistent_reduction:
@@ -3596,16 +3602,6 @@
 
         triton_meta["configs"] = [config_of(signature)]
 
-<<<<<<< HEAD
-        if not triton_version_uses_attrs_dict():
-            # Triton compiler includes equal_to_1 args into constants even
-            # when they are not constexpr. otherwise there may be a segfault
-            # during launching the Inductor-compiled Triton kernel.
-            # https://github.com/pytorch/pytorch/issues/120478#issuecomment-1962822307
-            # https://github.com/openai/triton/blob/231efe9ed2d200be0f69a07c298e4342b08efe3d/python/triton/runtime/jit.py#L384
-            for arg_num in triton_meta["configs"][0].equal_to_1:  # type: ignore[index]
-                triton_meta["constants"][signature[arg_num].name] = 1  # type: ignore[index]
-=======
         # Triton compiler includes equal_to_1 args into constants even
         # when they are not constexpr. otherwise there may be a segfault
         # during launching the Inductor-compiled Triton kernel.
@@ -3613,7 +3609,6 @@
         # https://github.com/openai/triton/blob/231efe9ed2d200be0f69a07c298e4342b08efe3d/python/triton/runtime/jit.py#L384
         for arg_num in equal_1_arg_indices(signature):  # type: ignore[index]
             triton_meta["constants"][signature[arg_num].name] = 1  # type: ignore[index,union-attr]
->>>>>>> b8b1b364
 
         self.triton_meta = triton_meta
 
@@ -3666,7 +3661,7 @@
             """
         code.splice(heuristics_line)
         code.writeline(
-            f"def {name or str(Placeholder.KERNEL_NAME)}({', '.join(argdefs)}):"
+            f"def {name or str(Placeholder.KERNEL_NAME)}({', '.join(x.full_name() for x in argdefs)}):"
         )
         with code.indent():
             self.codegen_static_numels(code)
@@ -4012,7 +4007,7 @@
 
 class TritonScheduling(SIMDScheduling):
     kernel_type: type[Any] = TritonKernel
-    backend_features = dict.fromkeys(  # dict for deterministic order
+    backend_features = OrderedSet(
         [
             BackendFeature.FOREACH,
             BackendFeature.BUCKETIZE,
@@ -4024,19 +4019,6 @@
             BackendFeature.TUPLE_REDUCTION,
         ]
     )
-<<<<<<< HEAD
-    if torch.version.hip is None:
-        backend_features.update(
-            dict.fromkeys(
-                [
-                    # TODO: Move this above when ROCm triton adds support for multiple inputs
-                    BackendFeature.TUPLE_REDUCTION,
-                    BackendFeature.SORT,
-                ]
-            )
-        )
-=======
->>>>>>> b8b1b364
 
     def __init__(self, scheduler: Optional[Scheduler]) -> None:
         super().__init__(scheduler)
@@ -4052,10 +4034,9 @@
             config.triton.cooperative_reductions
             or config.triton.force_cooperative_reductions
         ):
-            return {
-                **cls.backend_features,
-                BackendFeature.REDUCE_TO_SINGLE_ELEMENT: None,
-            }
+            return OrderedSet(
+                [*cls.backend_features, BackendFeature.REDUCE_TO_SINGLE_ELEMENT]
+            )
         return cls.backend_features
 
     def codegen_comment(self, node_schedule):
@@ -4142,27 +4123,36 @@
 
         return kernel_name
 
-    def benchmark_fused_nodes(self, nodes, n_spills_threshold=8):
+    def benchmark_fused_nodes(self, nodes, n_spills_threshold=8) -> tuple[float, str]:
+        """
+        Benchmark fused list of nodes and return the execution time
+        in milliseconds on randomly generated inputs.
+        """
+        src_code = self.generate_kernel_code_from_nodes(nodes, benchmark_kernel=True)
+        mod = PyCodeCache.load(src_code)
+        return self.benchmark_codegened_module(
+            mod, n_spills_threshold, node_names=OrderedSet(n.get_name() for n in nodes)
+        )
+
+    def benchmark_codegened_module(
+        self, mod, n_spills_threshold=8, node_names: Optional[OrderedSet[str]] = None
+    ) -> tuple[float, str]:
+        """Benchmark an already compiled module"""
         device_interface = get_interface_for_device(V.graph.device_type)
-<<<<<<< HEAD
-        with preserve_rng_state(), device_interface.device(
-            V.graph.get_current_device_or_throw()
-        ):  # type: ignore[attr-defined]
-            src_code = self.generate_kernel_code_from_nodes(
-                nodes, benchmark_kernel=True
-            )
-            mod = PyCodeCache.load(src_code)
-=======
         with (
             preserve_rng_state(),
             device_interface.device(V.graph.get_current_device_or_throw()),  # type: ignore[attr-defined]
         ):
             ms = None
->>>>>>> b8b1b364
 
             def cache_file_path():
                 assert mod.__file__ is not None
                 return os.path.splitext(mod.__file__)[0] + ".kernel_perf"
+
+            def store_cache():
+                path = cache_file_path()
+                with open(path, "w") as fd:
+                    fd.write(str(ms))  # type: ignore[has-type]
 
             def load_cache():
                 path = cache_file_path()
@@ -4171,18 +4161,12 @@
                         return float(fd.read())
                 return None
 
-            def store_cache():
-                path = cache_file_path()
-                with open(path, "w") as fd:
-                    fd.write(str(ms))  # type: ignore[has-type]
-
+            node_names = (
+                node_names if node_names is not None else OrderedSet(["unknown"])
+            )
             log.debug(
                 "kernel src code for %s written to: %s",
-<<<<<<< HEAD
-                OrderedSet(n.get_name() for n in nodes),
-=======
                 node_names,
->>>>>>> b8b1b364
                 mod.__file__,
             )
             ms = load_cache()
@@ -4192,7 +4176,6 @@
             args = mod.get_args()
             call = mod.call
             wrapped_jit_function = mod.triton_
-
             # call once to trigger the compilation
             try:
                 call(wrapped_jit_function.clone_args(*args)[0])
@@ -4202,7 +4185,7 @@
                 log.debug(
                     "Exception (%s) in compiling fused nodes %s",
                     e,
-                    OrderedSet(n.get_name() for n in nodes),
+                    node_names,
                 )
                 ms = float("inf")
                 store_cache()
@@ -4221,7 +4204,6 @@
                 ms = benchmarker.benchmark_gpu(
                     lambda: call(wrapped_jit_function.clone_args(*args)[0])
                 )
-
                 # overhead of cloning args gives bias for fusing the kernel
                 # in the case of mutating/in-placeable second fusion
                 # TODO - would be better as a hook in triton do_bench that reset
@@ -4233,7 +4215,7 @@
 
             log.debug(
                 "The fused kernel for %s took %.3f ms to run",
-                OrderedSet(n.get_name() for n in nodes),
+                node_names,
                 ms,
             )
             store_cache()
