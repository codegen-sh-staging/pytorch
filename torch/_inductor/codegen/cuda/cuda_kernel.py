# mypy: allow-untyped-defs
import logging
from dataclasses import dataclass
from typing import Any, Callable, Literal, Optional, TYPE_CHECKING, Union

from sympy import Expr, symbols

from torch import dtype as torch_dtype
from torch._inductor.codegen.cpp_wrapper_cpu import CppWrapperCpu


if TYPE_CHECKING:
    from .cuda_template import ArgInfo

from ...autotune_process import CUDABenchmarkRequest
from ...ir import (
    Buffer,
    ChoiceCaller,
    CUDATemplateBuffer,
    IRNode,
    Layout,
    PrimitiveInfoType,
    TensorBox,
)
from ...utils import sympy_product
from ...virtualized import V
from ..common import (
    IndentedBuffer,
    Kernel,
    OpOverrides,
    WorkspaceArg,
    WorkspaceZeroMode,
)
from ..cpp_utils import CppPrinter, DTYPE_TO_CPP


if TYPE_CHECKING:
    from torch._inductor.codegen.cuda.cuda_template import CUDATemplate

log = logging.getLogger(__name__)

cexpr = CppPrinter().doprint


def _normalize_idx(index: int, total_length: int) -> int:
    return index if index >= 0 else index + total_length


ValidLayoutSymbols = Literal["M", "N", "K", "lda", "ldb", "ldc", "ldd"]
ValidLayoutAttrs = Literal["size", "stride"]


@dataclass(frozen=True)
class LayoutArg:
    node: IRNode
    symbol: ValidLayoutSymbols
    attr: ValidLayoutAttrs
    dim: int

    def matches(self, node, attr, dim) -> bool:
        return self.node == node and self.attr == attr and self.dim == dim


class CUDAKernel(Kernel):
    """
    Baseclass for CUDA / Cutlass based Kernels
    """

    overrides = OpOverrides  # type: ignore[assignment]

    def __init__(self, *args, **kwargs) -> None:
        super().__init__(*args, **kwargs)
        self.layout_args: dict[str, LayoutArg] = {}
        # Mapping from arg name to IRNode.
        self.named_nodes: dict[str, IRNode] = {}

    def find_symbol(
        self, node: IRNode, attr: ValidLayoutAttrs, dim: int
    ) -> Optional[str]:
        arg = self.find_layout_arg(node, attr, dim)
        return arg.symbol if arg else None

    def find_layout_arg(
        self, node: IRNode, attr: ValidLayoutAttrs, dim: int
    ) -> Optional[LayoutArg]:
        matches = [
            arg for arg in self.layout_args.values() if arg.matches(node, attr, dim)
        ]
<<<<<<< HEAD
        assert len(matches) <= 1, matches
        return None if len(matches) == 0 else matches[0]
=======
        if len(matches) >= 1:
            # Verify all matches have the same node, attribute, and dimension
            # And if they come from the same node, whichever symbol we use is fine.
            # if in runtime the logic changes, this would trigger guard
            first_match = matches[0]
            if not all(
                match.node == first_match.node
                and match.attr == first_match.attr
                and match.dim == first_match.dim
                for match in matches
            ):
                raise AssertionError("All matching layout args should be identical")
            return first_match
        return None
>>>>>>> f2221b2f

    def add_layout_arg(
        self, symbol: ValidLayoutSymbols, node: IRNode, attr: ValidLayoutAttrs, dim: int
    ):
        arg = LayoutArg(node, symbol, attr, dim)
        self.layout_args.setdefault(symbol, arg)

    def init_layout_args(self) -> None:
        X = self.named_nodes["X"]
        W = self.named_nodes["W"]
        Y = self.named_nodes["Y"]
        Bias = self.named_nodes.get("Bias", None)
        mdim = _normalize_idx(-2, len(X.get_size()))
        ndim = _normalize_idx(-1, len(W.get_size()))
        kdim = _normalize_idx(-1, len(X.get_size()))
        self.add_layout_arg("M", X, "size", mdim)
        self.add_layout_arg("N", W, "size", ndim)
        self.add_layout_arg("K", X, "size", kdim)

        lda_dim = self.find_ld_idx(X)
        ldb_dim = self.find_ld_idx(W)
        ldc_dim = self.find_ld_idx(Bias) if Bias else None
        ldd_dim = self.find_ld_idx(Y)
        self.add_layout_arg("lda", X, "stride", lda_dim)
        self.add_layout_arg("ldb", W, "stride", ldb_dim)
        if Bias is not None and ldc_dim is not None:
            self.add_layout_arg("ldc", Bias, "stride", ldc_dim)
        self.add_layout_arg("ldd", Y, "stride", ldd_dim)

    def get_layout_args(self) -> tuple[Union[Expr, int], ...]:
        X = self.named_nodes["X"]
        W = self.named_nodes["W"]
        Y = self.named_nodes["Y"]
        Bias = self.named_nodes.get("Bias", None)
        mdim = _normalize_idx(-2, len(X.get_size()))
        ndim = _normalize_idx(-1, len(W.get_size()))
        kdim = _normalize_idx(-1, len(X.get_size()))

        def get_ld(node) -> Union[Expr, int]:
            dim = self.find_ld_idx(node)
            return node.get_stride()[dim]

        M = X.get_size()[mdim]
        N = W.get_size()[ndim]
        K = X.get_size()[kdim]
        LDA = get_ld(X)
        LDB = get_ld(W)
        LDC = get_ld(Bias) if Bias else 0
        LDD = get_ld(Y)
        return (M, N, K, LDA, LDB, LDC, LDD)

    @staticmethod
    def find_ld_idx(node: IRNode) -> int:
        strides = node.get_stride()
        # Handle 1D tensor case
        if V.graph.sizevars.statically_known_equals(strides[-1], 1):
            return _normalize_idx(-2, len(strides))

        assert V.graph.sizevars.statically_known_equals(strides[-2], 1), strides[-2]
        return _normalize_idx(-1, len(strides))


class CUDATemplateKernel(CUDAKernel):
    """
    Template kernels defined by CUDA / Cutlass in C++.
    """

    _EXTRA_CPP_ARGS = "size_t* workspace_size, uint8_t* workspace, cudaStream_t stream"

    def __init__(
        self,
        kernel_name: str,
        runtime_arg_info: list["ArgInfo"],
        runtime_arg_values: list[Any],
    ) -> None:
        """
        Initializes a new instance of the CUDATemplateKernel class.

        Args:
            kernel_name (str): The name of the kernel.
        """
        super().__init__()
        self.kernel_name = kernel_name
        self.runtime_arg_info = runtime_arg_info
        self.runtime_arg_values = runtime_arg_values

    def check_not_null(self, node: IRNode) -> str:
        """
        Generates code to check that a node is not null.
        """
        if node is None:
            return ""

        size_str = self.size(node, 0, -1)
        name_str = self.arg_name(node)
        if name_str is None:
            return ""

        res = IndentedBuffer(initial_indent=2)
        res.tabwidth = 1
        res.splice(
            f"""
            {{
              if (!{name_str}) {{
                int64_t {name_str}_size = {size_str};
                if ({name_str}_size > 0) {{
                  throw std::runtime_error("input {name_str} is null but size is not 0!");
                }}
              }}
            }}
            """
        )
        return res.getvalue()

    def get_signature(self) -> str:
        return self.signature

    def def_kernel(
        self,
        inputs: list[IRNode],
        outputs: list[IRNode],
        names_str: str = "",
        input_reorder: Optional[list[int]] = None,
    ) -> str:
        """
        Hook called from template code to generate function definition and
        needed args.

        Args:
            inputs: List of input IRNodes
            outputs: List of output IRNodes
            names_str: Comma separated list of input + output argument names.
            input_reorder: The actual order of input nodes.
                           e.g. The template might have input argument defined as [X, W, Bias],
                           and the actual input passed into this template could be [Bias, X, W].
                           In this case, the `input_reorder` would be [2, 0, 1].
        """
        names = [x.strip() for x in names_str.strip().split(",")]
        if len(inputs) + len(outputs) != len(names):
            raise RuntimeError(
                f"{len(inputs) + len(outputs)=} != {len(names)=}, {inputs=}, {outputs=}, {names=}"
            )

        if input_reorder is not None:
            assert len(inputs) == len(input_reorder)
        else:
            input_reorder = list(range(len(inputs)))

        for idx in input_reorder:
            name = names[idx]
            node = inputs[idx]
            if node is not None:
                self.named_nodes[name] = node
                self.args.input_buffers[node.get_name()] = name

        for name, node in zip(names[len(inputs) : len(inputs) + len(outputs)], outputs):
            if node is not None:
                self.named_nodes[name] = node
                self.args.output_buffers[node.get_name()] = name

        arg_defs, *_ = self.args.cpp_argdefs()

        self.init_layout_args()
        size_args = [
            f"const int {s}" for s in ("M", "N", "K", "lda", "ldb", "ldc", "ldd")
        ]

        runtime_arg_decls = ",".join(
            [f"{arg.ty} {arg.name}" for arg in self.runtime_arg_info]
        )
        if runtime_arg_decls:
            runtime_arg_decls += ", "

        signature = f"int {self.kernel_name}({', '.join(arg_defs + size_args)}, {runtime_arg_decls}{self._EXTRA_CPP_ARGS})"
        self.signature = signature
        return signature

    def call_kernel(
        self,
        name: str,
        node: "CUDATemplateBuffer",  # type: ignore[name-defined]
    ) -> None:
        """
        Generates code to call the kernel through V.graph.wrapper_code.
        used from within torch._inductor.wrapper.PythonWrapperCodegen

        name: Name of kernel function.
        node: The CUDATemplateBuffer node which contains information about the kernel, it's fused epilogue nodes
        as well as all required inputs and outputs.
        """
        wrapper = V.graph.wrapper_code

        arg_types: list[Any]
        if V.graph.cpp_wrapper:
            # Make sure we initialize these kernels since they're exported as
            # C-style symbol names.
            assert isinstance(wrapper, CppWrapperCpu)
            wrapper.initialized_kernels[name] = self
            # We always originally initialize name with "KERNEL_NAME". So, we
            # we replace with the real kernel name passed as an arg to this function.
            self.signature = self.signature.replace("KERNEL_NAME", name)
            _, call_args, arg_types = self.args.cpp_argdefs()
        else:
            _, call_args, _, arg_types = self.args.python_argdefs()

        layout_args = self.get_layout_args()
        call_args.extend(layout_args)  # type: ignore[arg-type]
        for arg in self.runtime_arg_values:
            call_args.append(arg)
        arg_types.extend("int" for a in layout_args)
        for arg in self.runtime_arg_info:
            arg_types.append(arg.ty)
        # dynamo wraps unspec variable as 0d CPU tensor, need convert to scalar
        for i in range(len(call_args)):
            if V.graph.is_unspec_arg(call_args[i]):
                call_args[i] = call_args[i] + ".item()"
            elif isinstance(arg_types[i], torch_dtype):
                call_args[i] = (
                    call_args[i]
                    if V.graph.cpp_wrapper
                    else f"c_void_p({call_args[i]}.data_ptr())"
                )

        # workspace_size ptr is NULL to mark this call is not intended for retrieving workspace_size.
        # workspace_size should have already been retrieved prior to this call.
        # workspace_size is here.
        call_args.append("nullptr" if V.graph.cpp_wrapper else "None")
        if V.graph.cpp_wrapper:
            arg_types.append("size_t*")

        if node.get_workspace_size() > 0:
            ws = WorkspaceArg(
                count=node.get_workspace_size(),
                device=V.graph.get_current_device_or_throw(),
                zero_mode=WorkspaceZeroMode.UNINITIALIZED,
                outer_name=WorkspaceArg.unique_name(),
            )
            wrapper.generate_workspace_allocation(ws)
            workspace = str(ws.outer_name)
            call_args.append(
                workspace
                if V.graph.cpp_wrapper
                else f"c_void_p({workspace}.data_ptr())"
            )
        else:
            ws = None
            call_args.append("nullptr" if V.graph.cpp_wrapper else "None")
        if V.graph.cpp_wrapper:
            arg_types.append("uint8_t*")

        wrapper.generate_kernel_call(
            name,
            call_args,
            triton=False,
            arg_types=arg_types,
        )
        if ws:
            wrapper.generate_workspace_deallocation(ws)

    def dtype(self, node: IRNode) -> Optional[str]:
        """
        Generates code which represents dtype of a given node.
        """

        if node is None:
            return "void"
        return DTYPE_TO_CPP.get(node.get_layout().dtype)

    def cutlass_dtype(self, node: IRNode, default_dtype="void") -> Optional[str]:
        # Helper method, called into from CUTLASSGemmTemplate
        if node is None:
            return default_dtype
        from torch._inductor.codegen.cuda.cuda_template import CUTLASSTemplate

        return CUTLASSTemplate._DTYPE_TO_CUTLASS[node.get_layout().dtype]

    def max_valid_index(self, node: IRNode, default=-1):
        # Helper method, called into from CUTLASSGemmTemplate
        if node is None:
            return default
        max_valid_offset = 0
        for i in range(len(node.get_size())):
            max_valid_offset += (node.get_size()[i] - 1) * node.get_stride()[i]
        return max_valid_offset

    def offset(self, node: IRNode) -> str:
        """
        Generates code which represents offset of a given node.
        """

        if node is None:
            return "0"
        return str(node.get_layout().offset)  # type: ignore[union-attr]

    def ptr(self, node: IRNode) -> str:
        """
        Generates code which represents pointer of a given node.
        """

        if node is None:
            return "nullptr"
        arg_name = self.arg_name(node)
        if arg_name is None:
            return "nullptr"
        offset = self.offset(node)
        return arg_name if offset == "0" else f"{arg_name} + {offset}"

    def size(
        self,
        node: IRNode,
        start_index: int,
        end_index: Optional[int] = None,
        default_value: int = 0,
    ) -> str:
        """
        Hook called from template code to get the size of an arg.
        Generates code which represents size of a given node in [start_index, end_index).
        If node is None, returns default_value.

        TODO: Will add needed args to pass it in if it is dynamic.
        """

        if node is None:
            return str(default_value)

        start_index = _normalize_idx(start_index, len(node.get_size()))
        if end_index is None:
            end_index = start_index
        end_index = _normalize_idx(end_index, len(node.get_size()))
        sizes = [
            self.find_symbol(node, "size", dim=i) or node.get_size()[i]
            for i in range(start_index, end_index + 1)
        ]
        if len(sizes) == 0:
            return str(default_value)

        sizes = [symbols(v) if isinstance(v, str) else v for v in sizes]
        val = sympy_product(sizes)
        return val

    def stride(self, node: IRNode, index: int, default_value: int = 0) -> str:
        """
        Hook called from template code to get the stride of an arg.
        Generates code which represents stride of a given node at index.
        If node is None, returns default_value.

        TODO: Will add needed args to pass it in if it is dynamic.
        """

        if node is None:
            return str(default_value)

        index = _normalize_idx(index, len(node.get_size()))
        if index < 0:
            return str(default_value)

        stride = node.get_stride()[index]
        if V.graph.sizevars.statically_known_leq(stride, 1):
            return str(stride)
        return self.find_symbol(node, "stride", dim=index) or str(stride)

    def row_or_column_stride(self, node: IRNode, default_value: int = 0) -> str:
        """
        Hook called from template code to get the row or column stride of an arg.
        This is required by some CUTLASS 2.X APIs.
        If the node is in row_major, it returns stride[-2].
        If the node is in column_major, it returns stride[-1].

        TODO: Will add needed args to pass it in if it is dynamic.
        """

        if node is None or len(node.get_stride()) < 2:
            return str(default_value)

        stride0 = node.get_stride()[-1]
        stride1 = node.get_stride()[-2]
        if stride0 == 1:
            return cexpr(self.rename_indexing(stride1))
        elif stride1 == 1:
            return cexpr(self.rename_indexing(stride0))
        else:
            raise RuntimeError(
                f"At least 1 stride should be 1. Strides: {node.get_stride()=}"
            )


class CUDATemplateCaller(ChoiceCaller):
    """
    CUDATemplateCaller

    This class represents a caller for CUDA template kernels. It is a subclass of ChoiceCaller.
    Attributes:
        name (str): The name of the caller.
        category (str): The category of the caller.
        bmreq (CUDABenchmarkRequest): The benchmark request for the caller.
        template_buffer (CUDATemplateBuffer): The template buffer for the caller.
    """

    def __init__(
        self,
        name: str,
        category: str,
        input_nodes: list[Buffer],
        layout: Layout,
        make_kernel_render: Callable[[CUDATemplateBuffer, Optional[list[IRNode]]], str],
        bmreq: CUDABenchmarkRequest,
        template: "CUDATemplate",  # type: ignore[name-defined]
        info_kwargs: Optional[
            dict[str, Union[PrimitiveInfoType, list[PrimitiveInfoType]]]
        ],  # type: ignore[type-arg]
        description: str,
    ) -> None:
        super().__init__(name, input_nodes, layout, description)
        self.category = category
        self.make_kernel_render = make_kernel_render
        self.bmreq = bmreq
        self.template = template
        self.info_kwargs = info_kwargs

    def precompile(self) -> None:
        assert self.bmreq is not None
        self.bmreq.precompile()

    def benchmark(self, *args, out) -> float:
        assert self.bmreq is not None
        return self.bmreq.benchmark(
            *args, output_tensor=out
        )  # @TODO: Hack for ensuring that Cutlass Kernel is preferred

    def __str__(self) -> str:
        return f"CUDATemplateCaller(source_file={self.bmreq.source_file})"

    def call_name(self) -> str:
        return f"cuda_template_kernels.{self.name}"

    def hash_key(self) -> str:
        return "-".join(
            [
                self.category,
                self.bmreq.hash_key,
            ]
        )

    def info_dict(self) -> dict[str, Union[PrimitiveInfoType, list[PrimitiveInfoType]]]:
        """Information returned here is logged to the autotune log file when that is enabled."""
        if self.info_kwargs is not None and "op" in self.info_kwargs:
            op: Any = self.info_kwargs["op"]
            return {
                "backend": "CUDA",
                "op_type": type(op).__name__,
                "op_conf_name": str(op.configuration_name()),
                "op_arch": str(op.arch),
                "tile_shape": str(op.tile_description.tile_shape),
                "epilogue_schedule": str(op.epilogue_schedule),
                "kernel_schedule": str(op.kernel_schedule),
                "element_accumulator": str(op.accumulator_type()),
                "op_name": str(op.procedural_name()),
                "instruction_shape": str(
                    op.tile_description.math_instruction.instruction_shape
                ),
            }
        else:
            return {"backend": "CUDA", "op_type": "unknown"}

    def output_node(self) -> TensorBox:
        self.bmreq.update_workspace_size()
        return TensorBox.create(
            CUDATemplateBuffer(
                layout=self.layout,
                inputs=self.input_nodes,
                make_kernel_render=self.make_kernel_render,
                workspace_size=self.bmreq.workspace_size,
                template=self.template,
            )
        )<|MERGE_RESOLUTION|>--- conflicted
+++ resolved
@@ -86,10 +86,6 @@
         matches = [
             arg for arg in self.layout_args.values() if arg.matches(node, attr, dim)
         ]
-<<<<<<< HEAD
-        assert len(matches) <= 1, matches
-        return None if len(matches) == 0 else matches[0]
-=======
         if len(matches) >= 1:
             # Verify all matches have the same node, attribute, and dimension
             # And if they come from the same node, whichever symbol we use is fine.
@@ -104,7 +100,6 @@
                 raise AssertionError("All matching layout args should be identical")
             return first_match
         return None
->>>>>>> f2221b2f
 
     def add_layout_arg(
         self, symbol: ValidLayoutSymbols, node: IRNode, attr: ValidLayoutAttrs, dim: int
