# mypy: allow-untyped-defs
import logging
from dataclasses import dataclass
from typing import Any, Callable, Literal, Optional, TYPE_CHECKING, Union

from sympy import Expr, symbols

from torch import dtype as torch_dtype
from torch._inductor.codegen.cpp_wrapper_cpu import CppWrapperCpu

from ...autotune_process import CUDABenchmarkRequest
from ...ir import (
    Buffer,
    ChoiceCaller,
    CUDATemplateBuffer,
    IRNode,
    Layout,
    PrimitiveInfoType,
    TensorBox,
)
from ...utils import sympy_product
from ...virtualized import V
from ..common import (
    IndentedBuffer,
    Kernel,
    OpOverrides,
    WorkspaceArg,
    WorkspaceZeroMode,
)
from ..cpp_utils import CppPrinter, DTYPE_TO_CPP


if TYPE_CHECKING:
    from torch._inductor.codegen.cuda.cuda_template import CUDATemplate

log = logging.getLogger(__name__)

cexpr = CppPrinter().doprint


def _normalize_idx(index: int, total_length: int) -> int:
    return index if index >= 0 else index + total_length


ValidLayoutSymbols = Literal["M", "N", "K", "lda", "ldb", "ldc", "ldd"]
ValidLayoutAttrs = Literal["size", "stride"]


@dataclass(frozen=True)
class LayoutArg:
    node: IRNode
    symbol: ValidLayoutSymbols
    attr: ValidLayoutAttrs
    dim: int

    def matches(self, node, attr, dim) -> bool:
        return self.node == node and self.attr == attr and self.dim == dim


class CUDAKernel(Kernel):
    """
    Baseclass for CUDA / Cutlass based Kernels
    """

    overrides = OpOverrides  # type: ignore[assignment]

    def __init__(self, *args, **kwargs) -> None:
        super().__init__(*args, **kwargs)
        self.layout_args: dict[str, LayoutArg] = {}
        # Mapping from arg name to IRNode.
        self.named_nodes: dict[str, IRNode] = {}

    def find_symbol(
        self, node: IRNode, attr: ValidLayoutAttrs, dim: int
    ) -> Optional[str]:
        arg = self.find_layout_arg(node, attr, dim)
        return arg.symbol if arg else None

    def find_layout_arg(
        self, node: IRNode, attr: ValidLayoutAttrs, dim: int
    ) -> Optional[LayoutArg]:
        matches = [
            arg for arg in self.layout_args.values() if arg.matches(node, attr, dim)
        ]
        if len(matches) > 1:
            # Verify all matches have the same node, attribute, and dimension
            # And if they come from the same node, whichever symbol we use is fine.
            # if in runtime the logic changes, this would trigger guard
            first_match = matches[0]
            if not all(
                match.node == first_match.node
                and match.attr == first_match.attr
                and match.dim == first_match.dim
                for match in matches
            ):
                raise AssertionError("All matching layout args should be identical")
            return first_match
        return None

    def add_layout_arg(
        self, symbol: ValidLayoutSymbols, node: IRNode, attr: ValidLayoutAttrs, dim: int
    ):
        arg = LayoutArg(node, symbol, attr, dim)
        self.layout_args.setdefault(symbol, arg)

    def init_layout_args(self) -> None:
        X = self.named_nodes["X"]
        W = self.named_nodes["W"]
        Y = self.named_nodes["Y"]
        Bias = self.named_nodes.get("Bias", None)
        mdim = _normalize_idx(-2, len(X.get_size()))
        ndim = _normalize_idx(-1, len(W.get_size()))
        kdim = _normalize_idx(-1, len(X.get_size()))
        self.add_layout_arg("M", X, "size", mdim)
        self.add_layout_arg("N", W, "size", ndim)
        self.add_layout_arg("K", X, "size", kdim)

        lda_dim = self.find_ld_idx(X)
        ldb_dim = self.find_ld_idx(W)
        ldc_dim = self.find_ld_idx(Bias) if Bias else None
        ldd_dim = self.find_ld_idx(Y)
        self.add_layout_arg("lda", X, "stride", lda_dim)
        self.add_layout_arg("ldb", W, "stride", ldb_dim)
        if Bias is not None and ldc_dim is not None:
            self.add_layout_arg("ldc", Bias, "stride", ldc_dim)
        self.add_layout_arg("ldd", Y, "stride", ldd_dim)

    def get_layout_args(self) -> tuple[Union[Expr, int], ...]:
        X = self.named_nodes["X"]
        W = self.named_nodes["W"]
        Y = self.named_nodes["Y"]
        Bias = self.named_nodes.get("Bias", None)
        mdim = _normalize_idx(-2, len(X.get_size()))
        ndim = _normalize_idx(-1, len(W.get_size()))
        kdim = _normalize_idx(-1, len(X.get_size()))

        def get_ld(node) -> Union[Expr, int]:
            dim = self.find_ld_idx(node)
            return node.get_stride()[dim]

        M = X.get_size()[mdim]
        N = W.get_size()[ndim]
        K = X.get_size()[kdim]
        LDA = get_ld(X)
        LDB = get_ld(W)
        LDC = get_ld(Bias) if Bias else 0
        LDD = get_ld(Y)
        return (M, N, K, LDA, LDB, LDC, LDD)

    @staticmethod
    def find_ld_idx(node: IRNode) -> int:
        strides = node.get_stride()
        # Handle 1D tensor case
        if V.graph.sizevars.statically_known_equals(strides[-1], 1):
            return _normalize_idx(-2, len(strides))

        assert V.graph.sizevars.statically_known_equals(strides[-2], 1), strides[-2]
        return _normalize_idx(-1, len(strides))


class CUDATemplateKernel(CUDAKernel):
    """
    Template kernels defined by CUDA / Cutlass in C++.
    """

    _EXTRA_CPP_ARGS = "size_t* workspace_size, uint8_t* workspace, cudaStream_t stream"

<<<<<<< HEAD
    def __init__(self, kernel_name, runtime_arg_info, runtime_arg_values) -> None:
=======
    def __init__(
        self,
        kernel_name: str,
        runtime_arg_info: list["ArgInfo"],
        runtime_arg_values: list[Any],
    ) -> None:
>>>>>>> d54b2b7f
        """
        Initializes a new instance of the CUDATemplateKernel class.

        Args:
            kernel_name (str): The name of the kernel.
        """
        super().__init__()
        self.kernel_name = kernel_name
        self.runtime_arg_info = runtime_arg_info
        self.runtime_arg_values = runtime_arg_values

    def check_not_null(self, node: IRNode) -> str:
        """
        Generates code to check that a node is not null.
        """
        if node is None:
            return ""

        size_str = self.size(node, 0, -1)
        name_str = self.arg_name(node)
        if name_str is None:
            return ""

        res = IndentedBuffer(initial_indent=2)
        res.tabwidth = 1
        res.splice(
            f"""
            {{
              if (!{name_str}) {{
                int64_t {name_str}_size = {size_str};
                if ({name_str}_size > 0) {{
                  throw std::runtime_error("input {name_str} is null but size is not 0!");
                }}
              }}
            }}
            """
        )
        return res.getvalue()

    def get_signature(self) -> str:
        return self.signature

    def def_kernel(
        self,
        inputs: list[IRNode],
        outputs: list[IRNode],
        names_str: str = "",
        input_reorder: Optional[list[int]] = None,
    ) -> str:
        """
        Hook called from template code to generate function definition and
        needed args.

        Args:
            inputs: List of input IRNodes
            outputs: List of output IRNodes
            names_str: Comma separated list of input + output argument names.
            input_reorder: The actual order of input nodes.
                           e.g. The template might have input argument defined as [X, W, Bias],
                           and the actual input passed into this template could be [Bias, X, W].
                           In this case, the `input_reorder` would be [2, 0, 1].
        """
        names = [x.strip() for x in names_str.strip().split(",")]
        if len(inputs) + len(outputs) != len(names):
            raise RuntimeError(
                f"{len(inputs) + len(outputs)=} != {len(names)=}, {inputs=}, {outputs=}, {names=}"
            )

        if input_reorder is not None:
            assert len(inputs) == len(input_reorder)
        else:
            input_reorder = list(range(len(inputs)))

        for idx in input_reorder:
            name = names[idx]
            node = inputs[idx]
            if node is not None:
                self.named_nodes[name] = node
                self.args.input_buffers[node.get_name()] = name

        for name, node in zip(names[len(inputs) : len(inputs) + len(outputs)], outputs):
            if node is not None:
                self.named_nodes[name] = node
                self.args.output_buffers[node.get_name()] = name

        arg_defs, *_ = self.args.cpp_argdefs()

        self.init_layout_args()
        size_args = [
            f"const int {s}" for s in ("M", "N", "K", "lda", "ldb", "ldc", "ldd")
        ]

        runtime_arg_decls = ",".join(
            [f"{arg.ty} {arg.name}" for arg in self.runtime_arg_info]
        )
        if runtime_arg_decls:
            runtime_arg_decls += ", "

        signature = f"int {self.kernel_name}({', '.join(arg_defs + size_args)}, {runtime_arg_decls}{self._EXTRA_CPP_ARGS})"
        self.signature = signature
        return signature

    def call_kernel(
        self,
        name: str,
        node: "CUDATemplateBuffer",  # type: ignore[name-defined]
    ) -> None:
        """
        Generates code to call the kernel through V.graph.wrapper_code.
        used from within torch._inductor.wrapper.PythonWrapperCodegen

        name: Name of kernel function.
        node: The CUDATemplateBuffer node which contains information about the kernel, it's fused epilogue nodes
        as well as all required inputs and outputs.
        """
        wrapper = V.graph.wrapper_code

        arg_types: list[Any]
        if V.graph.cpp_wrapper:
            # Make sure we initialize these kernels since they're exported as
            # C-style symbol names.
            assert isinstance(wrapper, CppWrapperCpu)
            wrapper.initialized_kernels[name] = self
            # We always originally initialize name with "KERNEL_NAME". So, we
            # we replace with the real kernel name passed as an arg to this function.
            self.signature = self.signature.replace("KERNEL_NAME", name)
            _, call_args, arg_types = self.args.cpp_argdefs()
        else:
            _, call_args, _, arg_types = self.args.python_argdefs()

        layout_args = self.get_layout_args()
        call_args.extend(layout_args)  # type: ignore[arg-type]
        for arg in self.runtime_arg_values:
            call_args.append(arg)
        arg_types.extend("int" for a in layout_args)
        for arg in self.runtime_arg_info:
            arg_types.append(arg.ty)
        # dynamo wraps unspec variable as 0d CPU tensor, need convert to scalar
        for i in range(len(call_args)):
            if V.graph.is_unspec_arg(call_args[i]):
                call_args[i] = call_args[i] + ".item()"
            elif isinstance(arg_types[i], torch_dtype):
                call_args[i] = (
                    call_args[i]
                    if V.graph.cpp_wrapper
                    else f"c_void_p({call_args[i]}.data_ptr())"
                )

        # workspace_size ptr is NULL to mark this call is not intended for retrieving workspace_size.
        # workspace_size should have already been retrieved prior to this call.
        # workspace_size is here.
        call_args.append("nullptr" if V.graph.cpp_wrapper else "None")
        if V.graph.cpp_wrapper:
            arg_types.append("size_t*")

        if node.get_workspace_size() > 0:
            ws = WorkspaceArg(
                count=node.get_workspace_size(),
                device=V.graph.get_current_device_or_throw(),
                zero_mode=WorkspaceZeroMode.UNINITIALIZED,
                outer_name=WorkspaceArg.unique_name(),
            )
            wrapper.generate_workspace_allocation(ws)
            workspace = str(ws.outer_name)
            call_args.append(
                workspace
                if V.graph.cpp_wrapper
                else f"c_void_p({workspace}.data_ptr())"
            )
        else:
            ws = None
            call_args.append("nullptr" if V.graph.cpp_wrapper else "None")
        if V.graph.cpp_wrapper:
            arg_types.append("uint8_t*")

        wrapper.generate_kernel_call(
            name,
            call_args,
            gpu=True,
            triton=False,
            arg_types=arg_types,
        )
        if ws:
            wrapper.generate_workspace_deallocation(ws)

    def dtype(self, node: IRNode) -> Optional[str]:
        """
        Generates code which represents dtype of a given node.
        """

        if node is None:
            return "void"
        return DTYPE_TO_CPP.get(node.get_layout().dtype)

    def cutlass_dtype(self, node: IRNode, default_dtype="void") -> Optional[str]:
        # Helper method, called into from CUTLASSGemmTemplate
        if node is None:
            return default_dtype
        from torch._inductor.codegen.cuda.cuda_template import CUTLASSTemplate

        return CUTLASSTemplate._DTYPE_TO_CUTLASS[node.get_layout().dtype]

    def max_valid_index(self, node: IRNode, default=-1):
        # Helper method, called into from CUTLASSGemmTemplate
        if node is None:
            return default
        max_valid_offset = 0
        for i in range(len(node.get_size())):
            max_valid_offset += (node.get_size()[i] - 1) * node.get_stride()[i]
        return max_valid_offset

    def offset(self, node: IRNode) -> str:
        """
        Generates code which represents offset of a given node.
        """

        if node is None:
            return "0"
        return str(node.get_layout().offset)  # type: ignore[union-attr]

    def ptr(self, node: IRNode) -> str:
        """
        Generates code which represents pointer of a given node.
        """

        if node is None:
            return "nullptr"
        arg_name = self.arg_name(node)
        if arg_name is None:
            return "nullptr"
        offset = self.offset(node)
        return arg_name if offset == "0" else f"{arg_name} + {offset}"

    def size(
        self,
        node: IRNode,
        start_index: int,
        end_index: Optional[int] = None,
        default_value: int = 0,
    ) -> str:
        """
        Hook called from template code to get the size of an arg.
        Generates code which represents size of a given node in [start_index, end_index).
        If node is None, returns default_value.

        TODO: Will add needed args to pass it in if it is dynamic.
        """

        if node is None:
            return str(default_value)

        start_index = _normalize_idx(start_index, len(node.get_size()))
        if end_index is None:
            end_index = start_index
        end_index = _normalize_idx(end_index, len(node.get_size()))
        sizes = [
            self.find_symbol(node, "size", dim=i) or node.get_size()[i]
            for i in range(start_index, end_index + 1)
        ]
        if len(sizes) == 0:
            return str(default_value)

        sizes = [symbols(v) if isinstance(v, str) else v for v in sizes]
        val = sympy_product(sizes)
        return val

    def stride(self, node: IRNode, index: int, default_value: int = 0) -> str:
        """
        Hook called from template code to get the stride of an arg.
        Generates code which represents stride of a given node at index.
        If node is None, returns default_value.

        TODO: Will add needed args to pass it in if it is dynamic.
        """

        if node is None:
            return str(default_value)

        index = _normalize_idx(index, len(node.get_size()))
        if index < 0:
            return str(default_value)

        stride = node.get_stride()[index]
        if V.graph.sizevars.statically_known_leq(stride, 1):
            return str(stride)
        return self.find_symbol(node, "stride", dim=index) or str(stride)

    def row_or_column_stride(self, node: IRNode, default_value: int = 0) -> str:
        """
        Hook called from template code to get the row or column stride of an arg.
        This is required by some CUTLASS 2.X APIs.
        If the node is in row_major, it returns stride[-2].
        If the node is in column_major, it returns stride[-1].

        TODO: Will add needed args to pass it in if it is dynamic.
        """

        if node is None or len(node.get_stride()) < 2:
            return str(default_value)

        stride0 = node.get_stride()[-1]
        stride1 = node.get_stride()[-2]
        if stride0 == 1:
            return cexpr(self.rename_indexing(stride1))
        elif stride1 == 1:
            return cexpr(self.rename_indexing(stride0))
        else:
            raise RuntimeError(
                f"At least 1 stride should be 1. Strides: {node.get_stride()=}"
            )


class CUDATemplateCaller(ChoiceCaller):
    """
    CUDATemplateCaller

    This class represents a caller for CUDA template kernels. It is a subclass of ChoiceCaller.
    Attributes:
        name (str): The name of the caller.
        category (str): The category of the caller.
        bmreq (CUDABenchmarkRequest): The benchmark request for the caller.
        template_buffer (CUDATemplateBuffer): The template buffer for the caller.
    """

    def __init__(
        self,
        name: str,
        category: str,
        input_nodes: list[Buffer],
        layout: Layout,
        make_kernel_render: Callable[[CUDATemplateBuffer, Optional[list[IRNode]]], str],
        bmreq: CUDABenchmarkRequest,
        template: "CUDATemplate",  # type: ignore[name-defined]
        info_kwargs: Optional[
            dict[str, Union[PrimitiveInfoType, list[PrimitiveInfoType]]]
        ],  # type: ignore[type-arg]
        description: str,
    ) -> None:
        super().__init__(name, input_nodes, layout, description)
        self.category = category
        self.make_kernel_render = make_kernel_render
        self.bmreq = bmreq
        self.template = template
        self.info_kwargs = info_kwargs

    def precompile(self) -> None:
        assert self.bmreq is not None
        self.bmreq.precompile()

    def benchmark(self, *args, out) -> float:
        assert self.bmreq is not None
        return self.bmreq.benchmark(
            *args, output_tensor=out
        )  # @TODO: Hack for ensuring that Cutlass Kernel is preferred

    def __str__(self) -> str:
        return f"CUDATemplateCaller(source_file={self.bmreq.source_file})"

    def call_name(self) -> str:
        return f"cuda_template_kernels.{self.name}"

    def hash_key(self) -> str:
        return "-".join(
            [
                self.category,
                self.bmreq.hash_key,
            ]
        )

    def info_dict(self) -> dict[str, Union[PrimitiveInfoType, list[PrimitiveInfoType]]]:
        """Information returned here is logged to the autotune log file when that is enabled."""
        if self.info_kwargs is not None and "op" in self.info_kwargs:
            op: Any = self.info_kwargs["op"]
            return {
                "backend": "CUDA",
                "op_type": type(op).__name__,
                "op_conf_name": str(op.configuration_name()),
                "op_arch": str(op.arch),
                "tile_shape": str(op.tile_description.tile_shape),
                "epilogue_schedule": str(op.epilogue_schedule),
                "kernel_schedule": str(op.kernel_schedule),
                "element_accumulator": str(op.accumulator_type()),
                "op_name": str(op.procedural_name()),
                "instruction_shape": str(
                    op.tile_description.math_instruction.instruction_shape
                ),
            }
        else:
            return {"backend": "CUDA", "op_type": "unknown"}

    def output_node(self) -> TensorBox:
        self.bmreq.update_workspace_size()
        return TensorBox.create(
            CUDATemplateBuffer(
                layout=self.layout,
                inputs=self.input_nodes,
                make_kernel_render=self.make_kernel_render,
                workspace_size=self.bmreq.workspace_size,
                template=self.template,
            )
        )<|MERGE_RESOLUTION|>--- conflicted
+++ resolved
@@ -7,6 +7,10 @@
 
 from torch import dtype as torch_dtype
 from torch._inductor.codegen.cpp_wrapper_cpu import CppWrapperCpu
+
+
+if TYPE_CHECKING:
+    from .cuda_template import ArgInfo
 
 from ...autotune_process import CUDABenchmarkRequest
 from ...ir import (
@@ -165,16 +169,12 @@
 
     _EXTRA_CPP_ARGS = "size_t* workspace_size, uint8_t* workspace, cudaStream_t stream"
 
-<<<<<<< HEAD
-    def __init__(self, kernel_name, runtime_arg_info, runtime_arg_values) -> None:
-=======
     def __init__(
         self,
         kernel_name: str,
         runtime_arg_info: list["ArgInfo"],
         runtime_arg_values: list[Any],
     ) -> None:
->>>>>>> d54b2b7f
         """
         Initializes a new instance of the CUDATemplateKernel class.
 
