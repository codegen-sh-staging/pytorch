--- conflicted
+++ resolved
@@ -120,10 +120,7 @@
     {{epilogue_arguments}},
     hw_info
   };
-<<<<<<< HEAD
-=======
   arguments.scheduler.max_swizzle_size = swizzle;
->>>>>>> b8b1b364
 """
 
 # Jinja template for Cutlass 3.x GEMM Kernel arguments if epilogue fusion is applied,
@@ -533,19 +530,11 @@
 
         ops = self.gen_ops()
         for name, op in ops:
-<<<<<<< HEAD
-            self.maybe_append_choice(
-                choices,
-                description=name,
-                op=op,
-            )
-=======
             for swizzle in inductor_cuda_config.cutlass_max_profiling_swizzle_options:
                 description = f"{name} swizzle={swizzle}"
                 self.maybe_append_choice(
                     choices, description=description, op=op, swizzle=swizzle
                 )
->>>>>>> b8b1b364
         if len(ops) == 0:
             input_layouts = [node.get_layout() for node in input_nodes]
             input_strides = [node.get_stride() for node in input_nodes]
