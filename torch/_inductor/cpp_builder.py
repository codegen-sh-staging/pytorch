--- conflicted
+++ resolved
@@ -536,23 +536,20 @@
     return flags
 
 
-def _get_optimization_cflags(cpp_compiler: str) -> list[str]:
+def _get_optimization_cflags(
+    cpp_compiler: str, min_optimize: bool = False
+) -> list[str]:
     if _IS_WINDOWS:
-        return ["O2"]
+        return ["O1" if min_optimize else "O2"]
     else:
-<<<<<<< HEAD
-        cflags = ["O0", "g"] if config.aot_inductor.debug_compile else ["O3", "DNDEBUG"]
-=======
         wrapper_opt_level = config.aot_inductor.compile_wrapper_opt_level
         cflags = (
             ["O0", "g"]
             if config.aot_inductor.debug_compile
             else [wrapper_opt_level if min_optimize else "O3", "DNDEBUG"]
         )
->>>>>>> f2221b2f
         cflags += _get_ffast_math_flags()
         cflags.append("fno-finite-math-only")
-
         if not config.cpp.enable_unsafe_math_opt_flag:
             cflags.append("fno-unsafe-math-optimizations")
         cflags.append(f"ffp-contract={config.cpp.enable_floating_point_contract_flag}")
@@ -596,6 +593,7 @@
     compile_only: bool,
     warning_all: bool = True,
     extra_flags: Sequence[str] = (),
+    min_optimize: bool = False,
 ) -> tuple[list[str], list[str], list[str], list[str], list[str], list[str], list[str]]:
     definitions: list[str] = []
     include_dirs: list[str] = []
@@ -607,7 +605,7 @@
 
     cflags = (
         _get_shared_cflag(compile_only)
-        + _get_optimization_cflags(cpp_compiler)
+        + _get_optimization_cflags(cpp_compiler, min_optimize)
         + _get_warning_all_cflag(warning_all)
         + _get_cpp_std_cflag()
         + _get_os_related_cpp_cflags(cpp_compiler)
@@ -644,6 +642,7 @@
         extra_flags: Sequence[str] = (),
         use_relative_path: bool = False,
         compiler: str = "",
+        min_optimize: bool = False,
     ) -> None:
         super().__init__()
         self._compiler = compiler if compiler else get_cpp_compiler()
@@ -663,6 +662,7 @@
             compile_only=compile_only,
             extra_flags=extra_flags,
             warning_all=warning_all,
+            min_optimize=min_optimize,
         )
 
         _append_list(self._definitions, definitions)
@@ -1117,6 +1117,7 @@
         shared: bool = True,
         extra_flags: Sequence[str] = (),
         compiler: str = "",
+        min_optimize: bool = False,
     ) -> None:
         super().__init__(
             compile_only=compile_only,
@@ -1124,6 +1125,7 @@
             extra_flags=extra_flags,
             use_relative_path=use_relative_path,
             compiler=compiler,
+            min_optimize=min_optimize,
         )
 
         self._aot_mode = aot_mode
@@ -1287,6 +1289,7 @@
         use_mmap_weights: bool = False,
         shared: bool = True,
         extra_flags: Sequence[str] = (),
+        min_optimize: bool = False,
     ) -> None:
         super().__init__(
             vec_isa=vec_isa,
@@ -1296,6 +1299,7 @@
             use_relative_path=use_relative_path,
             use_mmap_weights=use_mmap_weights,
             extra_flags=extra_flags,
+            min_optimize=min_optimize,
         )
 
         device_definitions: list[str] = []
