--- conflicted
+++ resolved
@@ -163,6 +163,7 @@
     return "Apple" in version_string.splitlines()[0]
 
 
+@functools.lru_cache(None)
 def _is_clang(cpp_compiler: str) -> bool:
     # Mac OS apple clang maybe named as gcc, need check compiler info.
     if sys.platform == "darwin":
@@ -177,8 +178,10 @@
     return bool(re.search(r"(clang|clang\+\+)", cpp_compiler))
 
 
+@functools.lru_cache(None)
 def _is_gcc(cpp_compiler: str) -> bool:
-    if sys.platform == "darwin" and _is_apple_clang(cpp_compiler):
+    # Since "clang++" ends with "g++", the regex match below would validate on it.
+    if _is_clang(cpp_compiler):
         return False
     return bool(re.search(r"(gcc|g\+\+)", cpp_compiler))
 
@@ -376,11 +379,11 @@
         libraries: Optional[list[str]] = None,
         passthrough_args: Optional[list[str]] = None,
         aot_mode: bool = False,
-        use_absolute_path: bool = False,
+        use_relative_path: bool = False,
         compile_only: bool = False,
     ) -> None:
         self._compiler = compiler
-        self._definations: list[str] = definitions or []
+        self._definitions: list[str] = definitions or []
         self._include_dirs: list[str] = include_dirs or []
         self._cflags: list[str] = cflags or []
         self._ldflags: list[str] = ldflags or []
@@ -390,7 +393,7 @@
         self._passthrough_args: list[str] = passthrough_args or []
 
         self._aot_mode: bool = aot_mode
-        self._use_absolute_path: bool = use_absolute_path
+        self._use_relative_path: bool = use_relative_path
         self._compile_only: bool = compile_only
 
     def _process_compile_only_options(self) -> None:
@@ -399,7 +402,7 @@
             self._libraries = []
 
     def _remove_duplicate_options(self) -> None:
-        self._definations = _remove_duplication_in_list(self._definations)
+        self._definitions = _remove_duplication_in_list(self._definitions)
         self._include_dirs = _remove_duplication_in_list(self._include_dirs)
         self._cflags = _remove_duplication_in_list(self._cflags)
         self._ldflags = _remove_duplication_in_list(self._ldflags)
@@ -414,8 +417,8 @@
     def get_compiler(self) -> str:
         return self._compiler
 
-    def get_definations(self) -> list[str]:
-        return self._definations
+    def get_definitions(self) -> list[str]:
+        return self._definitions
 
     def get_include_dirs(self) -> list[str]:
         return self._include_dirs
@@ -438,8 +441,8 @@
     def get_aot_mode(self) -> bool:
         return self._aot_mode
 
-    def get_use_absolute_path(self) -> bool:
-        return self._use_absolute_path
+    def get_use_relative_path(self) -> bool:
+        return self._use_relative_path
 
     def get_compile_only(self) -> bool:
         return self._compile_only
@@ -447,7 +450,7 @@
     def save_flags_to_json(self, file: str) -> None:
         attrs = {
             "compiler": self.get_compiler(),
-            "definitions": self.get_definations(),
+            "definitions": self.get_definitions(),
             "include_dirs": self.get_include_dirs(),
             "cflags": self.get_cflags(),
             "ldflags": self.get_ldflags(),
@@ -455,7 +458,7 @@
             "libraries": self.get_libraries(),
             "passthrough_args": self.get_passthrough_args(),
             "aot_mode": self.get_aot_mode(),
-            "use_absolute_path": self.get_use_absolute_path(),
+            "use_relative_path": self.get_use_relative_path(),
             "compile_only": self.get_compile_only(),
         }
 
@@ -591,7 +594,7 @@
     extra_flags: Sequence[str] = (),
     min_optimize: bool = False,
 ) -> tuple[list[str], list[str], list[str], list[str], list[str], list[str], list[str]]:
-    definations: list[str] = []
+    definitions: list[str] = []
     include_dirs: list[str] = []
     cflags: list[str] = []
     ldflags: list[str] = []
@@ -610,7 +613,7 @@
     passthrough_args.append(" ".join(extra_flags))
 
     return (
-        definations,
+        definitions,
         include_dirs,
         cflags,
         ldflags,
@@ -636,17 +639,17 @@
         compile_only: bool = False,
         warning_all: bool = True,
         extra_flags: Sequence[str] = (),
-        use_absolute_path: bool = False,
+        use_relative_path: bool = False,
         compiler: str = "",
         min_optimize: bool = False,
     ) -> None:
         super().__init__()
         self._compiler = compiler if compiler else get_cpp_compiler()
-        self._use_absolute_path = use_absolute_path
+        self._use_relative_path = use_relative_path
         self._compile_only = compile_only
 
         (
-            definations,
+            definitions,
             include_dirs,
             cflags,
             ldflags,
@@ -661,7 +664,7 @@
             min_optimize=min_optimize,
         )
 
-        _append_list(self._definations, definations)
+        _append_list(self._definitions, definitions)
         _append_list(self._include_dirs, include_dirs)
         _append_list(self._cflags, cflags)
         _append_list(self._ldflags, ldflags)
@@ -678,7 +681,7 @@
         return []
 
 
-def _get_torch_cpp_wrapper_defination() -> list[str]:
+def _get_torch_cpp_wrapper_definition() -> list[str]:
     return ["TORCH_INDUCTOR_CPP_WRAPPER", "STANDALONE_TORCH_HEADER"]
 
 
@@ -704,7 +707,7 @@
 def _setup_standard_sys_libs(
     cpp_compiler: str,
     aot_mode: bool,
-    use_absolute_path: bool,
+    use_relative_path: bool,
 ) -> tuple[list[str], list[str], list[str]]:
     cflags: list[str] = []
     include_dirs: list[str] = []
@@ -728,14 +731,7 @@
         include_dirs.append(build_paths.linux_kernel_include)
         include_dirs.append("include")
 
-<<<<<<< HEAD
-        if aot_mode and not use_absolute_path:
-            linker_script = _LINKER_SCRIPT
-        else:
-            linker_script = os.path.basename(_LINKER_SCRIPT)
-=======
         linker_script = os.path.basename(_LINKER_SCRIPT)
->>>>>>> 02e1580e
 
         if _is_clang(cpp_compiler):
             passthrough_args.append(" --rtlib=compiler-rt")
@@ -1014,10 +1010,10 @@
     include_pytorch: bool,
     aot_mode: bool,
     compile_only: bool,
-    use_absolute_path: bool,
+    use_relative_path: bool,
     use_mmap_weights: bool,
 ) -> tuple[list[str], list[str], list[str], list[str], list[str], list[str], list[str]]:
-    definations: list[str] = []
+    definitions: list[str] = []
     include_dirs: list[str] = []
     cflags: list[str] = []
     ldflags: list[str] = []
@@ -1025,14 +1021,14 @@
     libraries: list[str] = []
     passthrough_args: list[str] = []
 
-    torch_cpp_wrapper_definations = _get_torch_cpp_wrapper_defination()
-    use_custom_generated_macros_definations = _use_custom_generated_macros()
+    torch_cpp_wrapper_definitions = _get_torch_cpp_wrapper_definition()
+    use_custom_generated_macros_definitions = _use_custom_generated_macros()
 
     (
         sys_libs_cflags,
         sys_libs_include_dirs,
         sys_libs_passthrough_args,
-    ) = _setup_standard_sys_libs(cpp_compiler, aot_mode, use_absolute_path)
+    ) = _setup_standard_sys_libs(cpp_compiler, aot_mode, use_relative_path)
 
     isa_macros, isa_ps_args_build_flags = _get_build_args_of_chosen_isa(vec_isa)
 
@@ -1058,9 +1054,9 @@
 
     mmap_self_macros = get_mmap_self_macro(use_mmap_weights)
 
-    definations = (
-        torch_cpp_wrapper_definations
-        + use_custom_generated_macros_definations
+    definitions = (
+        torch_cpp_wrapper_definitions
+        + use_custom_generated_macros_definitions
         + isa_macros
         + fb_macro_passthrough_args
         + mmap_self_macros
@@ -1083,7 +1079,7 @@
     )
 
     return (
-        definations,
+        definitions,
         include_dirs,
         cflags,
         ldflags,
@@ -1112,7 +1108,7 @@
         warning_all: bool = True,
         aot_mode: bool = False,
         compile_only: bool = False,
-        use_absolute_path: bool = False,
+        use_relative_path: bool = False,
         use_mmap_weights: bool = False,
         shared: bool = True,
         extra_flags: Sequence[str] = (),
@@ -1123,7 +1119,7 @@
             compile_only=compile_only,
             warning_all=warning_all,
             extra_flags=extra_flags,
-            use_absolute_path=use_absolute_path,
+            use_relative_path=use_relative_path,
             compiler=compiler,
             min_optimize=min_optimize,
         )
@@ -1131,7 +1127,7 @@
         self._aot_mode = aot_mode
 
         (
-            torch_definations,
+            torch_definitions,
             torch_include_dirs,
             torch_cflags,
             torch_ldflags,
@@ -1144,11 +1140,11 @@
             include_pytorch=include_pytorch,
             aot_mode=aot_mode,
             compile_only=compile_only,
-            use_absolute_path=use_absolute_path,
+            use_relative_path=use_relative_path,
             use_mmap_weights=use_mmap_weights,
         )
 
-        _append_list(self._definations, torch_definations)
+        _append_list(self._definitions, torch_definitions)
         _append_list(self._include_dirs, torch_include_dirs)
         _append_list(self._cflags, torch_cflags)
         _append_list(self._ldflags, torch_ldflags)
@@ -1198,7 +1194,7 @@
     aot_mode: bool = False,
     compile_only: bool = False,
 ) -> tuple[list[str], list[str], list[str], list[str], list[str], list[str], list[str]]:
-    definations: list[str] = []
+    definitions: list[str] = []
     include_dirs: list[str] = []
     cflags: list[str] = []
     ldflags: list[str] = []
@@ -1218,14 +1214,14 @@
     include_dirs = cpp_extension.include_paths(device_type)
     libraries_dirs = cpp_extension.library_paths(device_type)
     if device_type == "cuda":
-        definations.append(" USE_ROCM" if torch.version.hip else " USE_CUDA")
+        definitions.append(" USE_ROCM" if torch.version.hip else " USE_CUDA")
 
         if torch.version.hip is not None:
             if config.is_fbcode():
                 libraries += ["amdhip64"]
             else:
                 libraries += ["c10_hip", "torch_hip"]
-            definations.append(" __HIP_PLATFORM_AMD__")
+            definitions.append(" __HIP_PLATFORM_AMD__")
         else:
             if config.is_fbcode():
                 libraries += ["cuda"]
@@ -1234,7 +1230,7 @@
             _transform_cuda_paths(libraries_dirs)
 
     if device_type == "xpu":
-        definations.append(" USE_XPU")
+        definitions.append(" USE_XPU")
         # Suppress multi-line comment warnings in sycl headers
         cflags += ["Wno-comment"]
         libraries += ["c10_xpu", "sycl", "ze_loader", "torch_xpu"]
@@ -1261,7 +1257,7 @@
                     passthrough_args = ["-Wl,-Bstatic -lcudart_static -Wl,-Bdynamic"]
 
     return (
-        definations,
+        definitions,
         include_dirs,
         cflags,
         ldflags,
@@ -1285,7 +1281,7 @@
         device_type: str = "cuda",
         aot_mode: bool = False,
         compile_only: bool = False,
-        use_absolute_path: bool = False,
+        use_relative_path: bool = False,
         use_mmap_weights: bool = False,
         shared: bool = True,
         extra_flags: Sequence[str] = (),
@@ -1296,13 +1292,13 @@
             include_pytorch=include_pytorch,
             aot_mode=aot_mode,
             compile_only=compile_only,
-            use_absolute_path=use_absolute_path,
+            use_relative_path=use_relative_path,
             use_mmap_weights=use_mmap_weights,
             extra_flags=extra_flags,
             min_optimize=min_optimize,
         )
 
-        device_definations: list[str] = []
+        device_definitions: list[str] = []
         device_include_dirs: list[str] = []
         device_cflags: list[str] = []
         device_ldflags: list[str] = []
@@ -1311,7 +1307,7 @@
         device_passthrough_args: list[str] = []
 
         (
-            device_definations,
+            device_definitions,
             device_include_dirs,
             device_cflags,
             device_ldflags,
@@ -1321,7 +1317,7 @@
         ) = get_cpp_torch_device_options(
             device_type=device_type, aot_mode=aot_mode, compile_only=compile_only
         )
-        _append_list(self._definations, device_definations)
+        _append_list(self._definitions, device_definitions)
         _append_list(self._include_dirs, device_include_dirs)
         _append_list(self._cflags, device_cflags)
         _append_list(self._ldflags, device_ldflags)
@@ -1400,7 +1396,7 @@
     ) -> None:
         self._compiler = ""
         self._cflags_args = ""
-        self._definations_args = ""
+        self._definitions_args = ""
         self._include_dirs_args = ""
         self._ldflags_args = ""
         self._libraries_dirs_args = ""
@@ -1412,7 +1408,7 @@
         self._output_dir = ""
         self._target_file = ""
 
-        self._use_absolute_path: bool = False
+        self._use_relative_path: bool = False
         self._aot_mode: bool = False
 
         self._name = name
@@ -1420,7 +1416,7 @@
         # Code start here, initial self internal veriables firstly.
         self._build_option = BuildOption
         self._compiler = BuildOption.get_compiler()
-        self._use_absolute_path = BuildOption.get_use_absolute_path()
+        self._use_relative_path = BuildOption.get_use_relative_path()
         self._aot_mode = BuildOption.get_aot_mode()
 
         self._output_dir = output_dir
@@ -1437,11 +1433,11 @@
             sources = [sources]
 
         if config.is_fbcode():
-            if self._aot_mode and not self._use_absolute_path:
+            if self._aot_mode and not self._use_relative_path:
                 inp_name = sources
-                # output process @ get_name_and_dir_from_output_file_path
             else:
-                # We need to copy any absolute-path torch includes
+                # Will create another temp director for building, so do NOT use
+                # use the absolute path.
                 inp_name = [os.path.basename(i) for i in sources]
                 self._orig_source_paths = sources
             self._sources_args = " ".join(inp_name)
@@ -1454,11 +1450,11 @@
             else:
                 self._cflags_args += f"-{cflag} "
 
-        for defination in BuildOption.get_definations():
+        for definition in BuildOption.get_definitions():
             if _IS_WINDOWS:
-                self._definations_args += f"/D {defination} "
+                self._definitions_args += f"/D {definition} "
             else:
-                self._definations_args += f"-D {defination} "
+                self._definitions_args += f"-D {definition} "
 
         for inc_dir in BuildOption.get_include_dirs():
             if _IS_WINDOWS:
@@ -1492,7 +1488,7 @@
             compiler: str,
             sources: str,
             include_dirs_args: str,
-            definations_args: str,
+            definitions_args: str,
             cflags_args: str,
             ldflags_args: str,
             libraries_args: str,
@@ -1504,7 +1500,7 @@
                 # https://learn.microsoft.com/en-us/cpp/build/walkthrough-compile-a-c-program-on-the-command-line?view=msvc-1704
                 # https://stackoverflow.com/a/31566153
                 cmd = (
-                    f"{compiler} {include_dirs_args} {definations_args} {cflags_args} {sources} "
+                    f"{compiler} {include_dirs_args} {definitions_args} {cflags_args} {sources} "
                     f"{passthrough_args} /LD /Fe{target_file} /link {libraries_dirs_args} {libraries_args} {ldflags_args} "
                 )
                 cmd = normalize_path_separator(cmd)
@@ -1514,7 +1510,7 @@
                     r"[ \n]+",
                     " ",
                     f"""
-                    {compiler} {sources} {definations_args} {cflags_args} {include_dirs_args}
+                    {compiler} {sources} {definitions_args} {cflags_args} {include_dirs_args}
                     {passthrough_args} {ldflags_args} {libraries_args} {libraries_dirs_args} {compile_only_arg} -o {target_file}
                     """,
                 ).strip()
@@ -1524,7 +1520,7 @@
             compiler=self._compiler,
             sources=self._sources_args,
             include_dirs_args=self._include_dirs_args,
-            definations_args=self._definations_args,
+            definitions_args=self._definitions_args,
             cflags_args=self._cflags_args,
             ldflags_args=self._ldflags_args,
             libraries_args=self._libraries_args,
@@ -1601,7 +1597,7 @@
         self,
         cmake_path: str,
     ) -> None:
-        definitions = " ".join(self._build_option.get_definations())
+        definitions = " ".join(self._build_option.get_definitions())
         contents = textwrap.dedent(
             f"""
             cmake_minimum_required(VERSION 3.18 FATAL_ERROR)
