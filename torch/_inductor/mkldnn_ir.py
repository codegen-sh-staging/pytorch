# mypy: allow-untyped-defs
<<<<<<< HEAD
from typing import Any, List, Optional, Sequence
=======
from typing import Any, Optional
>>>>>>> 40e27fbc

import sympy

import torch
from torch._prims_common import make_channels_last_strides_for
from torch.utils._ordered_set import OrderedSet

from .ir import (
    ExternKernelAlloc,
    FixedLayout,
    FlexibleLayout,
    get_device_type,
    ir_node_to_tensor,
    is_contiguous_storage_and_layout,
    Layout,
    may_convert_to_optional,
    MultiOutput,
    MultiOutputLayout,
    MutationOutput,
    NoneLayout,
    TensorBox,
)
from .utils import convert_shape_to_inductor, pad_listlike
from .virtualized import V


def _prepare_convolution_fusion_create(
    cls,
    x: "TensorBox",
    weight: "TensorBox",
    bias: "TensorBox",
<<<<<<< HEAD
    padding: Sequence[int],
    stride: Sequence[int],
    dilation: Sequence[int],
    groups: int,
    transposed: bool = False,
    output_padding: Optional[Sequence[int]] = None,
    quantize_args: Optional[List["TensorBox"]] = None,
=======
    padding: list[int],
    stride: list[int],
    dilation: list[int],
    groups: int,
    transposed: bool = False,
    output_padding: Optional[list[int]] = None,
    quantize_args: Optional[list["TensorBox"]] = None,
>>>>>>> 40e27fbc
    other: Optional["TensorBox"] = None,
):
    """
    This function is a helper function to prepare inputs, layout and constant args
    for convolution post-op fusion's create function, including deciding the output
    layout (channels first or channels last), realizing inputs and make them etc. The
    function only supports the CPU/XPU device since conv post-op fusion kernel is only
    supported on CPU/XPU right now.
    """

    # Port from aten/src/ATen/native/ConvUtils.h: _conv_input_size
    def _conv_input_size(
        output_size, weight_size, padding, output_padding, stride, dilation, groups
    ):
        assert len(output_size) == len(weight_size), "Expect input dim == weight dim"
        dim = len(output_size)
        assert dim > 2, "Expect input dim > 2"

        BATCH_DIM = 0
        WEIGHT_INPUT_CHANNELS_DIM = 1
        input_size = []
        input_size.append(output_size[BATCH_DIM])
        input_size.append(weight_size[WEIGHT_INPUT_CHANNELS_DIM] * groups)
        for d in range(2, dim):
            kernel = (weight_size[d] - 1) * dilation[d - 2] + 1
            input_size_d = (
                (output_size[d] - 1) * stride[d - 2]
                - (padding[d - 2] * 2)
                + kernel
                + output_padding[d - 2]
            )
            input_size.append(input_size_d)
        return list(map(int, input_size))

    # The size of prepacked_weight is the prepacked weight size of deconv:
    #   Groups > 1:  [g*o, i/g, ...]
    #   Groups == 1: [o, i, ...]
    # Returns original weight size in [i, o, ...]
    def _original_deconv_weight_size(
        prepacked_weight,
        groups,
    ):
        prepacked_weight_size = prepacked_weight.size()
        dim = len(prepacked_weight_size)
        assert dim > 2, "Expect weight dim > 2"
        if groups > 1:
            weight_size = []
            weight_size.append(prepacked_weight_size[1] * groups)
            weight_size.append(prepacked_weight_size[0] / groups)
            weight_size.extend(prepacked_weight_size[d] for d in range(2, dim))
        else:
            weight_size = prepacked_weight.transpose(0, 1).size()
        return weight_size

    x.realize()
    weight.realize()
    if bias is not None:
        bias.realize()
    with V.graph.fake_mode:
        # TODO <Leslie> cleaned up the fake_tensor trace as Linear implementation
        x_fake = ir_node_to_tensor(x, guard_shape=True)
        weight_fake = ir_node_to_tensor(weight, guard_shape=True)
        dims = len(x_fake.size()) - 2
        assert 0 < len(padding) <= dims
        assert 0 < len(dilation) <= dims
        assert 0 < len(stride) <= dims
        padding = pad_listlike(padding, dims)
        dilation = pad_listlike(dilation, dims)
        stride = pad_listlike(stride, dims)
        if output_padding is None:
            output_padding = pad_listlike([0], dims)
        else:
            assert 0 < len(output_padding) <= dims
            output_padding = pad_listlike(output_padding, dims)
        assert isinstance(groups, (int, sympy.core.numbers.Integer))
        if transposed:
            # When transposed, the size of the prepacked oneDNN weight is different
            # from the PyTorch weight. We're not able to run aten conv with such
            # size. We infer the output size from the input params here:
            weight_size = _original_deconv_weight_size(weight_fake, groups)
            input_size = x_fake.size()
            output_size = _conv_input_size(
                input_size,
                weight_size,
                padding,
                output_padding,
                stride,
                dilation,
                groups,
            )
        else:
            bias_fake = (
                ir_node_to_tensor(bias, guard_shape=True) if bias is not None else bias
            )
            output = torch.ops.aten.convolution(
                x_fake,
                weight_fake,
                bias_fake,
                stride,
                padding,
                dilation,
                transposed,
                output_padding,
                groups,
            )
            output_size = output.size()

        req_stride_order = [0] + list(reversed(range(1, len(stride) + 1)))
        req_stride_order = [len(req_stride_order)] + req_stride_order

    x = cls.require_stride_order(x, req_stride_order)

    # We won't do weight prepack for Conv if dynamic_shapes.
    # In static shape cases, since weight is prepacked, we'll always force output to be channels last in the Conv kernel.
    # In dynamic shape cases, for input with channels = 1, like tensor of size (s0, 1, 28, 28) and stride (784, 784, 28, 1),
    # x = cls.require_stride_order(x, req_stride_order) where req_stride_order is in the channels last order
    # won't change the stride of this tensor since stride for dimensions of size 1 is ignored. While in Conv kernel,
    # this tensor is considered as channels first and the output will be in contiguous format.
    # To align the behavior of the Conv kernel, we set the output_stride in such case to be contiguous instead of channels last.
    dynamic_shapes = not all(isinstance(i, int) for i in (output_size))
    if dynamic_shapes and is_contiguous_storage_and_layout(x):
        output_stride = FlexibleLayout.contiguous_strides(output_size)
    else:
        output_stride = make_channels_last_strides_for(output_size)

    assert get_device_type(x) == get_device_type(weight)
    assert get_device_type(x) in ["cpu", "xpu"]
    inputs = [x]

    if quantize_args is not None:
        x_scale, x_zero_point, w_scale, w_zero_point = quantize_args
        x_scale.realize()
        x_zero_point.realize()
        w_scale.realize()
        w_zero_point.realize()
        inputs = inputs + [x_scale, x_zero_point] + [weight] + [w_scale, w_zero_point]
    else:
        inputs += [weight]

    if other is not None:
        other = cls.require_stride_order(other, req_stride_order)
        assert isinstance(other, TensorBox)
        inputs += [other]

    kernel_layout = FixedLayout(
        x.get_device_or_error(),
        x.get_dtype(),
        convert_shape_to_inductor(output_size),
        convert_shape_to_inductor(output_stride),
    )
    constant_args = [padding, stride, dilation, groups]
    if transposed:
        constant_args.insert(1, output_padding)

    if bias is not None:
        inputs.append(bias)
    else:
        constant_args.insert(0, bias)
    return inputs, constant_args, kernel_layout, req_stride_order, other


def _prepare_linear_fusion_create(
    cls,
    x: "TensorBox",
    weight: "TensorBox",
    bias: "TensorBox",
    quantize_args: Optional[list["TensorBox"]] = None,
    other: Optional["TensorBox"] = None,
    binary_sum: bool = False,
):
    """
    This function is a helper function to prepare inputs, layout and constant args
    for linear post-op fusion's create function. The function only supports the CPU device
    since linear post-op fusion kernel is only supported on CPU right now.
    """
    x.realize()
    weight.realize()
    if bias is not None:
        bias.realize()

    *m, _ = x.get_size()
    # The weight has been transposed during the qlinear weight prepack process.
    # https://github.com/pytorch/pytorch/blob/4979f9c0d72490970e2019bb1d2284f83d93f76b/
    # aten/src/ATen/native/quantized/cpu/qlinear_prepack.cpp#L291
    _, oc = weight.get_size()
    output_size = list(m) + [oc]
    req_stride_order = list(reversed(range(len(x.get_size()))))

    x = cls.require_stride_order(x, req_stride_order)
    assert get_device_type(x) == "cpu" and get_device_type(weight) == "cpu"
    inputs = [x]

    if quantize_args is not None:
        x_scale, x_zero_point, w_scale, w_zero_point = quantize_args
        x_scale.realize()
        x_zero_point.realize()
        w_scale.realize()
        w_zero_point.realize()
        inputs = inputs + [x_scale, x_zero_point] + [weight] + [w_scale, w_zero_point]
    else:
        inputs += [weight]

    if other is not None:
        if binary_sum:
            other = cls.require_stride_order(other, req_stride_order)
        inputs = inputs + [other]

    output_stride = FlexibleLayout.contiguous_strides(output_size)
    kernel_layout = FixedLayout(
        x.get_device(),
        x.get_dtype(),
        output_size,
        output_stride,
    )
    constant_args: list[Any] = []

    if bias is not None:
        inputs.append(bias)
    else:
        constant_args.insert(0, bias)
    return inputs, constant_args, kernel_layout, req_stride_order, other


def _create_output_node(packed):
    output_ir = MultiOutput(
        packed.get_layout(),
        packed,
        [],
    )
    packed.layout = MultiOutputLayout(device=packed.get_device())
    packed.outputs = [output_ir]
    return output_ir


class ConvolutionUnary(ExternKernelAlloc):
    def __init__(
        self,
        layout,
        inputs,
        constant_args=(),
    ) -> None:
        super().__init__(
            layout,
            inputs,
            constant_args,
            None,
            op_overload=torch.ops.mkldnn._convolution_pointwise.default,
            cpp_kernel_name="aoti_torch_cpu_mkldnn__convolution_pointwise",
        )

    def codegen(self, wrapper):
        wrapper.include_extra_header("torch/csrc/inductor/aoti_torch/c/shim_mkldnn.h")
        super().codegen(wrapper)

    @classmethod
    def create(
        cls,
        x: "TensorBox",
        weight: "TensorBox",
        bias: "TensorBox",
        padding_: list[int],
        stride_: list[int],
        dilation_: list[int],
        groups: int,
        attr,
        scalars: Optional[list[Any]],
        algorithm,
    ):
        (
            inputs,
            constant_args,
            kernel_layout,
            _,
            _,
        ) = _prepare_convolution_fusion_create(
            cls, x, weight, bias, padding_, stride_, dilation_, groups
        )
        constant_args = constant_args + [
            attr,
            may_convert_to_optional(scalars),
            algorithm,
        ]
        packed = ConvolutionUnary(
            layout=kernel_layout,
            inputs=inputs,
            constant_args=constant_args,
        )
        return _create_output_node(packed)


class ConvolutionBinary(ExternKernelAlloc):
    def __init__(
        self,
        layout,
        inputs,
        constant_args=(),
        cpp_constant_args=(),
    ) -> None:
        super().__init__(
            layout,
            inputs,
            constant_args,
            None,
            op_overload=torch.ops.mkldnn._convolution_pointwise.binary,
            cpp_kernel_name="aoti_torch_cpu_mkldnn__convolution_pointwise_binary",
        )
        self.cpp_constant_args = cpp_constant_args

    def codegen(self, wrapper):
        wrapper.include_extra_header("torch/csrc/inductor/aoti_torch/c/shim_mkldnn.h")
        super().codegen(wrapper)

    @classmethod
    def create(
        cls,
        x: "TensorBox",
        other: "TensorBox",
        weight: "TensorBox",
        bias: "TensorBox",
        padding_: list[int],
        stride_: list[int],
        dilation_: list[int],
        groups: int,
        binary_attr: str,
        binary_alpha: Optional[float],
        unary_attr: Optional[str],
        unary_scalars: Optional[list[Any]],
        unary_algorithm: Optional[str],
    ):
        (
            inputs,
            constant_args,
            kernel_layout,
            req_stride_order,
            _,
        ) = _prepare_convolution_fusion_create(
            cls, x, weight, bias, padding_, stride_, dilation_, groups
        )
        other = cls.require_stride_order(other, req_stride_order)
        inputs.insert(1, other)
        constant_args = constant_args + [
            binary_attr,
            binary_alpha,
            unary_attr,
            may_convert_to_optional(unary_scalars),
            unary_algorithm,
        ]
        packed = ConvolutionBinary(
            layout=kernel_layout,
            inputs=inputs,
            constant_args=constant_args,
        )
        return _create_output_node(packed)


class ConvolutionBinaryInplace(ExternKernelAlloc):
    def __init__(
        self,
        kernel_layout,
        inputs,
        constant_args=(),
    ) -> None:
        # Due to constrain of op.call, other (Tensor&) should be at input[0]
        reordered_inputs = [inputs[1], inputs[0]] + inputs[2:]

        super().__init__(
            kernel_layout,
            reordered_inputs,
            constant_args,
            None,
            op_overload=torch.ops.mkldnn._convolution_pointwise_.binary,
            cpp_kernel_name="aoti_torch_cpu_mkldnn__convolution_pointwise_binary_",
        )

        self.mutation_outputs = [
            MutationOutput(NoneLayout(device=inputs[0].get_device()), inputs[0], self),
            MutationOutput(NoneLayout(device=inputs[1].get_device()), inputs[1], self),
        ]

    def codegen(self, wrapper):
        wrapper.include_extra_header("torch/csrc/inductor/aoti_torch/c/shim_mkldnn.h")
        super().codegen(wrapper)

    def get_unbacked_symbol_defs(self) -> OrderedSet[sympy.Symbol]:
        return OrderedSet()

    @classmethod
    def create(
        cls,
        x: "TensorBox",
        other: "TensorBox",
        weight: "TensorBox",
        bias: "TensorBox",
        padding_: list[int],
        stride_: list[int],
        dilation_: list[int],
        groups: int,
        binary_attr: str,
        binary_alpha: Optional[float],
        unary_attr: Optional[str],
        unary_scalars: Optional[list[Any]],
        unary_algorithm: Optional[str],
    ):
        (
            inputs,
            constant_args,
            _,
            req_stride_order,
            _,
        ) = _prepare_convolution_fusion_create(
            cls, x, weight, bias, padding_, stride_, dilation_, groups
        )
        other = cls.require_stride_order(other, req_stride_order)
        inputs.insert(1, other)
        constant_args = constant_args + [
            binary_attr,
            binary_alpha,
            unary_attr,
            may_convert_to_optional(unary_scalars),
            unary_algorithm,
        ]
        packed = ConvolutionBinaryInplace(
            kernel_layout=NoneLayout(device=inputs[1].get_device()),  # type: ignore[arg-type]
            inputs=inputs,
            constant_args=constant_args,
        )
        # This op mutates in place which means that the result is not the
        # target but rather the input that is being mutated
        # init reorders the inputs, so inputs[1] becomes packed.inputs[0]
        return packed.inputs[0]


class ConvolutionTransposeUnary(ExternKernelAlloc):
    def __init__(
        self,
        layout,
        inputs,
        constant_args=(),
    ) -> None:
        super().__init__(
            layout,
            inputs,
            constant_args,
            None,
            op_overload=torch.ops.mkldnn._convolution_transpose_pointwise.default,
            cpp_kernel_name="aoti_torch_cpu_mkldnn__convolution_transpose_pointwise",
        )

    def codegen(self, wrapper):
        wrapper.include_extra_header("torch/csrc/inductor/aoti_torch/c/shim_mkldnn.h")
        super().codegen(wrapper)

    @classmethod
    def create(
        cls,
        x: "TensorBox",
        weight: "TensorBox",
        bias: "TensorBox",
        padding_: list[int],
        output_padding_: list[int],
        stride_: list[int],
        dilation_: list[int],
        groups_: int,
        attr,
        scalars: Optional[list[Any]],
        algorithm,
    ):
        transposed = True
        (
            inputs,
            constant_args,
            kernel_layout,
            _,
            _,
        ) = _prepare_convolution_fusion_create(
            cls,
            x,
            weight,
            bias,
            padding_,
            stride_,
            dilation_,
            groups_,
            transposed,
            output_padding_,
        )
        constant_args = constant_args + [
            attr,
            may_convert_to_optional(scalars),
            algorithm,
        ]
        packed = ConvolutionTransposeUnary(
            layout=kernel_layout,
            inputs=inputs,
            constant_args=constant_args,
        )
        return _create_output_node(packed)


class QConvPointWisePT2E(ExternKernelAlloc):
    def __init__(
        self,
        layout,
        inputs,
        constant_args=(),
    ) -> None:
        """
        if bias is not None
            - inputs = [x, w, b, weight_scale, weight_zp]
            - const_args is: [stride, padding, dilation, groups, x_scale, x_zp, o_scale, o_zp,
              fp32_output, unary_attr, unary_scalars, unary_algorithm]
        else
            - inputs = [x, w, weight_scale, weight_zp]
            - const_args is: [bias, stride, padding, dilation, groups, x_scale, x_zp, o_scale, o_zp,
              fp32_output, unary_attr, unary_scalars, unary_algorithm]
        """
        self.has_bias = len(inputs) == 5
        super().__init__(
            layout,
            inputs,
            constant_args,
            None,
            op_overload=torch.ops.onednn.qconv2d_pointwise.default,
            cpp_kernel_name="aoti_torch_cpu__qconv2d_pointwise_tensor",
        )

    def codegen(self, wrapper):
        wrapper.include_extra_header("torch/csrc/inductor/aoti_torch/c/shim_mkldnn.h")
        super().codegen(wrapper)
        if isinstance(self.layout, Layout):
            self.codegen_size_asserts(wrapper)

    @classmethod
    def create(
        cls,
        qx: "TensorBox",
        x_scale: "TensorBox",
        x_zero_point: "TensorBox",
        qw: "TensorBox",  # qw
        w_scale: "TensorBox",
        w_zero_point: "TensorBox",
        bias: "TensorBox",
        stride: list[int],
        padding: list[int],
        dilation: list[int],
        groups: int,
        output_scale: float,
        output_zero_point: int,
        output_dtype,
        attr,
        scalars,
        algorithm,
    ):
        transposed = False
        output_padding = None
        (
            inputs,
            constant_args,
            kernel_layout,
            _,
            _,
        ) = _prepare_convolution_fusion_create(
            cls,
            qx,
            qw,
            bias,
            padding,
            stride,
            dilation,
            groups,
            transposed,
            output_padding,
            [x_scale, x_zero_point, w_scale, w_zero_point],
        )
        # swap padding and stride to align with functional conv arg order
        if bias is None:
            constant_args[1], constant_args[2] = constant_args[2], constant_args[1]
        else:
            constant_args[0], constant_args[1] = constant_args[1], constant_args[0]

        constant_args = constant_args + [
            output_scale,
            output_zero_point,
            output_dtype,
            attr,
            may_convert_to_optional(scalars),
            algorithm,
        ]

        assert output_dtype is not None
        if output_dtype in [torch.float32, torch.bfloat16]:
            # in _prepare_convolution_fusion_create, we use x.dtype (uint8) to create kernel_layout
            # if we set output_dtype is not None, the output buf should be output_dtype instead of uint8.
            kernel_layout.dtype = output_dtype

        return QConvPointWisePT2E(
            layout=kernel_layout,
            inputs=inputs,
            constant_args=constant_args,
        )


class QConvPointWiseBinaryPT2E(ExternKernelAlloc):
    def __init__(
        self,
        layout,
        inputs,
        constant_args=(),
    ) -> None:
        """
        Needs input/weight/output qparams
        if bias is not None
            - inputs = [x, x_scale, x_zp, w,  w_scale, w_zp, accum, b]
            - const_args = [stride, padding, dilation, groups, o_scale, o_zp,
            output_dtype, accum_scale, accum_zp, binary_attr, aplha, unary_attr, unary_scalars, unary_algorithm]
        else
            - inputs = [x, x_scale, x_zp, w,  w_scale, w_zp, accum]
            - const_args [b, stride, padding, dilation, groups, o_scale, o_zp,
             output_dtype, accum_scale, accum_zp, binary_attr, aplha, unary_attr, unary_scalars, unary_algorithm]
        """
        self.has_bias = len(inputs) == 8
        self.idx_for_inplace_sum = 6
        super().__init__(
            layout,
            inputs,
            constant_args,
            None,
            op_overload=torch.ops.onednn.qconv2d_pointwise.binary,
            cpp_kernel_name=("aoti_torch_cpu__qconv2d_pointwise_binary_tensor"),
        )

    def codegen(self, wrapper):
        wrapper.include_extra_header("torch/csrc/inductor/aoti_torch/c/shim_mkldnn.h")
        super().codegen(wrapper)
        if isinstance(self.layout, Layout):
            self.codegen_size_asserts(wrapper)

    def get_mutation_names(self):
        return [self.inputs[self.idx_for_inplace_sum].get_name()]

    def get_unbacked_symbol_defs(self) -> OrderedSet[sympy.Symbol]:
        return OrderedSet()

    @classmethod
    def create(
        cls,
        qx: "TensorBox",
        x_scale: "TensorBox",
        x_zero_point: "TensorBox",
        qw: "TensorBox",  # packed_weight
        w_scale,
        w_zero_point,
        qaccum: "TensorBox",
        bias: "TensorBox",
        stride: list[int],
        padding: list[int],
        dilation: list[int],
        groups: int,
        output_scale: "TensorBox",
        output_zero_point: "TensorBox",
        output_dtype,
        accum_scale,
        accum_zero_point,
        binary_attr,
        alpha,
        unary_attr,
        unary_scalars,
        unary_algorithm,
    ):
        transposed = False
        output_padding = None
        (
            inputs,
            constant_args,
            _kernel_layout,
            req_stride_order,
            qaccum,
        ) = _prepare_convolution_fusion_create(
            cls,
            qx,
            qw,
            bias,
            padding,
            stride,
            dilation,
            groups,
            transposed,
            output_padding,
            [x_scale, x_zero_point, w_scale, w_zero_point],
            qaccum,
        )

        # swap padding and stride to align with functional conv arg order
        if bias is None:
            constant_args[1], constant_args[2] = constant_args[2], constant_args[1]
        else:
            constant_args[0], constant_args[1] = constant_args[1], constant_args[0]

        constant_args = constant_args + [
            output_scale,
            output_zero_point,
            output_dtype,
            accum_scale,
            accum_zero_point,
            binary_attr,
            alpha,
            unary_attr,
            may_convert_to_optional(unary_scalars),
            unary_algorithm,
        ]

        assert (
            binary_attr == "sum"
        ), "For now, only post op sum is supported in QConvPointWiseBinaryPT2E."

        V.graph.mark_buffer_mutated(qaccum.get_name())
        packed = QConvPointWiseBinaryPT2E(
            layout=NoneLayout(device=qaccum.get_device()),
            inputs=inputs,
            constant_args=constant_args,
        )

        # Return accum since it has been inplace changed.
        return packed.inputs[packed.idx_for_inplace_sum]


class MKLPackedLinear(ExternKernelAlloc):
    def __init__(
        self,
        layout,
        inputs,
        constant_args=(),
    ) -> None:
        super().__init__(
            layout,
            inputs,
            constant_args,
            None,
            op_overload=torch.ops.mkl._mkl_linear.default,
        )

    def codegen(self, wrapper):
        wrapper.include_extra_header("torch/csrc/inductor/aoti_torch/c/shim_mkldnn.h")
        super().codegen(wrapper)

    @classmethod
    def create(cls, x, packed_w, orig_w, B, batch_size):
        x = cls.require_stride1(cls.realize_input(x))
        orig_w = cls.require_stride1(cls.realize_input(orig_w))
        *m, _ = x.get_size()
        oc, _ = orig_w.get_size()
        output_size = list(m) + [oc]
        output_stride = FlexibleLayout.contiguous_strides(output_size)
        inputs = [x, packed_w, orig_w]
        constant_args = [batch_size]
        if B is not None:
            inputs += [B]
        else:
            constant_args.insert(0, None)

        return MKLPackedLinear(
            layout=FixedLayout(
                x.get_device(), x.get_dtype(), output_size, output_stride
            ),
            inputs=inputs,
            constant_args=constant_args,
        )


class LinearUnary(ExternKernelAlloc):
    def __init__(
        self,
        layout,
        inputs,
        constant_args=(),
    ) -> None:
        super().__init__(
            layout,
            inputs,
            constant_args,
            None,
            op_overload=torch.ops.mkldnn._linear_pointwise.default,
            cpp_kernel_name="aoti_torch_cpu__linear_pointwise",
        )

    def codegen(self, wrapper):
        wrapper.include_extra_header("torch/csrc/inductor/aoti_torch/c/shim_mkldnn.h")
        super().codegen(wrapper)

    @classmethod
    def create(cls, x, w, B, attr, scalars, algorithm):
        x = cls.require_contiguous(cls.realize_input(x))
        w = cls.require_contiguous(cls.realize_input(w))

        *m, _ic = x.get_size()
        oc, _ic = w.get_size()
        output_size = list(m) + [oc]
        inputs = [x, w]
        constant_args = [attr, scalars if scalars else [-1], algorithm]
        if B is not None:
            B = cls.require_contiguous(cls.realize_input(B))
            inputs.append(B)
        else:
            constant_args.insert(0, None)

        packed = LinearUnary(
            layout=FixedLayout(
                device=x.get_device(),
                dtype=x.get_dtype(),
                size=output_size,
            ),
            inputs=inputs,
            constant_args=constant_args,
        )
        return _create_output_node(packed)

    def apply_constraint(self):
        pass


class LinearBinary(ExternKernelAlloc):
    kernel = "torch.ops.mkldnn._linear_pointwise.binary"

    def __init__(
        self,
        layout,
        inputs,
        constant_args=(),
    ) -> None:
        super().__init__(
            layout,
            inputs,
            constant_args,
            None,
            op_overload=torch.ops.mkldnn._linear_pointwise.binary,
            cpp_kernel_name="aoti_torch_cpu__linear_pointwise_binary",
        )

    def codegen(self, wrapper):
        wrapper.include_extra_header("torch/csrc/inductor/aoti_torch/c/shim_mkldnn.h")
        super().codegen(wrapper)

    @classmethod
    def create(cls, x, y, w, B, attr):
        x = cls.require_contiguous(cls.realize_input(x))
        y = cls.require_contiguous(cls.realize_input(y))
        w = cls.require_contiguous(cls.realize_input(w))

        *m, _ic = x.get_size()
        oc, _ic = w.get_size()
        output_size = list(m) + [oc]
        inputs = [x, y, w]
        constant_args = [attr]
        if B is not None:
            B = cls.require_contiguous(cls.realize_input(B))
            inputs.append(B)
        else:
            constant_args.insert(0, B)

        packed = LinearBinary(
            layout=FixedLayout(
                device=x.get_device(),
                dtype=x.get_dtype(),
                size=output_size,
            ),
            inputs=inputs,
            constant_args=constant_args,
        )
        return _create_output_node(packed)

    def apply_constraint(self):
        pass


class QLinearPointwisePT2E(ExternKernelAlloc):
    def __init__(
        self,
        layout,
        inputs,
        constant_args=(),
        has_bias=True,
    ) -> None:
        """
        if bias is not None
            - inputs = [x, w, b, weight_scale, weight_zp]
            - const_args is: [x_scale, x_zp, o_scale, o_zp,
              fp32_output, unary_attr, unary_scalars, unary_algorithm]
        else
            - inputs = [x, w, weight_scale, weight_zp]
            - const_args is: [bias, x_scale, x_zp, o_scale, o_zp,
              fp32_output, unary_attr, unary_scalars, unary_algorithm]
        """
        self.has_bias = has_bias
        super().__init__(
            layout,
            inputs,
            constant_args,
            None,
            op_overload=(torch.ops.onednn.qlinear_pointwise.tensor),
            cpp_kernel_name=("aoti_torch_cpu__qlinear_pointwise_tensor"),
        )

    def codegen(self, wrapper):
        wrapper.include_extra_header("torch/csrc/inductor/aoti_torch/c/shim_mkldnn.h")
        super().codegen(wrapper)

        if isinstance(self.layout, Layout):
            self.codegen_size_asserts(wrapper)

    @classmethod
    def create(
        cls,
        qx: "TensorBox",
        x_scale: "TensorBox",
        x_zero_point: "TensorBox",
        qw: "TensorBox",  # packed_weight
        w_scale: "TensorBox",
        w_zero_point: "TensorBox",
        bias: "TensorBox",
        output_scale: float,
        output_zero_point: int,
        output_dtype,
        post_op_name,
        post_op_args,
        post_op_algorithm,
    ):
        (inputs, constant_args, kernel_layout, _, _) = _prepare_linear_fusion_create(
            cls,
            qx,
            qw,
            bias,
            [x_scale, x_zero_point, w_scale, w_zero_point],
        )

        constant_args = constant_args + [
            output_scale,
            output_zero_point,
            output_dtype,
            post_op_name,
            may_convert_to_optional(post_op_args),
            post_op_algorithm,
        ]

        assert output_dtype is not None
        if output_dtype in [torch.float32, torch.bfloat16]:
            # in _prepare_linear_fusion_create, we use x.dtype (uint8) to create kernel_layout
            # if we set fp32_output, the output buf should be dtype float32 instead of uint8.
            kernel_layout.dtype = output_dtype

        return QLinearPointwisePT2E(
            layout=kernel_layout,
            inputs=inputs,
            constant_args=constant_args,
            has_bias=(bias is not None),
        )


class QLinearPointwiseBinaryPT2E(ExternKernelAlloc):
    def __init__(
        self,
        layout,
        inputs,
        constant_args=(),
        has_bias=True,
    ) -> None:
        """
        if bias is not None
            - inputs = [x, w, x_scale, x_zp, weight_scale, weight_zp, x2, bias]
            - const_args is: [o_scale, o_zp,
              fp32_output, binary_attr, aplha, unary_attr, unary_scalars, unary_algorithm]
        else
            - inputs = [x, w, x_scale, x_zp, weight_scale, weight_zp, x2]
            - const_args is: [bias, o_scale, o_zp,
              fp32_output, binary_attr, aplha, unary_attr, unary_scalars, unary_algorithm]
        """
        self.has_bias = has_bias
        self.idx_for_inplace_sum = 6
        super().__init__(
            layout,
            inputs,
            constant_args,
            None,
            op_overload=(torch.ops.onednn.qlinear_pointwise.binary_tensor),
            cpp_kernel_name="aoti_torch_cpu__qlinear_pointwise_binary_tensor",
        )

    def codegen(self, wrapper):
        wrapper.include_extra_header("torch/csrc/inductor/aoti_torch/c/shim_mkldnn.h")
        super().codegen(wrapper)
        if isinstance(self.layout, Layout):
            self.codegen_size_asserts(wrapper)

    def get_mutation_names(self):
        binary_post_op = self.constant_args[-5]
        if binary_post_op == "sum":
            return [self.inputs[self.idx_for_inplace_sum].get_name()]
        else:
            return []

    @classmethod
    def create(
        cls,
        qx: "TensorBox",
        x_scale: "TensorBox",
        x_zero_point: "TensorBox",
        qw: "TensorBox",  # packed_weight
        w_scale: "TensorBox",
        w_zero_point: "TensorBox",
        other: "TensorBox",
        bias: "TensorBox",
        output_scale: float,
        output_zero_point: int,
        output_dtype,
        other_scale,
        other_zp,
        binary_post_op,
        binary_alpha,
        unary_post_op,
        unary_post_op_args,
        unary_post_op_algorithm,
    ):
        (
            inputs,
            constant_args,
            kernel_layout,
            req_stride_order,
            other,
        ) = _prepare_linear_fusion_create(
            cls,
            qx,
            qw,
            bias,
            [x_scale, x_zero_point, w_scale, w_zero_point],
            other,
            binary_post_op == "sum",
        )

        constant_args = constant_args + [
            output_scale,
            output_zero_point,
            output_dtype,
            other_scale,
            other_zp,
            binary_post_op,
            binary_alpha,
            unary_post_op,
            may_convert_to_optional(unary_post_op_args),
            unary_post_op_algorithm,
        ]

        if binary_post_op == "sum":
            V.graph.mark_buffer_mutated(other.get_name())
            packed = QLinearPointwiseBinaryPT2E(
                layout=NoneLayout(device=other.get_device()),
                inputs=inputs,
                constant_args=constant_args,
                has_bias=(bias is not None),
            )
            # Return other since it has been inplace changed.
            return packed.inputs[packed.idx_for_inplace_sum]

        assert output_dtype is not None
        if output_dtype in [torch.float32, torch.bfloat16]:
            # in _prepare_linear_fusion_create, we use x.dtype (uint8) to create kernel_layout
            # if we set fp32_output, the output buf should be dtype float32 instead of uint8.
            kernel_layout.dtype = output_dtype

        return QLinearPointwiseBinaryPT2E(
            layout=kernel_layout,
            inputs=inputs,
            constant_args=constant_args,
            has_bias=(bias is not None),
        )


class MkldnnRnnLayer(ExternKernelAlloc):
    def __init__(
        self,
        layout,
        inputs,
        constant_args=(),
    ) -> None:
        super().__init__(
            layout,
            inputs,
            constant_args,
            None,
            op_overload=torch.ops.aten.mkldnn_rnn_layer.default,
        )

    @classmethod
    def create(
        cls,
        x: "TensorBox",
        w0: "TensorBox",
        w1: "TensorBox",
        w2: "TensorBox",
        w3: "TensorBox",
        hx: "TensorBox",
        cx: "TensorBox",
        reverse: bool,
        batch_sizes: list[int],
        mode: int,
        hidden_size: int,
        num_layers: int,
        has_biases: bool,
        bidirectional: bool,
        batch_first: bool,
        train: bool,
    ):
        x = cls.require_stride1(cls.realize_input(x))
        # If batch_first, x has been permuted in lstm before entering the mkldnn_rnn_layer.
        # Make sure x is contiguous in batch_first case.
        x.freeze_layout()
        w0 = cls.require_stride1(cls.realize_input(w0))
        w1 = cls.require_stride1(cls.realize_input(w1))
        w2 = cls.require_stride1(cls.realize_input(w2))
        w3 = cls.require_stride1(cls.realize_input(w3))
        hx = cls.require_stride1(cls.realize_input(hx))
        hx.freeze_layout()
        cx = cls.require_stride1(cls.realize_input(cx))
        cx.freeze_layout()

        input_size = x.get_size()
        assert len(input_size) == 3, "Expect lstm input to be 3D"
        # batch_first is handled in the lstm OP. When entering
        # rnn_layer here, we'll always have batch_first = False
        seq_length, mini_batch, input_size = input_size
        output_shape = [seq_length, mini_batch, hidden_size]

        hy_shape = hx.get_size()
        cy_shape = cx.get_size()

        inputs = [x, w0, w1, w2, w3, hx, cx]
        constant_args = [
            reverse,
            batch_sizes,
            mode,
            hidden_size,
            num_layers,
            has_biases,
            bidirectional,
            batch_first,
            train,
        ]

        packed = MkldnnRnnLayer(
            MultiOutputLayout(device=x.get_device()),
            inputs=inputs,
            constant_args=constant_args,
        )

        def get_strides_of_lstm_output(output_shape, batch_first):
            assert len(output_shape) == 3, "Expect output_shape to be 3D"
            return FlexibleLayout.contiguous_strides(output_shape)

        # C shim call requires all the outputs to be passed in, and thus the last
        # dummy return value is added.
        output_sizes = [output_shape, hy_shape, cy_shape, [1]]
        output_strides = [
            get_strides_of_lstm_output(output_shape, batch_first),
            FlexibleLayout.contiguous_strides(hy_shape),
            FlexibleLayout.contiguous_strides(cy_shape),
            [1],
        ]
        output_ir = [
            MultiOutput(
                FixedLayout(
                    x.get_device(),
                    x.get_dtype(),
                    output_size,
                    output_stride,
                ),
                packed,
                [(tuple, i)],
            )
            for i, (output_size, output_stride) in enumerate(
                zip(output_sizes, output_strides)
            )
        ]
        packed.outputs = output_ir

        return output_ir

    def codegen(self, wrapper):
        wrapper.include_extra_header("torch/csrc/inductor/aoti_torch/c/shim_mkldnn.h")
        return super().codegen(wrapper)<|MERGE_RESOLUTION|>--- conflicted
+++ resolved
@@ -1,9 +1,5 @@
 # mypy: allow-untyped-defs
-<<<<<<< HEAD
-from typing import Any, List, Optional, Sequence
-=======
-from typing import Any, Optional
->>>>>>> 40e27fbc
+from typing import Any, Optional, Sequence
 
 import sympy
 
@@ -35,23 +31,13 @@
     x: "TensorBox",
     weight: "TensorBox",
     bias: "TensorBox",
-<<<<<<< HEAD
     padding: Sequence[int],
     stride: Sequence[int],
     dilation: Sequence[int],
     groups: int,
     transposed: bool = False,
     output_padding: Optional[Sequence[int]] = None,
-    quantize_args: Optional[List["TensorBox"]] = None,
-=======
-    padding: list[int],
-    stride: list[int],
-    dilation: list[int],
-    groups: int,
-    transposed: bool = False,
-    output_padding: Optional[list[int]] = None,
     quantize_args: Optional[list["TensorBox"]] = None,
->>>>>>> 40e27fbc
     other: Optional["TensorBox"] = None,
 ):
     """
