"""
This provides an abstract class which parametrizes over an "output code" concept
for Inductor.  Intuitively, this represents the compiled callable which Inductor
produces which you can call to get optimized code.  However, this callable
has some other capabilities:

- It is serializable, so you can save/load this product from disk without
  having to do compilation again.

- (When using remote cache) it is addressable, so you can save just a key
  which you can use to load this product from remote cache later.

This class is abstract because we have several different implementations of
serialized format:

- Python wrapper (the default)

- AOTInductor (this produces ABI stable binaries which work across PyTorch
  versions)

"""

from __future__ import annotations

import dataclasses
import logging
import os
import re
from pathlib import Path
from typing import Any, Callable, Optional, TYPE_CHECKING, Union
from typing_extensions import TypeAlias

import torch
from torch._dynamo.utils import counters, get_runtime_metrics_context
from torch._inductor.cudagraph_utils import (
    BoxedDeviceIndex,
    CudagraphCachedInfo,
    get_placeholder_info,
    log_cudagraph_skip_and_bump_counter,
)
from torch._inductor.freezing_utils import has_frozen_params, is_frozen_param
from torch._inductor.utils import (
    align_inputs_from_check_idxs,
    BoxedBool,
    InputType,
    output_node,
    set_tracing_context_output_strides,
)
from torch.utils._ordered_set import OrderedSet

from . import config
from .runtime.autotune_cache import AutotuneCacheBundler


if TYPE_CHECKING:
    from collections import Counter
    from collections.abc import Sequence

    from torch._inductor import metrics
    from torch._inductor.graph import GraphLowering

    from .compile_fx import _CompileFxKwargs
    from .triton_bundler import TritonKernelArtifacts

log = logging.getLogger(__name__)


@dataclasses.dataclass
class OutputCode:
    # TODO: Remove underscores here

    # None if the output is not remote cacheable
    _fx_graph_cache_key: Optional[str] = dataclasses.field(default=None, init=False)

    # How long it took to compile this OutputCode, end to end
    _time_taken_ns: Optional[int] = dataclasses.field(default=None, init=False)

    def __call__(self, inputs: Sequence[Any]) -> Any:
        raise NotImplementedError(type(self))

    def post_compile(
        self,
        example_inputs: Sequence[InputType],
        cudagraphs: BoxedBool,
        constants: CompiledFxGraphConstants,
    ) -> None:
        raise NotImplementedError(type(self))

    # TODO: Get rid of this
    def set_triton_bundle(self, triton_bundle: Any) -> None:
        raise NotImplementedError(type(self))


_StrideExprStr: TypeAlias = str


# copy_ fails when trying to write to tensors with memory overlap,
# for expanded dimensions (a dimension which used to have size 1 -> ?)
# we can select one element from that dimension and write to it
# to achieve writing to all values of that dimension of the input tensor
def get_expanded_dims(t: torch.Tensor) -> list[int]:
    if not isinstance(t, torch.Tensor):
        return None
    return [i for i in range(t.ndim) if t.stride(i) == 0 and t.size(i) != 1]


def index_expanded_dims(t: torch.Tensor, expanded_dims: list[int]) -> torch.Tensor:
    for expanded_dim in expanded_dims:
        t = torch.ops.aten.slice(t, expanded_dim, 0, 1)
    return t


def complex_memory_overlap(t: torch.Tensor) -> bool:
    if config.always_complex_memory_overlap_TESTING_ONLY:
        return True

    # if torch._debug_has_internal_overlap thinks this tensor potentially has
    # memory overlap internally, let's dig deeper to find out whether it's true.
    #
    # Call squeeze() so that dimension with size 1 does not cause false positive.
    t = index_expanded_dims(t, get_expanded_dims(t)).squeeze()
    if torch._debug_has_internal_overlap(t) != 0:
        strides = t.stride()
        sizes = t.shape
        indices = list(range(len(strides)))
        indices = [x for _, x in sorted(zip(strides, indices))]
        for i in range(len(strides)):
            prev_stride = 1 if i == 0 else strides[indices[i - 1]]
            prev_size = 1 if i == 0 else sizes[indices[i - 1]]
            if strides[indices[i]] < prev_stride * prev_size:
                return True
    return False


def cudagraph_post_compile(
    example_inputs: Sequence[InputType],
    compiled_graph: CompiledFxGraph,
    cudagraphs: BoxedBool,
    constants: dict[str, torch.Tensor],
) -> None:
    """
    Checks for any reasons not to run cudagraphs and then
    runs it on compiled_graph.
    Mutates the `compiled_graph.current_callable` and `cudagraphs`
    """
    assert compiled_graph.current_callable is not None
    assert compiled_graph.cudagraph_info is not None
    cached_info = compiled_graph.cudagraph_info
    cudagraph_fail_reasons = cached_info.cudagraph_fail_reasons
    boxed_forward_device_index = compiled_graph.boxed_forward_device_index
    is_inference = compiled_graph.fx_kwargs["is_inference"]
    is_backward = compiled_graph.fx_kwargs["is_backward"]

    if not cudagraph_fail_reasons:
        fx_kwargs = compiled_graph.fx_kwargs
        static_input_idxs = fx_kwargs["static_input_idxs"]

        placeholders = cached_info.placeholders
        stack_traces = cached_info.stack_traces
        if not config.triton.cudagraph_trees:
            # Force specialize all inputs so that CUDA graphs will work
            for t in example_inputs:
                if isinstance(t, torch.SymInt):
                    int(t)  # guard

        if (
            boxed_forward_device_index is not None
            and not is_inference
            and not is_backward
        ):
            boxed_forward_device_index.set(next(iter(compiled_graph.device_idxs)))

        from .compile_fx import cudagraphify

        current_callable = compiled_graph.current_callable
        assert current_callable is not None
        compiled_graph.current_callable = cudagraphify(
            current_callable,
            static_input_idxs=static_input_idxs or (),
            device_index=next(iter(compiled_graph.device_idxs)),
            stack_traces=stack_traces,
            is_backward=is_backward,
            is_inference=is_inference,
            constants=tuple(constants.values()),
            placeholders=placeholders,
            mutated_input_idxs=tuple(compiled_graph.mutated_input_idxs),
        )

    else:
        BoxedBool.disable(cudagraphs)

        # See [Backward Generation Handling]
        # if cudagraph'd the forward and set the device, we need to let the cudagraph manager
        # know we are we running the backward even if we will not run it in cudagraphs
        if is_backward and config.triton.cudagraph_trees:
            assert boxed_forward_device_index is not None
            assert boxed_forward_device_index.value is not None
            compiled_graph_callable = compiled_graph.current_callable

            manager = torch._inductor.cudagraph_trees.get_manager(
                boxed_forward_device_index.value, create_if_none_exists=False
            )
            # should already exist from forward
            assert manager is not None

            def compiled_artifact(new_inputs: list[Any]) -> Callable[..., Any]:
                manager.set_to_running_backward()  # type: ignore[union-attr]
                return compiled_graph_callable(new_inputs)

            compiled_graph.current_callable = compiled_artifact

        if "cuda" in compiled_graph.device_types:
            # prefer better disable_cudagraphs_reason bc stack trace
            # TODO: migrate all disable reasons to stack trace, refactor
            if compiled_graph.disabled_cudagraphs_reason:
                log_cudagraph_skip_and_bump_counter(
                    compiled_graph.disabled_cudagraphs_reason
                )
            else:
                log_cudagraph_skip_and_bump_counter(
                    f"skipping cudagraphs due to {cudagraph_fail_reasons}"
                )


def maybe_realign_inputs(
    ran_cudagraphs: BoxedBool,
    compiled_graph: CompiledFxGraph,
    inputs_to_check: Sequence[int],
) -> None:
    """
    Realigns input strides from inputs_to_check if
    we didn't end up running cudagraphs. Mutates
    `compiled_graph.current_callable` if cudagraphs
    was run. Otherwise, does nothing.
    """
    if not ran_cudagraphs:
        assert compiled_graph.current_callable is not None
        new_callable = align_inputs_from_check_idxs(
            compiled_graph.current_callable, inputs_to_check
        )
        if new_callable is not compiled_graph.current_callable:
            compiled_graph.current_callable = new_callable


class CompiledFxGraphConstants:
    """Wrapper class that unwraps constants from a compiled fx graph. This
    version of the class only supports directly grabbing the saved constants off of
    a CompiledFxGraph.

    With freezing, FxGraphCache doesn't store the constants of the input
    GraphModule it gets from AOTAutograd. Instead, it saves just the **names**
    of those constants, and grabs the constant values directly from the graph module
    passed in at runtime.

    Thing is, we don't always *have* the graph module available at runtime, hence
    the existence of this class and its CompiledFxGraphConstantsWithGm counterpart.

    To support freezing, FXGraphCache gets passed a CompiledFxGraphConstantsWithGm during
    post compile. Otherwise, CompiledFxGraphConstants supports the basic case of loading
    the value of constants directly off of the original saved object.
    """

    def unwrap(self, g: CompiledFxGraph) -> dict[str, torch.Tensor]:
        assert g.constants is not None
        return g.constants


class CompiledFxGraphConstantsWithGm(CompiledFxGraphConstants):
    """
    This version of CompiledFxGraphConstants, instead of grabbing constants
    directly saved on CompiledFxGraphs, will just grab their names. Then, it takes
    a second GraphModule to grab the corresponding constant values out of.

    This is necessary for supporting freezing in FxGraphCache.
    """

    def __init__(self, gm: torch.fx.GraphModule) -> None:
        self.gm = gm

    def unwrap(self, g: CompiledFxGraph) -> dict[str, torch.Tensor]:
        frozen_params = {
            name: getattr(self.gm, orig_name)
            for name, orig_name in g.frozen_param_names.items()
        }
        constants = g.constants or {}
        return {**constants, **frozen_params}


@dataclasses.dataclass
class CompiledFxGraph(OutputCode):
    """
    Class holding a compiled FX graph. This is the object serialized on disk
    to support FxGraph caching.
    """

    current_callable: Optional[Callable[..., Any]]
    cache_key: str
    source_code: str = dataclasses.field(repr=False)  # Do not display source_code
    cache_linemap: Optional[list[tuple[int, str]]]
    device_types: OrderedSet[str]
    device_idxs: OrderedSet[int]
    mutated_inputs: OrderedSet[str]
    mutated_input_idxs: OrderedSet[int]
    constants: Optional[dict[str, torch.Tensor]]
    frozen_param_names: dict[str, str]
    torchbind_constants: dict[str, torch._C.ScriptObject]
    output_strides: Optional[list[Optional[tuple[_StrideExprStr, ...]]]]
    disabled_cudagraphs_reason: Optional[str]
    metrics_deltas: metrics.CachedMetricsDeltas
    counter_deltas: Counter[str]
    # This is a string representation of an expression we serialize
    # with the object so the guards can be evaluated in a different
    # context in order to verify the validity of serving a cached
    # fx graph. The expression must be generated by:
    # ShapeEnv.produce_guards_expression()
    guards_expr: Optional[str]

    cudagraph_info: Optional[CudagraphCachedInfo]
    fx_kwargs: _CompileFxKwargs
    inputs_to_check: Sequence[int]
    boxed_forward_device_index: Optional[BoxedDeviceIndex]

    _boxed_call: Optional[bool] = None
    _triton_bundle: Optional[list[TritonKernelArtifacts]] = None

    def __init__(
        self,
        current_callable: Optional[Callable[..., Any]],
        graph: GraphLowering,
        gm: torch.fx.GraphModule,
        output_strides: list[Optional[tuple[_StrideExprStr, ...]]],
        disabled_cudagraphs_reason: Optional[str],
        metrics_deltas: metrics.CachedMetricsDeltas,
        counter_deltas: Counter[str],
        cudagraphs: BoxedBool,
        example_inputs: Sequence[InputType],
        static_input_idxs: Sequence[int],
        fx_kwargs: _CompileFxKwargs,
        inputs_to_check: Sequence[int],
        boxed_forward_device_index: Optional[BoxedDeviceIndex],
    ) -> None:
        self.current_callable = current_callable
        self.cache_key = graph.cache_key
        if graph.cache_path:
            with open(graph.cache_path) as f:
                self.source_code = f.read()
        self.cache_linemap = graph.cache_linemap
        # TODO - ordered set
        self.device_types = OrderedSet(graph.device_types)
        self.device_idxs = OrderedSet(graph.device_idxs)
        self.mutated_inputs = OrderedSet(graph.mutated_inputs)
        self.mutated_input_idxs = OrderedSet(graph.mutated_input_idxs)

        # We store the constant attributes in the cache entry and re-attach them
        # to the module created in PyCodeCache.load_by_key_path. In the case that
        # the graph has frozen parameters, we save the mapping from the attribute
        # names in the GraphLowering to the original name of the attribute in the
        # GraphModule. When we create the module from the cache entry, we then
        # look up the constants from the current GraphModule. This scheme allows
        # us to support caching with freezing.
        if not has_frozen_params(gm):
            self.constants = graph.constants
            self.frozen_param_names = {}
        else:
            self.constants = {}
            self.frozen_param_names = {}
            for k, v in graph.constants.items():
                if is_frozen_param(v):
                    self.frozen_param_names[k] = graph.allocated_constant_name[k]
                else:
                    self.constants[k] = v

        self.torchbind_constants = graph.torchbind_constants
        self.output_strides = output_strides
        self.disabled_cudagraphs_reason = disabled_cudagraphs_reason
        self.metrics_deltas = metrics_deltas
        self.counter_deltas = counter_deltas
        self.guards_expr = None
        self.cudagraph_info = None
        self.fx_kwargs = {}
        self.inputs_to_check = ()
        self.boxed_forward_device_index = None

        cudagraph_info = None
        if cudagraphs:
            # check cudagraph disabling reasons from inductor lowering
            if self.disabled_cudagraphs_reason:
                if "cuda" in self.device_types:
                    log_cudagraph_skip_and_bump_counter(
                        f"skipping cudagraphs due to {self.disabled_cudagraphs_reason}"
                    )
                else:
                    counters["inductor"]["cudagraph_skips"] += 1
                BoxedBool.disable(cudagraphs)
            else:
                complex_memory_overlap_inputs = any(
                    complex_memory_overlap(t)
                    for t in example_inputs
                    if isinstance(t, torch.Tensor)
                )

                if not config.triton.cudagraph_support_input_mutation:
                    # Skip supports for cudagraph-managed tensors
                    from torch._inductor.cudagraph_utils import (
                        check_for_mutation_ignore_cuda_graph_managed_tensor,
                    )

                    has_mutation_str = (
                        check_for_mutation_ignore_cuda_graph_managed_tensor(
                            gm,
                            self.mutated_inputs,
                            self.mutated_input_idxs,
                            static_input_idxs,
                        )
                    )
                    has_mutation = has_mutation_str is not None

                    if has_mutation:
                        self.disabled_cudagraphs_reason = has_mutation_str
                else:
                    # Check mutation later to support cudagraph-managed tensors
                    has_mutation = None

                cudagraph_tests = [
                    (not has_mutation, "mutated inputs"),
                    (not complex_memory_overlap_inputs, "complex memory overlap"),
                    (
                        all(
                            isinstance(t, (torch.Tensor, torch.SymInt, torch.Generator))
                            for t in example_inputs
                        ),
                        "non-Tensor inputs",
                    ),
                ]
                output = output_node(gm)
                # output args are tuple of first argument
                assert len(output.args) == 1
                stack_traces = [
                    (arg.stack_trace if isinstance(arg, torch.fx.node.Node) else None)
                    for arg in output.args[0]  # type: ignore[union-attr]
                ]
                cudagraph_fail_reasons = [s for b, s in cudagraph_tests if not b]
                placeholders = tuple(get_placeholder_info(gm.graph))
                cudagraph_info = CudagraphCachedInfo(
                    placeholders, stack_traces, cudagraph_fail_reasons
                )

        self.cudagraph_info = cudagraph_info
        self.inputs_to_check = inputs_to_check
        self.fx_kwargs = fx_kwargs
        # TODO: should this be part of fx_kwargs
        self.boxed_forward_device_index = boxed_forward_device_index

        # aot autograd needs to know to pass in inputs as a list
        self._boxed_call = True

    def __call__(self, inputs: Sequence[Any]) -> Any:
        assert self.current_callable is not None
        try:
            result = self.current_callable(inputs)

            from torch._inductor.graph import GraphLowering, SaveOutputCodeContext

            GraphLowering.save_output_code(
                self.source_code, SaveOutputCodeContext.AFTER_COMPILE
            )

            return result
        finally:
            get_runtime_metrics_context().finish()
            AutotuneCacheBundler.end_compile()

    def post_compile(
        self,
        example_inputs: Sequence[InputType],
        cudagraphs: BoxedBool,
        constants: CompiledFxGraphConstants,
    ) -> None:
        """
        Run a set of post processing steps after loading from the cache. These involve:
         - Setting the tracing context output strides
         - Running cudagraphs if enabled
         - Realigning inputs

        This runs whether or not we have a cache hit, and always runs directly after we get a CompiledFxGraph.
        The results of this function are *not* saved in the cache itself.
        """
        set_tracing_context_output_strides(example_inputs, self)

        if cudagraphs:
            # It's possible that cudagraphs is enabled, but was disabled
            # during a previous compilation we're loading from the cache.
            # If so, we need to disable it on this new process too.
            if self.disabled_cudagraphs_reason:
                if "cuda" in self.device_types:
                    log_cudagraph_skip_and_bump_counter(
                        f"skipping cudagraphs due to {self.disabled_cudagraphs_reason}"
                    )
                else:
                    counters["inductor"]["cudagraph_skips"] += 1
                BoxedBool.disable(cudagraphs)
            else:
                cudagraph_post_compile(
                    example_inputs,
                    self,
                    cudagraphs,
                    constants.unwrap(self),
                )
        inputs_to_check = self.inputs_to_check
        # cudagraphs could have been disabled from the earlier conditions
        # so we still need to realign inputs if that happens
        maybe_realign_inputs(
            cudagraphs,
            self,
            inputs_to_check,
        )

    def set_triton_bundle(self, triton_bundle: Any) -> None:
        self._triton_bundle = triton_bundle

    def prepare_for_serialization(self) -> None:
        # We can't really serialize callables that may be C++/Triton/etc.,
        # so we serialize their PyCodeCache disk cache location instead.
        # TODO: This could be better if we're ever able to serialize compiled
        # models to disk.
        self.current_callable = None

    def after_deserialization(self, constants: CompiledFxGraphConstants) -> str:
        from torch._dynamo.utils import counters, dynamo_timed
        from torch._inductor.codecache import (
            cpp_prefix_path,
            get_path,
            PyCodeCache,
            write_atomic,
        )

        # See _save_graph(); we don't store the callable in the cache entry so
        # recreate it here from the PyCodeCache disk cache.
        artifact_path = get_path(self.cache_key, "py")[2]
        code = self.source_code
        if not os.path.exists(artifact_path):
            counters["inductor"]["fxgraph_lookup_write_file"] += 1
            Path(os.path.dirname(artifact_path)).mkdir(parents=True, exist_ok=True)
            cpp_pp = cpp_prefix_path()
            if os.path.basename(cpp_pp) in code:
                if cpp_pp in code:
                    # Great the name is correct
                    pass
                else:
                    # Old dir name is included, replace it
                    pattern = rf'#include\s*"[^"]+{os.path.basename(cpp_pp)}"'
                    code = re.sub(pattern, f'#include "{cpp_pp}"', code)
                    self.source_code = code

            write_atomic(artifact_path, code, make_dirs=True)

<<<<<<< HEAD
        from .graph import GraphLowering, SaveOutputCodeContext

        # This is used by tests to check the output for specific details.
        GraphLowering.save_output_code(
            code, SaveOutputCodeContext.AFTER_DESERIALIZATION
        )

=======
>>>>>>> b8b1b364
        try:
            with dynamo_timed(
                "PyCodeCache.load_by_key_path",
                log_pt2_compile_event=True,
            ):
                self.current_callable = PyCodeCache.load_by_key_path(
                    self.cache_key,
                    artifact_path,
                    self.cache_linemap,
                    constants.unwrap(self),
                ).call
        except OSError:
            log.error("Failed to load artifact: %s", artifact_path)
            raise

        return artifact_path


@dataclasses.dataclass
class CompiledAOTI(OutputCode):
    """
    Class holding an AOTInductor compiled so.
    """

    filename: Union[str, list[str]]

    def __call__(self, inputs: Sequence[Any]) -> Any:
        raise NotImplementedError("NYI")

    def post_compile(
        self,
        example_inputs: Sequence[InputType],
        cudagraphs: BoxedBool,
        constants: CompiledFxGraphConstants,
    ) -> None:
        pass

    def set_triton_bundle(self, triton_bundle: Any) -> None:
        pass


@dataclasses.dataclass
class MockFXGraphCacheOutput(OutputCode):
    gm: Any = None

    def __post_init__(self) -> None:
        self._boxed_call = True

    def post_compile(
        self,
        example_inputs: Sequence[InputType],
        cudagraphs: BoxedBool,
        constants: CompiledFxGraphConstants,
    ) -> None:
        pass

    def __call__(self, inputs: Sequence[Any]) -> Any:
        return self.gm(inputs)

    def set_triton_bundle(self, triton_bundle: Any) -> None:
        pass<|MERGE_RESOLUTION|>--- conflicted
+++ resolved
@@ -457,15 +457,7 @@
     def __call__(self, inputs: Sequence[Any]) -> Any:
         assert self.current_callable is not None
         try:
-            result = self.current_callable(inputs)
-
-            from torch._inductor.graph import GraphLowering, SaveOutputCodeContext
-
-            GraphLowering.save_output_code(
-                self.source_code, SaveOutputCodeContext.AFTER_COMPILE
-            )
-
-            return result
+            return self.current_callable(inputs)
         finally:
             get_runtime_metrics_context().finish()
             AutotuneCacheBundler.end_compile()
@@ -554,16 +546,6 @@
 
             write_atomic(artifact_path, code, make_dirs=True)
 
-<<<<<<< HEAD
-        from .graph import GraphLowering, SaveOutputCodeContext
-
-        # This is used by tests to check the output for specific details.
-        GraphLowering.save_output_code(
-            code, SaveOutputCodeContext.AFTER_DESERIALIZATION
-        )
-
-=======
->>>>>>> b8b1b364
         try:
             with dynamo_timed(
                 "PyCodeCache.load_by_key_path",
