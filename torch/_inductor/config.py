--- conflicted
+++ resolved
@@ -1322,9 +1322,6 @@
     # Set this to "pingpong" to avoid numerical issues
     # caused by the op ordering of the "pingpong" memory access
     # pattern used by some Cutlass Kernels.
-<<<<<<< HEAD
-    cutlass_op_denylist_regex: Optional[str] = "pingpong"
-=======
     cutlass_op_denylist_regex: Optional[str] = os.environ.get(
         "TORCHINDUCTOR_CUTLASS_DENYLIST"
     )
@@ -1338,7 +1335,6 @@
     cutlass_instantiation_level: str = os.environ.get(
         "TORCHINDUCTOR_CUTLASS_INSTANTIATION_LEVEL", "0"
     )
->>>>>>> b8b1b364
 
 
 class rocm:
