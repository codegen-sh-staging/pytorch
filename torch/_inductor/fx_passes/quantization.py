# mypy: allow-untyped-decorators
# mypy: allow-untyped-defs
import copy
import functools
import itertools
import math
import operator
from typing import Any

import torch
from torch._dynamo.utils import counters
from torch.fx.experimental.symbolic_shapes import has_free_symbols
from torch.fx.node import map_arg

from ..lowering import lowerings as L, require_channels_last
from ..pattern_matcher import Arg, CallFunction, filter_nodes, KeywordArg, ListOf, Match
from ..utils import pad_listlike
from .freezing_patterns import register_freezing_graph_pattern
from .post_grad import register_lowering_pattern


aten = torch.ops.aten
prims = torch.ops.prims
quantized_decomposed = torch.ops.quantized_decomposed
quantized = torch.ops.quantized

# Only for per tensor quant since permute may changes the channel idx
_PER_TENSOR_QUANTIZE_OPS = [
    quantized_decomposed.quantize_per_tensor.default,
    quantized_decomposed.quantize_per_tensor.tensor,
]

_VIEW_OPS = [
    aten.transpose.int,
    aten.permute.default,
    aten.view.default,
]

"""
The quantization.py file primarily incorporates passes related to quantization fusion
in inductor, includes:
1. Dequant Promotion;
2. Conv/GEMM weight prepack with oneDNN Library;
3. Conv/GEMM quantization fusion with output quant node (if have);
4. Other pointwise operators' quantization fusion like: qmaxpool2d, qcat and more;

It also involves int8-mixed-fp32 and int8-mixed-bf16 quantization. The main difference
of patterns for int8-mixed-bf16, comparing with int8-mixed-fp32, is
1. There is to(dtype=torch.bfloat16) node at the inputs of activation and weight for Conv/GEMM.
2. There is to(dtype=torch.float32) node at the outputs of Conv/GEMM before inputs to next quant node.
Refer to: https://github.com/pytorch/pytorch/issues/111640 for detail design of int8-mixed-bf16
quantization.
"""


def _get_pattern_output_dtype(match: Match):
    """
    Get the pattern's output dtype from node's meta
    Assume only 1 output node in this matched pattern.
    """
    pattern_output_nodes = match.output_nodes()
    assert len(pattern_output_nodes) == 1
    output_node = pattern_output_nodes[0]
    assert isinstance(output_node, torch.fx.Node)
    output_dtype = output_node.meta["val"].dtype
    assert output_dtype in [torch.int8, torch.uint8, torch.float32, torch.bfloat16]
    return output_dtype


def _may_generate_pattern_with_dtype_convert(
    pattern, dtype=Arg(), with_dtype_convert=True, users=1
):
    if with_dtype_convert:
        return CallFunction(
            prims.convert_element_type.default,
            pattern,
            dtype,
            _users=users,
        )
    else:
        return pattern


def _may_generate_pattern_with_reshape(pattern, reshape_size=Arg(), with_reshape=True):
    if with_reshape:
        return CallFunction(
            torch.ops.aten.reshape.default,
            pattern,
            reshape_size,
        )
    else:
        return pattern


def _generate_linear_t_pattern(
    _dequant_per_channel_pattern,
    dtype,
):
    assert dtype in [torch.float32, torch.bfloat16]
    t_pattern = CallFunction(
        aten.permute.default,
        _may_generate_pattern_with_dtype_convert(
            _dequant_per_channel_pattern,
            KeywordArg("autocast_wgt_dtype"),
            dtype == torch.bfloat16,
        ),
        KeywordArg("permute_axes"),
    )
    return t_pattern


def _unary_fusion_pattern(unary_fusion, call_fn, users, is_bf16):
    # only insert to_dtype if is_bf16 is True
    computation_call = _may_generate_pattern_with_dtype_convert(
        call_fn, dtype=KeywordArg("to_float"), with_dtype_convert=is_bf16, users=users
    )
    return unary_fusion(computation_call)


def get_dequantize_per_tensor_activation_pattern(is_tensor_overload=False):
    dequantize_per_tensor_activation_pattern = CallFunction(
        quantized_decomposed.dequantize_per_tensor.tensor
        if is_tensor_overload
        else quantized_decomposed.dequantize_per_tensor.default,
        KeywordArg("x"),
        KeywordArg("x_scale"),
        KeywordArg("x_zp"),
        KeywordArg("x_quant_min"),
        KeywordArg("x_quant_max"),
        KeywordArg("x_dq_dtype"),
    )
    return dequantize_per_tensor_activation_pattern


dequantize_per_channel_weight_pattern = CallFunction(
    quantized_decomposed.dequantize_per_channel.default,
    KeywordArg("q_weight"),
    KeywordArg("w_scale"),
    KeywordArg("w_zp"),
    KeywordArg("w_axis"),
    KeywordArg("w_quant_min"),
    KeywordArg("w_quant_max"),
    KeywordArg("w_dtype"),
)

dequantize_per_channel_to_bf16_weight_pattern = (
    _may_generate_pattern_with_dtype_convert(
        dequantize_per_channel_weight_pattern,
        KeywordArg("autocast_wgt_dtype"),
    )
)

dequantize_per_channel_clone_weight_pattern = CallFunction(
    aten.clone.default,
    dequantize_per_channel_weight_pattern,
    memory_format=KeywordArg("memory_format"),
)

dequantize_per_channel_to_bf16_clone_weight_pattern = CallFunction(
    aten.clone.default,
    dequantize_per_channel_to_bf16_weight_pattern,
    memory_format=KeywordArg("memory_format"),
)


def get_qconv2d_pt2e_pattern(users=1):
    return CallFunction(
        torch.ops.onednn.qconv2d_pointwise.default,
        KeywordArg("x"),
        KeywordArg("x_scale"),
        KeywordArg("x_zp"),
        KeywordArg("packed_weight"),
        KeywordArg("w_scale"),
        KeywordArg("w_zp"),
        KeywordArg("b"),
        KeywordArg("stride"),
        KeywordArg("padding"),
        KeywordArg("dilation"),
        KeywordArg("groups"),
        KeywordArg("output_scale"),
        KeywordArg("output_zero_point"),
        KeywordArg("output_dtype"),
        KeywordArg("postop_name"),
        KeywordArg("postop_args"),
        KeywordArg("postop_algorithm"),
        _users=users,
    )


def get_qconv2d_binary_pt2e_pattern(users=1):
    return CallFunction(
        torch.ops.onednn.qconv2d_pointwise.binary,
        KeywordArg("x"),
        KeywordArg("x_scale"),
        KeywordArg("x_zp"),
        KeywordArg("packed_weight"),
        KeywordArg("w_scale"),
        KeywordArg("w_zp"),
        KeywordArg("accum"),
        KeywordArg("b"),
        KeywordArg("stride"),
        KeywordArg("padding"),
        KeywordArg("dilation"),
        KeywordArg("groups"),
        KeywordArg("output_scale"),
        KeywordArg("output_zero_point"),
        KeywordArg("output_dtype"),
        KeywordArg("accum_scale"),
        KeywordArg("accum_zero_point"),
        KeywordArg("binary_op_name"),
        KeywordArg("alpha"),
        KeywordArg("unary_op_name"),
        KeywordArg("unary_op_args"),
        KeywordArg("unary_op_algorithm"),
        _users=users,
    )


def get_qlinear_pt2e_pattern(x_scale_zp_are_tensors, users=1):
    qlinear_op = (
        torch.ops.onednn.qlinear_pointwise.tensor
        if x_scale_zp_are_tensors
        else torch.ops.onednn.qlinear_pointwise.default
    )
    return CallFunction(
        qlinear_op,
        KeywordArg("x"),
        KeywordArg("x_scale"),
        KeywordArg("x_zp"),
        KeywordArg("packed_weight"),
        KeywordArg("w_scale"),
        KeywordArg("w_zp"),
        KeywordArg("b"),
        KeywordArg("output_scale"),
        KeywordArg("output_zero_point"),
        KeywordArg("output_dtype"),
        KeywordArg("postop_name"),
        KeywordArg("postop_args"),
        KeywordArg("postop_algorithm"),
        _users=users,
    )


def get_qlinear_binary_pt2e_pattern(x_scale_zp_are_tensors, users=1):
    qlinear_op = (
        torch.ops.onednn.qlinear_pointwise.binary_tensor
        if x_scale_zp_are_tensors
        else torch.ops.onednn.qlinear_pointwise.binary
    )
    return CallFunction(
        qlinear_op,
        KeywordArg("x"),
        KeywordArg("x_scale"),
        KeywordArg("x_zp"),
        KeywordArg("packed_weight"),
        KeywordArg("w_scale"),
        KeywordArg("w_zp"),
        KeywordArg("x_2"),
        KeywordArg("b"),
        KeywordArg("output_scale"),
        KeywordArg("output_zero_point"),
        KeywordArg("output_dtype"),
        KeywordArg("x2_scale"),
        KeywordArg("x2_zp"),
        KeywordArg("binary_op_name"),
        KeywordArg("alpha"),
        KeywordArg("unary_op_name"),
        KeywordArg("unary_op_args"),
        KeywordArg("unary_op_algorithm"),
        _users=users,
    )


dequantize_accum_pattern = CallFunction(
    quantized_decomposed.dequantize_per_tensor.default,
    KeywordArg("accum"),
    KeywordArg("accum_scale"),
    KeywordArg("accum_zp"),
    Arg(),
    Arg(),
    KeywordArg("accum_dq_dtype"),
)


def generate_pattern_with_binary(
    binary_post_op,
    computation_call,
    extra_input_pattern,
    dtype_convert=False,
    swap_inputs=False,
):
    binary_pattern = (
        CallFunction(
            binary_post_op,
            extra_input_pattern,
            computation_call,
        )
        if swap_inputs
        else CallFunction(
            binary_post_op,
            computation_call,
            extra_input_pattern,
        )
    )
    return _may_generate_pattern_with_dtype_convert(
        binary_pattern,
        KeywordArg("convert_dtype_after_inplace_add"),
        dtype_convert,
    )


def generate_pattern_with_unary(computation_call, unary_post_op):
    if unary_post_op is not None:
        return CallFunction(
            unary_post_op,
            computation_call,
        )
    return computation_call


def generate_pattern_with_output_quant(computation_call, with_dtype_convert=False):
    quantized_op_output_pattern_pt2e = CallFunction(
        quantized_decomposed.quantize_per_tensor.default,
        _may_generate_pattern_with_dtype_convert(
            computation_call,
            Arg(),
            with_dtype_convert,
        ),
        KeywordArg("o_inv_scale"),
        KeywordArg("o_zp"),
        KeywordArg("o_qmin"),
        KeywordArg("o_qmax"),
        KeywordArg("o_dtype"),
    )
    return quantized_op_output_pattern_pt2e


def _check_node_kwarg_arg_value(check_node, kwarg_name, args_index, expected_value):
    if kwarg_name in check_node.kwargs:
        actual_value = check_node.kwargs[kwarg_name]
        return actual_value == expected_value
    else:
        assert len(check_node.args) >= (args_index + 1)
        actual_value = check_node.args[args_index]
        return actual_value == expected_value


def _is_valid_quantized_conv2d_optimization_pattern():
    def fn(match):
        output_dtype = _get_pattern_output_dtype(match)
        if output_dtype in [torch.float32, torch.bfloat16]:
            # Only keep matched pattern with same output_dtype
            qconv_node_after_weight_prepack = filter_nodes(
                match.nodes, torch.ops.onednn.qconv2d_pointwise
            )[0]
            return _check_node_kwarg_arg_value(
                qconv_node_after_weight_prepack, "output_dtype", 13, output_dtype
            )
        return True

    return fn


def _is_valid_qconv_post_op_fusion_pattern(has_binary_post_op=False):
    return (
        _is_valid_qconv_binary_optimization_pattern()
        if has_binary_post_op
        else _is_valid_quantized_conv2d_optimization_pattern()
    )


def _is_valid_qconv_lowering_pattern():
    def fn(match):
        if len(match.nodes) != 1:
            return False
        return match.nodes[0].target in (
            torch.ops.onednn.qconv2d_pointwise.default,
            torch.ops.onednn.qconv2d_pointwise.tensor,
            torch.ops.onednn.qconv2d_pointwise.binary,
            torch.ops.onednn.qconv2d_pointwise.binary_tensor,
        )

    return fn


def _register_quantized_conv_lowering(
    pattern,
    pass_number,
    computation_op,
):
    @register_lowering_pattern(
        pattern,
        extra_check=_is_valid_qconv_lowering_pattern(),
        pass_number=pass_number,
    )
    def qconv(match: Match, *args, **kwargs):
        # Activation QParams
        x, x_scale, x_zp = (
            kwargs["x"],
            kwargs["x_scale"],
            kwargs["x_zp"],
        )
        # Weight QParams
        packed_weight, w_scale, w_zp = (
            kwargs["packed_weight"],
            kwargs["w_scale"],
            kwargs["w_zp"],
        )
        # Conv Params
        b, stride, padding, dilation, groups = (
            kwargs["b"],
            kwargs["stride"],
            kwargs["padding"],
            kwargs["dilation"],
            kwargs["groups"],
        )
        output_dtype = _get_pattern_output_dtype(match)
        assert output_dtype in [torch.int8, torch.uint8, torch.float32, torch.bfloat16]
        # Output QParams
        o_inv_scale = kwargs["output_scale"]
        o_zero_point = kwargs["output_zero_point"]
        output_dtype = kwargs["output_dtype"]
        # post op
        postop_name = kwargs["postop_name"]
        postop_args = kwargs["postop_args"]
        postop_algorithm = kwargs["postop_algorithm"]

        computation_args = (
            x,
            x_scale,
            x_zp,
            packed_weight,
            w_scale,
            w_zp,
            b,
            stride,
            padding,
            dilation,
            groups,
            o_inv_scale,
            o_zero_point,
            output_dtype,
            postop_name,
            postop_args,
            postop_algorithm,
        )
        counters["inductor"]["qconv2d_unary_lower_count"] += 1
        counters["inductor"]["qconv2d_unary_lower_nodes"] += len(match.nodes)
        return L[computation_op](*computation_args)

    return qconv


def _is_valid_quantized_linear_optimization_pattern():
    def fn(match):
        output_dtype = _get_pattern_output_dtype(match)
        if output_dtype in [torch.float32, torch.bfloat16]:
            # Only keep matched pattern with same output_dtype
            qlinear_node_after_weight_prepack = filter_nodes(
                match.nodes, torch.ops.onednn.qlinear_pointwise
            )[0]
            return _check_node_kwarg_arg_value(
                qlinear_node_after_weight_prepack, "output_dtype", 9, output_dtype
            )
        return True

    return fn


def _is_valid_qlinear_post_op_fusion_pattern(has_binary_post_op=False):
    return (
        _is_valid_qlinear_binary_optimization_pattern()
        if has_binary_post_op
        else _is_valid_quantized_linear_optimization_pattern()
    )


def _is_valid_qlinear_lowering_pattern():
    def fn(match):
        if len(match.nodes) != 1:
            return False
        return match.nodes[0].target in (
            torch.ops.onednn.qlinear_pointwise.default,
            torch.ops.onednn.qlinear_pointwise.tensor,
            torch.ops.onednn.qlinear_pointwise.binary,
            torch.ops.onednn.qlinear_pointwise.binary_tensor,
        )

    return fn


def _register_quantized_linear_unary_lowering(
    pattern,
    pass_number,
    computation_op,
):
    @register_lowering_pattern(
        pattern,
        extra_check=_is_valid_qlinear_lowering_pattern(),
        pass_number=pass_number,
    )
    def qlinear(match: Match, *args, **kwargs):
        output_dtype = _get_pattern_output_dtype(match)
        # Activation QParams
        x, x_scale, x_zp = (
            kwargs["x"],
            kwargs["x_scale"],
            kwargs["x_zp"],
        )
        # Weight QParams
        packed_weight, w_scale, w_zp = (
            kwargs["packed_weight"],
            kwargs["w_scale"],
            kwargs["w_zp"],
        )

        # bias
        b = kwargs["b"] if "b" in kwargs else None

        # Output QParams
        o_inv_scale = kwargs["output_scale"]
        o_zero_point = kwargs["output_zero_point"]

        # post op
        postop_name = kwargs["postop_name"]
        postop_args = kwargs["postop_args"]
        postop_algorithm = kwargs["postop_algorithm"]

        computation_args = (
            x,
            x_scale,
            x_zp,
            packed_weight,
            w_scale,
            w_zp,
            b,
            o_inv_scale,
            o_zero_point,
            output_dtype,
            postop_name,
            postop_args,
            postop_algorithm,
        )
        counters["inductor"]["qlinear_unary_lower_count"] += 1
        counters["inductor"]["qlinear_unary_lower_nodes"] += len(match.nodes)
        return L[computation_op](*computation_args)

    return qlinear


def _register_quantized_linear_binary_lowering(
    pattern,
    pass_number,
    computation_op,
):
    @register_lowering_pattern(
        pattern,
        extra_check=_is_valid_qlinear_lowering_pattern(),
        pass_number=pass_number,
    )
    def qlinear_binary(match: Match, *args, **kwargs):
        output_dtype = _get_pattern_output_dtype(match)
        assert output_dtype is not None
        # Activation QParams
        x, x_scale, x_zp = (
            kwargs["x"],
            kwargs["x_scale"],
            kwargs["x_zp"],
        )
        x2 = kwargs["x_2"]
        x2_scale = kwargs["x2_scale"]
        x2_zp = kwargs["x2_zp"]
        # Weight QParams
        packed_weight, w_scale, w_zp = (
            kwargs["packed_weight"],
            kwargs["w_scale"],
            kwargs["w_zp"],
        )
        # bias
        b = kwargs["b"] if "b" in kwargs else None
        # Output QParams
        o_inv_scale = kwargs["output_scale"]
        o_zero_point = kwargs["output_zero_point"]

        x2.realize()
        from .mkldnn_fusion import _can_be_inplace

        binary_op_name = kwargs["binary_op_name"]
        alpha = kwargs["alpha"]
        unary_op_name = kwargs["unary_op_name"]
        unary_op_args = kwargs["unary_op_args"]
        unary_op_algorithm = kwargs["unary_op_algorithm"]

        if binary_op_name == "sum" and not _can_be_inplace(x2):
            # When we enable the GEMM Template, the output of QLinear
            # will be reshaped from 2D back to 3D if the input is 3D.
            # This causes _can_be_inplace(x2) to return False if x2 happens
            # to be the output of QLinear in this scenario.
            # Change the post op from sum to binary add for this case.
            # Refer to test case:
            #   test_mkldnn_pattern_matcher.py::test_qlinear_dequant_promotion_cpu_input_dim_exceeds_2
            binary_op_name = "add"

        computation_args = (
            x,
            x_scale,
            x_zp,
            packed_weight,
            w_scale,
            w_zp,
            x2,
            b,
            o_inv_scale,
            o_zero_point,
            output_dtype,
            x2_scale,
            x2_zp,
            binary_op_name,
            alpha,
            unary_op_name,
            unary_op_args,
            unary_op_algorithm,
        )
        counters["inductor"]["qlinear_binary_lower_count"] += 1
        counters["inductor"]["qlinear_binary_lower_nodes"] += len(match.nodes)
        return L[computation_op](*computation_args)

    return qlinear_binary


def _is_valid_qconv_binary_optimization_pattern():
    return _is_valid_quantized_op_binary_optimization_pattern(
        torch.ops.onednn.qconv2d_pointwise
    )


def _is_valid_qlinear_binary_optimization_pattern():
    return _is_valid_quantized_op_binary_optimization_pattern(
        torch.ops.onednn.qlinear_pointwise,
        # we don't insert q-dq for extra input due to accuracy issues
        extra_input_from_dequant=False,
    )


def _is_valid_quantized_op_binary_optimization_pattern(
    qop, extra_input_from_dequant=True
):
    # Check if it's a valid Binary Pattern for qconv2d and qlinear:
    # * qop_pointwise should only has one users
    # * If extra_input_from_dequant is True, extra input of binary node should come from dequant pattern
    # * the two inputs of binary node should have attribute "meta" and should be tensors
    # * the two inputs of binary node should have the same shape
    # * All users of the extra input in this pattern should be
    #   ancestor nodes of the compute node, except for the binary node
    #   connected to the compute node.
    def fn(match):
<<<<<<< HEAD
        x_meta_value = match.kwargs["x"].meta.get("val")
        is_xpu_match = x_meta_value.device.type == "xpu"
        if is_xpu_match:
            return False
=======
>>>>>>> d54b2b7f
        output_dtype = _get_pattern_output_dtype(match)
        compute_node = filter_nodes(match.nodes, qop)[0]
        # qop_pointwise should only have one user
        if len(compute_node.users) != 1:
            return False
        binary_node_inputs = next(iter(compute_node.users)).args
        assert len(binary_node_inputs) == 2, "Expects binary node with 2 inputs"
        if output_dtype in [torch.float32, torch.bfloat16]:
            extra_input_of_binary_node = None
            for arg in binary_node_inputs:
                if arg != compute_node:
                    extra_input_of_binary_node = arg
                    break
            assert extra_input_of_binary_node is not None
            # Extra input of binary node comes from dequant pattern
            if extra_input_from_dequant and (
                (not isinstance(extra_input_of_binary_node, torch.fx.Node))
                or (
                    extra_input_of_binary_node.target
                    != quantized_decomposed.dequantize_per_tensor.default
                )
            ):
                return False

        # the two inputs of binary node should have attribute "meta" and should be tensors
        if not (
            hasattr(binary_node_inputs[0], "meta")
            and isinstance(binary_node_inputs[0].meta.get("val", None), torch.Tensor)  # type: ignore[union-attr]
        ) or not (
            hasattr(binary_node_inputs[1], "meta")
            and isinstance(binary_node_inputs[1].meta.get("val", None), torch.Tensor)  # type: ignore[union-attr]
        ):
            return False
        # the two inputs of binary node should have the same shape
        if (
            binary_node_inputs[0].meta["val"].size()  # type: ignore[union-attr]
            != binary_node_inputs[1].meta["val"].size()  # type: ignore[union-attr]
        ):
            return False

        # All users of the extra input in this pattern should be
        # ancestor nodes of the compute node, except for the binary node
        # connected to the compute node.

        from .mkldnn_fusion import _get_remaining_users

        extra_input_of_pattern = (
            match.kwargs["other"]
            if "other" in match.kwargs
            else (
                match.kwargs["accum"]
                if output_dtype == torch.uint8 or (not extra_input_from_dequant)
                else match.kwargs["accum_after_dequant"]
            )
        )
        if (
            len(_get_remaining_users(extra_input_of_pattern, compute_node)) > 1
            or extra_input_of_pattern == compute_node.args[0]
        ):
            return False
        return True

    return fn


def _register_quantized_conv_binary_lowering(
    pattern,
    pass_number,
    computation_op,
):
    @register_lowering_pattern(
        pattern,
        extra_check=_is_valid_qconv_lowering_pattern(),
        pass_number=pass_number,
    )
    def qconv_binary(match: Match, *args, **kwargs):
        output_dtype = _get_pattern_output_dtype(match)
        assert output_dtype is not None
        x, x_scale, x_zp = kwargs["x"], kwargs["x_scale"], kwargs["x_zp"]
        accum = kwargs["accum"]
        accum_scale = kwargs["accum_scale"]
        accum_zp = kwargs["accum_zero_point"]
        packed_weight, w_scale, w_zp = (
            kwargs["packed_weight"],
            kwargs["w_scale"],
            kwargs["w_zp"],
        )
        b, stride, padding, dilation, groups = (
            kwargs["b"],
            kwargs["stride"],
            kwargs["padding"],
            kwargs["dilation"],
            kwargs["groups"],
        )
        # Output QParams
        output_scale = kwargs["output_scale"]
        output_zero_point = kwargs["output_zero_point"]

        # post ops
        binary_op_name = kwargs["binary_op_name"]
        alpha = kwargs["alpha"]
        unary_op_name = kwargs["unary_op_name"]
        unary_op_args = kwargs["unary_op_args"]
        unary_op_algorithm = kwargs["unary_op_algorithm"]

        accum.realize()
        from .mkldnn_fusion import _can_be_inplace

        assert _can_be_inplace(accum), (
            "QConv Binary Inplace Fusion requires accum is not an alias or mutation."
        )

        computation_args = (
            x,
            x_scale,
            x_zp,
            packed_weight,
            w_scale,
            w_zp,
            accum,
            b,
            stride,
            padding,
            dilation,
            groups,
            output_scale,
            output_zero_point,
            output_dtype,
            accum_scale,
            accum_zp,
            binary_op_name,
            alpha,
            unary_op_name,
            unary_op_args,
            unary_op_algorithm,
        )
        counters["inductor"]["qconv2d_binary_lower_count"] += 1
        counters["inductor"]["qconv2d_binary_lower_nodes"] += len(match.nodes)
        return L[computation_op](*computation_args)

    return qconv_binary


def _register_quantization_unary_lowering():
    # QConv2d
    for users in [1, 2]:
        qconv_pattern = get_qconv2d_pt2e_pattern(users)
        _register_quantized_conv_lowering(
            qconv_pattern,
            2,  # pass_number
            torch.ops.onednn.qconv2d_pointwise.default,  # computation_op
        )

    # QLinear
    for x_scale_zp_are_tensors in (False, True):
        qlinear_pattern = get_qlinear_pt2e_pattern(x_scale_zp_are_tensors)
        computation_op = (
            torch.ops.onednn.qlinear_pointwise.tensor
            if x_scale_zp_are_tensors
            else torch.ops.onednn.qlinear_pointwise.default
        )
        _register_quantized_linear_unary_lowering(
            qlinear_pattern,
            2,  # pass_number
            computation_op,
        )


def _register_quantization_binary_lowering():
    # QConv2d
    for users in (1, 2):
        qconv_pattern = get_qconv2d_binary_pt2e_pattern(users)
        _register_quantized_conv_binary_lowering(
            qconv_pattern,
            2,  # pass_number
            torch.ops.onednn.qconv2d_pointwise.binary,  # computation_op
        )

    # QLinear
    for x_scale_zp_are_tensors in (False, True):
        qlinear_pattern = get_qlinear_binary_pt2e_pattern(x_scale_zp_are_tensors)
        computation_op = (
            torch.ops.onednn.qlinear_pointwise.binary_tensor
            if x_scale_zp_are_tensors
            else torch.ops.onednn.qlinear_pointwise.binary
        )
        _register_quantized_linear_binary_lowering(
            qlinear_pattern,
            2,  # pass_number
            computation_op,
        )


def _is_valid_quantized_maxpool2d_optimization_pattern():
    def fn(match):
        # Only match the pattern which max_pool2d_with_indices returns value
        # instead of indices.
        get_item_node = filter_nodes(match.nodes, operator.getitem)[0]
        return get_item_node.args[1] == 0

    return fn


def _register_quantized_maxpool2d_lowering(
    pattern,
    computation_op,
):
    @register_lowering_pattern(
        pattern,
        extra_check=_is_valid_quantized_maxpool2d_optimization_pattern(),
    )
    def qmaxpool2d(match: Match, *args, **kwargs):
        x = kwargs["x"]
        kernel_size = kwargs["kernel_size"]
        stride = kwargs["stride"] if ("stride" in kwargs) else None
        padding = kwargs["padding"] if ("padding" in kwargs) else 0
        dilation = kwargs["dilation"] if ("dilation" in kwargs) else 1
        ceil_mode = kwargs["ceil_mode"] if ("ceil_mode" in kwargs) else False

        if padding == 0:
            padding = [0, 0]
        if dilation == 1:
            dilation = [1, 1]
        if not stride:
            stride = kernel_size
        kernel_size = pad_listlike(kernel_size, 2)
        stride = pad_listlike(stride, 2)
        padding = pad_listlike(padding, 2)
        dilation = pad_listlike(dilation, 2)

        assert len(kernel_size) == 2
        assert len(stride) == 2
        assert len(padding) == 2
        assert len(dilation) == 2

        computation_args = (
            x,
            kernel_size,
            stride,
            padding,
            dilation,
            ceil_mode,
        )
        computation_args, _ = require_channels_last(computation_op, *computation_args)
        counters["inductor"]["qmaxpool2d_matcher_count"] += 1
        counters["inductor"]["qmaxpool2d_matcher_nodes"] += len(match.nodes)
        return L[computation_op](*computation_args)

    return qmaxpool2d


def _register_quantization_maxpool2d():
    # Currently, the default parameters are not in FX Graph generated by Dynamo export.
    # So, if user defines nn.MaxPool2d with different assignment of default parameter,
    # it will generate graph with different number of input nodes and hence
    # different pattern to be matched.
    # Refer to the issue: https://github.com/pytorch/pytorch/issues/105901
    max_pool2d_args_list = [
        [
            KeywordArg("stride"),
        ],
        [
            KeywordArg("stride"),
            KeywordArg("padding"),
        ],
        [
            KeywordArg("stride"),
            KeywordArg("padding"),
            KeywordArg("dilation"),
        ],
        [
            KeywordArg("stride"),
            KeywordArg("padding"),
            KeywordArg("dilation"),
            KeywordArg("ceil_mode"),
        ],
    ]
    for max_pool2d_args in max_pool2d_args_list:
        dequantize_maxpool2d_pattern = CallFunction(
            aten.max_pool2d_with_indices.default,
            get_dequantize_per_tensor_activation_pattern(),
            KeywordArg("kernel_size"),
            *max_pool2d_args,
        )
        dequantize_lowmem_maxpool2d_pattern = CallFunction(
            prims._low_memory_max_pool2d_with_offsets.default,
            get_dequantize_per_tensor_activation_pattern(),
            KeywordArg("kernel_size"),
            *max_pool2d_args,
            KeywordArg("offset_dtype"),
        )
        dequantize_maxpool2d_get_item_pattern = CallFunction(
            operator.getitem,
            dequantize_maxpool2d_pattern,
            Arg(),
        )
        dequantize_lowmem_maxpool2d_get_item_pattern = CallFunction(
            operator.getitem,
            dequantize_lowmem_maxpool2d_pattern,
            Arg(),
        )
        _register_quantized_maxpool2d_lowering(
            generate_pattern_with_output_quant(dequantize_maxpool2d_get_item_pattern),
            quantized.max_pool2d.default,
        )
        _register_quantized_maxpool2d_lowering(
            generate_pattern_with_output_quant(
                dequantize_lowmem_maxpool2d_get_item_pattern
            ),
            quantized.max_pool2d.default,
        )


def _is_input_output_same_scale_zp(check_node):
    def fn(match):
        # Ensure all the inputs and output has same scale and zero point
        # Step 1: Check inputs/output zero point
        # Get dequant nodes at input
        dequant_nodes = filter_nodes(
            match.nodes, quantized_decomposed.dequantize_per_tensor.default
        )
        zero_points = [node.args[2] for node in dequant_nodes]
        # Get quant nodes at output
        quant_nodes = filter_nodes(
            match.nodes, quantized_decomposed.quantize_per_tensor.default
        )
        assert len(quant_nodes) == 1, "expect only 1 add node at output quant pattern"
        zero_points.append(quant_nodes[0].args[2])
        if not all(zero_point == zero_points[0] for zero_point in zero_points):
            return False

        # Step 2: Check inputs/output scale
        scales = [node.args[1] for node in dequant_nodes]
        scales.append(quant_nodes[0].args[1])
        if not all(math.isclose(scale, scales[0], rel_tol=1e-5) for scale in scales):  # type: ignore[arg-type]
            return False

        return True

    return fn


def _register_quantized_cat_lowering(
    pattern,
    computation_op,
):
    @register_lowering_pattern(
        pattern,
        extra_check=_is_input_output_same_scale_zp(aten.cat.default),
    )
    def qcat(match: Match, inputs, dim, **kwargs):
        # inputs is with format: [[x1, x1_dq_dtype, x1_zp, x1_scale], ...]
        uint8_inputs = [input[0] for input in inputs]
        counters["inductor"]["qcat_matcher_count"] += 1
        counters["inductor"]["qcat_matcher_nodes"] += len(match.nodes)
        return L[computation_op](uint8_inputs, dim)

    return qcat


_raw_dequantize_per_tensor_activation_pattern = CallFunction(
    quantized_decomposed.dequantize_per_tensor.default,
    Arg(),
    Arg(),
    Arg(),
    Arg(),
    Arg(),
    Arg(),
)


def _register_quantization_cat():
    dequantize_cat_pattern = CallFunction(
        aten.cat.default,
        ListOf(_raw_dequantize_per_tensor_activation_pattern),
        KeywordArg("dim"),
    )
    _register_quantized_cat_lowering(
        generate_pattern_with_output_quant(dequantize_cat_pattern),
        aten.cat,
    )


def _register_quantized_reshape_lowering(
    pattern,
    computation_op,
):
    @register_lowering_pattern(
        pattern,
        extra_check=_is_input_output_same_scale_zp(aten.reshape.default),
    )
    def qreshape(match: Match, *args, **kwargs):
        qx = kwargs["x"]
        shape = kwargs["shape"]
        counters["inductor"]["qreshape_matcher_count"] += 1
        counters["inductor"]["qreshape_matcher_nodes"] += len(match.nodes)
        return L[computation_op](qx, shape)

    return qreshape


def _register_quantization_reshape():
    dequantize_reshape_pattern = CallFunction(
        torch.ops.aten.reshape.default,
        get_dequantize_per_tensor_activation_pattern(),
        KeywordArg("shape"),
    )
    _register_quantized_reshape_lowering(
        generate_pattern_with_output_quant(dequantize_reshape_pattern),
        aten.reshape,
    )


def _is_valid_woq_optimization_pattern():
    def fn(match):
        assert all(k in match.kwargs for k in ("x", "weight", "scales"))
        x = match.kwargs["x"].meta["val"]
        weight = match.kwargs["weight"].meta["val"]
        scales = match.kwargs["scales"].meta["val"]
        return (
            # For now, we only support woq mm kernels
            # with x.type=bfloat16 and w.type=int8
            x.dtype == torch.bfloat16
            and weight.dtype == torch.int8
            and scales.dtype == torch.bfloat16
            # _weight_int8pack_mm kernel only supports cpu now
            # TODO: add cuda kernel support instead of calling mul+sum
            and x.device.type == "cpu"
            and x.device == weight.device
            and x.device == scales.device
        )

    return fn


def _register_woq_lowering(pattern, computation_woq, computation_reshape):
    @register_lowering_pattern(
        pattern,
        extra_check=_is_valid_woq_optimization_pattern(),
    )
    def woq(match: Match, *args, **kwargs):
        x = kwargs["x"]
        weight = kwargs["weight"]
        scales = kwargs["scales"]
        counters["inductor"]["woq_matcher_count"] += 1
        counters["inductor"]["woq_matcher_nodes"] += len(match.nodes)
        out_features = weight.get_size()[0]
        origin_x_size = x.get_size()
        x_shape = [-1, origin_x_size[-1]]
        out_shape = origin_x_size[:-1] + [
            out_features,
        ]
        func1 = L[computation_reshape](x, x_shape)
        func2 = L[computation_woq](func1, weight, scales)
        return L[computation_reshape](func2, out_shape)

    return woq


def _register_woq_mm_int8_pattern1():
    # F.linear(x, weight.to(dtype=x.dtype)) * scales
    # case of dispatching to mm, with x reshape
    _woq_pattern = CallFunction(
        aten.mul.Tensor,
        CallFunction(
            aten.reshape.default,
            CallFunction(
                aten.mm.default,
                CallFunction(aten.reshape.default, KeywordArg("x"), Arg()),
                CallFunction(
                    aten.permute.default,
                    CallFunction(
                        prims.convert_element_type.default, KeywordArg("weight"), Arg()
                    ),
                    Arg(),
                ),
            ),
            Arg(),
        ),
        KeywordArg("scales"),
    )
    _register_woq_lowering(_woq_pattern, aten._weight_int8pack_mm.default, aten.reshape)


def _register_woq_mm_int8_pattern2():
    # F.linear(x, weight.to(dtype=x.dtype)) * scales
    # case of dispatching to mm, w/o x reshape
    _woq_pattern = CallFunction(
        aten.mul.Tensor,
        CallFunction(
            aten.reshape.default,
            CallFunction(
                aten.mm.default,
                KeywordArg("x"),
                CallFunction(
                    aten.permute.default,
                    CallFunction(
                        prims.convert_element_type.default, KeywordArg("weight"), Arg()
                    ),
                    Arg(),
                ),
            ),
            Arg(),
        ),
        KeywordArg("scales"),
    )
    _register_woq_lowering(_woq_pattern, aten._weight_int8pack_mm.default, aten.reshape)


def _register_woq_mm_int8_pattern3():
    # F.linear(x, weight.to(dtype=x.dtype)) * scales
    # case of dispatching to bmm
    _woq_pattern = CallFunction(
        aten.mul.Tensor,
        CallFunction(
            aten.bmm.default,
            CallFunction(aten.expand.default, KeywordArg("x"), Arg()),
            CallFunction(
                aten.expand.default,
                CallFunction(
                    aten.permute.default,
                    CallFunction(
                        prims.convert_element_type.default, KeywordArg("weight"), Arg()
                    ),
                    Arg(),
                ),
                Arg(),
            ),
        ),
        KeywordArg("scales"),
    )
    _register_woq_lowering(_woq_pattern, aten._weight_int8pack_mm.default, aten.reshape)


def _register_woq_mm_int8_pattern4():
    _woq_pattern = CallFunction(
        aten.mul.Tensor,
        CallFunction(
            aten.mm.default,
            KeywordArg("x"),
            CallFunction(
                prims.convert_element_type.default,
                CallFunction(
                    aten.permute.default,
                    KeywordArg("weight"),
                    Arg(),
                ),
                Arg(),
            ),
        ),
        KeywordArg("scales"),
    )
    _register_woq_lowering(_woq_pattern, aten._weight_int8pack_mm.default, aten.reshape)


def _register_quantization_lowerings():
    _register_quantization_unary_lowering()
    _register_quantization_binary_lowering()
    _register_quantization_maxpool2d()
    _register_quantization_cat()
    _register_quantization_reshape()


def _register_woq_lowerings():
    _register_woq_mm_int8_pattern1()
    _register_woq_mm_int8_pattern2()
    _register_woq_mm_int8_pattern3()
    _register_woq_mm_int8_pattern4()


def _is_valid_dequant_promotion_pattern(dtype=torch.float32):
    def _inner(match):
        assert dtype in [torch.float32, torch.bfloat16]
        dequant_pattern_end_node = match.output_node()
        if dequant_pattern_end_node.target not in [
            quantized_decomposed.dequantize_per_tensor.default,
            quantized_decomposed.dequantize_per_tensor.tensor,
            prims.convert_element_type.default,
            aten.reshape.default,
        ]:
            return False

        if dequant_pattern_end_node.target is aten.reshape.default:
            dequant_node = (
                dequant_pattern_end_node.args[
                    0
                ]  # pattern: linear <- reshape <- dequant
                if dtype == torch.float32
                else dequant_pattern_end_node.args[0].args[
                    0
                ]  # pattern: linear <- reshape <- to_bf16 <- dequant
            )
        else:
            dequant_node = (
                dequant_pattern_end_node  # pattern: linear <- dequant
                if dtype == torch.float32
                else dequant_pattern_end_node.args[
                    0
                ]  # pattern: linear <- to_bf16 <- dequant
            )

        if (
            dequant_node.target
            in [
                quantized_decomposed.dequantize_per_tensor.default,
                quantized_decomposed.dequantize_per_tensor.tensor,
            ]
            and len(list(dequant_pattern_end_node.users)) > 1
        ):
            # If dequant pattern has more than 1 users, then do dequant promoted
            return True
        return False

    return _inner


def _register_dequant_promotion_pass(pattern, pass_number, dtype=torch.float32):
    @register_freezing_graph_pattern(
        pattern,
        extra_check=_is_valid_dequant_promotion_pattern(dtype),
        pass_number=pass_number,
    )
    def dequant_promotion(match: Match, *args, **kwargs):
        # Dequant_promotion will transform
        # graph 1:
        #            quant
        #      + - - - | - - - +
        #      |    dequant    |
        #      |    /     \    |
        #      |  node1  node2 |
        #      + - | - - - | - +
        #        quant   quant
        # into:
        # graph 2:
        #            quant
        #      + - - / - \ - - +
        #      |dequant dequant|
        #      |    |      |   |
        #      | node1 node2   |
        #      + - | - - - | - +
        #        quant   quant
        # In graph 1, the dequant node is shared by node1 and node2,
        # as a result, neither node1 nor node2 could form an int8
        # fusion pattern.
        # After this transformation, the graph 2 could hit the int8
        # fusion pattern: dequant-node-quant, respectively for
        # node1 and node2.
        assert dtype in [torch.float32, torch.bfloat16]

        def clone_to_new_node(graph, source_node, user_node):
            # Clone the source_node to a new node
            # Replace user_node's input from source_node to new_node
            assert source_node.op == "call_function", (
                "clone_to_new_node only support node.op call_function"
            )
            with graph.inserting_before(user_node):
                new_node = graph.call_function(
                    source_node.target,
                    args=source_node.args,
                    kwargs=source_node.kwargs,
                )
                new_node.meta = copy.copy(source_node.meta)
                user_node.replace_input_with(source_node, new_node)
            return new_node

        # Find the start node and end node of a dequant pattern
        # * End node should be the match.output_node()
        # * Start node should be the node of dequantize_per_tensor
        dequant_pattern_end_node = match.output_node()
        assert dequant_pattern_end_node.target in [
            quantized_decomposed.dequantize_per_tensor.default,
            quantized_decomposed.dequantize_per_tensor.tensor,
            prims.convert_element_type.default,
            aten.reshape.default,
        ]

        # For a dequant pattern, we should expect see the node list as:
        # * OPT(aten.reshape.default)
        # * OPT(prims.convert_element_type.default) (to_bf16)
        # * dequantize_per_tensor
        def _find_first_node_in_dequant_pattern(_node):
            if _node.target in [
                quantized_decomposed.dequantize_per_tensor.default,
                quantized_decomposed.dequantize_per_tensor.tensor,
            ]:
                # For a dequant pattern, we expect the start node is a dequantize_per_tensor node
                return _node
            else:
                assert len(_node.args) >= 1, (
                    "In in dequant pattern, each node should have more than 1 arg."
                )
                return _find_first_node_in_dequant_pattern(_node.args[0])

        dequant_pattern_start_node = _find_first_node_in_dequant_pattern(
            dequant_pattern_end_node
        )

        assert dequant_pattern_start_node.target in [
            quantized_decomposed.dequantize_per_tensor.default,
            quantized_decomposed.dequantize_per_tensor.tensor,
        ]

        # Clone the dequant pattern for each user node
        graph = match.graph
        user_node_list = list(dequant_pattern_end_node.users)
        for user_node in user_node_list[1:]:
            _source_node = dequant_pattern_end_node
            _user_node = user_node
            while _source_node != dequant_pattern_start_node.args[0]:
                _user_node = clone_to_new_node(graph, _source_node, _user_node)
                _source_node = _source_node.args[0]  # type: ignore[assignment]

        counters["inductor"]["dequant_promotion_matcher_count"] += 1
        counters["inductor"]["dequant_promotion_matcher_nodes"] += len(match.nodes)


def _is_valid_dequant_conv2d_pattern(dtype):
    def _inner(match):
        # Here we do some further check to ensure:
        # 1. It's a conv2d node with dim of 4, since we only support lowering of conv2d now.
        # 2. The dequant pattern has only 1 user of conv2d node.
        # If these conditions don't meet, we will not
        # insert weight prepack node into the matched pattern.
        conv_node = match.output_node()
        assert conv_node.target is aten.convolution.default
        input_meta_value = conv_node.args[0].meta.get("val")
        weight_meta_value = conv_node.args[1].meta.get("val")
        for meta_value in [input_meta_value, weight_meta_value]:
            if (
                meta_value is None
                or (meta_value.device.type != "cpu" and meta_value.device.type != "xpu")
                or meta_value.dim() != 4
            ):
                # Only support conv2d now
                return False

        assert dtype in [torch.float32, torch.bfloat16]

        if dtype == torch.float32:
            dequant_node = conv_node.args[0]
        else:
            convert_to_bf16 = conv_node.args[0]
            dequant_node = convert_to_bf16.args[0]

        if len(list(dequant_node.users)) != 1:
            # Ensure the dequant pattern only has 1 user
            # since we will delete the dequant pattern here
            return False
        return True

    return _inner


def _register_qconv_weight_prepack_pass(pattern, pass_number, dtype=torch.float32):
    @register_freezing_graph_pattern(
        pattern,
        extra_check=_is_valid_dequant_conv2d_pattern(dtype),
        pass_number=pass_number,
    )
    def qconv_weight_prepack(match: Match, *args, **kwargs):
        """
        Match the pattern:
        int8 activation
          |
        dequant_per_tensor
          |
        Conv2d <- optional(aten.clone.default) <- dequant_per_channel <- int8_weight

        Insert weight prepack node and change the pattern to:
        int8 activation
          |
        onednn.qconv2d_pointwise <- onednn.qconv_prepack <- int8_weight
        """
        assert dtype in [torch.float32, torch.bfloat16]
        conv_node = match.output_node()
        assert conv_node.target is aten.convolution.default
        if dtype == torch.float32:
            dequant_node = conv_node.args[0]
        else:
            convert_to_bf16 = conv_node.args[0]
            dequant_node = convert_to_bf16.args[0]  # type: ignore[union-attr]
        has_clone_to_channel_last_node_in_pattern = (
            conv_node.args[1].target is aten.clone.default  # type: ignore[union-attr]
        )
        clone_node = (
            conv_node.args[1] if has_clone_to_channel_last_node_in_pattern else None
        )

        if dtype == torch.float32:
            dequant_per_channel = (
                clone_node.args[0]  # type: ignore[union-attr]
                if has_clone_to_channel_last_node_in_pattern
                else conv_node.args[1]
            )
        else:
            weight_to_bf16_node = (
                clone_node.args[0]  # type: ignore[union-attr]
                if has_clone_to_channel_last_node_in_pattern
                else conv_node.args[1]
            )
            dequant_per_channel = weight_to_bf16_node.args[0]  # type: ignore[union-attr]

        assert (
            dequant_per_channel.target  # type: ignore[union-attr]
            is quantized_decomposed.dequantize_per_channel.default
        )

        # Activation QParams
        qx, x_zp, x_scale = (
            kwargs["x"],
            kwargs["x_zp"],
            kwargs["x_scale"],
        )

        # Weight QParams
        qw, w_scale, w_zp = (
            kwargs["q_weight"],
            kwargs["w_scale"],
            kwargs["w_zp"],
        )

        # Conv Params
        bias, stride, padding, dilation, groups = (
            kwargs["b"],
            kwargs["stride"],
            kwargs["padding"],
            kwargs["dilation"],
            kwargs["groups"],
        )

        x_shape = qx.meta.get("tensor_meta").shape
        if has_free_symbols(x_shape):
            # For dynamic shape case, we can't get activation shape ahead of runtime.
            x_shape = None
        graph = match.graph
        with graph.inserting_before(conv_node):
            # Insert weight prepack node and the QConv node
            packed_weight_inputs = (
                qw,
                w_scale,
                x_scale,
                x_zp,
                stride,
                padding,
                dilation,
                groups,
                x_shape,
            )
            packed_weight_op = torch.ops.onednn.qconv_prepack
            prepack_weight_node = graph.call_function(
                packed_weight_op, args=packed_weight_inputs
            )

            new_args: tuple[Any, ...] = (
                qx,
                x_scale,
                x_zp,
                prepack_weight_node,
                w_scale,
                w_zp,
                bias,
                stride,
                padding,
                dilation,
                groups,
                1.0,  # output_scale
                0,  # output_zero_point
                dtype,  # output_dtype
                "none",  # attr
                [],  # scalars
                "",  # algorithm
            )
            new_conv_node = graph.call_function(
                torch.ops.onednn.qconv2d_pointwise.default, args=new_args
            )
            conv_node.replace_all_uses_with(new_conv_node)
            new_conv_node.meta.update(conv_node.meta)

            # Erase the original conv node
            graph.erase_node(conv_node)
            # Erase the dequant pattern
            if dtype == torch.bfloat16:
                graph.erase_node(convert_to_bf16)  # type: ignore[possibly-undefined, arg-type]
            graph.erase_node(dequant_node)  # type: ignore[arg-type]
            # Erase the dequant per channel pattern
            if clone_node is not None:
                graph.erase_node(clone_node)  # type: ignore[arg-type]
            if dtype == torch.bfloat16:
                graph.erase_node(weight_to_bf16_node)  # type: ignore[possibly-undefined, arg-type]
            graph.erase_node(dequant_per_channel)  # type: ignore[arg-type]
            counters["inductor"]["qconv2d_weight_prepack_matcher_count"] += 1
            counters["inductor"]["qconv2d_weight_prepack_matcher_nodes"] += len(
                match.nodes
            )


def _generate_dequant_convolution_node_pattern(
    _dequant_per_channel_pattern, dtype=torch.float32
):
    assert dtype in [torch.float32, torch.bfloat16]
    dequant_convolution_node_pattern = CallFunction(
        aten.convolution.default,
        _may_generate_pattern_with_dtype_convert(
            get_dequantize_per_tensor_activation_pattern(),
            KeywordArg("autocast_act_dtype"),
            dtype == torch.bfloat16,
        ),
        _dequant_per_channel_pattern,
        KeywordArg("b"),
        KeywordArg("stride"),
        KeywordArg("padding"),
        KeywordArg("dilation"),
        KeywordArg("is_transposed"),
        KeywordArg("out_padding"),
        KeywordArg("groups"),
    )
    return dequant_convolution_node_pattern


def _generate_qconv_weight_prepack_patterns(dtype=torch.float32):
    assert dtype in [torch.float32, torch.bfloat16]
    return (
        _generate_dequant_convolution_node_pattern(
            dequantize_per_channel_weight_pattern
            if dtype == torch.float32
            else dequantize_per_channel_to_bf16_weight_pattern,
            dtype,
        ),
        # There is another pattern due to the pass of convert_conv_weights_to_channels_last
        # https://github.com/pytorch/pytorch/blob/07107919297db3f8ab37f11c12666b6d6d5f692e/torch/_inductor/freezing.py#L338-L362.
        # Depend on some heuristics, it may or may not insert to(channel_last) node
        # between convolution and dequant_per_channel node
        _generate_dequant_convolution_node_pattern(
            dequantize_per_channel_clone_weight_pattern
            if dtype == torch.float32
            else dequantize_per_channel_to_bf16_clone_weight_pattern,
            dtype,
        ),
    )


def _get_linear_node(match, input_dim_exceeds_two, input_contiguous):
    output_reshape_node = None
    if input_dim_exceeds_two:
        if input_contiguous:
            output_reshape_node = match.output_node()
            assert output_reshape_node.target is aten.reshape.default
            linear_node = output_reshape_node.args[0]
        else:
            linear_nodes = filter_nodes(match.nodes, aten.bmm.default)
            assert len(linear_nodes) == 1
            linear_node = linear_nodes[0]
    else:
        linear_node = match.output_node()

    assert linear_node.target in (
        aten.addmm.default,
        aten.mm.default,
        aten.bmm.default,
    )
    return linear_node, output_reshape_node


def _get_linear_dq_node(
    linear_node, input_index, dtype, input_dim_exceeds_two, input_contiguous
):
    act_reshape_node = None
    activation_to_bf16_node = None
    act_expand_node = None
    if input_dim_exceeds_two:
        if input_contiguous:
            act_reshape_node = linear_node.args[input_index]
            assert act_reshape_node.target is aten.reshape.default
            if dtype == torch.float32:
                # pattern: linear -> reshape -> dequant
                dequant_node = act_reshape_node.args[0]
            else:
                # pattern: linear -> reshape -> to_bf16 -> dequant
                activation_to_bf16_node = act_reshape_node.args[0]
                dequant_node = activation_to_bf16_node.args[0]
        else:
            # bmm pattern decomposed from linear when input dim exceeds 2 and not contiguous
            act_expand_node = linear_node.args[input_index]
            assert act_expand_node.target is aten.expand.default
            if dtype == torch.float32:
                dequant_node = act_expand_node.args[0]
            else:
                activation_to_bf16_node = act_expand_node.args[0]
                dequant_node = activation_to_bf16_node.args[0]
    else:
        if dtype == torch.float32:
            # pattern: linear -> dequant
            dequant_node = linear_node.args[input_index]
        else:
            # pattern: linear -> to_bf16 -> dequant
            activation_to_bf16_node = linear_node.args[input_index]
            dequant_node = activation_to_bf16_node.args[0]
    return dequant_node, act_reshape_node, activation_to_bf16_node, act_expand_node


def _is_valid_dequant_linear_pattern(dtype, input_dim_exceeds_two, input_contiguous):
    def _inner(match):
        # Check dequant pattern has only 1 user.
        (
            linear_node,
            _,
        ) = _get_linear_node(match, input_dim_exceeds_two, input_contiguous)

        input_index = 1 if linear_node.target is aten.addmm.default else 0
        assert dtype in [torch.float32, torch.bfloat16]
        (
            dequant_node,
            _,
            _,
            _,
        ) = _get_linear_dq_node(
            linear_node, input_index, dtype, input_dim_exceeds_two, input_contiguous
        )

        assert dequant_node.target in [
            quantized_decomposed.dequantize_per_tensor.default,
            quantized_decomposed.dequantize_per_tensor.tensor,
        ]

        if len(list(dequant_node.users)) != 1:
            # Ensure the dequant pattern only has 1 user
            # since we will delete the dequant pattern here
            return False

        # Extra check for bmm pattern
        if input_dim_exceeds_two and not input_contiguous:
            # Check for act
            # Act expand size should be exactly same as act size
            act_expand_size = match.kwargs["act_expand_size"]
            act_node = match.kwargs["x"]
            if not (
                hasattr(act_node, "meta")
                and isinstance(act_node.meta.get("val", None), torch.Tensor)
                and (act_node.meta["val"].size() == torch.Size(act_expand_size))
            ):
                return False

            # Check for wgt
            # wgt permute dims should be [1, 0]
            wgt_permute_dims = match.kwargs["permute_axes"]
            if wgt_permute_dims != [1, 0]:
                return False

            # Check below wgt size items:
            # wgt before expand should with dim 2
            # Expand size should with dim 3
            # Expand size[0] should same as act size[0]
            # Expand size[1] should same as wgt size[1]
            # Expand size[2] should same as wgt size[0]
            qweight_node = match.kwargs["q_weight"]
            wgt_expand_size = match.kwargs["wgt_expand_size"]
            if not (
                hasattr(qweight_node, "meta")
                and isinstance(qweight_node.meta.get("val", None), torch.Tensor)
                and len(qweight_node.meta["val"].size()) == 2
                and len(wgt_expand_size) == 3
                and wgt_expand_size[0] == act_node.meta["val"].size()[0]
                and wgt_expand_size[1] == qweight_node.meta["val"].size()[1]
                and wgt_expand_size[2] == qweight_node.meta["val"].size()[0]
            ):
                return False

        return True

    return _inner


def _register_qlinear_weight_prepack_pass(
    pattern,
    pass_number,
    dtype=torch.float32,
    input_dim_exceeds_two=False,
    input_contiguous=True,
):
    @register_freezing_graph_pattern(
        pattern,
        extra_check=_is_valid_dequant_linear_pattern(
            dtype, input_dim_exceeds_two, input_contiguous
        ),
        pass_number=pass_number,
    )
    def qlinear_weight_prepack(match: Match, *args, **kwargs):
        """
        Match the pattern:
        int8 activation
          |
        dequant_per_tensor
          |
        mm/addmm <- t <- dequant_per_channel <- int8_weight

        Insert weight prepack node and change the pattern to:
        int8 activation
          |
        onednn.qlinear_pointwise <- onednn.qlinear_prepack <- int8_weight
        """
        assert dtype in [torch.float32, torch.bfloat16]
        (
            linear_node,
            output_reshape_node,
        ) = _get_linear_node(match, input_dim_exceeds_two, input_contiguous)
        input_index = 1 if linear_node.target is aten.addmm.default else 0
        weight_index = input_index + 1

        (
            dequant_node,
            act_reshape_node,
            activation_to_bf16_node,
            act_expand_node,
        ) = _get_linear_dq_node(
            linear_node, input_index, dtype, input_dim_exceeds_two, input_contiguous
        )

        if input_dim_exceeds_two and not input_contiguous:
            wgt_expand_node = linear_node.args[weight_index]
            assert wgt_expand_node.target is aten.expand.default
            t_node = wgt_expand_node.args[0]
        else:
            t_node = linear_node.args[weight_index]

        if dtype == torch.float32:
            dequant_per_channel = t_node.args[0]
        else:
            weight_to_bf16_node = t_node.args[0]
            dequant_per_channel = weight_to_bf16_node.args[0]
        assert (
            dequant_per_channel.target
            is quantized_decomposed.dequantize_per_channel.default
        )

        # Activation QParams
        qx, x_zp, x_scale = (
            kwargs["x"],
            kwargs["x_zp"],
            kwargs["x_scale"],
        )

        # Weight QParams
        qw, w_scale, w_zp = (
            kwargs["q_weight"],
            kwargs["w_scale"],
            kwargs["w_zp"],
        )

        # Params
        bias = kwargs["b"] if "b" in kwargs else None

        x_shape = qx.meta.get("tensor_meta").shape
        if has_free_symbols(x_shape):
            # For dynamic shape case, we can't get activation shape ahead of runtime.
            x_shape = None
        graph = match.graph
        with graph.inserting_before(linear_node):
            # Insert weight prepack node and the qlinear node
            packed_weight_inputs = (
                qw,
                x_shape,
            )
            packed_weight_op = torch.ops.onednn.qlinear_prepack
            prepack_weight_node = graph.call_function(
                packed_weight_op, args=packed_weight_inputs
            )

            new_args: tuple[Any, ...] = (
                qx,
                x_scale,
                x_zp,
                prepack_weight_node,
                w_scale,
                w_zp,
                bias,
                1.0,  # output_scale
                0,  # output_zero_point
                dtype,  # output_dtype
                "none",  # post op name
                [],  # post op args
                "",  # post op algorithm
            )
            Node = torch.fx.node.Node
            if isinstance(x_scale, Node) and isinstance(x_zp, Node):
                new_linear_node = graph.call_function(
                    torch.ops.onednn.qlinear_pointwise.tensor, args=new_args
                )
            else:
                new_linear_node = graph.call_function(
                    torch.ops.onednn.qlinear_pointwise.default, args=new_args
                )
            if input_dim_exceeds_two:
                if input_contiguous:
                    output_reshape_node.replace_all_uses_with(new_linear_node)
                    new_linear_node.meta.update(output_reshape_node.meta)
                else:
                    if bias:
                        output_add_node_for_bias = match.output_node()
                        assert output_add_node_for_bias.target is aten.add.Tensor
                        output_add_node_for_bias.replace_all_uses_with(new_linear_node)
                        new_linear_node.meta.update(output_add_node_for_bias.meta)
                    else:
                        linear_node.replace_all_uses_with(new_linear_node)
                        new_linear_node.meta.update(linear_node.meta)
            else:
                linear_node.replace_all_uses_with(new_linear_node)
                new_linear_node.meta.update(linear_node.meta)

            # Erase the original linear node
            if input_dim_exceeds_two:
                if input_contiguous:
                    graph.erase_node(output_reshape_node)
                elif not input_contiguous and bias:
                    graph.erase_node(output_add_node_for_bias)  # type: ignore[possibly-undefined]
            graph.erase_node(linear_node)
            if input_dim_exceeds_two:
                if input_contiguous:
                    graph.erase_node(act_reshape_node)
                else:
                    graph.erase_node(act_expand_node)
                    graph.erase_node(wgt_expand_node)  # type: ignore[possibly-undefined]
            if dtype == torch.bfloat16:
                graph.erase_node(activation_to_bf16_node)
            # Erase the dequant pattern
            graph.erase_node(dequant_node)
            # Erase the dequant per channel pattern
            graph.erase_node(t_node)
            if dtype == torch.bfloat16:
                graph.erase_node(weight_to_bf16_node)  # type: ignore[possibly-undefined]
            graph.erase_node(dequant_per_channel)

            counters["inductor"]["qlinear_weight_prepack_matcher_count"] += 1
            counters["inductor"]["qlinear_weight_prepack_matcher_nodes"] += len(
                match.nodes
            )


def _generate_dequant_linear_node_pattern(
    _dequant_per_channel_pattern,
    dtype=torch.float32,
    input_dim_exceeds_two=False,
    is_tensor_overload=False,
):
    assert dtype in [torch.float32, torch.bfloat16]
    t_pattern = _generate_linear_t_pattern(_dequant_per_channel_pattern, dtype)
    dequant_linear_bias_pattern = _may_generate_pattern_with_reshape(
        CallFunction(
            aten.addmm.default,
            KeywordArg("b"),
            _may_generate_pattern_with_reshape(
                _may_generate_pattern_with_dtype_convert(
                    get_dequantize_per_tensor_activation_pattern(is_tensor_overload),
                    KeywordArg("autocast_act_dtype"),
                    dtype == torch.bfloat16,
                ),
                KeywordArg("act_reshape_size"),
                input_dim_exceeds_two,
            ),
            t_pattern,
        ),
        KeywordArg("output_reshape_size"),
        input_dim_exceeds_two,
    )
    dequant_linear_no_bias_pattern = _may_generate_pattern_with_reshape(
        CallFunction(
            aten.mm.default,
            _may_generate_pattern_with_reshape(
                _may_generate_pattern_with_dtype_convert(
                    get_dequantize_per_tensor_activation_pattern(is_tensor_overload),
                    KeywordArg("autocast_act_dtype"),
                    dtype == torch.bfloat16,
                ),
                KeywordArg("act_reshape_size"),
                input_dim_exceeds_two,
            ),
            t_pattern,
        ),
        KeywordArg("output_reshape_size"),
        input_dim_exceeds_two,
    )
    return dequant_linear_bias_pattern, dequant_linear_no_bias_pattern


def _generate_dequant_bmm_node_pattern(
    _dequant_per_channel_pattern,
    dtype=torch.float32,
    with_bias=False,
    is_tensor_overload=False,
):
    # When activation of linear dim exceed 2 and not contiguous
    t_pattern = _generate_linear_t_pattern(_dequant_per_channel_pattern, dtype)

    assert dtype in [torch.float32, torch.bfloat16]
    dequant_bmm_pattern = CallFunction(
        aten.bmm.default,
        CallFunction(
            aten.expand.default,
            _may_generate_pattern_with_dtype_convert(
                get_dequantize_per_tensor_activation_pattern(is_tensor_overload),
                KeywordArg("autocast_act_dtype"),
                dtype == torch.bfloat16,
            ),
            KeywordArg("act_expand_size"),
        ),
        CallFunction(
            aten.expand.default,
            t_pattern,
            KeywordArg("wgt_expand_size"),
        ),
    )

    def _generate_pattern_with_output_add(_dequant_bmm_pattern, _with_bias):
        if _with_bias:
            return CallFunction(
                aten.add.Tensor,
                _dequant_bmm_pattern,
                KeywordArg("b"),
            )
        else:
            return _dequant_bmm_pattern

    return _generate_pattern_with_output_add(dequant_bmm_pattern, with_bias)


def _generate_qlinear_weight_prepack_patterns(
    dtype=torch.float32,
    input_dim_exceeds_two=False,
    input_contiguous=True,
    with_bias=False,
    is_tensor_overload=False,
):
    if input_dim_exceeds_two and not input_contiguous:
        return _generate_dequant_bmm_node_pattern(
            dequantize_per_channel_weight_pattern,
            dtype,
            with_bias,
            is_tensor_overload,
        )
    else:
        return _generate_dequant_linear_node_pattern(
            dequantize_per_channel_weight_pattern,
            dtype,
            input_dim_exceeds_two,
            is_tensor_overload,
        )


def _generate_linear_dynamic_fp16_pattern(
    _dequant_weight_pattern,
    input_dim_exceeds_two=False,
    input_contiguous=True,
    relu_fused=False,
):
    dtype = torch.float32
    t_pattern = _generate_linear_t_pattern(_dequant_weight_pattern, dtype)

    if input_dim_exceeds_two and not input_contiguous:
        # pattern is
        #                   x -> expand -> bmm (-> add) (-> relu)
        # w -> dequant -> permute -> expand /
        pattern_no_bias = CallFunction(
            aten.bmm.default,
            CallFunction(
                aten.expand.default,
                KeywordArg("x"),
                KeywordArg("act_expand_size"),
            ),
            CallFunction(
                aten.expand.default,
                t_pattern,
                KeywordArg("wgt_expand_size"),
            ),
        )
        pattern_with_bias = CallFunction(
            aten.add.Tensor,
            pattern_no_bias,
            KeywordArg("b"),
        )
        if relu_fused:
            pattern_with_bias = CallFunction(aten.relu.default, pattern_with_bias)
            pattern_no_bias = CallFunction(aten.relu.default, pattern_no_bias)
        return pattern_with_bias, pattern_no_bias

    x_pattern_with_reshape = _may_generate_pattern_with_reshape(
        KeywordArg("x"),
        KeywordArg("act_reshape_size"),
        input_dim_exceeds_two,
    )
    dequant_linear_bias_pattern = generate_pattern_with_unary(
        _may_generate_pattern_with_reshape(
            CallFunction(
                aten.addmm.default,
                KeywordArg("b"),
                x_pattern_with_reshape,
                t_pattern,
            ),
            KeywordArg("output_reshape_size"),
            input_dim_exceeds_two,
        ),
        aten.relu.default if relu_fused else None,
    )
    dequant_linear_no_bias_pattern = generate_pattern_with_unary(
        _may_generate_pattern_with_reshape(
            CallFunction(
                aten.mm.default,
                x_pattern_with_reshape,
                t_pattern,
            ),
            KeywordArg("output_reshape_size"),
            input_dim_exceeds_two,
        ),
        aten.relu.default if relu_fused else None,
    )
    return dequant_linear_bias_pattern, dequant_linear_no_bias_pattern


def _register_dequant_promotion():
    dequant_pattern_cases = itertools.product(
        [torch.float32, torch.bfloat16], [True, False], [True, False]
    )
    for dtype, input_dim_exceeds_two, is_tensor_overload in dequant_pattern_cases:
        # 4 dequantization patterns will be matched based on the dtype and input dimension size.
        # Case 1: int8-mixed-fp32, input dim size is 2
        # Case 2: int8-mixed-fp32, input dim size exceeds 2
        # Case 3: int8-mixed-bf16, input dim size is 2
        # Case 4: int8-mixed-bf16, input dim size exceeds 2
        #           quant
        #   + - - - - | - - - - +
        #   |      dequant      |
        #   |         |         |
        #   |    OPT(to_bf16)   |
        #   |         |         |
        #   |    OPT(reshape)   |
        #   |      /     \      |
        #   |    node1  node2   |
        #   + - - | - - - | - - +
        #  OPT(reshape) OPT(reshape)
        #   + - - | - - - | - - +
        #  OPT(to_fp32) OPT(to_fp32)
        #   + - - | - - - | - - +
        #       quant   quant
        _register_dequant_promotion_pass(
            _may_generate_pattern_with_reshape(
                _may_generate_pattern_with_dtype_convert(
                    get_dequantize_per_tensor_activation_pattern(
                        is_tensor_overload=is_tensor_overload
                    ),
                    KeywordArg("autocast_act_dtype"),
                    dtype == torch.bfloat16,
                ),
                KeywordArg("act_reshape_size"),
                with_reshape=input_dim_exceeds_two,
            ),
            pass_number=0,
            dtype=dtype,
        )  # pass_number=0 to run before weight prepack


def _register_qconv_weight_prepack():
    for dtype in [torch.float32, torch.bfloat16]:
        weight_prepack_patterns = _generate_qconv_weight_prepack_patterns(dtype)
        for weight_prepack_pattern in weight_prepack_patterns:
            # Register to pass_number 1, so we can do dequant promotion in pass_number 0.
            _register_qconv_weight_prepack_pass(
                weight_prepack_pattern, pass_number=1, dtype=dtype
            )


def _register_qlinear_weight_prepack():
    # 6 Linear related patterns will be matched based on the dtype, input dimension size and input contiguous.
    # Then convert the pattern into a QLinear node with int8_fp32/bf16.
    # Case 1: int8-mixed-fp32, input dim size is 2
    # Case 2: int8-mixed-fp32, input dim size exceeds 2 and contiguous
    # Case 3: int8-mixed-bf16, input dim size is 2
    # Case 4: int8-mixed-bf16, input dim size exceeds 2 and contiguous

    #   + - - - - | - - - - - - | - - - - - +
    #   |    dq_per_tensor  dq_per_channel  |
    #   |         |              |          |
    #   |    OPT(to_bf16)    OPT(to_bf16)   |
    #   |         |              |          |
    #   |     OPT(reshape)   permute        |
    #   |            \        /             |
    #   |             addmm/mm              |
    #   |                |                  |
    #   |           OPT(reshape)            |

    # Case 5: int8-mixed-fp32, input dim size exceeds 2 and not contiguous
    # Case 6: int8-mixed-bf16, input dim size exceeds 2 and not contiguous

    #   + - - - - | - - - - - - | - - - - - +
    #   |    dq_per_tensor  dq_per_channel  |
    #   |         |              |          |
    #   |    OPT(to_bf16)    OPT(to_bf16)   |
    #   |         |              |          |
    #   |       expand       permute        |
    #   |          \             |          |
    #   |                    expand         |
    #   |                    /              |
    #   |               bmm                 |
    #   |                |                  |
    #   |            OPT(add)               |

    linear_weight_prepack_cases = itertools.product(
        [torch.float32, torch.bfloat16], [True, False], [True, False]
    )

    # Step 1: register patterns from mm and addmm
    for dtype, input_dim_exceeds_two, is_tensor_overload in linear_weight_prepack_cases:
        weight_prepack_patterns = _generate_qlinear_weight_prepack_patterns(
            dtype,
            input_dim_exceeds_two,
            is_tensor_overload=is_tensor_overload,
        )
        for weight_prepack_pattern in weight_prepack_patterns:
            # Register to pass_number 1, so we can do dequant promotion in pass_number 0.
            _register_qlinear_weight_prepack_pass(
                weight_prepack_pattern,
                pass_number=1,
                dtype=dtype,
                input_dim_exceeds_two=input_dim_exceeds_two,
            )

    # Step 2: register patterns from bmm
    # Linear might be decomposed into bmm when input dim exceeds 2 and not contiguous
    # refer to:
    # https://github.com/pytorch/pytorch/blob/
    # 80c07df659362a95da7cd4f3ec367abfdace38c4/torch/_decomp/decompositions.py#L3965-L3968
    # in this case, we can convert it back to qlinear
    for dtype, with_bias, is_tensor_overload in itertools.product(
        [torch.float32, torch.bfloat16], [True, False], [True, False]
    ):
        bmm_pattern = _generate_qlinear_weight_prepack_patterns(
            dtype=dtype,
            input_dim_exceeds_two=True,
            input_contiguous=False,
            with_bias=with_bias,
            is_tensor_overload=is_tensor_overload,
        )
        _register_qlinear_weight_prepack_pass(
            bmm_pattern,
            pass_number=1
            if with_bias
            else 2,  # if with_bias, there is an output add, so we should try to match it firstly
            dtype=dtype,
            input_dim_exceeds_two=True,
            input_contiguous=False,
        )


def _register_linear_dynamic_fp16_weight_prepack_pass(
    pattern,
    pass_number,
    input_dim_exceeds_two=False,
    input_contiguous=True,
    relu_fused=False,
):
    def _extra_check_fn(match: Match):
        return match.kwargs["dtype_fp16"] == torch.float16

    @register_freezing_graph_pattern(
        pattern,
        extra_check=_extra_check_fn,
        pass_number=pass_number,
    )
    def linear_dynamic_fp16_weight_prepack(match: Match, *args, **kwargs):
        """
        Match the pattern:
        fp32 activation
          |
        mm/addmm <- t <- to_fp32 <- to_fp16 <- weight
          |
        (reshape) <- (relu)

        OR

        fp32 activation
          |
        expand
          |
         bmm <- expand <- t <- to_fp32 <- to_fp16 <- weight
          |
        (add) <- (relu)

        Insert weight prepack node and change the pattern to:
        fp32 activation
          |
        onednn.linear_dynamic_fp16 <- onednn.linear_prepack_fp16 <- weight
        (or onednn.linear_relu_dynamic_fp16)
        """
        # find params
        x = kwargs["x"]
        w = kwargs["w"]
        bias = kwargs["b"] if "b" in kwargs else None

        # find linear node
        nodes_to_find = [aten.addmm.default, aten.mm.default, aten.bmm.default]
        linear_nodes = []
        for node in nodes_to_find:
            linear_nodes.extend(filter_nodes(match.nodes, node))
        assert len(linear_nodes) == 1
        linear_node = linear_nodes[0]
        assert isinstance(linear_node, torch.fx.node.Node)
        input_index = 1 if linear_node.target is aten.addmm.default else 0
        weight_index = input_index + 1

        # find relu node
        relu_node = None
        if relu_fused:
            relu_node = match.output_node()
            assert isinstance(relu_node, torch.fx.node.Node)

        # find reshape node, expand node and add node
        (
            act_reshape_node,
            output_reshape_node,
            expand_x_node,
            expand_w_node,
            add_bias_node,
        ) = (None, None, None, None, None)
        t_node = None
        if input_dim_exceeds_two:
            if input_contiguous:
                act_reshape_node = linear_node.args[input_index]
                t_node = linear_node.args[weight_index]
                output_reshape_node = next(iter(linear_node.users))
                assert output_reshape_node.target is aten.reshape.default
            else:
                expand_x_node = linear_node.args[input_index]
                expand_w_node = linear_node.args[weight_index]
                assert isinstance(expand_w_node, torch.fx.node.Node)
                t_node = expand_w_node.args[0]
                if bias:
                    add_bias_node = next(iter(linear_node.users))
                    assert add_bias_node.target is aten.add.Tensor
        else:
            t_node = linear_node.args[weight_index]
        assert isinstance(t_node, torch.fx.node.Node)

        w_to_fp32_node = t_node.args[0]
        assert (
            isinstance(w_to_fp32_node, torch.fx.node.Node)
            and w_to_fp32_node.target
            is quantized_decomposed.convert_element_type.no_fuse
        )
        w_to_fp16_node = w_to_fp32_node.args[0]
        assert (
            isinstance(w_to_fp16_node, torch.fx.node.Node)
            and w_to_fp16_node.target
            is quantized_decomposed.convert_element_type.no_fuse
        )

        x_shape = x.meta.get("tensor_meta").shape
        if has_free_symbols(x_shape):
            # For dynamic shape case, we can't get activation shape ahead of runtime.
            x_shape = None
        graph = match.graph
        with graph.inserting_before(linear_node):
            # Insert weight prepack node and the qlinear node
            packed_weight_inputs = (
                w,
                x_shape,
            )
            packed_weight_op = torch.ops.onednn.linear_prepack_fp16
            prepack_weight_node = graph.call_function(
                packed_weight_op, args=packed_weight_inputs
            )

            # create new linear node and insert on graph
            new_args: tuple[Any, ...] = (
                x,
                prepack_weight_node,
                bias,
            )
            linear_op = (
                torch.ops.onednn.linear_relu_dynamic_fp16.default
                if relu_fused
                else torch.ops.onednn.linear_dynamic_fp16.default
            )
            new_linear_node = graph.call_function(linear_op, args=new_args)
            out_node = match.output_node()
            out_node.replace_all_uses_with(new_linear_node)

            # Erase the original nodes in the reverse order
            new_linear_node.meta.update(out_node.meta)
            if relu_node is not None:
                graph.erase_node(relu_node)
            if output_reshape_node is not None:
                graph.erase_node(output_reshape_node)
            if add_bias_node is not None:
                graph.erase_node(add_bias_node)
            graph.erase_node(linear_node)
            if act_reshape_node is not None:
                assert isinstance(act_reshape_node, torch.fx.node.Node)
                graph.erase_node(act_reshape_node)
            if expand_x_node is not None:
                assert isinstance(expand_x_node, torch.fx.node.Node)
                graph.erase_node(expand_x_node)
            if expand_w_node is not None:
                assert isinstance(expand_w_node, torch.fx.node.Node)
                graph.erase_node(expand_w_node)
            graph.erase_node(t_node)
            graph.erase_node(w_to_fp32_node)
            graph.erase_node(w_to_fp16_node)

            counters["inductor"]["qlinear_weight_prepack_matcher_count"] += 1
            counters["inductor"]["qlinear_weight_prepack_matcher_nodes"] += len(
                match.nodes
            )


def _register_linear_dynamic_fp16_weight_prepack():
    to_dtype_op = torch.ops.quantized_decomposed.convert_element_type.no_fuse
    weight_pattern = CallFunction(
        to_dtype_op,
        CallFunction(
            to_dtype_op,
            KeywordArg("w"),
            KeywordArg("dtype_fp16"),
        ),
        KeywordArg("dtype_fp32"),
    )
    cases = itertools.product(
        [False, True],  # input_dim_exceeds_two
        [True, False],  # input_contiguous
        [False, True],  # relu fused
    )
    for input_dim_exceeds_two, input_contiguous, relu_fused in cases:
        patterns = _generate_linear_dynamic_fp16_pattern(
            weight_pattern,
            input_dim_exceeds_two,
            input_contiguous,
            relu_fused,
        )
        for pattern in patterns:
            _register_linear_dynamic_fp16_weight_prepack_pass(
                pattern,
                pass_number=0 if relu_fused else 1,
                input_dim_exceeds_two=input_dim_exceeds_two,
                input_contiguous=input_contiguous,
                relu_fused=relu_fused,
            )


def _register_smooth_quant_int_mm_pattern():
    """
    The pattern is:
      (no bias) reshape -> _int_mm -> convert_element_type -> (expand ->) mul -> mul -> reshape
    or
      (with bias) pattern_no_bias -> add (-> reshape -> reshape)
    """

    # When torch.compile'ing with dynamic=True, the expand node and the two tailing reshape nodes exist
    # When torch.compile'ing with dynamic=False, they don't exist
    def get_pattern_no_bias(expand_a_scale: bool, reshape_a: bool = True):
        return CallFunction(
            aten.mul.Tensor,
            CallFunction(
                aten.mul.Tensor,
                CallFunction(
                    prims.convert_element_type.default,
                    CallFunction(
                        aten._int_mm.default,
                        CallFunction(
                            aten.reshape.default,
                            KeywordArg("a"),
                            KeywordArg("in_shape"),
                        )
                        if reshape_a
                        else KeywordArg("a"),
                        KeywordArg("b"),
                    ),
                    KeywordArg("dtype"),
                ),
                (
                    CallFunction(
                        aten.expand.default,
                        KeywordArg("x_scale"),
                        Arg(),
                    )
                    if expand_a_scale
                    else KeywordArg("x_scale")
                ),
            ),
            KeywordArg("w_scale"),
        )

    def _with_outer_reshape(pattern):
        return CallFunction(
            aten.reshape.default, pattern, KeywordArg("out_shape_no_bias")
        )

    # for torch.compile(dynamic=False)
    pattern_no_bias_1 = _with_outer_reshape(get_pattern_no_bias(expand_a_scale=False))
    pattern_with_bias_1 = CallFunction(
        aten.add.Tensor,
        pattern_no_bias_1,
        KeywordArg("bias"),
    )
    # for torch.compile(dynamic=True)
    pattern_no_bias_2 = _with_outer_reshape(get_pattern_no_bias(expand_a_scale=True))
    pattern_with_bias_2 = CallFunction(
        aten.reshape.default,
        CallFunction(
            aten.reshape.default,
            CallFunction(
                aten.add.Tensor,
                pattern_no_bias_2,
                KeywordArg("bias"),
            ),
            Arg(),
        ),
        KeywordArg("out_shape_with_bias"),
    )

    # The following patterns are for torchao int8_dynamic_activation_int8_weight linear,
    # when both activation and weights are symmetrically quantized.
    # In practice, though, they may also match smooth-quant pattern when a 2D input shape would be used.
    # Since add is not currently being used as a oneDNN post-op, but is unfused, we don't need these patterns with bias.
    # Ideally, we should add mul + add post-op support in ATen int8 oneDNN linear op.
    pattern1_with_no_outer_or_act_reshape = get_pattern_no_bias(
        expand_a_scale=False, reshape_a=False
    )
    pattern2_with_no_outer_or_act_reshape = get_pattern_no_bias(
        expand_a_scale=True, reshape_a=False
    )

    def _validate_pattern(match: Match):
        if len(match.nodes) not in [4, 5, 6, 7, 10]:
            return False
        # Make sure weight is a constant
        aten_int_mm_node = filter_nodes(match.nodes, aten._int_mm.default)[0]
        if not isinstance(aten_int_mm_node.args[1], torch.fx.node.Node):
            return False
        if aten_int_mm_node.args[1].op != "get_attr":
            return False

        if len(match.nodes) == 10:
            # Check the two tailing reshape nodes can be fused
            if match.nodes[9].args[1] != match.nodes[6].args[1]:
                return False
        if len(match.nodes) == 10 or (
            len(match.nodes) == 7 and match.nodes[6].target is aten.add.Tensor
        ):
            bias_idx = 7 if len(match.nodes) == 10 else 6
            # Check bias shape
            bias_node = match.nodes[bias_idx].args[1]
            if not isinstance(bias_node, torch.fx.node.Node):
                return False
            if len(bias_node.meta.get("tensor_meta").shape) != 1:  # type: ignore[union-attr]
                return False
        return True

    pattern_to_pass_number = {
        pattern_no_bias_2: 0,
        pattern_with_bias_2: 0,
        pattern_no_bias_1: 1,
        pattern_with_bias_1: 1,
        pattern1_with_no_outer_or_act_reshape: 2,
        pattern2_with_no_outer_or_act_reshape: 2,
    }
    for pattern, pass_number in pattern_to_pass_number.items():

        @register_freezing_graph_pattern(
            pattern,
            extra_check=_validate_pattern,
            pass_number=pass_number,
        )
        def _int_mm_weight_prepack(match: Match, *args, **kwargs):
            bias = kwargs.get("bias", None)
            x = kwargs["a"]
            weight = kwargs["b"]
            dtype = kwargs["dtype"]
            x_scale = kwargs["x_scale"]
            w_scale = kwargs["w_scale"]
            x_shape = x.meta.get("tensor_meta").shape
            if has_free_symbols(x_shape):
                # For dynamic shape case, we can't get activation shape ahead of runtime.
                x_shape = None

            out_node = match.output_node()
            with match.graph.inserting_before(out_node):
                transpose_node = match.graph.call_function(
                    aten.permute.default, args=(weight, [1, 0])
                )
                contig_node = match.graph.call_function(
                    aten.contiguous.default, args=(transpose_node,)
                )
                packed_weight_inputs = (
                    contig_node,
                    x_shape,
                )
                packed_weight_op = torch.ops.onednn.qlinear_prepack
                prepack_weight_node = match.graph.call_function(
                    packed_weight_op, args=packed_weight_inputs
                )

                dummy_zp = None
                w_scale = match.graph.call_function(
                    prims.convert_element_type.default, args=(w_scale, torch.float32)
                )

                x_scale_shape = x_scale.meta.get("tensor_meta").shape
                x_scale_is_scalar = False
                if not has_free_symbols(x_scale_shape):
                    prod = 1
                    for d in x_scale_shape:
                        prod *= d
                    x_scale_is_scalar = prod == 1

                new_args: tuple[Any, ...]
                if x_scale_is_scalar:
                    # in this case, we can call onednn.qlinear directly
                    new_args = (
                        x,
                        x_scale,
                        dummy_zp,  # x_zp
                        prepack_weight_node,
                        w_scale,
                        dummy_zp,  # w_zp
                        bias,
                        1.0,  # output_scale
                        0,  # output_zero_point
                        dtype,  # output_dtype
                        "none",  # post op name
                        [],  # post op args
                        "",  # post op algorithm
                    )
                    new_linear_node = match.graph.call_function(
                        torch.ops.onednn.qlinear_pointwise.tensor, args=new_args
                    )
                    out_node.replace_all_uses_with(new_linear_node)
                    new_linear_node.meta.update(out_node.meta)
                else:
                    # onednn.qlinear does not support per-channel quantization of x
                    # so in this case, we have to apply x scale and add bias ourselves after qlinear
                    in_shape = kwargs.get("in_shape", None)
                    if in_shape is None:
                        x_reshaped = x
                    else:
                        x_reshaped = match.graph.call_function(
                            aten.reshape.default, args=(x, in_shape)
                        )
                    new_args = (
                        x_reshaped,
                        1.0,  # x_scale
                        0,  # x_zp
                        prepack_weight_node,
                        w_scale,
                        dummy_zp,  # w_zp
                        None,  # bias
                        1.0,  # output_scale
                        0,  # output_zero_point
                        dtype,  # output_dtype
                        "none",  # post op name
                        [],  # post op args
                        "",  # post op algorithm
                    )
                    new_linear_node = match.graph.call_function(
                        torch.ops.onednn.qlinear_pointwise, args=new_args
                    )
                    # apply x scale
                    new_out_node = match.graph.call_function(
                        aten.mul.Tensor, args=(new_linear_node, x_scale)
                    )

                    # Add bias and reshape
                    has_outer_reshape = (
                        kwargs.get("out_shape_with_bias", None) is not None
                        or kwargs.get("out_shape_no_bias", None) is not None
                    )

                    if has_outer_reshape:
                        out_shape = kwargs.get(
                            "out_shape_with_bias", kwargs["out_shape_no_bias"]
                        )
                    if bias is not None:
                        new_out_node = match.graph.call_function(
                            aten.add.Tensor, args=(new_out_node, bias)
                        )
                        if has_outer_reshape:
                            new_out_node = match.graph.call_function(
                                aten.reshape.default,
                                args=(new_out_node, out_shape),  # type: ignore[possibly-undefined]
                            )
                    else:
                        if has_outer_reshape:
                            new_out_node = match.graph.call_function(
                                aten.reshape.default,
                                args=(new_out_node, out_shape),  # type: ignore[possibly-undefined]
                            )
                    out_node.replace_all_uses_with(new_out_node)
                    new_out_node.meta.update(out_node.meta)
                for node in reversed(match.nodes):
                    match.graph.erase_node(node)
                counters["inductor"]["qlinear_weight_prepack_matcher_count"] += 1
                counters["inductor"]["qlinear_weight_prepack_matcher_nodes"] += len(
                    match.nodes
                )


class PostOpAttr:
    def __init__(
        self,
        binary_op_name: str = "none",
        alpha=None,
        unary_op_name: str = "none",
        scalars_attr=None,
        algorithm_attr=None,
    ) -> None:
        self.binary_op_name = binary_op_name
        self.alpha = alpha if alpha else 1.0
        self.unary_op_name = unary_op_name
        self.scalars_attr = scalars_attr if scalars_attr else []
        self.algorithm_attr = algorithm_attr if algorithm_attr else ""


def _register_qconv_post_op_fusion_pass(
    pattern,
    pass_number,
    computation_op,
    post_op_attr,
):
    has_binary_post_op = post_op_attr.binary_op_name != "none"

    @register_freezing_graph_pattern(
        pattern,
        extra_check=_is_valid_qconv_post_op_fusion_pattern(has_binary_post_op),
        pass_number=pass_number,
    )
    def qconv(match: Match, *args, **kwargs):
        # Activation QParams
        x, x_scale, x_zp = (
            kwargs["x"],
            kwargs["x_scale"],
            kwargs["x_zp"],
        )
        # Weight QParams
        packed_weight, w_scale, w_zp = (
            kwargs["packed_weight"],
            kwargs["w_scale"],
            kwargs["w_zp"],
        )
        # Conv Params
        b, stride, padding, dilation, groups = (
            kwargs["b"],
            kwargs["stride"],
            kwargs["padding"],
            kwargs["dilation"],
            kwargs["groups"],
        )
        output_dtype = _get_pattern_output_dtype(match)
        assert output_dtype in [torch.int8, torch.uint8, torch.float32, torch.bfloat16]
        # Output QParams
        o_inv_scale = (
            kwargs["o_inv_scale"]
            if (output_dtype == torch.uint8 or output_dtype == torch.int8)
            else 1.0
        )
        o_zero_point = (
            kwargs["o_zp"]
            if (output_dtype == torch.uint8 or output_dtype == torch.int8)
            else 0
        )
        assert (
            kwargs["postop_name"] == "none"
        )  # Expected no post op fused in weight prepack phase
        if post_op_attr.unary_op_name == "hardtanh":
            min_value = kwargs.get("min_value")
            max_value = kwargs.get("max_value")
            post_op_attr.scalars_attr = [min_value, max_value]

        out_node = match.output_node()
        with match.graph.inserting_before(out_node):
            if not has_binary_post_op:
                computation_args: tuple[Any, ...] = (
                    x,
                    x_scale,
                    x_zp,
                    packed_weight,
                    w_scale,
                    w_zp,
                    b,
                    stride,
                    padding,
                    dilation,
                    groups,
                    o_inv_scale,
                    o_zero_point,
                    output_dtype,
                    post_op_attr.unary_op_name,
                    post_op_attr.scalars_attr,
                    post_op_attr.algorithm_attr,
                )
            else:
                accum = (
                    kwargs["accum"]
                    if output_dtype == torch.uint8
                    else kwargs["accum_after_dequant"]
                )
                accum_scale = (
                    kwargs["accum_scale"] if output_dtype == torch.uint8 else 1.0
                )
                accum_zp = kwargs["accum_zp"] if output_dtype == torch.uint8 else 0
                computation_args = (
                    x,
                    x_scale,
                    x_zp,
                    packed_weight,
                    w_scale,
                    w_zp,
                    accum,
                    b,
                    stride,
                    padding,
                    dilation,
                    groups,
                    o_inv_scale,
                    o_zero_point,
                    output_dtype,
                    accum_scale,
                    accum_zp,
                    post_op_attr.binary_op_name,
                    post_op_attr.alpha,
                    post_op_attr.unary_op_name,
                    post_op_attr.scalars_attr,
                    post_op_attr.algorithm_attr,
                )
            new_conv_node = match.graph.call_function(
                computation_op, args=computation_args
            )
            out_node.replace_all_uses_with(new_conv_node)
            new_conv_node.meta.update(out_node.meta)
            for node in reversed(match.nodes):
                match.graph.erase_node(node)
        count_key = (
            "qconv2d_binary_matcher_count"
            if has_binary_post_op
            else "qconv2d_unary_matcher_count"
        )
        nodes_key = (
            "qconv2d_binary_matcher_nodes"
            if has_binary_post_op
            else "qconv2d_unary_matcher_nodes"
        )
        counters["inductor"][count_key] += 1
        counters["inductor"][nodes_key] += len(match.nodes)

    return qconv


def _register_qconv_unary_fusion():
    from .mkldnn_fusion import _hardswish_fusion, _hardtanh_fusion, _silu_fusion

    for original_pattern_output_dtype in [torch.float32, torch.bfloat16]:
        # Priority 1 to match: QConv2d Unary pattern with int8 output
        # If a pattern1 is a sub-set of pattern2, we should try to match pattern2 firstly.
        # For example: pattern1 is qconv_fp32 -> relu, pattern2 is qconv_fp32 -> relu -> quant
        is_bf16 = original_pattern_output_dtype == torch.bfloat16
        conv_unary_replace_patterns = {
            PostOpAttr(
                "none", None, "none", [], ""
            ): generate_pattern_with_output_quant(
                get_qconv2d_pt2e_pattern(1),
            ),
            PostOpAttr(
                "none", None, "relu", [], ""
            ): generate_pattern_with_output_quant(
                generate_pattern_with_unary(
                    get_qconv2d_pt2e_pattern(1), aten.relu.default
                ),
            ),
            PostOpAttr(
                "none", None, "hardtanh", [], ""
            ): generate_pattern_with_output_quant(
                _unary_fusion_pattern(
                    _hardtanh_fusion,
                    get_qconv2d_pt2e_pattern(1),
                    1,
                    is_bf16,
                ),
                with_dtype_convert=is_bf16,
            ),
            PostOpAttr(
                "none", None, "hardswish", [], ""
            ): generate_pattern_with_output_quant(
                _unary_fusion_pattern(
                    _hardswish_fusion,
                    get_qconv2d_pt2e_pattern(1 if is_bf16 else 2),
                    2,
                    is_bf16,
                ),
                with_dtype_convert=is_bf16,
            ),
            PostOpAttr(
                "none", None, "swish", [], ""
            ): generate_pattern_with_output_quant(
                _unary_fusion_pattern(
                    _silu_fusion,
                    get_qconv2d_pt2e_pattern(1 if is_bf16 else 2),
                    2,
                    is_bf16,
                ),
                with_dtype_convert=is_bf16,
            ),
        }

        for unary_attr, patterns in conv_unary_replace_patterns.items():
            # Register qconv2d pattern for ExternKernel Lowering
            _register_qconv_post_op_fusion_pass(
                patterns,
                3,  # pass_number
                torch.ops.onednn.qconv2d_pointwise.default,  # computation_op
                unary_attr,  # unary_attr
            )

        # Priority 2 to match: QConv2d Unary pattern with fp32/bfloat16 output
        conv_unary_replace_float_out_patterns = {
            PostOpAttr("none", None, "relu", [], ""): generate_pattern_with_unary(
                get_qconv2d_pt2e_pattern(1), aten.relu.default
            ),
            PostOpAttr(
                "none", None, "hardtanh", [], ""
            ): _may_generate_pattern_with_dtype_convert(
                _unary_fusion_pattern(
                    _hardtanh_fusion,
                    get_qconv2d_pt2e_pattern(1),
                    1,
                    is_bf16,
                ),
                Arg(),
                is_bf16,
            ),
            PostOpAttr(
                "none", None, "hardswish", [], ""
            ): _may_generate_pattern_with_dtype_convert(
                _unary_fusion_pattern(
                    _hardswish_fusion,
                    get_qconv2d_pt2e_pattern(1 if is_bf16 else 2),
                    2,
                    is_bf16,
                ),
                Arg(),
                is_bf16,
            ),
            PostOpAttr(
                "none", None, "swish", [], ""
            ): _may_generate_pattern_with_dtype_convert(
                _unary_fusion_pattern(
                    _silu_fusion,
                    get_qconv2d_pt2e_pattern(1 if is_bf16 else 2),
                    2,
                    is_bf16,
                ),
                Arg(),
                is_bf16,
            ),
        }

        for unary_attr, patterns in conv_unary_replace_float_out_patterns.items():
            # Register qconv2d pattern for ExternKernel Lowering
            _register_qconv_post_op_fusion_pass(
                patterns,
                4,  # pass_number
                torch.ops.onednn.qconv2d_pointwise.default,  # computation_op
                unary_attr,  # unary_attr
            )


def _register_qconv_binary_fusion():
    for int8_mixed_bf16_with_inplace_add in [False, True]:
        # Priority 1 to match: QConv2d Binary or Binary-Unary pattern with int8 output
        swap_binary_inputs_list = [False, True]
        binary_replace_patterns = {}
        for swap_inputs in swap_binary_inputs_list:
            binary_replace_patterns.update(
                {
                    PostOpAttr(
                        "sum", 1.0, "none", [], ""
                    ): generate_pattern_with_output_quant(
                        generate_pattern_with_binary(
                            aten.add.Tensor,
                            get_qconv2d_pt2e_pattern(1),
                            dequantize_accum_pattern,
                            int8_mixed_bf16_with_inplace_add,
                            swap_inputs=swap_inputs,
                        ),
                    ),
                    PostOpAttr(
                        "sum", 1.0, "relu", [], ""
                    ): generate_pattern_with_output_quant(
                        generate_pattern_with_unary(
                            generate_pattern_with_binary(
                                aten.add.Tensor,
                                get_qconv2d_pt2e_pattern(1),
                                dequantize_accum_pattern,
                                int8_mixed_bf16_with_inplace_add,
                                swap_inputs=swap_inputs,
                            ),
                            aten.relu.default,
                        ),
                    ),
                }
            )

        for binary_unary_attr, patterns in binary_replace_patterns.items():
            _register_qconv_post_op_fusion_pass(
                patterns,
                3,  # pass_number
                torch.ops.onednn.qconv2d_pointwise.binary,  # computation_op
                binary_unary_attr,  # binary_unary_attr
            )

        # Priority 2 to match: QConv2d Binary-Unary pattern with fp32/bfloat16 output
        binary_replace_float_out_patterns = {}
        for swap_inputs in swap_binary_inputs_list:
            binary_replace_float_out_patterns.update(
                {
                    PostOpAttr("sum", 1.0, "relu", [], ""): generate_pattern_with_unary(
                        generate_pattern_with_binary(
                            aten.add.Tensor,
                            get_qconv2d_pt2e_pattern(1),
                            KeywordArg("accum_after_dequant"),
                            int8_mixed_bf16_with_inplace_add,
                            swap_inputs=swap_inputs,
                        ),
                        aten.relu.default,
                    )
                }
            )

        for (
            binary_unary_attr,
            patterns,
        ) in binary_replace_float_out_patterns.items():
            if int8_mixed_bf16_with_inplace_add:
                _register_qconv_post_op_fusion_pass(
                    patterns,
                    3,  # pass_number
                    torch.ops.onednn.qconv2d_pointwise.binary,  # computation_op
                    binary_unary_attr,  # binary_unary_attr
                )
            else:
                _register_qconv_post_op_fusion_pass(
                    patterns,
                    4,  # pass_number
                    torch.ops.onednn.qconv2d_pointwise.binary,  # computation_op
                    binary_unary_attr,  # binary_unary_attr
                )

        # Priority 3: QConv2d Binary pattern with fp32/bfloat16 output
        binary_replace_float_out_patterns = {}
        for swap_inputs in swap_binary_inputs_list:
            binary_replace_float_out_patterns.update(
                {
                    PostOpAttr(
                        "sum", 1.0, "none", [], ""
                    ): generate_pattern_with_binary(
                        aten.add.Tensor,
                        get_qconv2d_pt2e_pattern(1),
                        KeywordArg("accum_after_dequant"),
                        int8_mixed_bf16_with_inplace_add,
                        swap_inputs=swap_inputs,
                    ),
                }
            )

        for (
            binary_unary_attr,
            patterns,
        ) in binary_replace_float_out_patterns.items():
            _register_qconv_post_op_fusion_pass(
                patterns,
                4 if int8_mixed_bf16_with_inplace_add else 5,  # pass_number
                torch.ops.onednn.qconv2d_pointwise.binary,  # computation_op
                binary_unary_attr,  # binary_unary_attr
            )


def _register_qlinear_post_op_fusion_pass(
    pattern,
    pass_number,
    computation_op,
    post_op_attr,
):
    has_binary_post_op = post_op_attr.binary_op_name != "none"

    @register_freezing_graph_pattern(
        pattern,
        extra_check=_is_valid_qlinear_post_op_fusion_pattern(has_binary_post_op),
        pass_number=pass_number,
    )
    def qlinear_post_op_fusion(match: Match, *args, **kwargs):
        """
        Match the pattern:
        qlinear - post op
        """
        output_dtype = _get_pattern_output_dtype(match)
        # Activation QParams
        x, x_scale, x_zp = (
            kwargs["x"],
            kwargs["x_scale"],
            kwargs["x_zp"],
        )
        # Weight QParams
        packed_weight, w_scale, w_zp = (
            kwargs["packed_weight"],
            kwargs["w_scale"],
            kwargs["w_zp"],
        )

        # bias
        b = kwargs["b"] if "b" in kwargs else None

        # Output QParams
        o_inv_scale = (
            kwargs["o_inv_scale"]
            if (output_dtype in [torch.uint8, torch.int8])
            else 1.0
        )
        o_zero_point = (
            kwargs["o_zp"] if (output_dtype in [torch.uint8, torch.int8]) else 0
        )
        assert (
            kwargs["postop_name"] == "none"
        )  # Expected no post op fused in weight prepack phase

        out_node = match.output_node()
        with match.graph.inserting_before(out_node):
            if not has_binary_post_op:
                computation_args: tuple[Any, ...] = (
                    x,
                    x_scale,
                    x_zp,
                    packed_weight,
                    w_scale,
                    w_zp,
                    b,
                    o_inv_scale,
                    o_zero_point,
                    output_dtype,
                    post_op_attr.unary_op_name,
                    post_op_attr.scalars_attr,
                    post_op_attr.algorithm_attr,
                )
            else:
                other = kwargs["other"] if "other" in kwargs else kwargs["accum"]
                x2_scale = 1.0
                x2_zp = 0
                computation_args = (
                    x,
                    x_scale,
                    x_zp,
                    packed_weight,
                    w_scale,
                    w_zp,
                    other,
                    b,
                    o_inv_scale,
                    o_zero_point,
                    output_dtype,
                    x2_scale,
                    x2_zp,
                    post_op_attr.binary_op_name,
                    post_op_attr.alpha,
                    post_op_attr.unary_op_name,
                    post_op_attr.scalars_attr,
                    post_op_attr.algorithm_attr,
                )
            new_linear_node = match.graph.call_function(
                computation_op, args=computation_args
            )
            out_node.replace_all_uses_with(new_linear_node)
            new_linear_node.meta.update(out_node.meta)
            for node in reversed(match.nodes):
                match.graph.erase_node(node)
        count_key = (
            "qlinear_binary_matcher_count"
            if has_binary_post_op
            else "qlinear_unary_matcher_count"
        )
        nodes_key = (
            "qlinear_binary_matcher_nodes"
            if has_binary_post_op
            else "qlinear_unary_matcher_nodes"
        )
        counters["inductor"][count_key] += 1
        counters["inductor"][nodes_key] += len(match.nodes)


def _register_qlinear_unary_fusion():
    from .mkldnn_fusion import (
        _gelu_fusion_1 as _gelu_fusion_erf,
        _gelu_fusion_2 as _gelu_fusion_tanh,
    )

    for original_pattern_output_dtype in [torch.float32, torch.bfloat16]:
        is_bf16 = original_pattern_output_dtype == torch.bfloat16
        for x_scale_zp_are_tensors in (False, True):
            qlinear_pattern = get_qlinear_pt2e_pattern(x_scale_zp_are_tensors)
            computation_op = (
                torch.ops.onednn.qlinear_pointwise.tensor
                if x_scale_zp_are_tensors
                else torch.ops.onednn.qlinear_pointwise.default
            )
            # Priority 1 to match: QLinear Unary pattern with int8 output
            linear_unary_replace_patterns = {
                PostOpAttr(
                    "none", None, "none", [], ""
                ): generate_pattern_with_output_quant(
                    qlinear_pattern,
                ),
                PostOpAttr(
                    "none", None, "relu", [], ""
                ): generate_pattern_with_output_quant(
                    generate_pattern_with_unary(qlinear_pattern, aten.relu.default),
                ),
                PostOpAttr(
                    "none", None, "gelu", [], "none"
                ): generate_pattern_with_output_quant(
                    _unary_fusion_pattern(
                        _gelu_fusion_erf,
                        get_qlinear_pt2e_pattern(
                            x_scale_zp_are_tensors, 1 if is_bf16 else 2
                        ),
                        2,
                        is_bf16,
                    ),
                    with_dtype_convert=is_bf16,
                ),
                PostOpAttr(
                    "none", None, "gelu", [], "tanh"
                ): generate_pattern_with_output_quant(
                    _unary_fusion_pattern(
                        _gelu_fusion_tanh,
                        get_qlinear_pt2e_pattern(
                            x_scale_zp_are_tensors, 1 if is_bf16 else 4
                        ),
                        4,
                        is_bf16,
                    ),
                    with_dtype_convert=is_bf16,
                ),
            }

            for unary_attr, patterns in linear_unary_replace_patterns.items():
                _register_qlinear_post_op_fusion_pass(
                    patterns,
                    3,  # pass_number
                    computation_op,
                    unary_attr,  # unary_attr
                )

            # Priority 2 to match: QLinear Unary pattern with FP32/BF16 output
            linear_unary_replace_float_out_patterns = {
                PostOpAttr("none", None, "relu", [], ""): generate_pattern_with_unary(
                    qlinear_pattern, aten.relu.default
                ),
                PostOpAttr(
                    "none", None, "gelu", [], "none"
                ): _may_generate_pattern_with_dtype_convert(
                    _unary_fusion_pattern(
                        _gelu_fusion_erf,
                        get_qlinear_pt2e_pattern(
                            x_scale_zp_are_tensors, 1 if is_bf16 else 2
                        ),
                        2,
                        is_bf16,
                    ),
                    Arg(),
                    is_bf16,
                ),
                PostOpAttr(
                    "none", None, "gelu", [], "tanh"
                ): _may_generate_pattern_with_dtype_convert(
                    _unary_fusion_pattern(
                        _gelu_fusion_tanh,
                        get_qlinear_pt2e_pattern(
                            x_scale_zp_are_tensors, 1 if is_bf16 else 4
                        ),
                        4,
                        is_bf16,
                    ),
                    Arg(),
                    is_bf16,
                ),
            }

            for unary_attr, patterns in linear_unary_replace_float_out_patterns.items():
                _register_qlinear_post_op_fusion_pass(
                    patterns,
                    4,  # pass_number
                    computation_op,
                    unary_attr,  # unary_attr
                )


def _register_qlinear_binary_fusion():
    r"""
    Supported linear-binary(-unary) patterns

        linear(X)   extra input
               \   /
                Add
                 |
            Optional(relu)
                 |
                 Y

    1. int8-mixed-fp32
    +---+---------------+-----------+------------------------------+---------+
    | # | Add type      | Quant out | Pattern                      | Post op |
    +---+---------------+-----------+------------------------------+---------+
    | 1 | In-/out-place | Yes       | linear + fp32 -> (relu) -> q | add     |
    +---+---------------+-----------+------------------------------+---------+
    | 2 | In-/out-place | No        | linear + fp32 -> (relu)      | sum     |
    +---+---------------+-----------+------------------------------+---------+

    2. int8-mixed-bf16
    +---+----------+---------------+-----------+-----------------------------------------+---------+
    | # | X2 dtype | Add type      | Quant out | Pattern                                 | Post op |
    +---+----------+---------------+-----------+-----------------------------------------+---------+
    | 1 | BF16     | In-/out-place | Yes       | linear + bf16 -> (relu) -> q            | add     |
    +---+----------+---------------+-----------+-----------------------------------------+---------+
    | 2 | BF16     | In-/out-place | No        | linear + bf16 -> (relu)                 | sum     |
    +---+----------+---------------+-----------+-----------------------------------------+---------+
    | 3 | FP32     | Out-place     | Yes       | linear + fp32 -> (relu) -> q            | add     |
    |   |          | In-place right|           |                                         |         |
    +---+----------+---------------+-----------+-----------------------------------------+---------+
    | 4 | FP32     | Out-place     | No        | linear + fp32 -> (relu)                 | sum     |
    |   |          | In-place right|           |                                         |         |
    +---+----------+---------------+-----------+-----------------------------------------+---------+
    | 5 | FP32     | In-place left | Yes       | linear + fp32 -> to_bf16 -> (relu) -> q | add     |
    +---+----------+---------------+-----------+-----------------------------------------+---------+
    | 6 | FP32     | In-place left | No        | linear + fp32 -> to_bf16 -> (relu)      | add     |
    +---+----------+---------------+-----------+-----------------------------------------+---------+

    Note
    (1) The positions of linear and the extra input can be swapped.
    (2) we don't insert q-dq before the extra input of linear-add by recipe. But if q-dq is found at the
    extra input, we don't match that pattern because we cannot match all these patterns in 3 passes.
    """
    for x_scale_zp_are_tensors in (False, True):
        qlinear_binary_op = (
            torch.ops.onednn.qlinear_pointwise.binary_tensor
            if x_scale_zp_are_tensors
            else torch.ops.onednn.qlinear_pointwise.binary
        )
        unary_postop_list = ["none", "relu"]
        unary_postop_dict = {
            "none": None,
            "relu": aten.relu.default,
        }
        convert_dtype_after_binary_list = [False, True]

        # Priority 1 to match: QLinear Binary or Binary-Unary pattern with int8 output
        # Covers case (1) of int8-mixed-fp32 and case (1)(3)(5) of int8-mixed-bf16,
        # totally 3 patterns (2 are identical)
        swap_binary_inputs_list = [False, True]
        int8_mixed_bf16_list = [False, True]
        combinations = itertools.product(
            unary_postop_list,
            int8_mixed_bf16_list,
            swap_binary_inputs_list,
            convert_dtype_after_binary_list,
        )
        qlinear_binary_replace_patterns = {}
        for unary_op, int8_mixed_bf16, swap_inputs, cvt_dtype_binary in combinations:
            if not int8_mixed_bf16 and cvt_dtype_binary:
                # No convert node after binary node if dtypes are all fp32
                continue
            qlinear_binary_replace_patterns.update(
                {
                    PostOpAttr(
                        "add", 1.0, unary_op, [], ""
                    ): generate_pattern_with_output_quant(
                        generate_pattern_with_unary(
                            generate_pattern_with_binary(
                                aten.add.Tensor,
                                get_qlinear_pt2e_pattern(x_scale_zp_are_tensors),
                                KeywordArg("other"),
                                # If fp32 extra input is inplace added to bf16 linear output,
                                # a to_bf16 node is inserted after binary
                                dtype_convert=cvt_dtype_binary,
                                swap_inputs=swap_inputs,
                            ),
                            unary_postop_dict[unary_op],
                        ),
                    )
                }
            )
        for binary_unary_attr, patterns in qlinear_binary_replace_patterns.items():
            _register_qlinear_post_op_fusion_pass(
                patterns,
                3,  # pass_number
                qlinear_binary_op,  # computation_op
                binary_unary_attr,
            )

        # Priority 2.1 to match: QLinear Binary-Unary pattern with fp32/bfloat16 output
        # Covers case (2) of int8-mixed-fp32 and case (2)(4) of int8-mixed-bf16,
        # totally 2 patterns (2 are identical)
        binary_replace_float_out_patterns = {}
        for swap_binary_inputs in swap_binary_inputs_list:
            binary_replace_float_out_patterns.update(
                {
                    PostOpAttr("sum", 1.0, "relu", [], ""): generate_pattern_with_unary(
                        generate_pattern_with_binary(
                            aten.add.Tensor,
                            get_qlinear_pt2e_pattern(x_scale_zp_are_tensors),
                            KeywordArg("accum"),
                            dtype_convert=False,
                            swap_inputs=swap_binary_inputs,
                        ),
                        aten.relu.default,
                    ),
                }
            )
        for (
            binary_unary_attr,
            patterns,
        ) in binary_replace_float_out_patterns.items():
            _register_qlinear_post_op_fusion_pass(
                patterns,
                4,  # pass_number
                qlinear_binary_op,  # computation_op
                binary_unary_attr,
            )
        # Priority 2.2 to match: QLinear Binary-Unary pattern with fp32/bfloat16 output
        # Covers case (6) of int8-mixed-bf16
        binary_replace_float_out_patterns = {}
        for swap_binary_inputs in swap_binary_inputs_list:
            binary_replace_float_out_patterns.update(
                {
                    PostOpAttr("add", 1.0, "relu", [], ""): generate_pattern_with_unary(
                        generate_pattern_with_binary(
                            aten.add.Tensor,
                            get_qlinear_pt2e_pattern(x_scale_zp_are_tensors),
                            KeywordArg("other"),
                            dtype_convert=True,
                            swap_inputs=swap_binary_inputs,
                        ),
                        aten.relu.default,
                    ),
                }
            )
        for (
            binary_unary_attr,
            patterns,
        ) in binary_replace_float_out_patterns.items():
            _register_qlinear_post_op_fusion_pass(
                patterns,
                4,  # pass_number
                qlinear_binary_op,  # computation_op
                binary_unary_attr,
            )

        # Priority 3.1: QLinear Binary pattern with fp32/bfloat16 output
        # Covers case (2) of int8-mixed-fp32 and case (2)(4) of int8-mixed-bf16,
        # totally 2 patterns (2 are identical)
        binary_replace_float_out_patterns = {}
        for swap_binary_inputs in swap_binary_inputs_list:
            binary_replace_float_out_patterns.update(
                {
                    PostOpAttr(
                        "sum", 1.0, "none", [], ""
                    ): generate_pattern_with_binary(
                        aten.add.Tensor,
                        get_qlinear_pt2e_pattern(x_scale_zp_are_tensors),
                        KeywordArg("accum"),
                        dtype_convert=False,
                        swap_inputs=swap_binary_inputs,
                    ),
                }
            )
        for (
            binary_unary_attr,
            patterns,
        ) in binary_replace_float_out_patterns.items():
            _register_qlinear_post_op_fusion_pass(
                patterns,
                5,  # pass_number
                qlinear_binary_op,  # computation_op
                binary_unary_attr,
            )
        # Priority 3.2: QLinear Binary pattern with fp32/bfloat16 output
        # Covers (6) of int8-mixed-bf16
        binary_replace_float_out_patterns = {}
        for swap_binary_inputs in swap_binary_inputs_list:
            binary_replace_float_out_patterns.update(
                {
                    PostOpAttr(
                        "add", 1.0, "none", [], ""
                    ): generate_pattern_with_binary(
                        aten.add.Tensor,
                        get_qlinear_pt2e_pattern(x_scale_zp_are_tensors),
                        KeywordArg("other"),
                        dtype_convert=True,
                        swap_inputs=swap_binary_inputs,
                    ),
                }
            )
        for (
            binary_unary_attr,
            patterns,
        ) in binary_replace_float_out_patterns.items():
            _register_qlinear_post_op_fusion_pass(
                patterns,
                5,  # pass_number
                qlinear_binary_op,  # computation_op
                binary_unary_attr,
            )


@functools.lru_cache(None)
def _register_quantization_weight_pack_pass():
    # Step 1: Dequant promotion for int8-mixed-fp32/bf16
    _register_dequant_promotion()

    # Step 2: QConv weight prepack
    _register_qconv_weight_prepack()

    # Step 3: QLinear weight prepack
    _register_qlinear_weight_prepack()
    _register_linear_dynamic_fp16_weight_prepack()

    # Step 4: weight prepack for SmoothQuant from Torchao
    _register_smooth_quant_int_mm_pattern()

    # Step 5: QLinear post op Fusion
    if not torch.ops.mkldnn._is_mkldnn_acl_supported():
        # skip fusion on ARM
        _register_qconv_unary_fusion()
        _register_qconv_binary_fusion()
        _register_qlinear_unary_fusion()
        _register_qlinear_binary_fusion()


def quant_lift_up(graph_module: torch.fx.GraphModule):
    """
    Lift up the quant node before view like nodes. It can benefit performance
    of Attention like block. For example, we have the pattern as:

             DQ
    DQ       LINEAR
    LINEAR   VIEW
    VIEW     PERMUTE
    PERMUTE  TRANSPOSE
    Q        Q
    DQ       DQ
       Matmul
        DIV
        ADD
      SOFTMAX

    We want to lift up the the quant nodes from matmul before view like nodes
    as the output of Linear node.

             DQ
    DQ       LINEAR
    LINEAR   Q
    Q        VIEW
    VIEW     PERMUTE
    PERMUTE  TRANSPOSE
    DQ       DQ
       Matmul
        DIV
        ADD
      SOFTMAX

    It produces a DQ->LINEAR->Q pattern which can be fused by backend.
    """

    def is_view_op(node):
        return node.op == "call_function" and node.target in _VIEW_OPS

    for node in graph_module.graph.nodes:
        # <TODO> Leslie: Here we verify that the quant node has exactly
        # one input FX node, with constant scalar value for scale and zero point.
        # For the case input of quant node has more than one input FX nodes,
        # extend the implementation to lift up all the connected nodes
        # before the view nodes to keep the topological order.
        if (
            node.op == "call_function"
            and node.target in _PER_TENSOR_QUANTIZE_OPS
            and len(node.all_input_nodes) == 1
            and is_view_op(node.all_input_nodes[0])
        ):
            quant_node = node
            input_node_of_quant = quant_node.args[0]

            # Check the nodes along lift up path has only 1 user node
            # Propagate view like node to find where to insert the new quant node
            could_lift_up = True
            current_node = quant_node
            input_node = current_node.args[0]
            while is_view_op(input_node):
                if len(input_node.users) != 1:
                    could_lift_up = False
                    break
                current_node = input_node
                input_node = current_node.args[0]

            # Further check the input node of the first view node has only 1 user node
            if could_lift_up and len(input_node.users) == 1:
                # Replace dequant's input from quant to quant's input
                quant_node.replace_all_uses_with(input_node_of_quant)
                # Insert the new quant node
                with graph_module.graph.inserting_before(current_node):
                    new_quant_node = graph_module.graph.node_copy(quant_node)
                    input_node.replace_all_uses_with(new_quant_node)

                    # Update inputs of new_quant_node
                    def maybe_replace_node(n: torch.fx.Node) -> torch.fx.Node:
                        if n == input_node_of_quant:
                            return input_node
                        else:
                            return n

                    new_args = map_arg(new_quant_node.args, maybe_replace_node)
                    new_kwargs = map_arg(new_quant_node.kwargs, maybe_replace_node)
                    new_quant_node.args = new_args  # type: ignore[assignment]
                    new_quant_node.kwargs = new_kwargs  # type: ignore[assignment]
                    graph_module.graph.erase_node(quant_node)

    graph_module.graph.lint()
    graph_module.recompile()<|MERGE_RESOLUTION|>--- conflicted
+++ resolved
@@ -654,13 +654,6 @@
     #   ancestor nodes of the compute node, except for the binary node
     #   connected to the compute node.
     def fn(match):
-<<<<<<< HEAD
-        x_meta_value = match.kwargs["x"].meta.get("val")
-        is_xpu_match = x_meta_value.device.type == "xpu"
-        if is_xpu_match:
-            return False
-=======
->>>>>>> d54b2b7f
         output_dtype = _get_pattern_output_dtype(match)
         compute_node = filter_nodes(match.nodes, qop)[0]
         # qop_pointwise should only have one user
@@ -712,7 +705,8 @@
             if "other" in match.kwargs
             else (
                 match.kwargs["accum"]
-                if output_dtype == torch.uint8 or (not extra_input_from_dequant)
+                if (output_dtype in [torch.uint8, torch.int8])
+                or (not extra_input_from_dequant)
                 else match.kwargs["accum_after_dequant"]
             )
         )
@@ -2758,13 +2752,19 @@
             else:
                 accum = (
                     kwargs["accum"]
-                    if output_dtype == torch.uint8
+                    if output_dtype in [torch.uint8, torch.int8]
                     else kwargs["accum_after_dequant"]
                 )
                 accum_scale = (
-                    kwargs["accum_scale"] if output_dtype == torch.uint8 else 1.0
+                    kwargs["accum_scale"]
+                    if output_dtype in [torch.uint8, torch.int8]
+                    else 1.0
                 )
-                accum_zp = kwargs["accum_zp"] if output_dtype == torch.uint8 else 0
+                accum_zp = (
+                    kwargs["accum_zp"]
+                    if output_dtype in [torch.uint8, torch.int8]
+                    else 0
+                )
                 computation_args = (
                     x,
                     x_scale,
