# mypy: disallow-untyped-defs
from __future__ import annotations

import collections
import dataclasses
import functools
import inspect
import itertools
import logging
import math
import operator
import os
import pprint
import textwrap
import traceback
import typing
from collections import Counter, defaultdict
<<<<<<< HEAD
from typing import Any, Callable, Generic, Optional, TypeVar, Union
=======
from typing import Any, Callable, Generic, Optional, TYPE_CHECKING, TypeVar, Union


if TYPE_CHECKING:
    from collections.abc import Sequence
    from types import ModuleType
>>>>>>> b8b1b364

import sympy

import torch
import torch._inductor.async_compile  # noqa: F401 required to warm up AsyncCompile pools
from torch._dynamo.utils import counters, dynamo_timed
<<<<<<< HEAD
=======
from torch._inductor.codecache import LambdaFuture, PyCodeCache
>>>>>>> b8b1b364
from torch._inductor.metrics import get_metric_table, is_metric_table_enabled
from torch.fx.experimental.symbolic_shapes import free_unbacked_symbols
from torch.utils._ordered_set import OrderedSet
from torch.utils._sympy.symbol import free_symbol_is_type, SymT
from torch.utils._triton import has_triton

from . import comms, config, dependencies, ir, metrics
from .analyze_preserves_zero_mask import can_codegen_without_upcasts
from .codegen.common import BackendFeature, get_scheduling_for_device, Kernel
from .comm_analysis import estimate_nccl_collective_runtime
from .dependencies import Dep, MemoryDep, StarDep, WeakDep
from .exc import GPUTooOldForTriton, TritonMissing
from .ir import (
    ComputedBuffer,
    get_device_type,
    GraphPartitionSignature,
    MultiOutput,
    MultiOutputLayout,
)
from .loop_body import LoopBody
from .memory import MemoryPlanningInfoForBuffer, MemoryPlanningInfoForNode
from .runtime.runtime_utils import green_text, red_text
from .sizevars import SimplifyIndexing
from .utils import (
    cache_on_self,
    cmp,
    device_need_guard,
    get_device_tflops,
    get_dtype_size,
    get_gpu_dram_gbps,
    IndentedBuffer,
    is_collective,
    is_gpu,
    is_multi_outputs_template,
    is_output_of_multi_outputs_template,
    is_wait,
    sympy_product,
)
from .virtualized import V


if typing.TYPE_CHECKING:
    from collections.abc import Sequence


log = logging.getLogger(__name__)
fusion_log = torch._logging.getArtifactLogger(__name__, "fusion")
loop_ordering_log = torch._logging.getArtifactLogger(__name__, "loop_ordering")

PartitionType = list["BaseSchedulerNode"]


@dataclasses.dataclass
class SchedulerBuffer:
    scheduler: Scheduler
    node: ir.Buffer
    defining_op: BaseSchedulerNode
    users: list[NodeUser] = dataclasses.field(default_factory=list)
    mpi_buffer: MemoryPlanningInfoForBuffer = dataclasses.field(
        default_factory=MemoryPlanningInfoForBuffer
    )

    def __hash__(self) -> int:
        return hash(self.node.name)

    def debug_str(self) -> str:
        result = IndentedBuffer()
        name = self.get_name()
        result.writeline(f"{name}: {type(self.node).__name__}")
        result.writeline(f"{name}.layout = {self.node.layout}")
        if self.get_aliases():
            result.writeline(f"{name}.aliases = {pformat(self.get_aliases())}")
        if self.get_mutations():
            result.writeline(f"{name}.mutations = {pformat(self.get_mutations())}")

        if len(self.users) <= 1:
            result.writeline(f"{name}.users = {self.users}")
        else:
            result.writeline(f"{name}.users = [")
            with result.indent(1):
                for user in self.users:
                    result.writeline(f"{user},")
            result.writeline("]")
        return result.getrawvalue()

    def get_name(self) -> str:
        return self.node.get_name()

    def allocate(self) -> None:
        assert self.node is not None
        if not self.node.should_allocate():
            return

        if (
            self.node.get_inputs_that_alias_output()
            or self.node.get_mutation_names()
            or isinstance(self.node.get_output_spec(), ir.CommBufferLayout)
        ):
            V.graph.wrapper_code.codegen_allocation(self.node)
            return

        # hacky check for if V.kernel is a real kernel or NullHandler
        if (
            hasattr(V.kernel, "args")
            and self.get_name() in V.kernel.inplace_update_buffers
        ):
            input_buffer: Union[ir.DonatedBuffer, ir.Buffer]
            input_buffer_name = V.kernel.inplace_update_buffers[self.get_name()]
            if input_buffer_name in self.scheduler.name_to_donated_buffer:
                input_buffer = self.scheduler.name_to_donated_buffer[
                    input_buffer_name
                ].node
            else:
                input_buffer = self.scheduler.name_to_buf[input_buffer_name].node
            V.graph.wrapper_code.codegen_inplace_reuse(
                input_buffer,
                self.node,
            )
        else:
            V.graph.wrapper_code.codegen_allocation(self.node)

    def can_free(self) -> bool:
        # There's no real allocated buffer, no need to free it
        assert self.node is not None
        if isinstance(self.node.layout, ir.NoneLayout) or is_multi_outputs_template(
            self.node
        ):
            return False
        for use in self.users:
            if isinstance(use.node, OutputNode):
                return False
        return True

    def set_users(self, users: list[NodeUser]) -> None:
        # deduplicate
        result: dict[int, NodeUser] = {}
        for use in users:
            if id(use.node) in result:
                result[id(use.node)] = use.merge(result[id(use.node)])
            else:
                result[id(use.node)] = use
        self.users = list(result.values())

    def get_aliases(self) -> Sequence[str]:
        assert self.node is not None
        return self.node.get_inputs_that_alias_output()

    def get_mutations(self) -> Sequence[str]:
        assert self.node is not None
        return self.node.get_mutation_names()


@dataclasses.dataclass
class SchedulerDonatedBuffer(SchedulerBuffer):
    defining_op: Optional[BaseSchedulerNode] = None  # type: ignore[assignment]


class BaseSchedulerNode:
    group: tuple[torch.device, tuple[tuple[sympy.Expr, ...], ...]]
    read_writes: dependencies.ReadWrites
    unmet_dependencies: OrderedSet[Dep]
    # .min_order and .max_order are only relevant for "grouped" nodes such as FusedSchedulerNode.
    # e.g. if the FusedSchedulerNode includes nodes (op_1, op_2, op_3), and op_X is X-th node
    # in `self.scheduler.nodes`, then for this FusedSchedulerNode, .min_order is 1 and .max_order is 3.
    # For non-"grouped" nodes (i.e. regular SchedulerNode),
    # .min_order = .max_order = X if this node is X-th node in `self.scheduler.nodes`.
    min_order: int
    max_order: int
    mpi_node: MemoryPlanningInfoForNode

    def __init__(self, scheduler: Scheduler) -> None:
        self.scheduler: Scheduler = scheduler
        self.debug_device_str: Callable[[BaseSchedulerNode], list[str]] = (
            lambda *args, **kwargs: []
        )

    def _init_from_node(self, node: ir.Operation) -> None:
        self.node: Optional[ir.Operation] = node
        self.ancestors = OrderedSet[str]()
        self.last_usage = OrderedSet[
            str
        ]()  # buffers that won't be used after this kernel
        self.written = False
        self.outputs: list[SchedulerBuffer] = [
            SchedulerBuffer(
                scheduler=self.scheduler,
                node=output,
                defining_op=self,
            )
            for output in node.get_outputs()
        ]
        self.outputs_by_name: dict[str, SchedulerBuffer] = {
            buf.get_name(): buf for buf in self.outputs
        }

    def __repr__(self) -> str:
        return f"{type(self).__name__}(name={self.get_name()!r})"

    def debug_str(self) -> str:
        """Longer form printout for trace logs"""
        name = self.get_name()
        buf = IndentedBuffer()
        buf.splice(
            f"""\
{name}: {type(self).__name__}({type(getattr(self, "node", None)).__name__})
{name}.writes = {pformat(self.read_writes.writes)}
{name}.unmet_dependencies = {pformat(self.unmet_dependencies)}
{name}.met_dependencies = {pformat(self.read_writes.reads - self.unmet_dependencies)}
{name}.outputs = [
        """
        )
        with buf.indent():
            for out in self.get_outputs():
                buf.splice(out.debug_str())
        buf.writeline("]")

        try:
            buf.splice(self.debug_str_extra())
        except Exception:
            log.warning("Ignoring error in debug_str()", exc_info=True)

        return buf.getrawvalue().rstrip()

    def debug_str_extra(self) -> str:
        return ""

    def _debug_str_for_device(self) -> list[str]:
        return self.debug_device_str(self)

    def debug_str_short(self) -> str:
        maybe_data = getattr(self.node, "data", None)
        data_str = ""
        if isinstance(maybe_data, torch._inductor.ir.Pointwise):
            data_str = ", " + maybe_data.str_helper(
                [maybe_data.get_size()], shorten=False, multiline=False
            )
        elif isinstance(maybe_data, torch._inductor.ir.Reduction):
            data_str = ", " + maybe_data.str_helper(
                [maybe_data.get_reduction_size(), maybe_data.get_reduction_type()],
                shorten=False,
                multiline=False,
            )
        return f"{self}{data_str}"

    def log_details(self) -> None:
        log.info(
            "%s: unmet_dependencies = %s, writes = %s",
            self,
            self.unmet_dependencies,
            self.read_writes.writes,
        )

    def reorder_loops_by_dep_pair(
        self, self_dep: MemoryDep, other_dep: MemoryDep
    ) -> None:
        return

    def update_mutated_names(self, renames: dict[str, str]) -> None:
        self.set_read_writes(self.read_writes.rename(renames))

    def add_fake_dep(self, dep: Dep) -> None:
        self.set_read_writes(self.read_writes.with_read(dep))

    def has_aliasing_or_mutation(self) -> bool:
        return any(
            buf.get_aliases() or buf.get_mutations() for buf in self.get_outputs()
        )

    def set_read_writes(self, rw: dependencies.ReadWrites) -> None:
        self.read_writes = rw
        self.unmet_dependencies = self.read_writes.reads
        self.prune_deps()

    def set_last_usage(
        self, future_used_buffers: OrderedSet[str], mutation_real_name: dict[str, str]
    ) -> None:
        used_buffers = self.used_or_aliased_buffer_names()
        used_buffers = OrderedSet(mutation_real_name.get(k, k) for k in used_buffers)
        self.last_usage = used_buffers - future_used_buffers

    def mark_run(self) -> None:
        for buf in self.outputs:
            buf.allocate()

    def used_buffer_names(self) -> OrderedSet[str]:
        return OrderedSet(
            dep.name
            for dep in itertools.chain(self.read_writes.reads, self.read_writes.writes)
        )

    def used_or_aliased_buffer_names(self) -> OrderedSet[str]:
        used_names = OrderedSet[str]()

        deps = [
            dep.name
            for dep in itertools.chain(self.read_writes.reads, self.read_writes.writes)
        ]
        while len(deps) > 0:
            dep = deps.pop()
            used_names.add(dep)
            if V.graph.name_to_buffer.get(dep):
                deps.extend(
                    alias
                    for alias in V.graph.name_to_buffer[
                        dep
                    ].get_inputs_that_alias_output()
                    if alias not in used_names
                )
        return used_names

    def prune_deps(self) -> None:
        self.unmet_dependencies = OrderedSet(
            dep
            for dep in self.unmet_dependencies
            if dep.name not in self.scheduler.available_buffer_names
        )

    def prune_weak_deps(self) -> None:
        # Prune weak dependencies on operations that have been removed
        def should_prune(dep: Dep) -> bool:
            if not isinstance(dep, WeakDep):
                return False
            op = self.scheduler.name_to_buf[dep.name].defining_op
            return op.get_name() in V.graph.removed_operations

        to_remove = OrderedSet(
            dep for dep in self.read_writes.reads if should_prune(dep)
        )
        self.set_read_writes(self.read_writes.remove_reads(to_remove))

    def prune_redundant_deps(
        self, name_to_fused_node: dict[str, BaseSchedulerNode]
    ) -> None:
        _prune_redundant_deps(self, name_to_fused_node, self.scheduler.name_to_buf)

    def get_name(self) -> str:
        assert self.node is not None
        return self.node.get_operation_name()

    def get_first_name(self) -> str:
        return self.get_name()

    @cache_on_self
    def get_operation_names(self) -> OrderedSet[str]:
        return OrderedSet(node.get_name() for node in self.get_nodes())

    @cache_on_self
    def get_buffer_names(self) -> OrderedSet[str]:
        return OrderedSet(out.get_name() for out in self.outputs)

    @cache_on_self
    def can_codegen_in_low_precision(self) -> bool:
        return all(
            isinstance(n, SchedulerNode)
            and can_codegen_without_upcasts(n, disallow_fp32_ops=True)
            for n in self.get_nodes()
        )

    @cache_on_self
    def can_codegen_without_upcasts(self) -> bool:
        return all(
            isinstance(n, SchedulerNode) and can_codegen_without_upcasts(n)
            for n in self.get_nodes()
        )

    def get_nodes(self) -> Sequence[BaseSchedulerNode]:
        return [self]

    def get_outputs(self) -> Sequence[SchedulerBuffer]:
        return self.outputs

    def get_output(self, buf_name: str) -> SchedulerBuffer:
        return self.outputs_by_name[buf_name]

    def get_device(self) -> Optional[torch.device]:
        assert self.node is not None
        return self.node.get_device()

    def is_cpu(self) -> bool:
        device = self.get_device()
        return device is not None and device.type == "cpu"

    def is_gpu(self) -> bool:
        device = self.get_device()
        return device is not None and is_gpu(device.type)

    def is_reduction(self) -> bool:
        return False

    def is_split_scan(self) -> bool:
        return False

    def is_template(self) -> bool:
        return False

    def is_extern(self) -> bool:
        return False

    def is_foreach(self) -> bool:
        return False

    def can_inplace(self, read_dep: dependencies.Dep) -> bool:
        return False

    def has_side_effects(self) -> bool:
        return False

    def decide_inplace_update(self) -> None:
        """
        Decide if there should be inplace updates for the node
        and record the decision in the active kernel.
        """
        from .codegen.wrapper import can_match_buffer_size

        if not (
            isinstance(self, SchedulerNode)
            and config.inplace_buffers
            and V.graph.has_feature(self.get_device(), BackendFeature.INPLACE_BUFFERS)
            and (
                not isinstance(V.kernel, torch._inductor.codegen.simd.SIMDKernel)
                or getattr(V.kernel, "mutations", None) is not None
            )
            # hacky check for if V.kernel is a real kernel or NullHandler
            and hasattr(V.kernel, "args")
        ):
            return

        # NOTE remove V.graph.removed_operations once deps issue is fixed
        inconsequential_nodes = (
            self.ancestors
            | V.graph.removed_operations
            | self.scheduler.completed_operations
        )

        for buf in self.get_outputs():
            buf_node = buf.node
            assert buf_node is not None
            if (
                not buf_node.should_allocate()
                or buf_node.get_inputs_that_alias_output()
                or buf_node.get_mutation_names()
                or buf.get_name() in V.graph.removed_buffers
            ):
                continue

            for read in self.read_writes.reads:
                input_buf: Optional[Union[SchedulerBuffer, SchedulerDonatedBuffer]]
                if read.name in self.scheduler.name_to_donated_buffer:
                    input_buf = self.scheduler.name_to_donated_buffer[read.name]
                else:
                    input_buf = self.scheduler.name_to_buf.get(read.name)

                if (
                    input_buf
                    and V.graph.wrapper_code.can_reuse(input_buf, self)
                    and not isinstance(input_buf.defining_op, NopKernelSchedulerNode)
                ):
                    assert input_buf.users is not None
                    remaining_uses = [
                        x
                        for x in input_buf.users
                        if x.node.get_name() not in inconsequential_nodes
                    ]
                    if (
                        len(remaining_uses) == 1
                        and remaining_uses[0].can_inplace
                        and remaining_uses[0].node is self
                        and input_buf.node is not None
                        and not isinstance(
                            input_buf.node.get_output_spec(),
                            (
                                ir.NoneLayout,
                                ir.MultiOutputLayout,
                                ir.MutationLayoutSHOULDREMOVE,
                            ),
                        )
                        and not (
                            input_buf.defining_op
                            and isinstance(
                                input_buf.defining_op.node,
                                (ir.FallbackKernel, ir.MultiOutput),
                            )
                            and len(input_buf.node.get_inputs_that_alias_output()) > 0
                        )
                        and can_match_buffer_size(input_buf.node, buf.node)
                    ):
                        # if there isn't a triton kernel, then we don't need to call triton-specific things.
                        # but TODO this might be a convenient place to signal to the Collective kernels to inplace
                        # (and, can we make "kernel" less generic of a name?)
                        V.kernel.args.make_inplace(input_buf.get_name(), buf.get_name())
                        # mutations not tracked in cpp kernels
                        if isinstance(
                            V.kernel, torch._inductor.codegen.simd.SIMDKernel
                        ):
                            V.kernel.mutations.add(input_buf.get_name())
                            V.kernel.mutations.add(buf.get_name())

                        V.kernel.inplace_update_buffers[buf.get_name()] = (
                            input_buf.get_name()
                        )
                        break

    def codegen_originating_info(
        self, buffer: IndentedBuffer, only_once: bool = True
    ) -> None:
        if not config.comment_origin:
            return

        if only_once and self.written:
            return
        assert self.node is not None
        origins = self.node.get_origins()
        out_lines = []

        for o in origins:
            if o.op == "output":
                # These are boring and samey
                continue

            out_lines.append("")
            # TODO(voz): Should the pragma be constant somewhere?
            out_lines.append("#pragma CMT ORIGIN:")
            op_info_str = f"#pragma CMT {o.op} {o.target}"
            if "seq_nr" in o.meta:
                op_info_str = op_info_str + f" seq_nr:{o.meta['seq_nr']}"
            out_lines.append(op_info_str)
            if "stack_trace" in o.meta:
                stack_trace = f"{o.meta['stack_trace']}"
                stack_trace_last_line = stack_trace.split("|")[-1]
                out_lines.append(
                    "#pragma CMT "
                    + stack_trace_last_line.replace("{", "{{")
                    .replace("}", "}}")
                    .replace("\n", "\\")
                )
                out_lines.append("#pragma CMT END ORIGIN")
                out_lines.append("")

        if len(out_lines) == 0:
            return

        # TODO(voz): Ostensibly, we should not need this. But there are cases where C++ codegen does
        # not use BracesBuffer, so we have no good indicator of a C++ buffer atm.
        buffer.writelines(out_lines)
        self.written = True

    @cache_on_self
    def get_read_write_buffers_sizes(self) -> int:
        return self.get_read_write_buffers_sizes_impl(
            include_reads=True, include_writes=True
        )

    @cache_on_self
    def get_read_buffer_sizes(self) -> int:
        return self.get_read_write_buffers_sizes_impl(
            include_reads=True, include_writes=False
        )

    @cache_on_self
    def get_write_buffer_sizes(self) -> int:
        return self.get_read_write_buffers_sizes_impl(
            include_reads=False, include_writes=True
        )

    def get_read_write_buffers_sizes_impl(
        self, include_reads: bool, include_writes: bool
    ) -> int:
        return sum(
            self.get_read_write_buffer_accesses(
                include_reads=include_reads, include_writes=include_writes
            ).values(),
            start=0,
        )

    def get_read_write_buffer_accesses(
        self, include_reads: bool, include_writes: bool
    ) -> dict[str, int]:
        """
        Counting the number of bytes accessed for a kernel is
        surprisingly tricky. In particular, there is a differentiation
        between 'theoretical' memory accesses and practical memory
        accesses. For example, a layernorm kernel may actually access an
        input 3 times, but in theory, it only needs to access its input
        once (and may be optimized to do so through say, persistent
        reductions)

        Another example is that even though a buffer is passed in, we may
        not access the entire buffer. This may occur if we are accessing
        a slice of the buffer. Another tricky case is for indirect
        indexing, where the amount of bytes accessed depends on the
        values of the input.

        What this function aims to compute is the memory accesses for
        worst-case inputs, best-case optimization. What this means is
        that for each buffer we compute the amount of potential accesses in two ways and take the minimum.

        1. Numel in ranges multiplied by number of deps the buffer has
        2. The buffer size

        Returns memory accesses per buffer.
        """
        if isinstance(self, NopKernelSchedulerNode):
            return {}
        if isinstance(self, ExternKernelSchedulerNode) and isinstance(
            self.node, MultiOutput
        ):
            # todo: Calculate this - it's kinda annoying.
            return {}

        def try_size_hint(s: sympy.Expr) -> int:
            return V.graph.sizevars.size_hint(s, fallback=0)

        if isinstance(self, SchedulerNode):
            node_numel = try_size_hint(
                sympy_product(self.get_ranges()[0])
                * sympy_product(self.get_ranges()[1]),
            )
        else:
            node_numel = int(1e9)
        buf_accesses = collections.defaultdict(list)

        if include_reads:
            for dep in self.read_writes.reads:
                buf_accesses[dep.name].append(dep)

        if include_writes:
            for dep in self.read_writes.writes:
                buf_accesses[dep.name].append(dep)

        reads = (
            OrderedSet(dep.name for dep in self.read_writes.reads)
            if include_reads
            else OrderedSet()
        )
        writes = (
            OrderedSet(dep.name for dep in self.read_writes.writes)
            if include_writes
            else OrderedSet()
        )

        def is_materialized(buf: str, snodes: Sequence[BaseSchedulerNode]) -> bool:
            users = self.scheduler.name_to_buf[buf].users
            buf_uses = OrderedSet(user.node for user in users)
            return len(buf_uses - OrderedSet(snodes)) > 0

        if isinstance(self, FusedSchedulerNode):
            removed_buffers = OrderedSet(
                dep for dep in writes if not is_materialized(dep, self.snodes)
            )
            writes = writes - removed_buffers
            reads = reads - removed_buffers

        buf_byte_accesses: dict[str, int] = {}

        for buf_name in reads | writes:
            buf_accessed_elems = sum(node_numel for dep in buf_accesses[buf_name])
            buf: Union[ir.Buffer, ir.TensorBox, ir.TorchBindObject]
            if buf_name in V.graph.name_to_buffer:
                buf = V.graph.name_to_buffer[buf_name]
            elif buf_name in V.graph.graph_inputs:
                buf = V.graph.graph_inputs[buf_name]
            else:
                continue

            def get_buf_bytes(
                buf: Optional[Union[ir.Buffer, ir.TensorBox, ir.TorchBindObject]],
            ) -> int:
                if not buf:
                    return 0

                if isinstance(buf, ir.TorchBindObject):
                    return buf.get_buf_bytes()
                elif isinstance(buf.layout, MultiOutputLayout):
                    # Kind of a lazy way to get the MultiOutput nodes corresponding to
                    # a MultiOutputLayout
                    users = self.scheduler.name_to_buf[buf.get_name()].users
                    tot = 0
                    for user in users:
                        assert isinstance(user.node, BaseSchedulerNode)
                        if isinstance(user.node.node, MultiOutput):
                            for sched_buf in user.node.get_outputs():
                                tot += get_buf_bytes(sched_buf.node)
                        else:
                            # Buf is a MultiOutputLayout but not all of its
                            # users are MultiOutputs...
                            # TODO: Figure out what's going on
                            return 0
                    return tot
                elif isinstance(buf.layout, ir.NoneLayout):
                    return sum(
                        get_buf_bytes(V.graph.get_buffer(mut_name))
                        for mut_name in buf.get_mutation_names()
                    )
                else:
                    buf_elems = try_size_hint(sympy_product(buf.get_size()))
                    return get_dtype_size(buf.get_dtype()) * min(
                        buf_accessed_elems, buf_elems
                    )

            buf_bytes = get_buf_bytes(buf)
            if buf_name not in buf_byte_accesses:
                buf_byte_accesses[buf_name] = buf_bytes
            else:
                buf_byte_accesses[buf_name] += buf_bytes

        return buf_byte_accesses

    @cache_on_self
    def get_estimated_runtime(self) -> float:
        """
        Returns estimated op runtime in nanoseconds (ns)
        """
        buf = self.get_nodes()[0].get_outputs()[0]
        layout = buf.node.get_output_spec()
        if not is_gpu(get_device_type(layout)):
            # default to no reordering based on runtime
            return 0

        # Collective kernels
        if is_collective(self.node):
            assert isinstance(self.node, ir.IRNode)
            try:
                return estimate_nccl_collective_runtime(self.node)
            except ValueError as e:
                # We don't know how to estimate runtime for this collective,
                # falling back to 0
                log.info(e)
                return 0
            except TypeError as e:
                # this happens when the collective is not of type ir._CollectiveKernel
                log.info(e)
                return 0

        elif is_wait(self.node):
            # ir.Wait is only used for collective ops.
            # The time needed for the collective op is already estimated and considered
            # when we are processing the collective op IR node, so ir.Wait takes 0 time
            # since it doesn't take extra time to get the result after the collective is completed.
            return 0

        dtype = buf.node.maybe_get_dtype()
        try:
            gpu_memory_bandwidth = get_gpu_dram_gbps()
            gpu_flops = get_device_tflops(dtype) * 10**12
        except Exception:
            return 0

        if isinstance(self, ExternKernelSchedulerNode):
            assert isinstance(self.node, ir.ExternKernel), f"{type(self.node)=}"
            op = kernel_name_to_op.get(
                getattr(self.node, "python_kernel_name", ""), None
            )

            # if there is a resolved op, dry-run using fake mode and record flop count
            if op is not None:
                from torch._subclasses.fake_tensor import FakeTensorMode
                from torch.utils.flop_counter import FlopCounterMode

                if any(
                    len(free_unbacked_symbols(n.get_numel())) > 0
                    for n in self.node.inputs
                ):
                    # Tensor has unbacked symints, we don't know how to estimate
                    # runtime for that today
                    return 0

                with (
                    FakeTensorMode() as fake_mode,
                    FlopCounterMode(display=False) as flop_counter_mode,
                    V.set_current_node(self.node.fx_node),
                    V.set_fake_mode(fake_mode),
                ):
                    from .ir import ir_node_to_tensor

                    fake_inputs = [
                        ir_node_to_tensor(input, guard_shape=False)
                        for input in self.node.inputs
                    ]
                    cls = self.node.__class__
                    cls.process_kernel(op, *fake_inputs, **self.node.kwargs)

                    # TODO(xmfan): find a better heuristic to model FLOPS/latency relationship
                    factor = 1.0
                    counted_flops = flop_counter_mode.get_total_flops()
                    counted_bytes = self.get_read_write_buffers_sizes()
                    compute_time = (factor * counted_flops / gpu_flops) * 1e9
                    transfer_time = counted_bytes / gpu_memory_bandwidth

                    # Return estimated runtime in nanoseconds
                    return max(compute_time, transfer_time)

        elif isinstance(self, FusedSchedulerNode) or isinstance(
            self.node, ComputedBuffer
        ):
            # Return estimated runtime in nanoseconds (bytes / gbps)
            return self.get_read_write_buffers_sizes() / gpu_memory_bandwidth

        return 0

    def get_template_node(self) -> Optional[ir.TemplateBuffer]:
        return None

    def get_template_node_or_throw(self) -> ir.TemplateBuffer:
        template = self.get_template_node()
        assert template is not None
        return template

    @staticmethod
    def get_prologue_template_epilogue(
        nodes: list[BaseSchedulerNode],
    ) -> tuple[list[BaseSchedulerNode], BaseSchedulerNode, list[BaseSchedulerNode]]:
        """
        For the list of nodes, get the prologue, template, and epilogue
        """
        template_index = next(i for i, n in enumerate(nodes) if n.is_template())

        prologue = nodes[:template_index]
        template_node = nodes[template_index]
        epilogue = nodes[template_index + 1 :]
        return prologue, template_node, epilogue


class WhyNoFuse:
    # TODO when we drop support for Python < 3.10, we can use
    # @dataclass(slots=True) instead of manually specifying __slots__.
    __slots__ = ["node1", "node2", "reason", "args"]
    reason: str
    args: tuple[Any, ...]

    def __init__(self, node1: BaseSchedulerNode, node2: BaseSchedulerNode) -> None:
        self.node1 = node1
        self.node2 = node2

    def __call__(self, reason: str, *args: Any) -> None:
        self.reason = reason
        self.args = args
        fusion_log.debug(self)

    def __str__(self) -> str:
        return f"cannot fuse {self.node1.get_name()} with {self.node2.get_name()}: " + (
            self.reason % self.args
        )


def pformat(obj: Any) -> str:
    if isinstance(obj, (OrderedSet, set)):  # noqa: set_linter
        # pformat has trouble with sets of sympy exprs
        obj = sorted(obj, key=str)
    result = pprint.pformat(obj, indent=4)
    if "\n" in result:
        return f"\n{textwrap.indent(result, ' ' * 4)}"
    return result


class OutputNode:
    def __init__(self, dep: StarDep) -> None:
        self.unmet_dependencies = OrderedSet([dep])

    def is_reduction(self) -> bool:
        return False

    def get_inputs_that_alias_output(self) -> Sequence[str]:
        return ()

    def get_name(self) -> str:
        return "OUTPUT"

    __repr__ = get_name


def _prune_redundant_deps(
    node: BaseSchedulerNode,
    name_to_fused_node: dict[str, BaseSchedulerNode],
    name_to_buf: dict[str, SchedulerBuffer],
) -> None:
    """
    Prunes weakdeps intended for mutation ordering
    on an upstream fused node if after fusion there is another dependency
    on the fused upstream node, making the weakdep redundant

    In essence this enforces an ordering on fusions. As fusions occur, weakdeps will
    be incrementally removed, enabling other fusions, ensuring they are fused in order.
    """
    name_to_dep_count: Counter[str] = collections.Counter()

    for dep in node.unmet_dependencies:
        if not isinstance(dep, WeakDep):
            op = name_to_buf[dep.name].defining_op
            name_to_dep_count[name_to_fused_node[op.get_name()].get_name()] += 1

    def should_prune(dep: Dep) -> bool:
        if isinstance(dep, WeakDep):
            op_name = name_to_buf[dep.name].defining_op.get_name()
            is_redundant = name_to_dep_count[name_to_fused_node[op_name].get_name()] > 0
            # These can occur because fused nodes always gather deps from their snodes
            # If B has a weakdep on A
            # B gets fused with C, then any time BC is fused, the weakdep will reappear
            is_self_dep = name_to_fused_node[op_name] == node
            return is_redundant or is_self_dep
        else:
            return False

    deps_to_prune = OrderedSet(
        dep for dep in node.unmet_dependencies if should_prune(dep)
    )

    if deps_to_prune:
        node.unmet_dependencies = node.unmet_dependencies - deps_to_prune
        node.set_read_writes(node.read_writes.remove_reads(deps_to_prune))


# TODO(xmfan): reuse: an existing mapping for this if it exists, or formalize this into ir.py:ExternKernel
kernel_name_to_op = {
    "extern_kernels.convolution": torch.ops.aten.convolution,
    "extern_kernels.mm": torch.ops.aten.mm,
    "extern_kernels.bmm": torch.ops.aten.bmm,
    "extern_kernels.addmm": torch.ops.aten.addmm,
    "extern_kernels._scaled_mm": torch.ops.aten._scaled_mm,
}


class ExternKernelSchedulerNode(BaseSchedulerNode):
    def __init__(self, scheduler: Scheduler, node: ir.Operation) -> None:
        super().__init__(scheduler)
        self._init_from_node(node)
        self.set_read_writes(node.get_read_writes())

    def debug_str_extra(self) -> str:
        return f"{self.get_name()}.node.kernel = {getattr(self.node, 'python_kernel_name', None)}"

    def is_extern(self) -> bool:
        return True

    def has_side_effects(self) -> bool:
        assert self.node is not None
        return hasattr(self.node, "has_side_effects") and self.node.has_side_effects()


class NopKernelSchedulerNode(BaseSchedulerNode):
    def __init__(self, scheduler: Scheduler, node: ir.Operation) -> None:
        super().__init__(scheduler)
        self._init_from_node(node)
        self.set_read_writes(node.get_read_writes())


class SchedulerNode(BaseSchedulerNode):
    _sizes: tuple[Sequence[sympy.Expr], ...]
    _body: LoopBody

    def __init__(
        self,
        scheduler: Scheduler,
        node: Union[ir.ComputedBuffer, ir.TemplateBuffer],
    ) -> None:
        super().__init__(scheduler)
        self._init_from_node(node)
        self._compute_attrs()

    def _compute_attrs(
        self,
        extra_indexing_constraints: Optional[tuple[dict[Any, Any], list[Any]]] = None,
        recompute_sizes_body_func: Optional[Callable[..., Any]] = None,
    ) -> None:
        assert isinstance(self.node, (ir.ComputedBuffer, ir.TemplateBuffer))
        self._sizes, self._body = self.node.simplify_and_reorder(
            extra_indexing_constraints=extra_indexing_constraints,
            recompute_sizes_body_func=recompute_sizes_body_func,
        )

        device = self.node.get_device_or_error()
        group_fn = self.scheduler.get_backend(device).group_fn
        self.group = (device, group_fn(self._sizes))

        # Don't normalize since normalization will merge loops which
        # makes it hard to decide new loop orders.
        should_normalize = not config.loop_ordering_after_fusion or not is_gpu(
            device.type
        )

        if isinstance(self.node, ir.TemplateBuffer):
            self.set_read_writes(
                self.node.extract_read_writes(normalize=should_normalize)
            )
        else:
            self.set_read_writes(
                dependencies.extract_read_writes(
                    self._body, *self._sizes, normalize=should_normalize
                )
            )

    def recompute_size_and_body(
        self,
        extra_indexing_constraints: Optional[tuple[dict[Any, Any], list[Any]]] = None,
        recompute_sizes_body_func: Optional[Callable[..., Any]] = None,
    ) -> None:
        self._compute_attrs(
            extra_indexing_constraints=extra_indexing_constraints,
            recompute_sizes_body_func=recompute_sizes_body_func,
        )

    def refresh_dependencies(
        self, normalize: bool, need_clear_tiling_cache: bool
    ) -> None:
        # Fake dependencies are added manually. They can not be analyzed from
        # extract_read_writes. Find them out and apply manually.
        fake_deps: OrderedSet[Dep] = OrderedSet(
            dep for dep in self.read_writes.reads if isinstance(dep, (WeakDep, StarDep))
        )

        # don't normalize since the loop order may need to be further changed
        # later
        self.set_read_writes(
            dependencies.extract_read_writes(
                self._body, *self._sizes, normalize=normalize
            ).with_read(fake_deps)
        )

        self.pointwise_read_writes.clear_cache(self)

        if need_clear_tiling_cache:
            from .codegen.simd import SIMDScheduling

            # TODO(shunting) if this cause compilation time increase when
            # enabling LOAF by default, try just clearing the specific cache
            # entry by using a customized cache implemetation rather than
            # lru_cache.
            SIMDScheduling.candidate_tilings.cache_clear()

    def apply_new_loop_order(self, new_order: Sequence[int]) -> None:
        self._body = self._body.reorder_iter_loops(
            new_order,
        )
        self._sizes = self._body.sizes

        self.refresh_dependencies(normalize=False, need_clear_tiling_cache=True)

    def merge_loops(self) -> None:
        self._body = self._body.merge_loops()
        self._sizes = self._body.sizes

        # merge_loops is called after loop reordering.
        # We still need retain fake dependencies since codegen the
        # estimated amount of memory access rely on them.
        #
        # Merge loops does not affect the tiling decision. So we
        # don't need clear the tiling cache.
        self.refresh_dependencies(normalize=True, need_clear_tiling_cache=False)

    def reorder_loops_by_dep_pair(
        self, self_dep: MemoryDep, other_dep: MemoryDep
    ) -> None:
        new_order = None
        self_sizes = self._sizes[0]
        if len(self_sizes) == self_dep.num_vars == other_dep.num_vars:
            new_order = self_dep.decide_loop_order_to_match(other_dep)

        if new_order:
            metrics.num_loop_reordering += 1
            loop_ordering_log.debug(
                "Reorder loops for %s with order %s", self.get_name(), new_order
            )
            self.apply_new_loop_order(new_order)
        else:
            loop_ordering_log.debug(
                "Don't reordering %s because we can not decide the suitable loop order",
                self.get_name(),
            )

    def debug_str_extra(self) -> str:
        name = self.get_name()
        lines = [
            f"{name}.group.device = {self.group[0]}",
            f"{name}.group.iteration = {self.group[1]}",
            f"{name}.sizes = {self._sizes}",
        ]
        for dep in self.read_writes.reads_and_writes():
            if not isinstance(dep, WeakDep):
                buf_name = dep.name
                buf = V.graph.get_buffer(buf_name)
                if not isinstance(buf, ir.TorchBindObject):
                    lines.append(f"{buf_name}_layout = {pformat(buf.layout)}")
        if isinstance(self._body, LoopBody):
            lines.append(f"class {name}_loop_body:")
            lines.append(textwrap.indent(self._body.debug_str(), "    "))

        assert self.node is not None
        lines.extend(self._debug_str_for_device())

        return "\n".join(lines)

    def get_ranges(self) -> Sequence[Sequence[sympy.Expr]]:
        return self._sizes

    def is_reduction(self) -> bool:
        assert isinstance(self.node, (ir.ComputedBuffer, ir.TemplateBuffer)), (
            f"{type(self.node)=}"
        )
        return bool(self.node.get_reduction_type())

    def is_split_scan(self) -> bool:
        assert isinstance(self.node, (ir.ComputedBuffer, ir.TemplateBuffer)), (
            f"{type(self.node)=}"
        )
        return isinstance(self.node, ir.ComputedBuffer) and isinstance(
            self.node.data, ir.SplitScan
        )

    def is_template(self) -> bool:
        return isinstance(self.node, ir.TemplateBuffer)

    def get_template_node(self) -> Optional[ir.TemplateBuffer]:
        return self.node if isinstance(self.node, ir.TemplateBuffer) else None

    def run(self, *index_vars: Sequence[sympy.Expr]) -> None:
        self.decide_inplace_update()
        self.mark_run()
        self.codegen(index_vars)

    def ranges_from_index_vars(
        self, index_vars: Sequence[Sequence[sympy.Expr]]
    ) -> dict[sympy.Expr, sympy.Expr]:
        sizes = self._sizes
        assert sum(map(len, sizes)) == sum(map(len, index_vars))
        var_ranges = dict(
            zip(
                itertools.chain.from_iterable(index_vars),
                itertools.chain.from_iterable(sizes),
            )
        )
        return var_ranges

    def codegen(self, index_vars: Sequence[Sequence[sympy.Expr]]) -> None:
        var_ranges = self.ranges_from_index_vars(index_vars)
        try:
            with (
                V.set_ops_handler(SimplifyIndexing(V.get_ops_handler(), var_ranges)),
                V.kernel.set_current_node(self),
            ):
                self._body(*index_vars)
        except Exception:
            log.fatal("Error in codegen for %s", self.node)
            raise

    def pointwise_or_reduction_read_writes(
        self, pointwise: bool = True
    ) -> dependencies.ReadWrites:
        """
        Get the memory dependencies in either the pointwise or the reduction axes.
        """
        keep_sizes, ignore_sizes = self._sizes if pointwise else reversed(self._sizes)
        return dependencies.extract_read_writes(
            self._body, keep_sizes, hidden_args=[[sympy.S.Zero] * len(ignore_sizes)]
        )

    @cache_on_self
    def pointwise_read_writes(self) -> dependencies.ReadWrites:
        """
        Get the memory dependencies in the non-reduction axes.
        """
        return self.pointwise_or_reduction_read_writes(pointwise=True)

    @cache_on_self
    def reduction_read_writes(self) -> dependencies.ReadWrites:
        """
        Get the memory dependencies in the reduction axes.
        """
        return self.pointwise_or_reduction_read_writes(pointwise=False)

    def can_inplace(self, read_dep: dependencies.Dep) -> bool:
        if self.is_template():
            return False
        if any(out.get_aliases() for out in self.get_outputs()):
            return False
        if len(self.read_writes.writes) == 1 and isinstance(
            read_dep, dependencies.MemoryDep
        ):
            write_dep = next(iter(self.read_writes.writes))
            assert isinstance(write_dep, dependencies.MemoryDep), f"{type(write_dep)=}"
            return read_dep.index == write_dep.index and read_dep.size == write_dep.size
        return False

    @cache_on_self
    def _get_atomic_add_buffers(self) -> OrderedSet[str]:
        buffers_store_as_atomic_add = OrderedSet[str]()
        if isinstance(self._body, LoopBody):
            for node in self._body.get_nodes():
                if (
                    node.op == "call_method"
                    and node.target == "store"
                    and (
                        ("mode" in node.kwargs and node.kwargs["mode"] == "atomic_add")
                        or (len(node.args) == 5 and node.args[4] == "atomic_add")
                    )
                ):
                    buffers_store_as_atomic_add.add(
                        node.kwargs["name"]
                        if "name" in node.kwargs
                        else (node.args[1] if len(node.args) >= 2 else "")
                    )
        return buffers_store_as_atomic_add


<<<<<<< HEAD
def refresh_group_node_dependencies(group_snode: BaseSchedulerNode) -> None:
    snodes = group_snode.snodes  # type: ignore[attr-defined]
=======
def refresh_group_node_dependencies(
    group_snode: Union[FusedSchedulerNode, GroupedSchedulerNode],
) -> None:
    snodes = group_snode.snodes
>>>>>>> b8b1b364
    group_snode.set_read_writes(
        dependencies.ReadWrites.merge_list([x.read_writes for x in snodes])
    )

    group_snode.unmet_dependencies = (
        OrderedSet(
            dep
            for dep in OrderedSet.union(*[x.unmet_dependencies for x in snodes])
            if dep.name not in group_snode.get_buffer_names()
        )
        - group_snode.read_writes.writes
    )


def init_group_node(
    group_snode: BaseSchedulerNode,
    scheduler: Scheduler,
    snodes: list[BaseSchedulerNode],
) -> None:
    assert isinstance(group_snode, (FusedSchedulerNode, GroupedSchedulerNode))
    group_snode.snodes = snodes
    group_snode.scheduler = scheduler
    group_snode.node = None
    group_snode.ancestors = OrderedSet.union(
        *[x.ancestors for x in snodes if x.ancestors is not None]
    )

    refresh_group_node_dependencies(group_snode)

    group_snode.min_order = min(x.min_order for x in group_snode.snodes)
    group_snode.max_order = max(x.max_order for x in group_snode.snodes)
    group_snode.outputs_by_name = {
        buf.get_name(): buf for buf in group_snode.get_outputs()
    }


class FusedSchedulerNode(BaseSchedulerNode):
    """
    This is a "fake" scheduler node that represents a group of scheduler nodes
    that are meant to be fused together. The way it does this is by maintaining
    its unmet dependencies as the union of its constituent nodes.
    """

    snodes: list[BaseSchedulerNode]

    @classmethod
    def fuse(
        cls, node1: BaseSchedulerNode, node2: BaseSchedulerNode
    ) -> FusedSchedulerNode:
        assert node1.scheduler is node2.scheduler
        assert isinstance(node1, (SchedulerNode, FusedSchedulerNode))
        if node1.is_template() and isinstance(node2, ExternKernelSchedulerNode):
            # Fuse multi outputs template and its outputs
            #   * Node1 has memorydep of MultiOutput in reads
            #   * Node2 has StarDep of MultiOutput in writes
            # Rewrite the Node2' StarDep to MemoryDep, because calculate score_fusion_memory
            # of the template node and its epilogue requires the same type of dependencies
            assert isinstance(node2.node, MultiOutput)
            assert len(node2.read_writes.writes) == 1
            assert isinstance(next(iter(node2.read_writes.writes)), StarDep)
            name = next(iter(node2.read_writes.writes)).name
            template_nodes = [node for node in node1.get_nodes() if node.is_template()]
            assert len(template_nodes) == 1
            template_node = template_nodes[0]
            assert len(template_node.read_writes.writes) == 1
            write = next(iter(template_node.read_writes.writes))
            assert isinstance(write, MemoryDep)
            node2.read_writes.writes = OrderedSet(
                [
                    MemoryDep(
                        name, write.index, write.var_names, write.size, write.mode
                    ),
                ]
            )
        else:
            assert isinstance(node2, (SchedulerNode, FusedSchedulerNode))
        nodes = list(itertools.chain(node1.get_nodes(), node2.get_nodes()))
        return cls(node1.scheduler, nodes)

    def reorder_loops_by_dep_pair(
        self, self_dep: MemoryDep, other_dep: MemoryDep
    ) -> None:
        if self.is_template():
            # We can not really reorder loops for a triton template
            return
        self_sizes = None
        for snode in self.snodes:
            assert isinstance(snode, SchedulerNode)
            if self_sizes is not None and tuple(self_sizes) != tuple(snode._sizes[0]):
                loop_ordering_log.debug(
                    "Can not reorder fused node due to different sizes"
                )
                return
            self_sizes = snode._sizes[0]
        new_order = None

        assert self_sizes is not None
        if len(self_sizes) == self_dep.num_vars == other_dep.num_vars:
            new_order = self_dep.decide_loop_order_to_match(other_dep)

        if not new_order:
            loop_ordering_log.debug(
                "Dont reordering fused node %s because we can not decide the suitable loop order",
                self.get_name(),
            )
            return
        metrics.num_loop_reordering += 1
        loop_ordering_log.debug(
            "Reorder loops for fused node %s with order %s", self.get_name(), new_order
        )
        for snode in self.snodes:
            assert isinstance(snode, SchedulerNode)
            snode.apply_new_loop_order(new_order)  # type: ignore[arg-type]

        refresh_group_node_dependencies(self)

    def __init__(self, scheduler: Scheduler, snodes: list[BaseSchedulerNode]) -> None:
        super().__init__(scheduler)
        init_group_node(self, scheduler, snodes)
        self.users: list[NodeUser] = []
        self.group = max(snodes, key=lambda x: int(x.is_reduction())).group

    @cache_on_self
    def get_name(self) -> str:
        return "_".join([x.get_name() for x in self.snodes])

    def get_first_name(self) -> str:
        return self.snodes[0].get_name()

    @cache_on_self
    def get_buffer_names(self) -> OrderedSet[str]:
        return OrderedSet.union(*[x.get_buffer_names() for x in self.snodes])

    def get_outputs(self) -> list[SchedulerBuffer]:
        result: list[SchedulerBuffer] = []
        for node in self.snodes:
            result.extend(node.get_outputs())
        return result

    def debug_str_extra(self) -> str:
        lines = [
            f"{self.get_name()}.snodes[{i}] =\n{node.debug_str()}"
            for i, node in enumerate(self.snodes)
        ]
        node = self.snodes[0].node
        if node is not None:
            lines.extend(self._debug_str_for_device())

        return textwrap.indent("\n".join(lines).rstrip(), "    ")

    def debug_str_short(self) -> str:
        snodes_str = [node.debug_str_short() for node in self.snodes]
        return f"{self}, snodes: {snodes_str}"

    def set_last_usage(
        self, future_used_buffers: OrderedSet[str], mutation_real_name: dict[str, str]
    ) -> None:
        # Set self.last_usage using the global information
        # This will be used for inter-kernel optimisations
        super().set_last_usage(future_used_buffers, mutation_real_name)
        # Set self.last_usage on the snodes
        # This will be used for optimisations within the kernel
        future_used_buffers = OrderedSet[str]()
        for node in reversed(self.snodes):
            node.set_last_usage(future_used_buffers, mutation_real_name)
            future_used_buffers.update(node.last_usage)

    @cache_on_self
    def used_buffer_names(self) -> OrderedSet[str]:
        return OrderedSet.union(*[x.used_buffer_names() for x in self.snodes])

    @cache_on_self
    def used_or_aliased_buffer_names(self) -> OrderedSet[str]:
        return OrderedSet.union(
            *[x.used_or_aliased_buffer_names() for x in self.snodes]
        )

    def get_nodes(self) -> Sequence[BaseSchedulerNode]:
        return self.snodes

    def __repr__(self) -> str:
        return f"{type(self).__name__}(nodes={self.get_name()})"

    @cache_on_self
    def is_reduction(self) -> bool:
        return any(x.is_reduction() for x in self.snodes)

    @cache_on_self
    def is_split_scan(self) -> bool:
        return any(x.is_split_scan() for x in self.snodes)

    @cache_on_self
    def is_template(self) -> bool:
        return any(x.is_template() for x in self.snodes)

    @cache_on_self
    def get_template_node(self) -> Optional[ir.TemplateBuffer]:
        for node in self.snodes:
            if node.is_template():
                return node.get_template_node()
        return None

    def get_device(self) -> torch.device:
        return self.group[0]

    @cache_on_self
    def has_aliasing_or_mutation(self) -> bool:
        return any(x.has_aliasing_or_mutation() for x in self.snodes)

    # None of these need to be implemented, as a FusedSchedulerNode is just an
    # abstraction for scheduling purposes
    def update_mutated_names(self, renames: dict[str, str]) -> None:
        raise NotImplementedError

    def add_fake_dep(self, name: Dep) -> None:
        raise NotImplementedError

    def can_inplace(self, read_dep: dependencies.Dep) -> bool:
        raise NotImplementedError

    def debug_str(self) -> str:
        """Longer form printout for trace logs"""
        name = self.get_name()
        node_typestr = ",".join(type(n).__name__ for n in self.snodes)
        buf = IndentedBuffer()
        buf.splice(
            f"""\
{name}: {type(self).__name__}({node_typestr})
{name}.writes = {pformat(self.read_writes.writes)}
{name}.unmet_dependencies = {pformat(self.unmet_dependencies)}
{name}.met_dependencies = {pformat(self.read_writes.reads - self.unmet_dependencies)}
{name}.outputs = [
            """
        )
        with buf.indent():
            for out in self.get_outputs():
                buf.splice(out.debug_str())
        buf.writeline("]")

        try:
            buf.splice(self.debug_str_extra())
        except Exception:
            log.warning("Ignoring error in debug_str()", exc_info=True)

        return buf.getrawvalue().rstrip()


class ForeachKernelSchedulerNode(FusedSchedulerNode):
    """
    This is a schedular node that consists of a set of scheduler nodes that
    has no data dependencies among them and can be executed in parallel.
    """

    def get_consumer_subnode_for(
        self, producer: BaseSchedulerNode
    ) -> Optional[BaseSchedulerNode]:
        for buf in producer.get_outputs():
            if buf.get_name() in self.read_to_node:
                return self.read_to_node[buf.get_name()]

        return None

    def get_producer_subnode_for(
        self, consumer: BaseSchedulerNode
    ) -> Optional[BaseSchedulerNode]:
        producers = OrderedSet[BaseSchedulerNode]()
        for rd in consumer.read_writes.reads:
            if rd.name not in self.scheduler.name_to_buf:
                continue

            node_name = self.scheduler.name_to_buf[rd.name].defining_op.get_name()
            if node_name in self.name_to_node:
                producers.add(self.name_to_node[node_name])

        # Don't permit fusion if there are multiple subnodes
        # that this consumer reads from
        if len(producers) == 1:
            return next(iter(producers))
        else:
            return None

    @classmethod
    def can_fuse(cls, producer: BaseSchedulerNode, consumer: BaseSchedulerNode) -> bool:
        why = WhyNoFuse(producer, consumer)
        if producer.is_foreach() and consumer.is_foreach():
            producer = typing.cast(ForeachKernelSchedulerNode, producer)
            consumer = typing.cast(ForeachKernelSchedulerNode, consumer)
            foreach_match = len(producer.snodes) == len(consumer.snodes)
            if not foreach_match:
                why("foreach do not have same length")
            return foreach_match and all(
                producer.scheduler.can_fuse(l, r)
                for l, r in zip(producer.snodes, consumer.snodes)
            )
        elif consumer.is_foreach():
            if producer.is_reduction():
                why(
                    "candidate producer is a reduction, foreach ops cannot be fused with reductions currently"
                )
                return False

            consumer = typing.cast(ForeachKernelSchedulerNode, consumer)
            consumer_subnode = consumer.get_consumer_subnode_for(producer)
            if consumer_subnode is not None:
                return consumer.scheduler.can_fuse(producer, consumer_subnode)

            why("candidate producer is not dep of any foreach consumer")
            return False

        elif producer.is_foreach():
            if consumer.is_reduction():
                why(
                    "candidate consumer is a reduction, foreach ops cannot be fused with reductions currently"
                )
                return False

            producer = typing.cast(ForeachKernelSchedulerNode, producer)
            producer_subnode = producer.get_producer_subnode_for(consumer)
            if producer_subnode is not None:
                return producer.scheduler.can_fuse(producer_subnode, consumer)

            why("candidate consumer has no dep in any foreach producer")
            return False

        raise AssertionError(
            "At least one node passed to ForeachKernelSchedulerNode.can_fuse should be a foreach node"
        )

    @classmethod
    def fuse(
        cls, producer: BaseSchedulerNode, consumer: BaseSchedulerNode
    ) -> ForeachKernelSchedulerNode:
        assert producer.is_foreach() or consumer.is_foreach()
        if producer.is_foreach():
            producer = typing.cast(ForeachKernelSchedulerNode, producer)
            use_custom_partition_algo = producer.use_custom_partition_algo
            enable_autotune = producer.enable_autotune
        else:
            consumer = typing.cast(ForeachKernelSchedulerNode, consumer)
            use_custom_partition_algo = consumer.use_custom_partition_algo
            enable_autotune = consumer.enable_autotune
        prev_node_1 = None
        prev_node_2 = None
        fused_nodes: list[BaseSchedulerNode]
        if producer.is_foreach() and consumer.is_foreach():
            producer = typing.cast(ForeachKernelSchedulerNode, producer)
            consumer = typing.cast(ForeachKernelSchedulerNode, consumer)
            fused_nodes = [
                FusedSchedulerNode.fuse(l, r)
                for l, r in zip(producer.snodes, consumer.snodes)
            ]
        elif producer.is_foreach():
            producer = typing.cast(ForeachKernelSchedulerNode, producer)
            producer_subnode = producer.get_producer_subnode_for(consumer)
            fused_nodes = []
            prev_node_1 = producer
            prev_node_2 = None
            for node in producer.snodes:
                if node is producer_subnode:
                    new_node = FusedSchedulerNode.fuse(node, consumer)
                    prev_node_2 = new_node
                    fused_nodes.append(new_node)
                else:
                    fused_nodes.append(node)

        elif consumer.is_foreach():
            consumer = typing.cast(ForeachKernelSchedulerNode, consumer)
            consumer_subnode = consumer.get_consumer_subnode_for(producer)
            fused_nodes = []
            prev_node_1 = consumer
            prev_node_2 = None

            for node in consumer.snodes:
                if node is consumer_subnode:
                    new_node = FusedSchedulerNode.fuse(producer, node)
                    prev_node_2 = new_node
                    fused_nodes.append(new_node)
                else:
                    fused_nodes.append(node)
        else:
            raise AssertionError(
                "At least one node passed to ForeachKernelSchedulerNode.fuse should be a foreach node"
            )

        return cls(
            producer.scheduler,
            fused_nodes,
            use_custom_partition_algo=use_custom_partition_algo,
            prev_node_1=prev_node_1,
            prev_node_2=prev_node_2,
            enable_autotune=enable_autotune,
        )

    def __init__(
        self,
        scheduler: Scheduler,
        snodes: list[BaseSchedulerNode],
        use_custom_partition_algo: bool,
        prev_node_1: Optional[BaseSchedulerNode] = None,
        prev_node_2: Optional[BaseSchedulerNode] = None,
        enable_autotune: bool = False,
    ) -> None:
        self.read_to_node = {}
        self.name_to_node = {}

        if prev_node_1 is None or prev_node_2 is None:
            super().__init__(scheduler, snodes)

            for node in snodes:
                for read in node.read_writes.reads:
                    self.read_to_node[read.name] = node

                for name in node.get_operation_names():
                    self.name_to_node[name] = node
        else:
            self.scheduler = scheduler
            self.snodes = snodes
            self.node = None
            self.users: list[NodeUser] = []

            self.set_read_writes(
                dependencies.ReadWrites.merge_list(
                    [prev_node_1.read_writes, prev_node_2.read_writes]
                )
            )

            self.unmet_dependencies = (
                OrderedSet(
                    dep
                    for dep in OrderedSet.union(
                        prev_node_1.unmet_dependencies, prev_node_2.unmet_dependencies
                    )
                    if dep.name not in self.get_buffer_names()
                )
                - self.read_writes.writes
            )

            self.min_order = min([prev_node_1.min_order, prev_node_2.min_order])
            self.max_order = max([prev_node_1.max_order, prev_node_2.max_order])

            if prev_node_1.is_foreach():
                assert isinstance(prev_node_1, ForeachKernelSchedulerNode)
                foreach_node, other_node = prev_node_1, prev_node_2
            else:
                assert isinstance(prev_node_2, ForeachKernelSchedulerNode)
                foreach_node, other_node = prev_node_2, prev_node_1

            self.ancestors = foreach_node.ancestors
            self.ancestors.update(other_node.ancestors)

            self.name_to_node = foreach_node.name_to_node
            for name in other_node.get_operation_names():
                self.name_to_node[name] = other_node

        self.use_custom_partition_algo = use_custom_partition_algo
        device = snodes[0].get_device()
        assert device
        self.group = (device, ((sympy.Expr("combo_kernel"),),))
        self.origins = OrderedSet[torch.fx.Node]()
        self.enable_autotune = enable_autotune

    @classmethod
    def combinable_nodes(
        cls, nodes: list[BaseSchedulerNode]
    ) -> list[BaseSchedulerNode]:
        extern = [x for x in nodes if isinstance(x, ExternKernelSchedulerNode)]
        if extern:
            log.debug(
                "ComboKernels: %d external nodes are filtered %s",
                len(extern),
                [node.node.get_origins() for node in extern if node.node is not None],
            )
        filtered_nodes = [
            x
            for x in nodes
            if not isinstance(x, (NopKernelSchedulerNode, ExternKernelSchedulerNode))
        ]
        foreach_nodes = [
            x for x in filtered_nodes if isinstance(x, ForeachKernelSchedulerNode)
        ]
        if foreach_nodes:
            log.debug("ComboKernels: %d foreach nodes are filtered", len(foreach_nodes))
        filtered_nodes = [
            x for x in filtered_nodes if not isinstance(x, ForeachKernelSchedulerNode)
        ]
        template_nodes = [x for x in filtered_nodes if x.is_template()]
        if template_nodes:
            log.debug(
                "ComboKernels: %d template nodes are filtered",
                OrderedSet([len(template_nodes)]),
            )
        filtered_nodes = [x for x in filtered_nodes if x not in template_nodes]
        return filtered_nodes

    @staticmethod
    def _default_group_nodes_for_combo_kernels(
        scheduler: Scheduler,
    ) -> list[list[BaseSchedulerNode]]:
        """
        Returns a list of lists of nodes that are to be grouped together.
        """
        sorted_nodes = scheduler._topological_sort_nodes()
        grouped_nodes = []
        max_num_nodes = 8
        for nodes in sorted_nodes:
            grouped_nodes.extend(
                [
                    nodes[i : i + max_num_nodes]
                    for i in range(0, len(nodes), max_num_nodes)
                ]
            )

        return grouped_nodes

    group_algorithm_for_combo_kernels: Callable[
        [Scheduler], list[list[BaseSchedulerNode]]
    ] = _default_group_nodes_for_combo_kernels

    @staticmethod
    def set_group_algorithm_for_combo_kernels(
        custom_group_algorithm: Callable[[Scheduler], list[list[BaseSchedulerNode]]],
    ) -> None:
        ForeachKernelSchedulerNode.group_algorithm_for_combo_kernels = (
            custom_group_algorithm
        )

    @staticmethod
    def group_nodes_for_combo_kernels(
        scheduler: Scheduler,
    ) -> list[list[BaseSchedulerNode]]:
        return ForeachKernelSchedulerNode.group_algorithm_for_combo_kernels(scheduler)

    def mark_run(self) -> None:
        raise NotImplementedError

    def codegen(self) -> None:
        raise NotImplementedError

    def is_foreach(self) -> bool:
        return True

    def get_subkernel_nodes(self) -> list[BaseSchedulerNode]:
        """Returns a list of nodes which comprise the combo kernel.
        These nodes may be vertically fused."""
        return list(self.snodes)

    def get_nodes(self) -> Sequence[BaseSchedulerNode]:
        """Returns all nodes contained in this kernel, unpacking fused nodes
        into their constituent scheduler nodes."""
        return list(itertools.chain.from_iterable(x.get_nodes() for x in self.snodes))

    def get_first_name(self) -> str:
        return self.snodes[0].get_first_name()

    def prune_redundant_deps(
        self, name_to_fused_node: dict[str, BaseSchedulerNode]
    ) -> None:
        _prune_redundant_deps(self, name_to_fused_node, self.scheduler.name_to_buf)

        for node in self.snodes:
            node.prune_redundant_deps(name_to_fused_node)


class GroupedSchedulerNode(BaseSchedulerNode):
    """
    This is a "fake" scheduler node that represents a group of scheduler nodes
    that are meant to be *grouped* together (it does not allow another node to be scheduled
    in between its constituent nodes, nor does it allow another node to fuse into any of its constituent nodes).
    The way it does this is by maintaining its unmet dependencies as the union of its constituent nodes.
    Fusion will still happen among the nodes within each GroupedSchedulerNode.
    At codegen time, this scheduler node will be unpacked and codegen is called on each constituent node.
    """

    snodes: list[BaseSchedulerNode]

    @classmethod
    def create(cls, snodes: list[BaseSchedulerNode]) -> GroupedSchedulerNode:
        scheduler = snodes[0].scheduler
        assert all(node.scheduler is scheduler for node in snodes)
        grouped_snode = cls(scheduler, snodes)  # type: ignore[arg-type]
        for snode in snodes:
            scheduler.name_to_fused_node[snode.get_name()] = grouped_snode
        scheduler.name_to_fused_node[grouped_snode.get_name()] = grouped_snode
        return grouped_snode

    def __init__(self, scheduler: Scheduler, snodes: list[BaseSchedulerNode]) -> None:
        super().__init__(scheduler)
        init_group_node(self, scheduler, snodes)

    def unpack(self) -> list[BaseSchedulerNode]:
        """
        Do fusion among nodes within this GroupedSchedulerNode,
        and then unpack this GroupedSchedulerNode into regular nodes.
        """
        for snode in self.snodes:
            self.scheduler.name_to_fused_node[snode.get_name()] = snode
        del self.scheduler.name_to_fused_node[self.get_name()]
        return self.scheduler.fuse_nodes(self.snodes)

    def add_fake_dep(self, fake_dep: Dep) -> None:
        self.set_read_writes(self.read_writes.with_read(fake_dep))
        self.unmet_dependencies.add(fake_dep)

    @cache_on_self
    def get_name(self) -> str:
        return "_".join([x.get_name() for x in self.snodes])

    def get_first_name(self) -> str:
        return self.snodes[0].get_name()

    @cache_on_self
    def get_buffer_names(self) -> OrderedSet[str]:
        return OrderedSet.union(*[x.get_buffer_names() for x in self.snodes])

    def get_outputs(self) -> list[SchedulerBuffer]:
        result: list[SchedulerBuffer] = []
        for node in self.snodes:
            result.extend(node.get_outputs())
        return result

    def get_nodes(self) -> Sequence[BaseSchedulerNode]:
        return self.snodes

    @classmethod
    def can_fuse(cls, producer: BaseSchedulerNode, consumer: BaseSchedulerNode) -> bool:
        # GroupedSchedulerNode cannot be fused with another node
        return False


def pick_loop_order(
    stride_lengths: list[list[int]],
    sizes: Sequence[sympy.Expr],
    priority_idx: tuple[int, ...] = (),
) -> list[int]:
    """
    A heuristic to decide loop iteration orders.  This has not been well
    tuned and may be something we should autotune.
    """

    @functools.cmp_to_key
    def index_cmp(a: int, b: int) -> int:
        if sizes[a] == 1 or sizes[b] == 1:
            # 1-sizes don't matter, just move them to the end
            return cmp(sizes[a] == 1, sizes[b] == 1)

        # Take abs, otherwise flipped dimensions are treated as smaller
        # strides than contiguous dims
        stride_len_a = [abs(sl[a]) for sl in stride_lengths]
        stride_len_b = [abs(sl[b]) for sl in stride_lengths]

        # equivalent to
        # np.logical_or(stride_lengths[:, b] == 0, stride_lengths[:, a] < stride_lengths[:, b]).all()
        a_first = sum(
            sl_b == 0 or sl_a < sl_b for sl_a, sl_b in zip(stride_len_a, stride_len_b)
        )
        b_first = sum(
            sl_a == 0 or sl_b < sl_a for sl_a, sl_b in zip(stride_len_a, stride_len_b)
        )
        if a_first > b_first:
            return -1
        if b_first > a_first:
            return 1

        # otherwise contiguous
        return cmp(b, a)

    order = list(reversed(range(len(stride_lengths[0]))))
    if len(priority_idx) > 0:
        # if we have priority node, only use that node's order
        stride_lengths = [stride_lengths[pi] for pi in priority_idx]
    if config.pick_loop_orders:
        order.sort(key=index_cmp)
    return order


@dataclasses.dataclass
class NodeUser:
    node: Union[BaseSchedulerNode, OutputNode]
    can_inplace: bool = False

    # A weak user must be scheduled after a given node, but doesn't actually
    # use the result
    is_weak: bool = False

    def __hash__(self) -> int:
        return hash((self.node.get_name(), self.can_inplace, self.is_weak))

    def __eq__(self, other: object) -> bool:
        return (
            isinstance(other, NodeUser)
            and self.get_name() == other.get_name()
            and self.can_inplace == other.can_inplace
            and self.is_weak == other.is_weak
        )

    def get_name(self) -> str:
        return self.node.get_name()

    def merge(self, other: NodeUser) -> NodeUser:
        assert self.node is other.node
        return NodeUser(
            self.node,
            self.can_inplace and other.can_inplace,
            self.is_weak and other.is_weak,
        )


_post_grad_graph_counter = itertools.count()


class Scheduler:
    __dep_size_hint_cache: dict[Dep, int]

    def __init__(self, nodes: list[ir.Operation]) -> None:
        with dynamo_timed("Scheduler.__init__"):
            self._init(nodes)

    def _init(self, nodes: list[ir.Operation]) -> None:
        super().__init__()
        self.__dep_size_hint_cache = {}
        V.graph.scheduler = self
        self.backends: dict[torch.device, BaseScheduling] = {}
        self.post_grad_graph_id = next(_post_grad_graph_counter)
        self._graph_partition_counter = itertools.count()

        self.completed_operations = OrderedSet[str]()
        self.available_buffer_names = OrderedSet(
            [
                *V.graph.graph_inputs.keys(),
                *V.graph.constants.keys(),
                *V.graph.torchbind_constants.keys(),
            ]
        )

        self.nodes = [self.create_scheduler_node(n) for n in nodes]
        self.update_zero_dim_cpu_tensor()
        # some new constants could have been created above
        self.available_buffer_names.update(V.graph.constants.keys())
        for node in self.nodes:
            node.prune_deps()

        self.name_to_donated_buffer: dict[str, SchedulerDonatedBuffer] = (
            self.get_donated_buffers()
        )
        self.name_to_node: dict[str, BaseSchedulerNode] = {
            n.get_name(): n for n in self.nodes
        }
        self.name_to_buf: dict[str, SchedulerBuffer] = {
            buf.get_name(): buf for node in self.nodes for buf in node.get_outputs()
        }
        self.name_to_fused_node: dict[str, BaseSchedulerNode] = self.name_to_node.copy()

        # mutation_real_name: Maps back to the original name for codegen
        # Example:
        # If you mutate buf0 inside of buf1's kernel, then:
        # mutation_real_name = {"buf0" : "buf1"}
        # all subsequent uses of buf0 become buf1's usage in dependency graph
        self.mutation_real_name: dict[str, str] = {}

        # We handle mutation by renaming modified versions of the same
        # buffer in the dependency graph to prevent cycles.
        # mutation_renames: tracks the current name for a given buffer
        #                   (changed once per mutation)
        # Example:
        # If you mutate buf0 inside of buf1's kernel, then:
        # mutation_renames = {"buf1" : "buf0"}
        # in codegen we only use buf0, never buf1
        self.mutation_renames: dict[str, str] = {}

        # Must run first to correctly set dependencies, before all other passes that rely on
        # reading from .read_writes.reads or .unmet_dependencies
        self.nodes = comms.decide_global_ordering_of_comms(
            self.nodes,
            self.name_to_buf,
            self.name_to_fused_node,
        )

        self.compute_dependencies()
        self.nodes = self.topological_sort_schedule(self.nodes)
        self.dead_node_elimination()
        self.name_to_fused_node = {n.get_name(): n for n in self.nodes}
        self.compute_ancestors()

        metrics.ir_nodes_pre_fusion += len(self.nodes)
        from torch._inductor.debug import log_ir_post_fusion, log_ir_pre_fusion

        log_ir_pre_fusion(self.nodes)
        self.num_orig_nodes = len(self.nodes)
        self.create_foreach_nodes()
        self.nodes = self.topological_sort_schedule(self.nodes)
        self.logged_slow_fusion = OrderedSet[tuple[str, str]]()
        if config._pre_fusion_custom_pass is not None:
            self.nodes = config._pre_fusion_custom_pass(self.nodes)
        self.nodes = self.fuse_nodes(self.nodes)
        self.merge_loops()
        self.finalize_multi_template_buffers()
        if config.combo_kernels:
            self.create_combo_kernel_nodes(num_ck_nodes=None)

        # Peak memory pass and overlap pass must run last, otherwise
        # other reordering passes could undo their effects.
        if config.reorder_for_peak_memory:
            from .memory import reorder_for_peak_memory

            self.nodes = reorder_for_peak_memory(
                self.nodes,
                self.name_to_buf,
                self.name_to_fused_node,
                OrderedSet(V.graph.graph_inputs.keys()),
                OrderedSet(V.graph.get_output_names()),
            )
        if config.reorder_for_compute_comm_overlap:
            self.nodes = comms.reorder_compute_and_comm_for_overlap(self.nodes)
        self.process_grouped_nodes()
        self.compute_last_usage()
        log_ir_post_fusion(self.nodes)
        V.debug.graph_diagram(self.nodes)
        self.debug_draw_graph()

        # used during codegen:
        self.buffer_names_to_free = OrderedSet[str]()

        # fx graph node to the position it appears in the graph
        # for debug attribution
        self.origin_to_index: dict[torch.fx.Node, int] = {}

        get_metric_table("graph_stats").add_row(
            lambda: {
                "graph_id": self.post_grad_graph_id,
                "num_nodes_before_fusion": self.num_orig_nodes,
                "num_nodes_after_fusion": len(self.nodes),
            }
        )

    def get_donated_buffers(self) -> dict[str, SchedulerDonatedBuffer]:
        name_to_donated_buf = {}
        for name in V.graph.graph_inputs_original:
            if isinstance(V.graph.graph_inputs_original[name], ir.DonatedBuffer):
                name_to_donated_buf[name] = SchedulerDonatedBuffer(
                    self,
                    V.graph.graph_inputs_original[name],
                    defining_op=None,
                )
        return name_to_donated_buf

    @property
    def current_device(self) -> Optional[torch.device]:
        return V.graph.current_device

    @current_device.setter
    def current_device(self, device: Optional[torch.device]) -> None:
        V.graph.current_device = device

    def debug_draw_graph(self) -> None:
        """Generate an image of the graph for debugging"""
        if os.environ.get("INDUCTOR_WRITE_SCHEDULER_GRAPH", None) == "1":
            from .debug import draw_buffers

            draw_buffers(self.nodes, print_graph=True)

    def debug_print_nodes(self, label: str) -> None:
        if log.isEnabledFor(logging.INFO):
            log.info("%s:", label)
            for node in self.nodes:
                node.log_details()

    def create_scheduler_node(self, node: ir.Operation) -> BaseSchedulerNode:
        assert node.get_origins() is not None, (
            "All nodes passed to scheduling must have an origin"
        )
        if node.is_no_op():
            return NopKernelSchedulerNode(self, node)
        elif isinstance(node, (ir.ComputedBuffer, ir.TemplateBuffer)):
            return SchedulerNode(self, node)
        elif isinstance(node, ir.ExternKernel):
            return ExternKernelSchedulerNode(self, node)
        else:
            raise NotImplementedError(node)

    def create_foreach_nodes(self) -> None:
        removed_node_names = OrderedSet[str]()
        fe_nodes = []
        kept_node_names = self.name_to_fused_node.keys()

        for names in V.graph.lists.values():
            names = [
                name
                for name in names
                if name in kept_node_names
                and not isinstance(self.name_to_node[name], NopKernelSchedulerNode)
            ]
            if not names:
                # All nodes eliminated
                continue

            removed_node_names.update(names)
            snodes = [self.name_to_node[name] for name in names]

            enable_autotune = config.combo_kernels_autotune > 1
            fe_node = ForeachKernelSchedulerNode(
                self,
                snodes,
                use_custom_partition_algo=False,
                enable_autotune=enable_autotune,
            )

            fe_nodes.append(fe_node)

            for name in names:
                self.name_to_fused_node[name] = fe_node

        self.nodes = [
            node for node in self.nodes if node.get_name() not in removed_node_names
        ] + list(fe_nodes)

    def compute_dependencies(self) -> None:
        """
        Create dependency edges between nodes, handling aliasing and
        mutation properly.
        """

        T = TypeVar("T")

        class DedupList(Generic[T]):
            """
            This data structure behaves like a list except it makes sure the
            elements remain unique.
            Normally one could use a OrderedSet/dict for this purpose however
            the list in question gets elements appended as it is being
            iterated over which means that we need to keep the list
            semantics.
            """

            def __init__(
                self,
                items: Optional[list[T]] = None,
                membership: Optional[OrderedSet[T]] = None,
            ) -> None:
                self.items = items or []
                self.membership = membership or OrderedSet()

            def append(self, node_user: T) -> None:
                if node_user in self.membership:
                    return
                self.items.append(node_user)
                self.membership.add(node_user)

            def __add__(self, other: DedupList[T]) -> DedupList[T]:
                new_membership = OrderedSet.union(self.membership, other.membership)
                new_items = self.items + [
                    x for x in other.items if x not in self.membership
                ]
                return DedupList(new_items, new_membership)

        name_to_users: defaultdict[str, DedupList[NodeUser]] = collections.defaultdict(
            DedupList
        )

        # handle aliasing by using python aliasing in name_to_users
        # if foo aliases bar then we will make name_to_users["foo"] point
        # to the same python list as name_to_users["bar"]
        for node in self.nodes:
            for buf1 in node.get_outputs():
                buf1_name = buf1.get_name()
                for buf2_name in buf1.get_aliases():
                    if buf1_name in name_to_users and buf2_name in name_to_users:
                        # merge the two
                        list1 = name_to_users[buf1_name]
                        list2 = name_to_users[buf2_name]
                        combined = list1 + list2
                        for key in name_to_users.keys():
                            if (
                                name_to_users[key] is list1
                                or name_to_users[key] is list2
                            ):
                                name_to_users[key] = combined
                    elif buf1_name in name_to_users:
                        name_to_users[buf2_name] = name_to_users[buf1_name]
                    else:
                        name_to_users[buf1_name] = name_to_users[buf2_name]

        def rename(n: str) -> str:
            if n in self.mutation_renames:
                return rename(self.mutation_renames[n])
            return n

        def add_user(
            used_by_name: str,
            user_node: Union[BaseSchedulerNode, OutputNode],
            can_inplace: bool = False,
            is_weak: bool = False,
        ) -> None:
            name_to_users[rename(used_by_name)].append(
                NodeUser(user_node, can_inplace, is_weak)
            )

        unbacked_symbol_to_origin_node: dict[sympy.Symbol, Optional[str]] = {}

        # NB: None means that the dependency is on an input.  Don't actually
        # generate a dependency because if we do, Inductor will start trying
        # to free the unbacked int but that's pointless
        for name, val in V.graph.graph_inputs.items():
            if isinstance(val, sympy.Expr):
                for fs in val.free_symbols:
                    unbacked_symbol_to_origin_node[fs] = None

        for node in self.nodes:
            log.debug("scheduling %s", node.node)

            # unbacked symbols don't follow ordinary buffer dependencies, so
            # we track their def/uses separately
            assert node.node is not None
            unbacked_symbol_defs = sorted(
                node.node.get_unbacked_symbol_defs(), key=lambda x: x.name
            )
            for s in unbacked_symbol_defs:
                assert isinstance(s, sympy.Symbol)
                # Pick the first definer as canonical.  There may be multiple
                # because if a MultiOutputLayout buffer propagates an unbacked
                # symint to multiple outputs, they will all claim to def it.
                if s not in unbacked_symbol_to_origin_node:
                    unbacked_symbol_to_origin_node[s] = node.get_name()

            unbacked_symbol_uses = sorted(
                node.node.get_unbacked_symbol_uses(), key=lambda x: x.name
            )
            # if a kernel takes unbacked symints, register dependencies
            for s in unbacked_symbol_uses:
                assert s in unbacked_symbol_to_origin_node, (
                    f"{s} not in {unbacked_symbol_to_origin_node}"
                )
                if (r := unbacked_symbol_to_origin_node[s]) is not None:
                    for buf in self.name_to_node[r].get_outputs():
                        node.add_fake_dep(StarDep(buf.get_name()))

            if (
                len(node.read_writes.writes) == 1
                and (dep := next(iter(node.read_writes.writes)))
                and isinstance(dep, MemoryDep)
            ):
                node_mode = dep.mode
            else:
                node_mode = None

            # Handle output mutations
            for buf in node.get_outputs():
                # a node will mutate either 0 or 1 buffers
                assert len(buf.get_mutations()) <= 1
                for alt_name in buf.get_mutations():
                    alt_name = rename(alt_name)
                    # this node must run after the prior writer
                    add_user(alt_name, node)
                    node.add_fake_dep(StarDep(alt_name, mode=node_mode))
                    for user in name_to_users[alt_name].items:
                        if user.get_name() == node.get_name():
                            continue

                        assert isinstance(user.node, BaseSchedulerNode)
                        for other_name in user.node.get_buffer_names():
                            # this node must run after all prior readers
                            other_name = rename(other_name)
                            node.add_fake_dep(
                                WeakDep(other_name, mutating_buf=buf.get_name())
                            )
                            add_user(other_name, node, is_weak=True)

            # add normal non-mutation dependencies
            for read in node.read_writes.reads:
                if not isinstance(read, WeakDep):
                    add_user(read.name, node, node.can_inplace(read))

            node.update_mutated_names(self.mutation_renames)

            # update our renaming scheme for the next iteration
            for buf in node.get_outputs():
                for alt_name in buf.get_mutations():
                    self.mutation_renames[rename(alt_name)] = buf.get_name()
                    self.mutation_renames[alt_name] = buf.get_name()
                    self.mutation_real_name[buf.get_name()] = (
                        self.mutation_real_name.get(alt_name, alt_name)
                    )

        # make sure outputs aren't dead-code-eliminated
        for buf_name in V.graph.get_output_names():
            log.debug("scheduling output %s", buf_name)
            add_user(buf_name, OutputNode(StarDep(buf_name)))

        # make sure unbacked symints aren't dead-code-eliminated
        for out in V.graph.graph_outputs:
            for s in out.get_unbacked_symbol_uses():
                assert s in unbacked_symbol_to_origin_node, (
                    f"{s} not in {unbacked_symbol_to_origin_node.keys()}"
                )
                if r := unbacked_symbol_to_origin_node[s]:
                    for buf_name in self.name_to_node[r].get_buffer_names():
                        log.debug(
                            "scheduling output %s for unbacked symint %s", buf_name, s
                        )
                        add_user(buf_name, OutputNode(StarDep(buf_name)))

        # make sure input mutation isn't dead-code-eliminated
        for name in self.mutation_renames:
            if name in V.graph.graph_inputs:
                add_user(name, OutputNode(StarDep(name)))
                V.graph.mutated_inputs.add(name)
            elif name in V.graph.constants:
                # In AOTI, module parameters and buffers are not lifted as graph inputs
                add_user(name, OutputNode(StarDep(name)))

        inp_names = {
            name: index for index, name in enumerate(V.graph.graph_inputs.keys())
        }
        V.graph.mutated_input_idxs = [
            inp_names[name] for name in V.graph.mutated_inputs
        ]

        # copy users information onto the nodes
        for node in self.nodes:
            for buf in node.get_outputs():
                buf.set_users(name_to_users[buf.get_name()].items)

        for name in self.name_to_donated_buffer:
            self.name_to_donated_buffer[name].set_users(name_to_users[name].items)

    def dead_node_elimination(self) -> None:
        """
        Remove any nodes without users
        """
        # self.nodes is in topological order, so by iterating in reverse order
        # we have visited (and potentially removed) all users before visiting a
        # given node.
        updated_nodes = []
        for node in reversed(self.nodes):

            def can_eliminate_user(user: NodeUser) -> bool:
                return user.is_weak or user.get_name() in V.graph.removed_operations

            active_buffers = False
            for buf in node.get_outputs():
                can_eliminate = all(can_eliminate_user(u) for u in buf.users)
                if can_eliminate:
                    log.debug("removed dead buffer: %s", buf.get_name())
                    V.graph.removed_buffers.add(buf.get_name())
                else:
                    active_buffers = True

            can_eliminate = not node.has_side_effects() and not active_buffers

            if not can_eliminate:
                updated_nodes.append(node)
            else:
                # dead code
                log.debug("removed dead operation: %s", node.get_name())
                V.graph.removed_operations.add(node.get_name())
                for read in node.read_writes.reads:
                    if read.name in self.name_to_buf:
                        users = self.name_to_buf[read.name].users
                        self.name_to_buf[read.name].users = [
                            u for u in users if u.node.get_name() != node.get_name()
                        ]
        self.nodes = list(reversed(updated_nodes))

        # Prune any WeakDeps no longer needed
        for node in self.nodes:
            node.prune_weak_deps()

    def topological_sort_schedule(
        self, nodes: list[BaseSchedulerNode]
    ) -> list[BaseSchedulerNode]:
        """
        Ensure nodes is in topologically sorted order
        """
        seen = OrderedSet[BaseSchedulerNode]()
        name_to_node: dict[str, BaseSchedulerNode] = dict()
        result: list[BaseSchedulerNode] = []

        def visit(n: BaseSchedulerNode) -> None:
            if n not in seen:
                seen.add(n)
                for dep in sorted(n.unmet_dependencies, key=lambda d: d.name):
                    # We only care about doing toposort within `nodes`
                    if dep.name not in name_to_node:
                        continue
                    visit(name_to_node[dep.name])
                result.append(n)

        for node in nodes:
            for name in node.get_buffer_names():
                name_to_node[name] = node
        for node in nodes:
            visit(node)
        return result

    def _get_unmet_dep_nodes(self, snode: BaseSchedulerNode) -> list[BaseSchedulerNode]:
        unmet_deps = OrderedSet[str]()
        if isinstance(
            snode,
            (
                SchedulerNode,
                ExternKernelSchedulerNode,
                NopKernelSchedulerNode,
                FusedSchedulerNode,
            ),
        ):
            for dep in snode.unmet_dependencies:
                unmet_deps.add(dep.name)
        else:
            raise RuntimeError(
                f"get_unmet_dep_nodes is not implemented for {type(snode)}."
            )
        unmet_dep_ops = (self.name_to_buf[dep].defining_op for dep in unmet_deps)
        return list(
            OrderedSet(self.name_to_fused_node[n.get_name()] for n in unmet_dep_ops)
        )

    def _topological_sort_nodes(self) -> list[list[BaseSchedulerNode]]:
        """
        Sort nodes by their topological order, return a list of node lists.
        """
        order = []
        nodes = dict.fromkeys(self.nodes, 0)
        children: dict[Any, Any] = {}
        for node in self.nodes:
            deps = self._get_unmet_dep_nodes(node)
            nodes[node] = len(deps)
            for dep in deps:
                c = children.get(dep, [])
                c.append(node)
                children[dep] = c

        zero_deg_nodes = [n for n, v in nodes.items() if v == 0]
        while zero_deg_nodes:
            order.append(zero_deg_nodes)
            for n in zero_deg_nodes:
                for user in children.get(n, []):
                    nodes[user] -= 1
                nodes.pop(n)
            zero_deg_nodes = [n for n, v in nodes.items() if v == 0]
        assert not nodes, "Topological sort failed!"
        return order

    def compute_ancestors(self) -> None:
        """
        Populate each node.ancestors
        """
        # note self.nodes is topologically sorted
        name_to_ancestors: dict[str, OrderedSet[str]] = {}
        for node in self.nodes:
            ancestors = OrderedSet[str]()
            for dep in node.unmet_dependencies:
                dep_node_name = self.name_to_buf[dep.name].defining_op.get_name()
                ancestors.add(dep_node_name)
                ancestors |= name_to_ancestors[dep_node_name]
            name_to_ancestors[node.get_name()] = ancestors
            node.ancestors = ancestors

        for order, node in enumerate(self.nodes):
            node.min_order = order
            node.max_order = order

    def merge_loops(self) -> None:
        for node in self.nodes:
            if not config.loop_ordering_after_fusion:
                continue

            # Even for CPU, if we are using the halide backend, we still need
            # the merge loops steps below
            if not isinstance(node, (SchedulerNode, FusedSchedulerNode)) or (
                not node.is_gpu() and config.cpu_backend != "halide"
            ):
                continue
            for snode in node.get_nodes():
                # merge loops for the scheduler node
                if not isinstance(snode, SchedulerNode) or snode.is_template():
                    continue

                snode.merge_loops()

                # Note that for CPU backend, merging loops will change
                # snode.group. It's fine for Triton backend.
                # But if we simplify update snode.group like this:
                #   group_fn = self.get_backend(snode.node.get_device()).group_fn
                #   snode.group = (snode.node.get_device(), group_fn(snode._sizes))
                # There is still an issue due to different snode in a
                # FusedSchedulerNode having different merged loops.
                # Skip CPU backend for now.

    def fuse_nodes(self, nodes: list[BaseSchedulerNode]) -> list[BaseSchedulerNode]:
        """
        Combine eligible nodes into FusedSchedulerNodes.
        """
        with dynamo_timed("Scheduler.fused_nodes"):
            for i in range(10):
                old_len = len(nodes)
                fusion_log.debug(
                    "===== attempting fusion (%d/10): %d nodes =====",
                    i + 1,
                    old_len,
                )
                nodes = self.fuse_nodes_once(nodes)
                new_len = len(nodes)
                fusion_log.debug(
                    "completed fusion round (%d/10): fused %d nodes into %d nodes\n",
                    i + 1,
                    old_len,
                    new_len,
                )
                if new_len == old_len or new_len == 1:
                    fusion_log.debug(
                        "===== fusion complete (%d iterations) =====", i + 1
                    )
                    break
            return nodes

    def process_grouped_nodes(self) -> None:
        """
        Unpack GroupedSchedulerNode into regular nodes.
        """
        new_nodes: list[BaseSchedulerNode] = []
        for node in self.nodes:
            new_nodes.extend(
                node.unpack() if isinstance(node, GroupedSchedulerNode) else [node]
            )
        self.nodes = new_nodes

    def benchmark_fused_nodes(
        self, nodes: Sequence[BaseSchedulerNode]
    ) -> tuple[float, str]:
        """
        Benchmark fused list of nodes and return the execution time
        in milliseconds on randomly generated inputs.
        """
        assert len(nodes) > 0
        device = nodes[0].get_device()
        self.current_device = device
        backend = self.get_backend(device)
        with dynamo_timed(
            "benchmark_fused_nodes",
            log_pt2_compile_event=True,
            dynamo_compile_column_us="compile_time_autotune_time_us",
        ):
            return backend.benchmark_fused_nodes(nodes)

    def finalize_multi_template_buffers(self) -> None:
        def replace_operation_buffer(
            orig_node: ir.MultiTemplateBuffer, new_node: ir.OperationBuffer
        ) -> None:
            replaced_buf_name = new_node.get_name()
            orig_buf_name = orig_node.get_name()
            assert isinstance(orig_buf_name, str) and isinstance(replaced_buf_name, str)

            replaced_op_name = new_node.get_operation_name()
            orig_op_name = orig_node.get_operation_name()
            assert isinstance(orig_op_name, str) and isinstance(replaced_op_name, str)

            del V.graph.name_to_buffer[replaced_buf_name]
            new_node.name = orig_buf_name

            del V.graph.name_to_op[replaced_op_name]
            new_node.operation_name = orig_op_name

            orig = V.graph.buffers.index(orig_node)
            V.graph.buffers.remove(new_node)
            V.graph.buffers[orig] = new_node
            V.graph.name_to_buffer[orig_buf_name] = new_node

            orig = V.graph.operations.index(orig_node)
            V.graph.operations.remove(new_node)
            V.graph.operations[orig] = new_node
            V.graph.name_to_op[orig_op_name] = new_node

        for i, node in enumerate(self.nodes):
            if isinstance(node, SchedulerNode) and isinstance(
                node.node, ir.MultiTemplateBuffer
            ):
                multi_node = node.node
                if not config.test_configs.force_extern_kernel_in_multi_template:
                    min_node_unfused, _ = multi_node.get_min_choice()
                else:
                    min_node_unfused = next(
                        (
                            timing
                            for timing in multi_node.choice_timings
                            if isinstance(
                                timing,
                                torch._inductor.select_algorithm.ExternKernelCaller,
                            )
                        ),
                        None,  # type: ignore[arg-type]
                    )
                    assert min_node_unfused is not None

                if isinstance(
                    min_node_unfused,
                    torch._inductor.ir.TritonTemplateCallerBase,
                ):
                    node.node.finalize_as_triton_caller(min_node_unfused)
                    continue

                out_tensorbox = min_node_unfused.output_node()
                out_storage = out_tensorbox.data
                assert isinstance(out_storage, ir.StorageBox)
                out_buffer = out_storage.data
                assert isinstance(out_buffer, ir.OperationBuffer)

                out_buffer.layout = multi_node.layout
                replace_operation_buffer(multi_node, out_buffer)
                new_scheduler_node = self.create_scheduler_node(out_buffer)

                self.nodes[i] = new_scheduler_node
                self.name_to_node[node.get_name()] = new_scheduler_node
                self.name_to_fused_node[node.get_name()] = new_scheduler_node

                for new_out, old_out in zip(
                    new_scheduler_node.get_outputs(), node.get_outputs()
                ):
                    self.name_to_buf[old_out.get_name()] = new_out
                    new_out.users = old_out.users

                new_scheduler_node.min_order = node.min_order
                new_scheduler_node.max_order = node.max_order
                new_scheduler_node.last_usage = node.last_usage

    def _any_atomic_add(self, node_list: Sequence[BaseSchedulerNode]) -> bool:
        return any(
            hasattr(n.node, "data")
            and n.node is not None
            and hasattr(n.node.data, "scatter_mode")
            and n.node.data.scatter_mode == "atomic_add"
            for n in node_list
        )

    def speedup_by_fusion(
        self, node1: BaseSchedulerNode, node2: BaseSchedulerNode
    ) -> bool:
        """
        If config.benchmark_fusion is False, always return True.
        Otherwise, return True if fusion can brings speedup.
        """

        is_multi_template = any(
            n.is_template()
            and isinstance(n.get_template_node(), ir.MultiTemplateBuffer)
            for n in (node1, node2)
        )
        if not config.benchmark_fusion and not is_multi_template:
            return True

        if (
            node1.is_template()
            and not isinstance(node1.get_template_node(), ir.TritonTemplateBuffer)
            or node1.is_foreach()
            or node2.is_foreach()
        ):
            # TODO support benchmarking epilogue fusion
            return True

        node_list_1 = node1.get_nodes()
        device = node_list_1[0].get_device()
        assert device

        # don't support benchmark fusion for CPU right now.
        if device.type == "cpu":
            return True

        node_list_2 = node2.get_nodes()
        node_list_fused = list(itertools.chain(node_list_1, node_list_2))

        # We can not accurately benchmark kernel using atomic_add
        # due to how we generate random integer inputs.
        # Skip benchmarking them by allowing fusion.
        if self._any_atomic_add(node_list_fused):
            return True

        from triton.compiler.errors import CompilationError

        why = WhyNoFuse(node1, node2)

        def log_fusion(ms_fused: float, ms1: float, ms2: float) -> None:
            if fusion_log.isEnabledFor(logging.DEBUG):
                if ms_fused < ms1 + ms2:
                    fusion_log.debug(
                        "can fuse (benchmark): fusing %s with %s cause %sx speedup",
                        node1.get_buffer_names(),
                        node2.get_buffer_names(),
                        green_text(f"{(ms1 + ms2) / ms_fused:.3f}"),
                    )
                else:
                    fusion_log.debug(
                        "cannot fuse (benchmark): fusing %s with %s cause %sx slowdown",
                        node1.get_buffer_names(),
                        node2.get_buffer_names(),
                        red_text(f"{ms_fused / (ms1 + ms2):.3f}"),
                    )

<<<<<<< HEAD
=======
        async_compile = torch._inductor.async_compile.AsyncCompile()

        def compile_kernel(
            nodes: Sequence[BaseSchedulerNode],
        ) -> tuple[Optional[LambdaFuture], ModuleType]:
            src_code = self.generate_kernel_code_from_nodes(
                nodes, benchmark_kernel=True
            )
            mod = PyCodeCache.load(src_code)
            if not async_compile.use_process_pool():
                fut = None
            else:
                fut = async_compile.triton(kernel_name="triton_", source_code=src_code)
                assert isinstance(fut, LambdaFuture)

            return (fut, mod)

>>>>>>> b8b1b364
        # After the succesful fusion with Template, we finalize its config.
        # Subsequently we benchmark but dont update. Checking for SchedulerNode, instead of FusedSchedulerNode
        # accomplishes this.
        if is_multi_template and any(
            n.get_template_node() is not None and isinstance(n, SchedulerNode)
            for n in (node1, node2)
        ):
            epilogue_fusion = node1.get_template_node() is not None

            multi_node = node1.node if epilogue_fusion else node2.node
            assert isinstance(multi_node, ir.MultiTemplateBuffer)
            choice_timings = multi_node.choice_timings
            _, ms1 = multi_node.get_min_choice()

            non_template_nodes = node_list_2 if epilogue_fusion else node_list_1

            ms2, path2 = self.benchmark_fused_nodes(non_template_nodes)

            min_ms_fused = float("inf")
            ms_fused_choice = None

<<<<<<< HEAD
=======
            # Start compiling choices in parallel
            future_choices: list[tuple[Any, Optional[LambdaFuture], ModuleType]] = []
>>>>>>> b8b1b364
            triton_choices = 0
            for choice, unfused_time in sorted(
                choice_timings.items(), key=lambda x: x[1]
            ):
                if not isinstance(choice, torch._inductor.ir.TritonTemplateCallerBase):
                    continue

                # For prologue fusion we check if the underlying template of the choice
                # supports all allowed prologue inputs. If not, we skip this choice in
                # the fusion benchmark.
                # TODO: Remove this check after all Triton templates support prologue fusion.
                # Currently, persistent+TMA Triton template does not due to the TMA-based loads.
                if (
                    not epilogue_fusion
                    and hasattr(choice, "allowed_prologue_inps")
                    and choice.allowed_prologue_inps != multi_node.allowed_prologue_inps
                ):
                    continue

                if unfused_time >= ms1 + ms2:
                    break

                triton_choices += 1
                if triton_choices > config.max_epilogue_benchmarked_choices:
                    break

                # TODO - parallel compile triton templates
                # TODO - should prune/skip choices that are not within certain % of best choice
                with multi_node.swap_as_triton_caller(choice):
<<<<<<< HEAD
                    ms_fused, path = self.benchmark_fused_nodes(node_list_fused)
=======
                    future_choices.append((choice, *compile_kernel(node_list_fused)))

            if len(future_choices) == 0:
                return False

            def benchmark_when_ready() -> bool:
                min_ms_fused = float("inf")
                ms_fused_choice = None

                new_timings = {}
                # Benchmark each choice after compilation completes
                for choice, future, mod_fused in future_choices:
                    try:
                        if future is not None:
                            future.result()

                    # Ideally we would more narrowly catch Exceptions here but
                    # triton  will unpredictably error with valid prologue fusions
                    except Exception as e:
                        if fusion_log.isEnabledFor(logging.DEBUG):
                            fusion_log.debug(
                                "Exception in compiling %s: %s",
                                "prologue" if not epilogue_fusion else "epilogue",
                                str(e),
                            )
                        continue
                    with multi_node.swap_as_triton_caller(choice):
                        ms_fused, path = self.benchmark_codegened_module(
                            mod_fused, device
                        )
                        new_timings[choice] = ms_fused
                        if ms_fused < min_ms_fused:
                            min_ms_fused = ms_fused
                            ms_fused_choice = choice
>>>>>>> b8b1b364

                    if ms_fused < min_ms_fused:
                        min_ms_fused = ms_fused
                        ms_fused_choice = choice

            log_fusion(min_ms_fused, ms1, ms2)

            # after we do a fusion, we finalize a triton template.
            # TODO - could preserve multi template and choices for subsequent fusions
            if min_ms_fused < (ms1 + ms2) and ms_fused_choice is not None:
                multi_node.finalize_as_triton_caller(ms_fused_choice)
                return True
            else:
                return False
        else:
<<<<<<< HEAD
            try:
                ms1, path1 = self.benchmark_fused_nodes(node_list_1)
                if math.isinf(ms1):
                    why("register spilling of the first kernel")
                    return False
                ms2, path2 = self.benchmark_fused_nodes(node_list_2)
                if math.isinf(ms2):
                    why("register spilling of the second kernel")
                    return False
                ms_fused, path_fused = self.benchmark_fused_nodes(node_list_fused)
                if math.isinf(ms_fused):
                    why("register spilling of the fused kernel")
                    return False
            except CompilationError as e:
                # workaround triton issue: https://github.com/openai/triton/issues/2151
                if "Loop-carried variable" in str(e):
                    return True  # allow fusion
                else:
=======
            # Start parallel compilation for all three kernels
            future_and_mod_l1 = compile_kernel(node_list_1)
            future_and_mod_l2 = compile_kernel(node_list_2)
            future_and_mod_l1_fused = compile_kernel(node_list_fused)

            def benchmark_when_ready() -> bool:
                from torch._inductor.runtime.triton_heuristics import (
                    NoTritonConfigsError,
                )

                try:
                    # Wait for all compilations to complete
                    for fut in (
                        future_and_mod_l1[0],
                        future_and_mod_l2[0],
                        future_and_mod_l1_fused[0],
                    ):
                        if fut is not None:
                            fut.result()

                    ms1, path1 = self.benchmark_codegened_module(
                        future_and_mod_l1[1], device
                    )
                    if math.isinf(ms1):
                        why("register spilling of the first kernel")
                        return False

                    ms2, path2 = self.benchmark_codegened_module(
                        future_and_mod_l2[1], device
                    )
                    if math.isinf(ms2):
                        why("register spilling of the second kernel")
                        return False

                    ms_fused, path_fused = self.benchmark_codegened_module(
                        future_and_mod_l1_fused[1], device
                    )
                    if math.isinf(ms_fused):
                        why("register spilling of the fused kernel")
                        return False

                    log_fusion(ms_fused, ms1, ms2)

                    if (
                        is_metric_table_enabled("slow_fusion")
                        and ms_fused >= ms1 + ms2
                        and (path1, path2) not in self.logged_slow_fusion
                    ):
                        self.logged_slow_fusion.add((path1, path2))
                        get_metric_table("slow_fusion").add_row(
                            lambda: {
                                "kernel1_path": path1,
                                "kernel1_latency": ms1,
                                "kernel2_path": path2,
                                "kernel2_latency": ms2,
                                "fused_kernel_path": path_fused,
                                "fused_kernel_latency": ms_fused,
                                "slow_down_ratio": ms_fused / (ms1 + ms2),
                            }
                        )

                    return ms_fused < ms1 + ms2

                except NoTritonConfigsError:
                    return False

                except CompilationError as e:
                    if "Loop-carried variable" in str(e):
                        return True
>>>>>>> b8b1b364
                    raise

        log_fusion(ms_fused, ms1, ms2)
        if (
            is_metric_table_enabled("slow_fusion")
            and ms_fused >= ms1 + ms2
            and (path1, path2) not in self.logged_slow_fusion
        ):
            self.logged_slow_fusion.add((path1, path2))
            get_metric_table("slow_fusion").add_row(
                lambda: {
                    "kernel1_path": path1,
                    "kernel1_latency": ms1,
                    "kernel2_path": path2,
                    "kernel2_latency": ms2,
                    "fused_kernel_path": path_fused,
                    "fused_kernel_latency": ms_fused,
                    "slow_down_ratio": ms_fused / (ms1 + ms2),
                }
            )
        return ms_fused < ms1 + ms2

    def fuse_nodes_once(
        self, nodes: list[BaseSchedulerNode]
    ) -> list[BaseSchedulerNode]:
        """
        Combine eligible nodes into FusedSchedulerNodes.

        This relies on two key functions to control the logic:
            - self.can_fuse(): checks if a fusion is legal
            - self.score_fusion(): assigns priority to a given fusion
        """
        fused_nodes = OrderedSet(nodes)
        if fusion_log.isEnabledFor(logging.DEBUG):
            fusion_log.debug("fuse_nodes_once, candidates:")
            for node in fused_nodes:
                fusion_log.debug("  " + node.debug_str_short())  # noqa: G003
<<<<<<< HEAD
=======

        # These are potential fusions which we are async compiling,
        # and which we will benchmark profitability of.
        pending_fusions: dict[
            BaseSchedulerNode,
            tuple[Callable[[], bool], BaseSchedulerNode, BaseSchedulerNode],
        ] = {}

        def fuse_two_nodes(
            node1: BaseSchedulerNode, node2: BaseSchedulerNode
        ) -> BaseSchedulerNode:
            fusion_log.debug("fusing %s with %s", node1.get_name(), node2.get_name())

            device = node1.get_device()
            assert node2.get_device() == device
            node3 = self.get_backend(device).fuse(node1, node2)
            fused_nodes.remove(node1)
            fused_nodes.remove(node2)
            fused_nodes.add(node3)
            self.name_to_fused_node.update(
                {n.get_name(): node3 for n in node3.get_nodes()}
            )
            return node3

        def resolve_pending_fusions(
            node1: BaseSchedulerNode, node2: BaseSchedulerNode
        ) -> None:
            while (
                self.get_fused_node(node1) in pending_fusions
                or self.get_fused_node(node2) in pending_fusions
            ):
                pending_fusion = pending_fusions.get(
                    self.get_fused_node(node1),
                    pending_fusions.get(self.get_fused_node(node2), None),
                )
                assert pending_fusion is not None

                is_speedup, node_key1, node_key2 = pending_fusion
                pending_fusions.pop(node_key1, None)
                pending_fusions.pop(node_key2, None)

                assert self.get_fused_node(node_key1) is node_key1
                assert self.get_fused_node(node_key2) is node_key2

                if not is_speedup() or self.will_fusion_create_cycle(node1, node2):
                    continue

                fuse_two_nodes(node_key1, node_key2)

>>>>>>> b8b1b364
        for node1, node2 in self.get_possible_fusions(nodes):
            node1 = self.name_to_fused_node[node1.get_first_name()]
            node2 = self.name_to_fused_node[node2.get_first_name()]
            if self.can_fuse(node1, node2) and not self.will_fusion_create_cycle(
                node1, node2
            ):
                if not self.speedup_by_fusion(node1, node2):
                    continue
                fusion_log.debug(
                    "fusing %s with %s", node1.get_name(), node2.get_name()
                )

                # above can_fuse asserts that node2 has the same device
                device = node1.get_device()
                node3 = self.get_backend(device).fuse(node1, node2)
                fused_nodes.remove(node1)
                fused_nodes.remove(node2)
                fused_nodes.add(node3)
                self.name_to_fused_node.update(
                    {n.get_name(): node3 for n in node3.get_nodes()}
                )
        nodes = sorted(fused_nodes, key=lambda x: x.min_order)
        nodes = self.topological_sort_schedule(nodes)
        self.prune_redundant_deps(nodes)
        return nodes

    def create_combo_kernel_nodes(self, num_ck_nodes: Optional[int] = None) -> None:
        """
        Groups parallel nodes
        """
        fused_nodes = OrderedSet(self.nodes)
        count = 0
        num_nodes_orig = len(self.nodes)
        log.debug("ComboKernels: Generating with num_ck_nodes = %d...", num_ck_nodes)
        for num, node_list in enumerate(
            ForeachKernelSchedulerNode.group_nodes_for_combo_kernels(self)
        ):
            node_list = ForeachKernelSchedulerNode.combinable_nodes(node_list)
            if len(node_list) < 2:
                continue
            if num_ck_nodes is not None and count > num_ck_nodes:
                break
            if not self.speedup_by_combo_kernel(node_list):
                log.debug("ComboKernels: Not speeding up %d-th group", num)
                continue
            count += 1
            enable_autotune = config.combo_kernels_autotune > 0
            group_snode = ForeachKernelSchedulerNode(
                node_list[0].scheduler,
                node_list,
                use_custom_partition_algo=True,
                enable_autotune=enable_autotune,
            )
            log.info(
                "ComboKernels: Combining %d nodes for %d-th group",
                len(node_list),
                num,
            )
            for node in node_list:
                fused_nodes.remove(node)
            fused_nodes.add(group_snode)
            self.name_to_fused_node.update(
                {n.get_name(): group_snode for n in group_snode.get_nodes()}
            )
        self.nodes = sorted(fused_nodes, key=lambda x: x.min_order)
        self.nodes = self.topological_sort_schedule(self.nodes)
        log.info(
            "Generated ComboKernel nodes: %d ComboKernels, totally %d -> %d nodels",
            count,
            num_nodes_orig,
            len(self.nodes),
        )
        self.prune_redundant_deps(self.nodes)

    def prune_redundant_deps(self, nodes: list[BaseSchedulerNode]) -> None:
        for node in nodes:
            node.prune_redundant_deps(self.name_to_fused_node)

    def get_possible_fusions(
        self, nodes: list[BaseSchedulerNode]
    ) -> list[tuple[BaseSchedulerNode, BaseSchedulerNode]]:
        """
        Helper to find all legal fusion opportunities, sorted by self.score_fusion()
        """
        possible_fusions = []
        seen = OrderedSet[tuple[BaseSchedulerNode, BaseSchedulerNode]]()

        def check_all_pairs(nodes: list[BaseSchedulerNode]) -> None:
            for node1_index, node1 in enumerate(nodes):
                for node2 in nodes[node1_index + 1 :]:
                    key = (node1, node2)
                    if key in seen:
                        continue
                    seen.add(key)

                    if self.can_fuse(node1, node2):
                        possible_fusions.append(key)
                    elif (node2.is_template() or node2.is_foreach()) and self.can_fuse(
                        node2, node1
                    ):
                        # foreach fusions and epilogue fusions are order dependent
                        possible_fusions.append((node2, node1))

        buffer_names_grouping = collections.defaultdict(list)
        for node in nodes:
            if self.unfusable_node(node):
                continue
            for buf in node.used_buffer_names():
                buffer_names_grouping[buf].append(node)
        for node_grouping in buffer_names_grouping.values():
            check_all_pairs(node_grouping)

        if config.aggressive_fusion:
            group_grouping = collections.defaultdict(list)
            for node in nodes:
                group = getattr(node, "group", None)
                if group:
                    group_grouping[group].append(node)
            for node_grouping in group_grouping.values():
                check_all_pairs(node_grouping)

        possible_fusions = self.get_possible_fusions_with_highest_priority(
            possible_fusions
        )
        possible_fusions.sort(key=self.score_fusion_key, reverse=True)
        fusion_log.debug("found %d possible fusions", len(possible_fusions))
        return possible_fusions

    def will_fusion_create_cycle(
        self, node1: BaseSchedulerNode, node2: BaseSchedulerNode
    ) -> bool:
        """
        Finds whether there's a path from node1 to node2 (or vice-versa)
        caused indirectly by other fusions.
        """
        # since we are just returning boolean here, use slightly faster, unordered set
        visited = OrderedSet[FusedSchedulerNode]()

        def found_path(node: BaseSchedulerNode) -> bool:
            # only fused nodes can introduce new ancestors.
            if isinstance(node, FusedSchedulerNode) and node not in visited:
                visited.add(node)
                if node.get_operation_names().issubset(combined_ancestors):
                    # All fusion outputs are in ancestors of node1 and node2, thus
                    # cannot introduce new path:
                    #
                    # 1. if output is neither descendent of node1 or node2, the
                    #        output cannot introduce a path
                    # 2. due to [can_fuse]: if WLOG output is descendent of node1, it cannot be
                    #        on path(node1->node2), hence it cannot be ancestor of node2
                    # 3. due to [acyclic]: if WLOG output is descendent of node1, it cannot be
                    #        ancestor of node1
                    return False
                else:
                    # continue DFS of new ancestors introduced by the fusion
                    return bool(combined_names & node.ancestors) or any(
                        found_path(self.name_to_fused_node[n])
                        for n in node.ancestors - combined_ancestors
                    )
            return False

        # as above - use slightly faster, unordered set
        combined_names = (
            node1.get_operation_names()._dict.keys()
            | node2.get_operation_names()._dict.keys()
        )
        combined_ancestors = (
            node1.ancestors._dict.keys() | node2.ancestors._dict.keys()
        ) - combined_names
        cycle = any(found_path(self.name_to_fused_node[n]) for n in combined_ancestors)
        if cycle:
            WhyNoFuse(node1, node2)("will create cycle")
        return cycle

    def can_fusion_increase_peak_memory(
        self, node1: BaseSchedulerNode, node2: BaseSchedulerNode
    ) -> bool:
        """
        Return true if fusing the two nodes can potentially increasing peak memory.

        The implementation is more like a heuristic since we don't really know if we are at peak
        or not when trying to fuse these two ndoes. The order of nodes may change later which makes the
        peak memory estimation hard.

        Here is how we decide the LOWER BOUND of extra memory allocation if we fuse these 2 nodes:
        1. find all buffers read by each node with a single user. These buffers are supposed to
           be reused if we don't fuses these 2 nodes
        2. find the intersection of these buffers for the two node and sum the total buffer size.
           If we don't fuse these two nodes, we can at lease avoid this much memory allocation.
           Note that the extra memory allocation is not necessarily causing peak memory increase.
           This is just a heuristic.

        We return true only if the saving for fusion can not trade off the extra memory allocation.
        """

        from .codegen.wrapper import buffer_reuse_key

        def _find_single_user_inputs(
            node: BaseSchedulerNode,
        ) -> list[ir.Buffer]:
            output = []
            for rd in node.read_writes.reads:
                buf = self.name_to_buf.get(rd.name)
                if buf and len(buf.users) == 1 and buf.node.has_tensor_output():
                    output.append(buf.node)
            return output

        # Check inputs that can be potentially reused
        lhs_dep_nodes = _find_single_user_inputs(node1)
        rhs_dep_nodes = _find_single_user_inputs(node2)

        lhs_reuse_keys = OrderedSet(buffer_reuse_key(buf) for buf in lhs_dep_nodes)
        rhs_reuse_keys = OrderedSet(buffer_reuse_key(buf) for buf in rhs_dep_nodes)

        common_reuse_keys = lhs_reuse_keys.intersection(rhs_reuse_keys)

        memory_overhead = 0
        for key in common_reuse_keys:
            try:
                memory_overhead += int(key[2])
            except ValueError:
                # not an interger. Fallback is to fuse
                return False

        bw_saving = self.score_fusion_memory(node1, node2)

        # The factor 32 here is quite arbitrary.
        if V.graph.sizevars.statically_known_gt(memory_overhead, 32 * bw_saving):
            return True
        return False

    def are_long_distant_nodes(
        self, node1: BaseSchedulerNode, node2: BaseSchedulerNode
    ) -> bool:
        """
        This function prevents fusion for nodes that can increase memory
        footprint. This problem is more common in horizontal fusion, where nodes
        that are far apart in the original order get fused, lengthening the live
        intervals of tensors. This is very evident in models with activation
        checkpointing, where the recomputed nodes from different checkpointed
        regions get fused and significantly increase the memory footprint.

        The current attempt is a quick, possibly hacky, heuristic to prevent the
        fusion of nodes that are far away in the original order.

        A better but difficult to implement heurisitic would be to use live
        intervals of the buffers, find region of peak pressure in the original
        program and prevent fusion that crosses that peak region. We might need
        special care or good approximation in this implementation, as fusion of
        node changes live intervals, and re-computing live intervals and peak
        memory after each fusion can introduce large compilation overhead.
        """
        proximity_score = max(
            abs(node1.min_order - node2.max_order),
            abs(node2.min_order - node1.max_order),
        )
        return proximity_score > 64

    def decide_fusion_fail_reason(
        self,
        node1: BaseSchedulerNode,
        node2: BaseSchedulerNode,
        common_buf_names: Union[tuple[str], OrderedSet[str]],
    ) -> str:
        """
        Try to decide reasons why fusion fail due to no shared memory even though
        there are common buffers.
        """
        reasons = {}
        node1_name2dep = {dep.name: dep for dep in node1.read_writes.reads_and_writes()}
        node2_name2dep = {dep.name: dep for dep in node2.read_writes.reads_and_writes()}

        for buf_name in common_buf_names:
            buf = V.graph.get_buffer(buf_name)
            lhs_dep = node1_name2dep[buf_name]
            rhs_dep = node2_name2dep[buf_name]

<<<<<<< HEAD
=======
            if not isinstance(lhs_dep, MemoryDep) or not isinstance(rhs_dep, MemoryDep):
                reasons[buf_name] = (
                    f"not MemoryDep: {type(lhs_dep)} v.s. {type(rhs_dep)}"
                )
                continue

>>>>>>> b8b1b364
            if lhs_dep.get_numel() != rhs_dep.get_numel():
                reasons[buf_name] = (
                    f"different numel: {lhs_dep.get_numel()} v.s. {rhs_dep.get_numel()}"
                )
                continue

            # same numel but different MemoryDep.size. Should be broadcasting
            if sympy_product(lhs_dep.size) != sympy_product(rhs_dep.size):  # type: ignore[attr-defined]
                reasons[buf_name] = "broadcast"
                continue

            if not isinstance(lhs_dep, MemoryDep) or not isinstance(rhs_dep, MemoryDep):
                reasons[
                    buf_name
                ] = f"not MemoryDep: {type(lhs_dep)} v.s. {type(rhs_dep)}"
                continue

            lhs_off = lhs_dep.get_offset()
            rhs_off = rhs_dep.get_offset()
            if lhs_off != rhs_off:
                # One example is in transformer, we use a concatenated linear layer
                # to project Q/K/V and then split the result. The 3 splits will
                # point to the same buffer with different offsets.
                reasons[buf_name] = f"different offset: {lhs_off} v.s. {rhs_off}"
                continue

            if (
                lhs_dep.normalize_with_stride_order()
                == rhs_dep.normalize_with_stride_order()
            ):
                reasons[buf_name] = f"Mismatch loop orders: {lhs_dep} v.s. {rhs_dep}"
                continue

            # Add more rules here
            layout_str = ""
            if not isinstance(buf, ir.TorchBindObject):
                layout_str = f"Layout: {buf.layout}"
            reasons[buf_name] = (
                f"Unknown reason: {lhs_dep} v.s. {rhs_dep}. {layout_str}"
            )

        return str(reasons)

    def shared_data_after_reordering_loop(
        self, node1: BaseSchedulerNode, node2: BaseSchedulerNode
    ) -> int:
        """
        Right now just greedily reorder the loop of node1 to be compatible with node2,
        but ideally we should have some heuristics to reorder the loop for node2
        to be compatibile with node1 if that's more efficient.
        """

        # TODO Don't do loop reordering for CPU for now.
        # Should debug more why it does not work for CPU codegen
        if not config.loop_ordering_after_fusion or any(
            n.is_cpu() for n in [node1, node2]
        ):
            return 0

        node1_buffer_names = node1.read_writes.buffer_names()
        node2_buffer_names = node2.read_writes.buffer_names()
        # Fast path: no common buffers.
        common_buffer_names = node1_buffer_names & node2_buffer_names
        if not common_buffer_names:
            return 0

        node1_name2dep = {dep.name: dep for dep in node1.read_writes.reads_and_writes()}
        node2_name2dep = {dep.name: dep for dep in node2.read_writes.reads_and_writes()}

        # Find the commons buffers that has different loop orders
        candidates = []
        for buffer_name in common_buffer_names:
            lhs_dep = node1_name2dep[buffer_name]
            rhs_dep = node2_name2dep[buffer_name]
            if (
                lhs_dep.normalize_with_stride_order()
                == rhs_dep.normalize_with_stride_order()
            ):
                candidates.append(
                    (
                        V.graph.sizevars.size_hint(lhs_dep.get_numel(), fallback=0),
                        lhs_dep,
                        rhs_dep,
                    )
                )

        if len(candidates) == 0:
            return 0

        # Pick the largest buffer to guide the loop reordering
        _numel, lhs_dep, rhs_dep = max(candidates, key=lambda x: x[0])

        if lhs_dep.num_vars != rhs_dep.num_vars:  # type: ignore[attr-defined]
            # this can happen due to we don't merge loops.
            # We can not do loop reordering in this case right now
            # Simply returning true if the two Deps are the same after
            # normalization (merging loops)
            if lhs_dep.normalize() == rhs_dep.normalize():  # type: ignore[attr-defined]
                return self.dep_size_hint(lhs_dep)
            return 0

        # Only reorder loops for pointwise for now
        if not node1.is_reduction():
            node1.reorder_loops_by_dep_pair(lhs_dep, rhs_dep)  # type: ignore[arg-type]
        elif not node2.is_reduction():
            node2.reorder_loops_by_dep_pair(rhs_dep, lhs_dep)  # type: ignore[arg-type]
        else:
            loop_ordering_log.debug(
                "Don't reorder loops since both nodes are reductions: %s v.s. %s",
                node1.get_name(),
                node2.get_name(),
            )

        return self.score_fusion_memory(node1, node2)

    def unfusable_node(self, node: BaseSchedulerNode) -> bool:
        """
        Is this node unfusable under any conditions.
        """
        return (
            isinstance(node, (ExternKernelSchedulerNode, NopKernelSchedulerNode))
            and not node.is_template()
            and not is_output_of_multi_outputs_template(node.node)
        )

    def check_prologue_fusion_heuristics_fusable(
        self,
        prologue_node: BaseSchedulerNode,
        template_node: BaseSchedulerNode,
        why: WhyNoFuse,
    ) -> bool:
        """
        Heuristics to avoid benchmarking predictably slow prologue fusions
        """
        # user opt into more aggressive prologue fusion, dont use heuristics
        if prologue_node.get_operation_names() <= V.graph.invoke_quant_ops:
            return True

        read_bytes = prologue_node.get_read_buffer_sizes()
        write_bytes = prologue_node.get_write_buffer_sizes()

        # Initially, only do fusions which will result in fewer memory accesses inside of the template to avoid
        # potential bad cache behavior and shared memory use.
        # we also want to avoid benchmarking reliably unprofitable fusions like downcasts from fp32 -> fp16 inside kernel.
        # allowing gathers by allowing increasing write_bytes by small factor
        # TODO - make configurable per input, for insance, bias can fuse fp32 -> fp16 profitably

        BYTES_THRESHOLD_MULTIPLIER = 1.1
        if read_bytes > (write_bytes * BYTES_THRESHOLD_MULTIPLIER):
            why("prologue fusion will not increase amount of bytes read in kernel")
            return False

        # we want to avoid attempting to fuse predictably unprofitable prologues
        # such as increasing the unaligned reads or writes.
        # TODO - would be nice to generalize this, however, we would need more explicit
        # knowledge of memory access patterns in the TritonTemplate in order to know
        # the stride order to check alignment.
        origins = tuple(
            e.target
            for n in prologue_node.get_nodes()
            if n.node is not None
            for e in n.node.get_origins()
            if e.op == "call_function"
        )
        if origins == (torch.ops.aten.constant_pad_nd.default,):
            why(
                "prologue fusion will not increase attempt to fuse in padding bc it increases unaligned reads"
            )
            return False

        def low_prec_fp(dtype: torch.dtype) -> bool:
            return dtype.itemsize <= 2 and dtype.is_floating_point

        if (
            low_prec_fp(template_node.get_template_node_or_throw().dtype)
            and not prologue_node.can_codegen_in_low_precision()
        ):
            why(
                "prologue fusion that must be upcast to fp32 not profitable for low precision templates"
            )
            return False

        return True

    def can_fuse(self, node1: BaseSchedulerNode, node2: BaseSchedulerNode) -> bool:
        """
        Determine if it is possible to combine node1 and node2 into a
        single fused node.
        """

        if node1 is node2:
            return False

        why = WhyNoFuse(node1, node2)

        if node1.is_template() and self.get_backend(
            node1.get_device()
        ).can_fuse_multi_outputs_template(node1, node2):
            return True

        if isinstance(node1, GroupedSchedulerNode) or isinstance(
            node2, GroupedSchedulerNode
        ):
            why("grouped node must not be fused with other nodes")
            return False
        if (
            isinstance(node1, (ExternKernelSchedulerNode, NopKernelSchedulerNode))
            and not node1.is_template()
        ):
            why("node1 is extern or nop")
            return False
        if (
            isinstance(node2, (ExternKernelSchedulerNode, NopKernelSchedulerNode))
            and not node2.is_template()
        ):
            why("node2 is extern or nop")
            return False

        if node2.get_operation_names() & node1.ancestors:
            why("node1 must go before node2")
            return False

        if node2.is_template():
            if not config.prologue_fusion:
                why("prologue fusion turned off")
                return False

            if node1.is_reduction() or node1.is_template():
                why("prologue fusion only supported for pointwise nodes")
                return False

            template = node2.get_template_node_or_throw()
            if not isinstance(template, ir.TritonTemplateBuffer):
                why("prologue fusion only supported for TritonTemplates")
                return False

            allowed_prologue_inps = template.get_allowed_prologue_inps()

            unsupported_prologue_args = (
                OrderedSet(inp.get_name() for inp in template.inputs)
                - allowed_prologue_inps
            )

            if node1.get_buffer_names() & unsupported_prologue_args:
                why("prologue fusion not implemented for kernel for these inputs")
                return False

            if node1.has_aliasing_or_mutation() or node1.has_aliasing_or_mutation():
                why("template prologue can only fuse functional pointwise nodes")
                return False

            prologue_nodes = node1.get_nodes()
            for node in prologue_nodes[:-1]:
                node_outs = node.get_outputs()
                for out in node_outs:
                    if not all(user.node in prologue_nodes for user in out.users):
                        why("template prologue can only fuse nodes with a single use")
                        return False

            template_snodes = (
                [node2]
                if not isinstance(node2, FusedSchedulerNode)
                else [n for n in node2.snodes if n.is_template()]
            )
            assert len(template_snodes) == 1
            template_snode = template_snodes[0]

            if not (
                len(prologue_nodes[-1].outputs) == 1
                and len(prologue_nodes[-1].outputs[0].users) == 1
                and prologue_nodes[-1].outputs[0].users[0].node is template_snode
            ):
                why(
                    "template prologue can only fuse nodes with a single use into template"
                )
                return False

            if not self.check_prologue_fusion_heuristics_fusable(node1, node2, why):
                return False

        if node1.is_template() and (
            node2.has_aliasing_or_mutation()
            or node2.is_reduction()
            or not config.epilogue_fusion
        ):
            why("template epilogue not satisfied")
            return False

        if (node1.get_buffer_names() & V.graph.no_fuse_buffer_names) or (
            node2.get_buffer_names() & V.graph.no_fuse_buffer_names
        ):
            why("fusion for buffer explicit disabled")
            return False

        device = node1.get_device()
        device2 = node2.get_device()
        if device != device2:
            why("device mismatch (%s vs %s)", device, device2)
            return False
        del device2

        shared_data_score = self.score_fusion_memory(node1, node2)
        if (
            shared_data_score < config.score_fusion_memory_threshold
            and config.loop_ordering_after_fusion
        ):
            shared_data_score = self.shared_data_after_reordering_loop(node1, node2)

        if loop_ordering_log.isEnabledFor(logging.DEBUG):
            loop_ordering_log.debug(
                "%s and %s has %s shared data",
                node1.get_name(),
                node2.get_name(),
                shared_data_score,
            )

        if not V.choices.can_fuse(self, node1, node2, shared_data_score):
            return False

        if node1.get_operation_names() & node2.ancestors:
            # node2 depends on node1 outputs
            return (
                self.can_fuse_vertical(node1, node2)
                and V.choices.can_fuse_vertical(self, node1, node2, shared_data_score)
                and self.get_backend(device).can_fuse_vertical(node1, node2)
            )
        else:  # nodes don't depend on each other, but may have common reads
            return V.choices.can_fuse_horizontal(
                self, node1, node2, shared_data_score
            ) and self.get_backend(device).can_fuse_horizontal(node1, node2)

    def can_fuse_vertical(
        self, node1: BaseSchedulerNode, node2: BaseSchedulerNode
    ) -> bool:
        """
        Check if it is legal to fuse a consumer (node2) into a producer (node1).

        We can fuse them if all the reads of node2 either match
        corresponding writes in node1, or are written by nodes that can
        be scheduled before the fusion of node1 and node2.
        """
        node1_buf_names = node1.get_buffer_names()
        why = WhyNoFuse(node1, node2)
        remaining_deps_by_name: dict[str, list[Dep]] = defaultdict(list)

        for dep in node2.unmet_dependencies:
            name = self.mutation_renames.get(dep.name, dep.name)
            if isinstance(dep, WeakDep) and self.fusable_weak_dep(dep, node1, node2):
                continue
            remaining_deps_by_name[name].append(dep)

        for cd in node1.read_writes.writes:
            if not isinstance(cd, MemoryDep):
                continue
            remaining = remaining_deps_by_name.get(
                self.mutation_renames.get(cd.name, cd.name)
            )
            if remaining:
                for rd in remaining:
                    if self.fusable_read_and_write(rd, cd):
                        remaining.remove(rd)

        remaining_deps = OrderedSet(
            dep.name
            for dep in itertools.chain.from_iterable(remaining_deps_by_name.values())
        )

        if remaining_deps & node1_buf_names:
            # MemoryDeps didn't match and read different locations of the same buffer.
            # Examples here include:
            #   - MemoryDep("foo", x) != MemoryDep("foo", x + 1)
            #   - MemoryDep("foo", x) != StarDep("foo")
            why("memory deps did not match")
            return False

        node1_op_names = node1.get_operation_names()
        for name in remaining_deps:
            op_name = self.name_to_buf[name].defining_op.get_name()
            if node1_op_names & self.name_to_fused_node[op_name].ancestors:
                why("intermediate nodes between node1 & node2")
                return False

        return True

    def fusable_weak_dep(
        self, weak_dep: WeakDep, node1: BaseSchedulerNode, node2: BaseSchedulerNode
    ) -> bool:
        if weak_dep.name not in node1.get_buffer_names():
            return False

        # A weak dep can be fused if and only if the fused operation acts inplace
        # on the buffer being mutated. i.e. the same index is being read then mutated
        mutating_writes = [
            write
            for write in node2.read_writes.writes
            if write.name == weak_dep.mutating_buf
        ]
        if len(mutating_writes) != 1:
            return False
        write = mutating_writes[0]
        assert isinstance(write, MemoryDep)

        if free_symbol_is_type(write.index, SymT.TMP):
            return False

        real_name = self.mutation_real_name[weak_dep.mutating_buf]
        relevant_reads = [
            read for read in node1.read_writes.reads if read.name == real_name
        ]
        return all(
            isinstance(read, MemoryDep)
            and not free_symbol_is_type(read.index, SymT.TMP)
            and read.index == write.index
            and read.size == write.size
            for read in relevant_reads
        )

    # StarDep doesn't match MemoryDep, different indices don't match
    # However, broadcasting sometimes strips dimensions, and if that's the case
    # we still can match unmet dep
    # if there's indirect indexing, don't match it
    def fusable_read_and_write(self, read: Dep, write: MemoryDep) -> bool:
        if isinstance(read, MemoryDep):
            read_name = self.mutation_renames.get(read.name, read.name)

            if (
                read_name != write.name
                or free_symbol_is_type(read.index, SymT.TMP)
                or free_symbol_is_type(write.index, SymT.TMP)
            ):
                return False

            if config.loop_ordering_after_fusion and read.num_vars != write.num_vars:
                # Need merge loops if we do loop ordering after fusion since
                # we have not merged the loops yet when creating the scheduler
                # nodes.
                read = read.normalize()
                write = write.normalize()

            return (
                read.index == write.index
                and len(read.size) >= len(write.size)
                and read.size[: len(write.size)] == write.size
            )
        elif isinstance(read, StarDep):
            read_name = self.mutation_renames.get(read.name, read.name)
            write_name = self.mutation_renames.get(write.name, write.name)
            if (
                read.mode == write.mode
                and write.mode is not None
                and read_name == write_name
            ):
                return True
        return False

    def dep_size_hint(self, dep: Dep) -> int:
        res = 0
        if dep not in self.__dep_size_hint_cache:
            try:
                if not dep.has_unbacked_symbols():
                    res = dep.numbytes_hint()
            except KeyError:
                # In at least one test (test/inductor/test_torchbind.py) we
                # create a StarDep that doesn't exist in the graph and calling
                # `has_unbacked_symbols()` throws an error.
                pass
            self.__dep_size_hint_cache[dep] = res
        else:
            res = self.__dep_size_hint_cache[dep]
        return res

    def score_fusion_memory(
        self, node1: BaseSchedulerNode, node2: BaseSchedulerNode
    ) -> int:
        """
        The first term in our fusion score that estimates number of saved
        memory operations.
        """
        node1_dep_len = len(node1.read_writes.reads) + len(node1.read_writes.writes)
        node2_dep_len = len(node1.read_writes.reads) + len(node2.read_writes.writes)

        # optimization: iter over smaller set
        if min(node1_dep_len, node2_dep_len) * 4 < max(node1_dep_len, node2_dep_len):
            if node1_dep_len > node2_dep_len:
                tmp = node1
                node1 = node2
                node2 = tmp

            deps = [
                dep
                for dep in node1.read_writes.reads | node1.read_writes.writes
                if dep in node2.read_writes.reads or dep in node2.read_writes.writes
            ]

            return sum(self.dep_size_hint(dep) for dep in deps)

        common_memory_deps = (node1.read_writes.reads | node1.read_writes.writes) & (
            node2.read_writes.reads | node2.read_writes.writes
        )
        return sum(self.dep_size_hint(dep) for dep in common_memory_deps)

    def get_possible_fusions_with_highest_priority(
        self, possible_fusions: list[tuple[BaseSchedulerNode, BaseSchedulerNode]]
    ) -> list[tuple[BaseSchedulerNode, BaseSchedulerNode]]:
        # Group the possible fusions based on their priority from the backend.
        # Only return the group of possible fusions with highest priority.
        if len(possible_fusions) == 0:
            return possible_fusions
        possible_fusions_group_by_priority: dict[
            int, list[tuple[BaseSchedulerNode, BaseSchedulerNode]]
        ] = {}

        for node1, node2 in possible_fusions:
            assert node1.get_device() == node2.get_device()
            device = node1.get_device()
            fusion_pair_priority = int(
                self.get_backend(device).get_fusion_pair_priority(node1, node2)
            )
            if fusion_pair_priority not in possible_fusions_group_by_priority:
                possible_fusions_group_by_priority[fusion_pair_priority] = [
                    (node1, node2),
                ]
            else:
                possible_fusions_group_by_priority[fusion_pair_priority].append(
                    (node1, node2)
                )
        # return the possible fusions with highest priority
        possible_fusions_with_highest_priority = min(
            possible_fusions_group_by_priority.items(), key=operator.itemgetter(0)
        )[1]
        assert len(possible_fusions_with_highest_priority) > 0
        return possible_fusions_with_highest_priority

    def score_fusion_key(
        self, nodes: tuple[BaseSchedulerNode, BaseSchedulerNode]
    ) -> Any:
        """
        Shim for list.sort(key=...)
        """
        return V.choices.score_fusion(self, *nodes)

    def compute_last_usage(self) -> None:
        """
        Populate node.last_usage recursively (also for the nodes within a FusedSchedulerNode)
        """

        future_used_buffers = OrderedSet(V.graph.get_output_names())

        for node in reversed(self.nodes):
            node.set_last_usage(future_used_buffers, self.mutation_real_name)
            future_used_buffers.update(node.last_usage)

    def free_buffers(self) -> None:
        """Free any buffers that are no longer needed"""
        for name in sorted(
            self.buffer_names_to_free
            - V.graph.removed_buffers
            - V.graph.wrapper_code.freed
        ):
            if name in self.name_to_buf:
                buf = self.name_to_buf[name]
                if buf.can_free():
                    V.graph.wrapper_code.codegen_free(buf.node)
            elif name in V.graph.graph_inputs:
                inp = V.graph.graph_inputs[name]
                if isinstance(inp, ir.TorchBindObject):
                    V.graph.wrapper_code.codegen_free(inp)
                else:
                    storage = inp.data
                    assert (
                        isinstance(storage, ir.StorageBox) and storage.is_input_buffer()
                    )
                    V.graph.wrapper_code.codegen_free(storage.data)

        self.buffer_names_to_free.clear()

    def flush(self) -> None:
        for backend in self.backends.values():
            backend.flush()
        self.free_buffers()

    def codegen_extern_call(self, scheduler_node: ExternKernelSchedulerNode) -> None:
        assert isinstance(scheduler_node, ExternKernelSchedulerNode)
        # 'decide_inplace_update' stores the inplace update decisions in
        # the current kernel from where 'allocate' retrieve those decisions.
        # We have to make sure there is a non-NULL kernel handler to store
        # those inplace update decisions.
        counters["inductor"]["extern_calls"] += 1
        with V.set_kernel_handler(Kernel(increase_kernel_count=False)):
            scheduler_node.decide_inplace_update()
            scheduler_node.mark_run()
        node = scheduler_node.node
        assert isinstance(node, ir.ExternKernel), f"{type(node)=}"
        node.codegen(V.graph.wrapper_code)
        self.free_buffers()

    def create_backend(self, device: torch.device) -> BaseScheduling:
        assert not is_gpu(device.type) or device.index is not None, (
            f"{device} should have been normalized in lowering"
        )
        V.graph.add_device_info(device)

        device_scheduling = get_scheduling_for_device(device.type)
        if device_scheduling is None:
            raise RuntimeError(f"Unsupported device type: {device.type}")

        if not has_triton():
            if (
                device.type == "cuda"
                and (device_props := torch.cuda.get_device_properties(device)).major < 7
            ):
                raise GPUTooOldForTriton(device_props, inspect.currentframe())
            elif is_gpu(device.type) and not device.type == "mps":
                raise TritonMissing(inspect.currentframe())

        return device_scheduling(self)

    def get_backend(self, device: Optional[torch.device]) -> BaseScheduling:
        assert device is not None
        if device not in self.backends:
            self.backends[device] = self.create_backend(device)
        return self.backends[device]

    def enter_context(self, node: BaseSchedulerNode) -> None:
        def get_order(n: torch.fx.Node) -> int:
            if n not in self.origin_to_index:
                self.origin_to_index.update({n: i for i, n in enumerate(n.graph.nodes)})
            return self.origin_to_index[n]

        # Use a dict to have ordering
        origins = {
            (get_order(e), e): None
            for n in node.get_nodes()
            if n.node is not None
            for e in n.node.get_origins()
        }
        origins = list(origins.keys())
        if origins:
            _, last = max(origins, key=operator.itemgetter(0))
            V.graph.wrapper_code.enter_context(last)

    def can_buffer_be_removed_through_fusion(
        self, name: str, fused_node_names: OrderedSet[str]
    ) -> bool:
        try:
            users = self.name_to_buf[name].users
        except KeyError:
            return False
        return (
            all(user.is_weak or user.get_name() in fused_node_names for user in users)
            and name not in self.mutation_renames
            and name not in self.mutation_real_name
        )

    def should_partition(self, node: BaseSchedulerNode) -> bool:
        """Return True if we should partition the inductor graph on this node"""
        if not node.is_gpu():
            return True

        if node.node is None:
            return True

        if isinstance(node.node, ir.DeviceCopy):
            return True

        if isinstance(node.node, ir.Conditional):
            return True

        if getattr(node.node, "unbacked_bindings", None):
            return True

        if hasattr(node.node, "layout") and any(
            isinstance(expr, sympy.Expr) and expr.free_symbols
            for expr in node.node.layout.size
        ):
            return True

        return False

    def get_name_to_nodes(
        self,
    ) -> dict[str, Union[ir.IRNode, ir.TorchBindObject, sympy.Expr]]:
        """
        Return a mapping from name strings to the corresponding graph inputs or
        base scheduler node outputs.
        """
        name_to_node: dict[str, Union[ir.IRNode, ir.TorchBindObject, sympy.Expr]] = {}
        name_to_node.update(V.graph.graph_inputs)

        for node in self.nodes:
            for name, scheduler_buffer in node.outputs_by_name.items():
                name_to_node[name] = scheduler_buffer.node

        return name_to_node

    def get_graph_partition_signature(
        self, partitions: list[PartitionType], skip_cudagraphs: list[bool]
    ) -> list[GraphPartitionSignature]:
        """
        Gets signature for each graph partition, including input nodes, output nodes, and
        whether deallocating an input within graph partition.
        """
        signatures = []

        unmet_output_names = OrderedSet(V.graph.get_output_names())
        name_to_node = self.get_name_to_nodes()

        for partition, skip_cudagraph in zip(
            reversed(partitions), reversed(skip_cudagraphs)
        ):
            output_names: OrderedSet[str] = OrderedSet()

            for node in partition:
                output_names.update(node.outputs_by_name.keys())

            returned_output_names = output_names.intersection(unmet_output_names)

            # all reads/writes are partition inputs except those generated
            # within the partition
            read_writes = dependencies.ReadWrites.merge_list(
                [node.read_writes for node in partition]
            )
            partition_input_names = (
                OrderedSet([x.name for x in read_writes.reads | read_writes.writes])
                - output_names
            )

            buffer_names_to_free: OrderedSet[str] = OrderedSet()
            for node in partition:
                buffer_names_to_free.update(node.last_usage)

            input_nodes = {
                name: name_to_node[name]
                for name in partition_input_names
                if name in name_to_node
            }
            input_deallocation = {
                name: True if name in buffer_names_to_free else False
                for name in partition_input_names
                if name in name_to_node
            }
            output_nodes = [name_to_node[name] for name in returned_output_names]
            signatures.append(
                GraphPartitionSignature(
                    input_nodes,
                    output_nodes,
                    input_deallocation,
                    skip_cudagraph,
                )
            )
            unmet_output_names = partition_input_names.union(
                unmet_output_names - returned_output_names
            )

        return signatures[::-1]

    def graph_partition(
        self,
    ) -> tuple[list[PartitionType], list[GraphPartitionSignature]]:
        """
        Given a list of BaseSchedulerNodes, split into a list of
        graph partitions and compute partition input/output signatures.
        """
        partitions: list[PartitionType] = []

        skip_cudagraph = True
        cur_partition: PartitionType = []
        skip_cudagraphs = []
        for node in self.nodes:
            should_partition = self.should_partition(node)
            if cur_partition and skip_cudagraph != should_partition:
                partitions.append(cur_partition)
                skip_cudagraphs.append(skip_cudagraph)
                cur_partition = []

            skip_cudagraph = should_partition
            cur_partition.append(node)

        if cur_partition:
            partitions.append(cur_partition)
            skip_cudagraphs.append(skip_cudagraph)

        return partitions, self.get_graph_partition_signature(
            partitions=partitions, skip_cudagraphs=skip_cudagraphs
        )

    def codegen(self) -> None:
        with dynamo_timed("Scheduler.codegen"):
            return (
                self._codegen_partitions()
                if torch._inductor.config.graph_partition
                else self._codegen(self.nodes)
            )

    def _codegen_partition_wrapper(
        self,
        partition: PartitionType,
        signature: GraphPartitionSignature,
    ) -> None:
        """Codegen a partition given its inputs/outputs"""
        parent_wrapper_code = V.graph.wrapper_code
        graph_partition_id = next(self._graph_partition_counter)

        with V.graph.set_current_wrapper_code():
            V.graph.init_wrapper_code(
                is_subgraph=True,
                subgraph_name=f"partition_{graph_partition_id}",
                parent_wrapper_code=parent_wrapper_code,
                partition_signatures=signature,
            )
            self._codegen(partition)
            partition_code, _ = V.graph.wrapper_code.generate(V.graph.is_inference)

        V.graph.wrapper_code.define_subgraph_launcher_fn(partition_code.value)

        V.graph.wrapper_code.codegen_partition_call(graph_partition_id, signature)
        V.graph.wrapper_code.allocated.update(
            [node.get_name() for node in signature.output_nodes]
        )

    def _codegen_partitions(self) -> None:
        """
        Split nodes into partitions and codegen each partition into separate functions.
        This allows further applying different optimizations (e.g., cudagraph) to
        each function.
        """
        partitions, signatures = self.graph_partition()

        for partition, signature in zip(partitions, signatures):
            assert len(partition) >= 1, (
                f"Each partition must have at least one node but found {len(partition)}"
            )

            if signature.skip_cudagraph:
                self._codegen(partition)
            else:
                self._codegen_partition_wrapper(partition, signature)

        num_partitions = next(self._graph_partition_counter)
        V.graph.wrapper_code.set_all_partition_names(num_partitions)

    def _codegen(self, nodes: list[BaseSchedulerNode]) -> None:
        if config.check_stack_no_cycles_TESTING_ONLY:
            import torch._dynamo.convert_frame

            stack = traceback.extract_stack()
            seen: OrderedSet[tuple[str, int | None]] = OrderedSet()
            for frame in reversed(stack):
                # This is where maybe_cprofile is
                if (
                    frame.name == "_compile_inner"
                    and frame.filename == torch._dynamo.convert_frame.__file__
                ):
                    break
                key = (frame.filename, frame.lineno)
                assert key not in seen, (
                    f"Duplicate stack frame {frame.filename}:{frame.lineno}; "
                    "did you add a decorator to one of the functions in this stack "
                    "trace?  If so, try using a context manager instead."
                )
                seen.add(key)

        self.current_device = None
        for node in nodes:
            if log.isEnabledFor(logging.DEBUG):
                try:
                    log.debug(
                        "Generating code for node %s with estimated runtime %f",
                        node.get_name(),
                        node.get_estimated_runtime(),
                    )
                except Exception:
                    log.debug(
                        "Generating code for node %s with estimated runtime 0.0",
                        node.get_name(),
                    )

            self.enter_context(node)

            if device := node.get_device():
                if (
                    device != self.current_device
                    or node.is_extern()
                    or node.is_template()
                ):
                    self.flush()
                if device != self.current_device:
                    if self.current_device and device_need_guard(
                        self.current_device.type
                    ):
                        V.graph.wrapper_code.codegen_device_guard_exit()
                    self.current_device = device
                    if device_need_guard(device.type):
                        assert device.index is not None, "device should have an index"
                        V.graph.wrapper_code.codegen_device_guard_enter(device.index)

            self.buffer_names_to_free.update(node.last_usage)

            if node.is_template():
                prologue, template_node, epilogue = node.get_prologue_template_epilogue(
                    list(node.get_nodes())
                )
                self.get_backend(device).codegen_template(
                    template_node, epilogue, prologue
                )
            elif node.is_extern():
                node = typing.cast(ExternKernelSchedulerNode, node)
                self.codegen_extern_call(node)
            elif node.is_foreach():
                node = typing.cast(ForeachKernelSchedulerNode, node)
                backend_ = self.get_backend(device)
                from .codegen.cuda_combined_scheduling import CUDACombinedScheduling
                from .codegen.simd import SIMDScheduling

                if isinstance(backend_, (SIMDScheduling, CUDACombinedScheduling)):
                    backend = backend_
                else:
                    raise AssertionError(f"{type(self)=}")
                backend.codegen_combo_kernel(node)
            elif isinstance(node, (FusedSchedulerNode, SchedulerNode)):
                self.get_backend(device).codegen_node(node)
            else:
                assert isinstance(node, NopKernelSchedulerNode)
                node.mark_run()

            if config.triton.debug_sync_kernel:
                self.get_backend(device).codegen_sync()

            self.available_buffer_names.update(node.get_buffer_names())
            self.completed_operations.update(node.get_operation_names())

            if not isinstance(node, NopKernelSchedulerNode):
                device = node.get_device()
                if device is not None and self.get_backend(device).ready_to_flush():
                    self.flush()

        if self.current_device and device_need_guard(self.current_device.type):
            # exit the outermost CUDA device guard. this is
            # important for nested indentation codegen-ing.
            V.graph.wrapper_code.codegen_device_guard_exit()

        self.flush()

    def benchmark_combo_kernel(
        self, node_list: Sequence[BaseSchedulerNode]
    ) -> tuple[float, float, list[Optional[str]]]:
        """
        Benchmark fused list of nodes and return the execution time
        in milliseconds on randomly generated inputs.
        """
        device = node_list[0].get_device()
        V.graph.scheduler = self
        self.current_device = device
        assert device is not None
        backend = self.get_backend(device)
        return backend.benchmark_combo_kernel(node_list)

    def speedup_by_combo_kernel(self, nodes: list[BaseSchedulerNode]) -> bool:
        """
        If config.benchmark_fusion is False, always return True.
        Otherwise, return True if fusion can brings speedup.
        """
        if not config.benchmark_combo_kernel:
            return True

        subkernel_nodes = nodes
        device = subkernel_nodes[0].get_device()

        # don't support benchmark fusion for CPU right now.
        if device is None or device.type == "cpu":
            return True

        from triton.compiler.errors import CompilationError

        ms1, path1_list = 0.0, []
        for i, snode in enumerate(subkernel_nodes):
            node_list = snode.get_nodes()
            # We can not accurately benchmark kernel using atomic_add
            # due to how we generate random integer inputs.
            if self._any_atomic_add(node_list):
                fusion_log.debug(
                    "ComboKernel: benchmarking may not accurate due to atomic_add"
                )

            try:
                ms, path = self.benchmark_fused_nodes(node_list)
                if math.isinf(ms):
                    fusion_log.debug(
                        "ComboKernel benchmark: register spilling of %d-th subkernel",
                        i,
                    )
                    return False
            except CompilationError as e:
                # workaround triton issue: https://github.com/openai/triton/issues/2151
                if "Loop-carried variable" in str(e):
                    fusion_log.debug(
                        "ComboKernel benchmark: return True because of loop-carried variable"
                    )
                    return True  # allow fusion
                else:
                    raise
            ms1 += ms
            path1_list.append(path)

        try:
            ms2, ms2_clone, _path2_list = self.benchmark_combo_kernel(subkernel_nodes)
        except CompilationError as e:
            # workaround triton issue: https://github.com/openai/triton/issues/2151
            if "Loop-carried variable" in str(e):
                fusion_log.debug(
                    "ComboKernel benchmark: return True because of loop-carried variable"
                )
                return True  # allow fusion
            else:
                raise

        # small kernels are very likely to have speedup but hard to benchmark. So we skip benchmarking.
        small_kernel = ms2 - ms2_clone < 0.3 or ms1 < 0.3
        if fusion_log.isEnabledFor(logging.DEBUG):
            if ms1 > ms2 or small_kernel:
                fusion_log.debug(
                    "can fuse (benchmark): fusing causes %sx speedup",
                    green_text(f"{ms1 / ms2:.3f}"),
                )
            else:
                fusion_log.debug(
                    "cannot fuse (benchmark): fusing causes %sx slowdown",
                    red_text(f"{ms1 / ms2:.3f}"),
                )
        # ms1 returned by benchmark_fused_nodes discounted clone time
        return ms2 - ms2_clone < ms1 or small_kernel

    def get_buffer_layout(self, buf_name: str) -> ir.Layout:
        buf = self.name_to_buf[buf_name]
        assert buf.node is not None
        return buf.node.get_layout()

    def update_zero_dim_cpu_tensor(self) -> None:
        for node in self.nodes:
            if node.is_gpu():
                for read in node.read_writes.reads:
                    buffer = V.graph.name_to_buffer.get(read.name)
                    if (
                        buffer
                        and get_device_type(buffer) == "cpu"
                        and not isinstance(buffer.layout, MultiOutputLayout)
                        and buffer.get_size() == []
                    ):
                        V.graph.zero_dim_cpu_tensor_list.add(read.name)


class BaseScheduling:
    def __init__(self, scheduler: Optional[Scheduler]):
        super().__init__()
        self.scheduler = scheduler

    def free_buffers_in_scheduler(self) -> None:
        if self.scheduler:
            self.scheduler.free_buffers()

    @classmethod
    def get_backend_features(cls, device: torch.device) -> Sequence[BackendFeature]:
        """Return a set of .codegen.common.BackendFeature()"""
        return ()

    def can_fuse_vertical(
        self, node1: BaseSchedulerNode, node2: BaseSchedulerNode
    ) -> bool:
        """
        Check whether node1 and node2 can be vertically fused or not.
        """
        raise NotImplementedError

    def can_fuse_horizontal(
        self, node1: BaseSchedulerNode, node2: BaseSchedulerNode
    ) -> bool:
        """
        Check whether node1 and node2 can be horizontally fused or not.
        """
        raise NotImplementedError

    def can_fuse_multi_outputs_template(
        self, node1: BaseSchedulerNode, node2: BaseSchedulerNode
    ) -> bool:
        """
        A Multi-Output Template (referenced in #144012) is a template node
        with MultiOutputLayout, and its output buffers are instances of MultiOutput.
        In this context, we verify whether node1 represents the Multi-Output Template
        and node2 corresponds to one of its outputs. If so, we further check if
        backend supports this fusion.
        """
        return False

    def fuse(
        self, node1: BaseSchedulerNode, node2: BaseSchedulerNode
    ) -> FusedSchedulerNode:
        """
        Fuse two nodes
        """
        if node1.is_foreach() or node2.is_foreach():
            return ForeachKernelSchedulerNode.fuse(node1, node2)
        else:
            return FusedSchedulerNode.fuse(node1, node2)

    def group_fn(
        self, sizes: Sequence[Sequence[sympy.Expr]]
    ) -> tuple[tuple[sympy.Expr, ...], ...]:
        """
        Process the iteration sizes in case a transformation needs to be applied.
        """
        raise NotImplementedError

    def codegen_template(
        self,
        template_node: BaseSchedulerNode,
        epilogue_nodes: Sequence[BaseSchedulerNode],
        prologue_nodes: Sequence[BaseSchedulerNode],
    ) -> Optional[str]:
        """
        Given a template node, generate a kernel.

        This function is only available for triton now. If the third-party backend behaves as a sub-class
        of TritonScheduling, it can override it or reuse it.
        """
        raise NotImplementedError

    def codegen_node(self, node: Union[FusedSchedulerNode, SchedulerNode]) -> None:
        """
        Generate a kernel given a list of pre-fused nodes.
        """
        raise NotImplementedError

    def codegen_sync(self) -> None:
        """
        Generate synchronization code for the kernel. This method depends on the hardware characteristics.
        """
        raise NotImplementedError

    def ready_to_flush(self) -> bool:
        """
        Check whether the backend is requesting the scheduler to flush the generated kernel.
        If not supported, please return False.
        """
        return False

    def flush(self) -> None:
        """
        Flush the generated kernel and python wrapper code to the source code file.
        """
        raise NotImplementedError

    def benchmark_fused_nodes(
        self, nodes: Sequence[BaseSchedulerNode]
    ) -> tuple[float, str]:
        """
        Benchmark fused list of nodes and return the execution time
        in milliseconds on randomly generated inputs.
        """
        raise NotImplementedError

    def get_fusion_pair_priority(
        self, node1: BaseSchedulerNode, node2: BaseSchedulerNode
    ) -> int:
        """
        Return an unsigned integer which represents the priority of this fusion pair.
        The smaller is with higher priority.
        """
        return 0

    def benchmark_combo_kernel(
        self, node_list: Sequence[BaseSchedulerNode]
    ) -> tuple[float, float, list[Optional[str]]]:
        """
        Benchmark the list of nodes to combine and return the execution time
        and memory copy time in milliseconds on randomly generated inputs.
        """
        raise NotImplementedError<|MERGE_RESOLUTION|>--- conflicted
+++ resolved
@@ -1,4 +1,3 @@
-# mypy: disallow-untyped-defs
 from __future__ import annotations
 
 import collections
@@ -15,26 +14,19 @@
 import traceback
 import typing
 from collections import Counter, defaultdict
-<<<<<<< HEAD
-from typing import Any, Callable, Generic, Optional, TypeVar, Union
-=======
 from typing import Any, Callable, Generic, Optional, TYPE_CHECKING, TypeVar, Union
 
 
 if TYPE_CHECKING:
     from collections.abc import Sequence
     from types import ModuleType
->>>>>>> b8b1b364
 
 import sympy
 
 import torch
 import torch._inductor.async_compile  # noqa: F401 required to warm up AsyncCompile pools
 from torch._dynamo.utils import counters, dynamo_timed
-<<<<<<< HEAD
-=======
 from torch._inductor.codecache import LambdaFuture, PyCodeCache
->>>>>>> b8b1b364
 from torch._inductor.metrics import get_metric_table, is_metric_table_enabled
 from torch.fx.experimental.symbolic_shapes import free_unbacked_symbols
 from torch.utils._ordered_set import OrderedSet
@@ -76,10 +68,6 @@
 from .virtualized import V
 
 
-if typing.TYPE_CHECKING:
-    from collections.abc import Sequence
-
-
 log = logging.getLogger(__name__)
 fusion_log = torch._logging.getArtifactLogger(__name__, "fusion")
 loop_ordering_log = torch._logging.getArtifactLogger(__name__, "loop_ordering")
@@ -91,11 +79,16 @@
 class SchedulerBuffer:
     scheduler: Scheduler
     node: ir.Buffer
-    defining_op: BaseSchedulerNode
+    defining_op: Optional[BaseSchedulerNode]
     users: list[NodeUser] = dataclasses.field(default_factory=list)
     mpi_buffer: MemoryPlanningInfoForBuffer = dataclasses.field(
         default_factory=MemoryPlanningInfoForBuffer
     )
+
+    def defining_op_name(self) -> str:
+        op = self.defining_op
+        assert op is not None
+        return op.get_name()
 
     def __hash__(self) -> int:
         return hash(self.node.name)
@@ -189,7 +182,7 @@
 
 @dataclasses.dataclass
 class SchedulerDonatedBuffer(SchedulerBuffer):
-    defining_op: Optional[BaseSchedulerNode] = None  # type: ignore[assignment]
+    defining_op: Optional[BaseSchedulerNode] = None
 
 
 class BaseSchedulerNode:
@@ -357,8 +350,8 @@
         def should_prune(dep: Dep) -> bool:
             if not isinstance(dep, WeakDep):
                 return False
-            op = self.scheduler.name_to_buf[dep.name].defining_op
-            return op.get_name() in V.graph.removed_operations
+            op_name = self.scheduler.name_to_buf[dep.name].defining_op_name()
+            return op_name in V.graph.removed_operations
 
         to_remove = OrderedSet(
             dep for dep in self.read_writes.reads if should_prune(dep)
@@ -922,12 +915,12 @@
 
     for dep in node.unmet_dependencies:
         if not isinstance(dep, WeakDep):
-            op = name_to_buf[dep.name].defining_op
-            name_to_dep_count[name_to_fused_node[op.get_name()].get_name()] += 1
+            op_name = name_to_buf[dep.name].defining_op_name()
+            name_to_dep_count[name_to_fused_node[op_name].get_name()] += 1
 
     def should_prune(dep: Dep) -> bool:
         if isinstance(dep, WeakDep):
-            op_name = name_to_buf[dep.name].defining_op.get_name()
+            op_name = name_to_buf[dep.name].defining_op_name()
             is_redundant = name_to_dep_count[name_to_fused_node[op_name].get_name()] > 0
             # These can occur because fused nodes always gather deps from their snodes
             # If B has a weakdep on A
@@ -1237,15 +1230,10 @@
         return buffers_store_as_atomic_add
 
 
-<<<<<<< HEAD
-def refresh_group_node_dependencies(group_snode: BaseSchedulerNode) -> None:
-    snodes = group_snode.snodes  # type: ignore[attr-defined]
-=======
 def refresh_group_node_dependencies(
     group_snode: Union[FusedSchedulerNode, GroupedSchedulerNode],
 ) -> None:
     snodes = group_snode.snodes
->>>>>>> b8b1b364
     group_snode.set_read_writes(
         dependencies.ReadWrites.merge_list([x.read_writes for x in snodes])
     )
@@ -1261,7 +1249,7 @@
 
 
 def init_group_node(
-    group_snode: BaseSchedulerNode,
+    group_snode: Union[FusedSchedulerNode, GroupedSchedulerNode],
     scheduler: Scheduler,
     snodes: list[BaseSchedulerNode],
 ) -> None:
@@ -1358,7 +1346,7 @@
         )
         for snode in self.snodes:
             assert isinstance(snode, SchedulerNode)
-            snode.apply_new_loop_order(new_order)  # type: ignore[arg-type]
+            snode.apply_new_loop_order(new_order)
 
         refresh_group_node_dependencies(self)
 
@@ -1516,7 +1504,7 @@
             if rd.name not in self.scheduler.name_to_buf:
                 continue
 
-            node_name = self.scheduler.name_to_buf[rd.name].defining_op.get_name()
+            node_name = self.scheduler.name_to_buf[rd.name].defining_op_name()
             if node_name in self.name_to_node:
                 producers.add(self.name_to_node[node_name])
 
@@ -1825,7 +1813,7 @@
     def create(cls, snodes: list[BaseSchedulerNode]) -> GroupedSchedulerNode:
         scheduler = snodes[0].scheduler
         assert all(node.scheduler is scheduler for node in snodes)
-        grouped_snode = cls(scheduler, snodes)  # type: ignore[arg-type]
+        grouped_snode = cls(scheduler, snodes)
         for snode in snodes:
             scheduler.name_to_fused_node[snode.get_name()] = grouped_snode
         scheduler.name_to_fused_node[grouped_snode.get_name()] = grouped_snode
@@ -2456,10 +2444,8 @@
             raise RuntimeError(
                 f"get_unmet_dep_nodes is not implemented for {type(snode)}."
             )
-        unmet_dep_ops = (self.name_to_buf[dep].defining_op for dep in unmet_deps)
-        return list(
-            OrderedSet(self.name_to_fused_node[n.get_name()] for n in unmet_dep_ops)
-        )
+        unmet_dep_ops = (self.name_to_buf[dep].defining_op_name() for dep in unmet_deps)
+        return list(OrderedSet(self.name_to_fused_node[n] for n in unmet_dep_ops))
 
     def _topological_sort_nodes(self) -> list[list[BaseSchedulerNode]]:
         """
@@ -2496,7 +2482,7 @@
         for node in self.nodes:
             ancestors = OrderedSet[str]()
             for dep in node.unmet_dependencies:
-                dep_node_name = self.name_to_buf[dep.name].defining_op.get_name()
+                dep_node_name = self.name_to_buf[dep.name].defining_op_name()
                 ancestors.add(dep_node_name)
                 ancestors |= name_to_ancestors[dep_node_name]
             name_to_ancestors[node.get_name()] = ancestors
@@ -2589,6 +2575,32 @@
         ):
             return backend.benchmark_fused_nodes(nodes)
 
+    def generate_kernel_code_from_nodes(
+        self, nodes: Sequence[BaseSchedulerNode], benchmark_kernel: bool
+    ) -> str:
+        """
+        Benchmark fused list of nodes and return the execution time
+        in milliseconds on randomly generated inputs.
+        """
+        assert len(nodes) > 0
+        device = nodes[0].get_device()
+        self.current_device = device
+        backend = self.get_backend(device)
+        with dynamo_timed("benchmark_fused_nodes"):
+            return backend.generate_kernel_code_from_nodes(nodes, benchmark_kernel)
+
+    def benchmark_codegened_module(
+        self, module: ModuleType, device: torch.device
+    ) -> tuple[float, str]:
+        """
+        Benchmark fused list of nodes and return the execution time
+        in milliseconds on randomly generated inputs.
+        """
+        self.current_device = device
+        backend = self.get_backend(device)
+        with dynamo_timed("benchmark_fused_nodes"):
+            return backend.benchmark_codegened_module(module)
+
     def finalize_multi_template_buffers(self) -> None:
         def replace_operation_buffer(
             orig_node: ir.MultiTemplateBuffer, new_node: ir.OperationBuffer
@@ -2634,9 +2646,7 @@
                                 torch._inductor.select_algorithm.ExternKernelCaller,
                             )
                         ),
-                        None,  # type: ignore[arg-type]
                     )
-                    assert min_node_unfused is not None
 
                 if isinstance(
                     min_node_unfused,
@@ -2680,7 +2690,7 @@
 
     def speedup_by_fusion(
         self, node1: BaseSchedulerNode, node2: BaseSchedulerNode
-    ) -> bool:
+    ) -> Union[bool, Callable[[], bool]]:
         """
         If config.benchmark_fusion is False, always return True.
         Otherwise, return True if fusion can brings speedup.
@@ -2723,6 +2733,9 @@
         from triton.compiler.errors import CompilationError
 
         why = WhyNoFuse(node1, node2)
+
+        device = node_list_fused[0].get_device()
+        assert device is not None
 
         def log_fusion(ms_fused: float, ms1: float, ms2: float) -> None:
             if fusion_log.isEnabledFor(logging.DEBUG):
@@ -2741,8 +2754,6 @@
                         red_text(f"{ms_fused / (ms1 + ms2):.3f}"),
                     )
 
-<<<<<<< HEAD
-=======
         async_compile = torch._inductor.async_compile.AsyncCompile()
 
         def compile_kernel(
@@ -2760,33 +2771,32 @@
 
             return (fut, mod)
 
->>>>>>> b8b1b364
         # After the succesful fusion with Template, we finalize its config.
         # Subsequently we benchmark but dont update. Checking for SchedulerNode, instead of FusedSchedulerNode
         # accomplishes this.
         if is_multi_template and any(
-            n.get_template_node() is not None and isinstance(n, SchedulerNode)
-            for n in (node1, node2)
+            n.get_template_node() is not None for n in (node1, node2)
         ):
             epilogue_fusion = node1.get_template_node() is not None
-
-            multi_node = node1.node if epilogue_fusion else node2.node
+            multi_node = (
+                node1.get_template_node()
+                if epilogue_fusion
+                else node2.get_template_node()
+            )
             assert isinstance(multi_node, ir.MultiTemplateBuffer)
             choice_timings = multi_node.choice_timings
             _, ms1 = multi_node.get_min_choice()
 
-            non_template_nodes = node_list_2 if epilogue_fusion else node_list_1
-
-            ms2, path2 = self.benchmark_fused_nodes(non_template_nodes)
-
-            min_ms_fused = float("inf")
-            ms_fused_choice = None
-
-<<<<<<< HEAD
-=======
+            # Eagerly compile and benchmark non-template nodes
+            _, ms1 = multi_node.get_min_choice()
+            ms2, path2 = (
+                self.benchmark_fused_nodes(node_list_2)
+                if epilogue_fusion
+                else self.benchmark_fused_nodes(node_list_1)
+            )
+
             # Start compiling choices in parallel
             future_choices: list[tuple[Any, Optional[LambdaFuture], ModuleType]] = []
->>>>>>> b8b1b364
             triton_choices = 0
             for choice, unfused_time in sorted(
                 choice_timings.items(), key=lambda x: x[1]
@@ -2813,12 +2823,7 @@
                 if triton_choices > config.max_epilogue_benchmarked_choices:
                     break
 
-                # TODO - parallel compile triton templates
-                # TODO - should prune/skip choices that are not within certain % of best choice
                 with multi_node.swap_as_triton_caller(choice):
-<<<<<<< HEAD
-                    ms_fused, path = self.benchmark_fused_nodes(node_list_fused)
-=======
                     future_choices.append((choice, *compile_kernel(node_list_fused)))
 
             if len(future_choices) == 0:
@@ -2853,42 +2858,19 @@
                         if ms_fused < min_ms_fused:
                             min_ms_fused = ms_fused
                             ms_fused_choice = choice
->>>>>>> b8b1b364
-
-                    if ms_fused < min_ms_fused:
-                        min_ms_fused = ms_fused
-                        ms_fused_choice = choice
-
-            log_fusion(min_ms_fused, ms1, ms2)
-
-            # after we do a fusion, we finalize a triton template.
-            # TODO - could preserve multi template and choices for subsequent fusions
-            if min_ms_fused < (ms1 + ms2) and ms_fused_choice is not None:
-                multi_node.finalize_as_triton_caller(ms_fused_choice)
-                return True
-            else:
-                return False
+
+                log_fusion(min_ms_fused, ms1, ms2)
+
+                if min_ms_fused < (ms1 + ms2) and ms_fused_choice is not None:
+                    multi_node.finalize_as_triton_caller(ms_fused_choice)
+                    multi_node._choice_timings = new_timings
+                    return True
+                else:
+                    return False
+
+            return benchmark_when_ready
+
         else:
-<<<<<<< HEAD
-            try:
-                ms1, path1 = self.benchmark_fused_nodes(node_list_1)
-                if math.isinf(ms1):
-                    why("register spilling of the first kernel")
-                    return False
-                ms2, path2 = self.benchmark_fused_nodes(node_list_2)
-                if math.isinf(ms2):
-                    why("register spilling of the second kernel")
-                    return False
-                ms_fused, path_fused = self.benchmark_fused_nodes(node_list_fused)
-                if math.isinf(ms_fused):
-                    why("register spilling of the fused kernel")
-                    return False
-            except CompilationError as e:
-                # workaround triton issue: https://github.com/openai/triton/issues/2151
-                if "Loop-carried variable" in str(e):
-                    return True  # allow fusion
-                else:
-=======
             # Start parallel compilation for all three kernels
             future_and_mod_l1 = compile_kernel(node_list_1)
             future_and_mod_l2 = compile_kernel(node_list_2)
@@ -2958,28 +2940,13 @@
                 except CompilationError as e:
                     if "Loop-carried variable" in str(e):
                         return True
->>>>>>> b8b1b364
                     raise
 
-        log_fusion(ms_fused, ms1, ms2)
-        if (
-            is_metric_table_enabled("slow_fusion")
-            and ms_fused >= ms1 + ms2
-            and (path1, path2) not in self.logged_slow_fusion
-        ):
-            self.logged_slow_fusion.add((path1, path2))
-            get_metric_table("slow_fusion").add_row(
-                lambda: {
-                    "kernel1_path": path1,
-                    "kernel1_latency": ms1,
-                    "kernel2_path": path2,
-                    "kernel2_latency": ms2,
-                    "fused_kernel_path": path_fused,
-                    "fused_kernel_latency": ms_fused,
-                    "slow_down_ratio": ms_fused / (ms1 + ms2),
-                }
-            )
-        return ms_fused < ms1 + ms2
+            return benchmark_when_ready
+
+    def get_fused_node(self, node: BaseSchedulerNode) -> BaseSchedulerNode:
+        "Look up the node in Scheduler name_to_fused_node"
+        return self.name_to_fused_node[node.get_first_name()]
 
     def fuse_nodes_once(
         self, nodes: list[BaseSchedulerNode]
@@ -2996,8 +2963,6 @@
             fusion_log.debug("fuse_nodes_once, candidates:")
             for node in fused_nodes:
                 fusion_log.debug("  " + node.debug_str_short())  # noqa: G003
-<<<<<<< HEAD
-=======
 
         # These are potential fusions which we are async compiling,
         # and which we will benchmark profitability of.
@@ -3047,28 +3012,43 @@
 
                 fuse_two_nodes(node_key1, node_key2)
 
->>>>>>> b8b1b364
         for node1, node2 in self.get_possible_fusions(nodes):
-            node1 = self.name_to_fused_node[node1.get_first_name()]
-            node2 = self.name_to_fused_node[node2.get_first_name()]
+            # if either node is in a pending fusion, resolve it.
+            # since we iterate on potential fusions based on profitability
+            # the first potential fusion should take precedence.
+            resolve_pending_fusions(node1, node2)
+            node1 = self.get_fused_node(node1)
+            node2 = self.get_fused_node(node2)
+
             if self.can_fuse(node1, node2) and not self.will_fusion_create_cycle(
                 node1, node2
             ):
-                if not self.speedup_by_fusion(node1, node2):
+                speedup = self.speedup_by_fusion(node1, node2)
+                if callable(speedup):
+                    pending_fusions[node1] = (speedup, node1, node2)
+                    pending_fusions[node2] = (speedup, node1, node2)
                     continue
-                fusion_log.debug(
-                    "fusing %s with %s", node1.get_name(), node2.get_name()
-                )
-
-                # above can_fuse asserts that node2 has the same device
-                device = node1.get_device()
-                node3 = self.get_backend(device).fuse(node1, node2)
-                fused_nodes.remove(node1)
-                fused_nodes.remove(node2)
-                fused_nodes.add(node3)
-                self.name_to_fused_node.update(
-                    {n.get_name(): node3 for n in node3.get_nodes()}
-                )
+
+                if not speedup:
+                    continue
+
+                fuse_two_nodes(node1, node2)
+
+        seen_pair_speedup_fn: OrderedSet[Callable[[], bool]] = OrderedSet()
+        for is_speedup_fn, node_key1, node_key2 in pending_fusions.values():
+            if is_speedup_fn in seen_pair_speedup_fn:
+                continue
+
+            seen_pair_speedup_fn.add(is_speedup_fn)
+
+            assert self.get_fused_node(node_key1) is node_key1
+            assert self.get_fused_node(node_key2) is node_key2
+
+            if is_speedup_fn() and not self.will_fusion_create_cycle(
+                node_key1, node_key2
+            ):
+                fuse_two_nodes(node_key1, node_key2)
+
         nodes = sorted(fused_nodes, key=lambda x: x.min_order)
         nodes = self.topological_sort_schedule(nodes)
         self.prune_redundant_deps(nodes)
@@ -3325,15 +3305,12 @@
             lhs_dep = node1_name2dep[buf_name]
             rhs_dep = node2_name2dep[buf_name]
 
-<<<<<<< HEAD
-=======
             if not isinstance(lhs_dep, MemoryDep) or not isinstance(rhs_dep, MemoryDep):
                 reasons[buf_name] = (
                     f"not MemoryDep: {type(lhs_dep)} v.s. {type(rhs_dep)}"
                 )
                 continue
 
->>>>>>> b8b1b364
             if lhs_dep.get_numel() != rhs_dep.get_numel():
                 reasons[buf_name] = (
                     f"different numel: {lhs_dep.get_numel()} v.s. {rhs_dep.get_numel()}"
@@ -3341,14 +3318,8 @@
                 continue
 
             # same numel but different MemoryDep.size. Should be broadcasting
-            if sympy_product(lhs_dep.size) != sympy_product(rhs_dep.size):  # type: ignore[attr-defined]
+            if sympy_product(lhs_dep.size) != sympy_product(rhs_dep.size):
                 reasons[buf_name] = "broadcast"
-                continue
-
-            if not isinstance(lhs_dep, MemoryDep) or not isinstance(rhs_dep, MemoryDep):
-                reasons[
-                    buf_name
-                ] = f"not MemoryDep: {type(lhs_dep)} v.s. {type(rhs_dep)}"
                 continue
 
             lhs_off = lhs_dep.get_offset()
@@ -3426,20 +3397,23 @@
         # Pick the largest buffer to guide the loop reordering
         _numel, lhs_dep, rhs_dep = max(candidates, key=lambda x: x[0])
 
-        if lhs_dep.num_vars != rhs_dep.num_vars:  # type: ignore[attr-defined]
+        if not isinstance(lhs_dep, MemoryDep) or not isinstance(rhs_dep, MemoryDep):
+            return 0
+
+        if lhs_dep.num_vars != rhs_dep.num_vars:
             # this can happen due to we don't merge loops.
             # We can not do loop reordering in this case right now
             # Simply returning true if the two Deps are the same after
             # normalization (merging loops)
-            if lhs_dep.normalize() == rhs_dep.normalize():  # type: ignore[attr-defined]
+            if lhs_dep.normalize() == rhs_dep.normalize():
                 return self.dep_size_hint(lhs_dep)
             return 0
 
         # Only reorder loops for pointwise for now
         if not node1.is_reduction():
-            node1.reorder_loops_by_dep_pair(lhs_dep, rhs_dep)  # type: ignore[arg-type]
+            node1.reorder_loops_by_dep_pair(lhs_dep, rhs_dep)
         elif not node2.is_reduction():
-            node2.reorder_loops_by_dep_pair(rhs_dep, lhs_dep)  # type: ignore[arg-type]
+            node2.reorder_loops_by_dep_pair(rhs_dep, lhs_dep)
         else:
             loop_ordering_log.debug(
                 "Don't reorder loops since both nodes are reductions: %s v.s. %s",
@@ -3711,7 +3685,7 @@
 
         node1_op_names = node1.get_operation_names()
         for name in remaining_deps:
-            op_name = self.name_to_buf[name].defining_op.get_name()
+            op_name = self.name_to_buf[name].defining_op_name()
             if node1_op_names & self.name_to_fused_node[op_name].ancestors:
                 why("intermediate nodes between node1 & node2")
                 return False
@@ -4394,10 +4368,9 @@
         if self.scheduler:
             self.scheduler.free_buffers()
 
-    @classmethod
-    def get_backend_features(cls, device: torch.device) -> Sequence[BackendFeature]:
+    def get_backend_features(self, device: torch.device) -> OrderedSet[BackendFeature]:
         """Return a set of .codegen.common.BackendFeature()"""
-        return ()
+        return OrderedSet()
 
     def can_fuse_vertical(
         self, node1: BaseSchedulerNode, node2: BaseSchedulerNode
@@ -4460,6 +4433,14 @@
         """
         raise NotImplementedError
 
+    def generate_kernel_code_from_nodes(
+        self, nodes: Sequence[BaseSchedulerNode], benchmark_kernel: bool
+    ) -> str:
+        """
+        Generate a kernel given a list of pre-fused nodes.
+        """
+        raise NotImplementedError
+
     def codegen_node(self, node: Union[FusedSchedulerNode, SchedulerNode]) -> None:
         """
         Generate a kernel given a list of pre-fused nodes.
@@ -4494,6 +4475,13 @@
         """
         raise NotImplementedError
 
+    def benchmark_codegened_module(self, module: ModuleType) -> tuple[float, str]:
+        """
+        Benchmark a compiled module and return the execution time
+        in milliseconds on randomly generated inputs.
+        """
+        raise NotImplementedError
+
     def get_fusion_pair_priority(
         self, node1: BaseSchedulerNode, node2: BaseSchedulerNode
     ) -> int:
