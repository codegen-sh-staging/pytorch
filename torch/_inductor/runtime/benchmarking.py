import inspect
import time
from functools import cached_property, wraps
from itertools import chain
from random import randint
from statistics import mean, median
from typing import Any, Callable, Dict, List, Optional, Tuple, Union
from typing_extensions import Concatenate, ParamSpec, Self, TypeVar

import torch
from torch._dynamo.utils import counters, dynamo_timed
from torch._inductor.config import use_experimental_benchmarker


logger = torch._logging.getArtifactLogger(__name__, "benchmarking")


MILLISECONDS_PER_SECOND = 1000

P = ParamSpec("P")
T = TypeVar("T")


def time_and_count(
    fn: Callable[Concatenate[Any, P], T]
) -> Callable[Concatenate[Any, P], T]:
    """Wraps `fn` with `dynamo_timed` context, and increments the appropriate dynamo
    counters. It is expected that `fn` is a method of `Benchmarker` or one of its
    subclasses; typing limitations prevent us from declaring this directly.
    """

    @wraps(fn)
    def wrapper(self: Any, *args: P.args, **kwargs: P.kwargs) -> T:
        fn_qual_name = f"{self.__class__.__name__}.{fn.__name__}"
        counters["inductor"][f"benchmarking.{fn_qual_name}"] += 1
        with dynamo_timed(fn_qual_name, log_pt2_compile_event=True):
            return fn(self, *args, **kwargs)

    return wrapper


class LazyBenchmark:
    def __init__(self: Self, benchmark: Callable[[], float]) -> None:
        self.benchmark = benchmark

    @cached_property
    @time_and_count
    def timing(self: Self) -> float:
        timing = self.benchmark()
        # I don't think this helps with saving memory at all,
        # but at least it gives good signal if we ever try
        # to call self.benchmark again
        del self.benchmark
        return timing

    def __float__(self: Self) -> float:
        return float(self.timing)


class Benchmarker:
    def __init__(self: Self) -> None:
        pass

    def infer_device_type(
        self: Self, fn_args: Tuple[Any, ...], fn_kwargs: Dict[str, Any]
    ) -> Any:
        inferred_device = None
        for arg_or_kwarg in chain(fn_args, fn_kwargs.values()):
            if not isinstance(arg_or_kwarg, torch.Tensor):
                continue
            if inferred_device is None:
                inferred_device = arg_or_kwarg.device
            elif arg_or_kwarg.device != inferred_device:
                raise ValueError(
                    "Can't safely infer the device type of `fn` with multiple device types in `fn_args` and `fn_kwargs`!"
                )
        if inferred_device is None:
            raise ValueError(
                "Can't safely infer the device type of `fn` with no device types in `fn_args` or `fn_kwargs`! You should be calling `.benchmark_cpu` or `.benchmark_gpu` directly."  # noqa: B950
            )
        return inferred_device

    @time_and_count
    def benchmark(
        self: Self,
        fn: Callable[..., Any],
        fn_args: Tuple[Any, ...],
        fn_kwargs: Dict[str, Any],
        **kwargs: Any,
    ) -> float:
        """Benchmark `fn(*fn_args, *fn_kwargs)` and return the runtime, in milliseconds (the
        actual runtime calculation is dictated by the benchmarking implementation, but may be
        one of [mean, median, minimum, etc.]). Functions as a convenience wrapper around
        device-specific implementations, like `benchmark_cpu` and `benchmark_gpu`. Raises
        `ValueError(...)` if we can't safely infer the device type of `fn`; for example,
        if multiple device types are found in `fn_args` and `fn_kwargs`, or if no device
        types are found.

        Arguments:
        - fn: The function to benchmark.
        - fn_args: The function's arguments.
        - fn_kwargs: The function's kwargs.

        Keyword Arguments:
        - **kwargs: The benchmarking implementation's kwargs.

        Returns:
        - The runtime of `fn(*fn_args, **fn_kwargs)`, in milliseconds.
        """
        inferred_device = self.infer_device_type(fn_args, fn_kwargs)
        _callable = lambda: fn(*fn_args, **fn_kwargs)  # noqa: E731
        if inferred_device == torch.device("cpu"):
            return self.benchmark_cpu(_callable, **kwargs)
        # TODO(nmacchioni): For non-CPU functions we default to using the GPU-specific benchmarking
        # implementation which was written specifically with CUDA devices in mind, we may want to
        # explore alternate implementations for other device types.
        return self.benchmark_gpu(_callable, **kwargs)

    @time_and_count
    def benchmark_cpu(
        self: Self,
        _callable: Callable[[], Any],
        warmup: int = 20,
        rep: int = 100,
        **kwargs: Any,
    ) -> float:
        """Benchmark the CPU callable, `_callable`, and return the median runtime,
        in milliseconds.

        Arguments:
        - _callable: The CPU callable to benchmark.

        Keyword Arguments:
        - warmup: Optionally, the duration, in milliseconds, to run `_callable`
        before benchmarking starts.
        - rep: Optionally, the duration, in milliseconds, to run `_callable`
        during benchmarking.
        - kwargs: Any additional kwargs that may be passed, for example `ranking_key`
        or `pruning_key` if the experimental benchmarker is disabled.

        Returns:
        - The median runtime of `_callable`, in milliseconds.
        """

        def run_for(ms: int) -> List[float]:
            timings = []
            run_start_t = time.perf_counter()
            while True:
                start_t = time.perf_counter()
                _callable()
                end_t = time.perf_counter()
                timings.append((end_t - start_t) * MILLISECONDS_PER_SECOND)
                if ((end_t - run_start_t) * MILLISECONDS_PER_SECOND) > ms:
                    break
            return timings

        run_for(warmup)
        return median(run_for(rep))

    @time_and_count
    def benchmark_gpu(self: Self, *args: Any, **kwargs: Any) -> float:
        raise NotImplementedError

    @time_and_count
    def benchmark_many(
        self: Self,
        fns: List[Callable[..., Any]],
        fns_args: List[Tuple[Any, ...]],
        fns_kwargs: List[Dict[str, Any]],
        **kwargs: Any,
    ) -> List[float]:
        """Benchmark `fn(*fn_args, *fn_kwargs)` for `fn`, `fn_args`, and `fn_kwargs` in `fns`,
        `fns_args`, and `fns_kwargs`, and return the runtimes, in milliseconds (the actual runtime
        calculation is dictated by the benchmarking implementation, but may be one of [mean, median,
        minimum, etc.]). Functions as a convenience wrapper around device-specific implementations,
        like `benchmark_many_cpu` and `benchmark_many_gpu`. Raises `ValueError(...)` if we can't safely
        infer the device type of any `fn` in `fns`, or if there is more than one device type in `fns`;
        for example, if multiple device types are found in the `fn_args` and `fn_kwargs` of a given `fn`
        from `fns`, or if no device types are found, or if some `fn1` and `fn2` from `fns` have different
        inferred device types.

        Arguments:
        - fns: The list of functions to benchmark.
        - fns_args: The list of functions' arguments.
        - fns_kwargs: The list of functions' kwargs.

        Keyword Arguments:
        - **kwargs: The benchmarking implementation's kwargs.

        Returns:
        - The runtimes of `fn(*fn_args, **fn_kwargs)`, for `fn`, `fn_args`, and `fn_kwargs` in `fns`,
        in milliseconds.
        """
        inferred_device = None
        for fn_args, fn_kwargs in zip(fns_args, fns_kwargs):
            this_inferred_device = self.infer_device_type(fn_args, fn_kwargs)
            if inferred_device is None:
                inferred_device = this_inferred_device
            elif this_inferred_device != inferred_device:
                raise ValueError("Multiple device types inferred from `fns`.")
        callables = [
            lambda: fn(*fn_args, **fn_kwargs)
            for fn, fn_args, fn_kwargs in zip(fns, fns_args, fns_kwargs)
        ]  # noqa: E731
        if inferred_device == torch.device("cpu"):
            return self.benchmark_many_cpu(callables, **kwargs)
        # TODO(nmacchioni): For non-CPU functions we default to using the GPU-specific benchmarking
        # implementation which was written specifically with CUDA devices in mind, we may want to
        # explore alternate implementations for other device types.
        return self.benchmark_many_gpu(callables, **kwargs)

    @time_and_count
    def benchmark_many_cpu(
        self: Self, callables: List[Callable[[], Any]], *args: Any, **kwargs: Any
    ) -> List[float]:
        return [
            self.benchmark_cpu(_callable, *args, **kwargs) for _callable in callables
        ]

    @time_and_count
    def benchmark_many_gpu(
        self: Self, callables: List[Callable[[], Any]], *args: Any, **kwargs: Any
    ) -> List[float]:
        return [
            self.benchmark_gpu(_callable, *args, **kwargs) for _callable in callables
        ]

    @time_and_count
    def lazy_benchmark(
        self: Self,
        fn: Callable[..., Any],
        fn_args: Tuple[Any],
        fn_kwargs: Dict[str, Any],
        **kwargs: Any,
    ) -> Union[LazyBenchmark, float]:
        """Lazily enque `fn(*fn_args, *fn_kwargs)` for benchmarking. Follows the same
        principles as `Benchmarking.benchmark` except that the benchmarking is delayed,
        in the form of returning a `LazyBenchmark` object, such that benchmarking does
        not occur until the benchmarking results are required. This allows us to have
        better benchmark grouping (i.e. we can utilize `GroupedInductorBenchmarker`)
        without having to refactor user callsites.
        Arguments:
        - fn: The function to benchmark.
        - fn_args: The function's arguments.
        - fn_kwargs: The function's kwargs.
        Keyword Arguments:
        - **kwargs: The benchmarking implementation's kwargs.
        Returns:
        - A `LazyBenchmark`, `x`, that evaluates to the actual benchmark result
        when `float(x)` or `x.timing` is executed.
        """
        inferred_device = self.infer_device_type(fn_args, fn_kwargs)
        _callable = lambda: fn(*fn_args, **fn_kwargs)  # noqa: E731
        if inferred_device == torch.device("cpu"):
            return self.lazy_benchmark_cpu(_callable, **kwargs)
        return self.lazy_benchmark_gpu(_callable, **kwargs)

    @time_and_count
    def lazy_benchmark_cpu(
        self: Self, _callable: Callable[[], Any], *args: Any, **kwargs: Any
    ) -> LazyBenchmark:
        # we need to execute `_callable` once before creating the lazy
        # benchmark, since we want any exceptions that `_callable` might
        # throw to be thrown when this function is called, not when the
        # lazy benchmark is finally evaluated
        _callable()
        return LazyBenchmark(lambda: self.benchmark_cpu(_callable, *args, **kwargs))

    @time_and_count
    def lazy_benchmark_gpu(
        self: Self, _callable: Callable[[], Any], *args: Any, **kwargs: Any
    ) -> LazyBenchmark:
        # we need to execute `_callable` once before creating the lazy
        # benchmark, since we want any exceptions that `_callable` might
        # throw to be thrown when this function is called, not when the
        # lazy benchmark is finally evaluated
        _callable()
        torch.cuda.synchronize()
        return LazyBenchmark(lambda: self.benchmark_gpu(_callable, *args, **kwargs))


class TritonBenchmarker(Benchmarker):
    @cached_property
    def triton_do_bench(self: Self) -> Callable[..., Any]:
        """Lazily import Triton's `do_bench`."""
        try:
            from triton.testing import do_bench
        except ImportError as e:
            raise NotImplementedError("requires Triton") from e
        return do_bench

    @time_and_count
    def benchmark_gpu(self: Self, _callable: Callable[[], Any], **kwargs: Any) -> float:
        """Benchmark the GPU callable, `_callable`, and return the runtime, in milliseconds.

        Arguments:
        - _callable: The GPU callable to benchmark.

        Keyword Arguments:
        - quantiles: Optionally, a tuple of floats denoting the requested quantiles.
        - return_mode: Optionally, the requested return mode. Currently, Triton's
        `do_bench` supports min, max, mean, and median return modes.
        - **kwargs: Additional kwargs passed to Triton's `do_bench`.

        Returns:
        - The runtime of `callable`, in milliseconds. If `kwargs["quantiles"]` is specified,
        this is the first requested quantile. Else, if `kwargs["return_mode"]` is specified,
        this is the requested return mode. Otherwise, this is the median.
        """
        do_bench_params = inspect.signature(self.triton_do_bench).parameters
        for kwarg in list(kwargs.keys()):
            if kwarg not in do_bench_params:
                del kwargs[kwarg]
        if "quantiles" in kwargs:
            return self.triton_do_bench(_callable, **kwargs)[0]
        elif "return_mode" in kwargs:
            return self.triton_do_bench(_callable, **kwargs)
        return self.triton_do_bench(_callable, **kwargs, return_mode="median")


class InductorBenchmarker(TritonBenchmarker):
    @cached_property
    def L2_cache_size(self: Self) -> int:
        """Get the L2 cache size, in bytes, of the current device."""
        device = torch.cuda.current_device()
        props = torch.cuda.get_device_properties(device)
        return props.L2_cache_size

    def get_event_pairs(
        self: Self, iters: int
    ) -> List[Tuple[torch.cuda.Event, torch.cuda.Event]]:
        """Get `iters` pairs of CUDA events."""
        return [
            (
                torch.cuda.Event(enable_timing=True),
                torch.cuda.Event(enable_timing=True),
            )
            for _ in range(iters)
        ]

    def get_event_pairs_min_timing(
        self: Self, event_pairs: List[Tuple[torch.cuda.Event, torch.cuda.Event]]
    ) -> float:
        """Get the minimum timing, in milliseconds, for a group of CUDA event pairs."""
        return min(
            [
                start_event.elapsed_time(end_event)
                for start_event, end_event in event_pairs
            ]
        )
    
    @cached_property
    def gpu_t_per_clock_cycle(self: Self) -> float:
        torch.cuda.synchronize()
        start_event = torch.cuda.Event(enable_timing=True)
        end_event = torch.cuda.Event(enable_timing=True)
        start_event.record()
        # I've found that 1000000 clock cycles is long enough to average out
        # most of the uncertainty from the measurement, without being so long
        # that we're leaving compile time on the table
        num_clock_cycles = 1000000
        torch.cuda._sleep(num_clock_cycles)
        end_event.record()
        torch.cuda.synchronize()
        return start_event.elapsed_time(end_event) / num_clock_cycles
    
    @cached_property
    def queue_t_and_gpu_t_per_cache_clear(
        self: Self,
    ) -> Tuple[float, float]:
        """Experimentally calculate the CPU queue overhead, in milliseconds,
        and the GPU time, in milliseconds, of an L2 cache clear.
        """
        buffer = torch.empty(self.L2_cache_size // 4, dtype=torch.int, device="cuda")
        buffer.zero_()
        # synchronize after zeroing the buffer to reduce uncertainty
        torch.cuda.synchronize()
        start_event = torch.cuda.Event(enable_timing=True)
        end_event = torch.cuda.Event(enable_timing=True)
        start_event.record()
        queue_start_t = time.perf_counter()
        # 100 buffer zeroes is long enough to reduce uncertainty
        num_iters = 100
        for _ in range(num_iters):
            buffer.zero_()
        queue_end_t = time.perf_counter()
        queue_t_per_iter = (
            (queue_end_t() - queue_start_t) * MILLISECONDS_PER_SECOND
        ) / num_iters
        end_event.record()
        torch.cuda.synchronize()
        # explicitly delete the buffer, sometimes helps memory
        # footprint metrics in OSS Inductor benchmarks
        del buffer
        return (
            queue_t_per_iter,
            start_event.elapsed_time(end_event) / num_iters,
        )
    
    @cached_property
    def queue_t_per_cache_flush(self: Self) -> float:
        return self.queue_t_and_gpu_t_per_cache_clear[0]
    
    @cached_property
    def gpu_t_per_cache_flush(self: Self) -> float:
        return self.queue_t_and_gpu_t_per_cache_clear[1]
    
    @cached_property
    def queue_t_per_event_record(self: Self) -> float:
        """Experimentally calculate the CPU launch overhead, in milliseconds,
        of a CUDA event record.
        """
        # ensures the queue is empty
        torch.cuda.synchronize()
        queue_start_t = time.perf_counter()
        num_iters = 100
        for _ in range(num_iters):
            torch.cuda.Event(enable_timing=True).record()
        queue_end_t = time.perf_counter()
        torch.cuda.synchronize()
        return ((queue_end_t - queue_start_t) * MILLISECONDS_PER_SECOND) / num_iters
    
    @cached_property
    def gpu_queue_limit(self: Self) -> int:
        """Experimentally calculate the GPU queue limit by queuing
        CUDA event records until they become synchronous.
        """
        # ensures the queue is empty
        torch.cuda.synchronize()
        # capping the search space for the queue limit to 2500 is good enough,
        # current queue limit on my machine (A100) is stable at ~1000, and
        # in the event that we do artificially cap the queue limit to 2500
        # we really shouldn't see any significant slowdowns
        max_gpu_queue_limit = 2500
        torch.cuda._sleep(
            int(
                (self.queue_t_per_event_record * max_gpu_queue_limit)
                / self.gpu_t_per_clock_cycle
            )
        )
        for idx in range(max_gpu_queue_limit):
            start_t = time.perf_counter()
            torch.cuda.Event(enable_timing=True).record()
            end_t = (time.perf_counter() - start_t) * MILLISECONDS_PER_SECOND
            # recording an event is near instantaneous, unless we have hit
            # the queue limit, so 1ms seems like a good enough upper bound
            if end_t > 1:
                break
        torch.cuda.synchronize()
        return idx + 1

    @time_and_count
    def benchmark_gpu(
        self: Self,
        _callable: Callable[[], Any],
        estimation_iters: int = 5,
        memory_warmup_iters: int = 100,
        benchmark_iters: int = 100,
        max_benchmark_duration: int = 25,
        **kwargs: Any,
    ) -> float:
        """Benchmark a GPU callable using a custom benchmarking implementation.

        Arguments:
        - _callable: The callable to benchmark.

        Keyword Arguments:
        - estimation_iters: Optionally, the number of iterations to run `_callable`
        during runtime estimation.
        - memory_warmup_iters: Optionally, the number of iterations to flush the L2
        cache before starting benchmarking.
        - benchmark_iters: Optionally, the number of iterations to run `_callable`
        during the benchmarking.
        - max_benchmark_duration: Optionally, the maximum duration of the benchmarking,
        in milliseconds. An estimated duration is calculated based on the values
        of `memory_warmup_iters` and `benchmark_iters`, along with the estimated
        runtime of `_callable` and various other factors, and we then shrink
        `benchmark_iters` to fit in the alloted maximum duration.
        - **kwargs: Additional kwargs that may be passed to the fallback.

        Returns:
        - The minimum runtime of `_callable`, in milliseconds.
        """
        # we don't want any outside errors propagating into benchmarking
        torch.cuda.synchronize()

        # initialize here, avoids double buffer allocation
        self.queue_t_and_gpu_t_per_cache_clear

        # warmup `_callable` (and catches any failures in the process)
        _callable()
        torch.cuda.synchronize()

        # see https://github.com/triton-lang/triton/pull/840 for why `dtype=torch.int`
        buffer = torch.empty(self.L2_cache_size // 4, dtype=torch.int, device="cuda")
        buffer.zero_()

        # estimate the runtime of `_callable`
        event_pairs = self.get_event_pairs(estimation_iters)
        queue_start_t = time.perf_counter()
        for start_event, end_event in event_pairs:
            buffer.zero_()
            start_event.record()
            _callable()
            end_event.record()
        queue_end_t = time.perf_counter()
        # a measure of the CPU time it takes to send a single iteration of
        # `_callable` to the GPU event queue, in milliseconds
        queue_t_per_iter = (
            (queue_end_t - queue_start_t) * MILLISECONDS_PER_SECOND
        ) / estimation_iters
        torch.cuda.synchronize()
        estimated_timing = self.get_event_pairs_min_timing(event_pairs)

        # adjust `benchmark_iters` to fit in the maximum benchmarking duration
        benchmark_iters = max(
            min(benchmark_iters, int(max_benchmark_duration // estimated_timing)), 1
        )

        # GPUs have an inherent queue limit; say some GPU has a queue limit of 1000,
        # assuming the queue is empty then the first 1000 events which are enqueued will
        # execute asynchronously on the CPU (i.e. the call will not block on the CPU side),
        # and the 1001th event will execute synchronously (i.e. the call will block on the
        # CPU side) until space opens in the queue. this can cause issues when benchmarking,
        # especially given our efforts to pack the queue using GPU sleeps. we can prevent
        # ourselves from hitting the queue limit by benchmarking in blocks of iters that are
        # smaller than the actual queue limit (note that each iter will use at least 4 spaces
        # in the queue, 1 for the cache clear, 1 for the actual callable, and 2 for the event
        # records; it is possible that the callable uses more than one space, for example if
        # the kernel allocates an output Tensor, and as such we will assume that each iter
        # uses 5 total spaces)
        blocks = ((benchmark_iters * 5) // (self.gpu_queue_limit - 1)) + 1
        benchmark_iters_per_block = benchmark_iters // blocks
        memory_warmup_iters_per_block = memory_warmup_iters // blocks

        # calculate the number of clock cycles to put the GPU to sleep so that we can
        # efficiently overlap with the memory warmup stage such that the last memory warmup
        # finishes executing on the GPU just as the last benchmarking event is queued on the CPU
        queue_t_block_cache_flushes = memory_warmup_iters_per_block * self.queue_t_per_cache_flush
        queue_t_block_benchmark_iters = benchmark_iters_per_block * queue_t_per_iter
        sleep_t_per_block = (queue_t_block_cache_flushes + queue_t_block_benchmark_iters) - (
            memory_warmup_iters * self.gpu_t_per_cache_flush 
        )
        sleep_cycles_per_block = max(int(sleep_t_per_block / self.gpu_t_per_clock_cycle), 0)

        event_pairs = self.get_event_pairs(benchmark_iters)
        for block_idx in blocks:
            block_start = block_idx * benchmark_iters_per_block
            if block_idx == (blocks - 1):
                block_end = benchmark_iters
            else:
                block_end = (block_idx + 1) * benchmark_iters_per_block
            # put the GPU to sleep to start packing the event queue
            torch.cuda._sleep(sleep_cycles_per_block)
            # do the memory warmup
            for _ in range(memory_warmup_iters_per_block):
                buffer.zero_()
            # benchmark `_callable`
            for start_event, end_event in event_pairs[block_start:block_end]:
                buffer.zero_()
                start_event.record()
                _callable()
                end_event.record()
            torch.cuda.synchronize()
        benchmarked_timing = self.get_event_pairs_min_timing(event_pairs)

        # explicitly delete the buffer, sometimes helps memory
        # footprint metrics in OSS Inductor performance benchmarks
        del buffer

        # return the minimum of `estimated_timing` and `benchmarked_timing`,
        # we just want the minimum timing overall so we might as well check both
        return min(estimated_timing, benchmarked_timing)


class GroupedInductorBenchmarker(InductorBenchmarker):
    def get_interleaved_event_pairs(
        self: Self, num_callables: int, iters: int
    ) -> List[List[Tuple[torch.cuda.Event, torch.cuda.Event]]]:
        """Get `iters` interleaved `num_callables` pairs of CUDA events."""
        return [self.get_event_pairs(num_callables) for _ in range(iters)]

    def get_interleaved_event_pairs_min_timing(
        self: Self,
        interleaved_event_pairs: List[List[Tuple[torch.cuda.Event, torch.cuda.Event]]],
    ) -> List[float]:
        """Get the interleaved minimum timings, in milliseconds, for an interleaved
        grouping of CUDA event pairs.
        """
        return [
            self.get_event_pairs_min_timing(list(event_pairs))
            for event_pairs in zip(*interleaved_event_pairs)
        ]

    @time_and_count
    def benchmark_many_gpu(
        self: Self,
        callables: List[Callable[[], Any]],
        estimation_iters: int = 5,
        memory_warmup_iters: int = 100,
        benchmark_iters: int = 100,
        max_benchmark_duration: int = 25,
        ranking_key: Optional[str] = None,
        pruning_key: Optional[str] = None,
        pruning_factor: float = 1.1,
        pruning_limit: int = 5,
        **kwargs: Any,
    ) -> List[float]:
        """Benchmark many GPU callables using a custom benchmarking implementation.

        Arguments:
        - callables: The callables to benchmark.

        Keyword Arguments:
        - estimation_iters: The number of iterations to run `_callable` during
        runtime estimation.
        - memory_warmup_iters: The number of iterations to flush the L2 cache
        before benchmarking.
        - benchmark_iters: The number of iterations to run `_callable` during
        benchmarking.
        - max_benchmark_duration: The maximum duration of the benchmarking per
        callable, in milliseconds. An estimated duration is calculated based on
        the values of `memory_warmup_iters` and `benchmark_iters`, along with the
        estimated runtime of `_callable` and various other factors, and we then
        shrink `benchmark_iters` to fit in the alloted maximum duration.
        - ranking_key: Optional string key that if set enables ranking. Ranking
        is an early termination of the benchmarking process, returning results of
        the estimation loop instead of processing a full benchmarking cycle. The
        ranking key is set as a string, instead of a boolean, to ensure lazy benchmarks
        are properly grouped if ranking is enabled.
        - pruning_key: Similar to `ranking_key` an optional string key that enables
        pruning. Pruning eliminates slow callables after the stimation loop, and only
        a subset of the fastest callables are fully benchmarked.
        - pruning_factor: Cutoff for pruning callables. The runtime of the fastest
        callable is multiplied by `pruning_factor` and only callables faster than this
        new target time are allowed to pass through to the full benchmarking cycle.
        - pruning_limit: Maximum number of callables that will be fully benchmarked
        when pruning is enabled. For example, if `pruning_limit` is 1 only the fastest
        callable will be fully benchmarked.
        - **kwargs: Additional kwargs that may be passed to the fallback.

        Returns:
        - The minimum runtime of each callable in `callables`, in milliseconds.
        """
        # we don't want any outside errors propagating into benchmarking
        torch.cuda.synchronize()

        # initialize here, avoids double buffer allocation
        self.queue_t_and_gpu_t_per_cache_clear

        # warmup each callable in `callables` (and catches any failures in the process)
        for _callable in callables:
            _callable()
        torch.cuda.synchronize()

        # see https://github.com/triton-lang/triton/pull/840 for why `dtype=torch.int`
        buffer = torch.empty(self.L2_cache_size // 4, dtype=torch.int, device="cuda")
        buffer.zero_()

        # estimate the runtime of `_callable`
        interleaved_event_pairs = self.get_interleaved_event_pairs(
            len(callables), estimation_iters
        )
        queue_start_t = time.perf_counter()
        for event_pairs in interleaved_event_pairs:
            for _callable, (start_event, end_event) in zip(callables, event_pairs):
                buffer.zero_()
                start_event.record()
                _callable()
                end_event.record()
        queue_end_t = time.perf_counter()
        # a measure of the CPU time it takes to send a single set of iterations
        # of `callables` to the GPU event queue, in milliseconds
        queue_t_per_iter = (
            (queue_end_t - queue_start_t) * MILLISECONDS_PER_SECOND
        ) / estimation_iters
        torch.cuda.synchronize()
        estimated_timings = self.get_interleaved_event_pairs_min_timing(
            interleaved_event_pairs
        )

        if ranking_key is not None:
            del buffer
            return estimated_timings

        callable_to_timing = dict(zip(callables, estimated_timings))

        if pruning_key is not None:
            target_timing = min(estimated_timings) * pruning_factor
            callables_to_benchmark = []
            for _callable, timing_ms in sorted(
                callable_to_timing.items(), key=lambda x: x[1]
            ):
                if timing_ms <= target_timing:
                    callables_to_benchmark.append(_callable)
                if len(callables_to_benchmark) == pruning_limit:
                    break
            # adjust the queue time calculation based on the number of callables we
            # have pruned away; it is not guaranteed that all callables have an equivalent
            # queue time, but we can assume this anyways since the value does not need to
            # be exact and a close estimate is good enough for our use case
            queue_t_per_iter = queue_t_per_iter * (len(callables_to_benchmark) / len(callables))
            # adjust `benchmark_iters` to fit in the maximum benchmarking duration,
            # we're alloted `max_benchmark_duration` per-callable, and since we've
            # pruned the callables we can assume the maximum duration of any callable
            # is equivalent to `target_timing`
            benchmark_iters = max(
                min(benchmark_iters, int(max_benchmark_duration // target_timing)),
                1,
            )
        else:
            callables_to_benchmark = callables
            # in the case that we haven't pruned the callables, we can take the average
            # of the estimated timings to determine the appropriate number of iterations
            benchmark_iters = max(
                min(
                    benchmark_iters,
                    int(max_benchmark_duration // mean(estimated_timings)),
                ),
                1,
            )
        
        # see `benchmark_gpu` for context
        blocks = ((benchmark_iters * 5 * len(callables_to_benchmark)) // (self.gpu_queue_limit - 1)) + 1
        benchmark_iters_per_block = benchmark_iters // blocks
        memory_warmup_iters_per_block = memory_warmup_iters // blocks

        # calculate the number of clock cycles to put the GPU to sleep so that we can
        # efficiently overlap with the memory warmup stage such that the last memory warmup
        # finishes executing on the GPU just as the last benchmarking event is queued on the CPU
        queue_t_block_cache_flushes = memory_warmup_iters * self.queue_t_per_cache_flush
        queue_t_block_benchmark_iters = benchmark_iters * queue_t_per_iter
        sleep_t_per_block = (queue_t_block_cache_flushes + queue_t_block_benchmark_iters) - (
            memory_warmup_iters * self.gpu_t_per_cache_flush 
        )
        sleep_cycles_per_block = max(int(sleep_t_per_block / self.gpu_t_per_clock_cycle), 0)

        interleaved_event_pairs = self.get_interleaved_event_pairs(
            len(callables_to_benchmark), benchmark_iters
        )
<<<<<<< HEAD
        for block_idx in range(blocks):
            block_start = block_idx * benchmark_iters_per_block
            if block_idx == (blocks - 1):
                block_end = benchmark_iters
            else:
                block_end = (block_idx + 1) * benchmark_iters_per_block
            # put the GPU to sleep to start packing the event queue
            torch.cuda._sleep(sleep_cycles_per_block)
            # do the memory warmup
            for _ in range(memory_warmup_iters_per_block):
=======
        for event_pairs in interleaved_event_pairs:
            for _callable, (start_event, end_event) in zip(
                callables_to_benchmark, event_pairs
            ):
>>>>>>> a477e063
                buffer.zero_()
            # benchmark `_callable`
            for event_pairs in interleaved_event_pairs[block_start:block_end]:
                for _callable, (start_event, end_event) in zip(callables_to_benchmark, event_pairs):
                    buffer.zero_()
                    start_event.record()
                    _callable()
                    end_event.record()
            torch.cuda.synchronize()
        benchmarked_timings = self.get_interleaved_event_pairs_min_timing(
            interleaved_event_pairs
        )

        # explicitly delete the buffer, sometimes helps memory
        # footprint metrics in OSS Inductor performance benchmarks
        del buffer

        # return the minimum of estimated_timing and benchmarked_timing, since
        # we just want the minimum timing overall we might check both
        return [
            min(estimated_timing, benchmarked_timing)
            for estimated_timing, benchmarked_timing in zip(
                estimated_timings, benchmarked_timings
            )
        ]


class LazyInductorBenchmarker(GroupedInductorBenchmarker):
    def __init__(self: Self) -> None:
        self.memory_cache: Dict[str, float] = {}
        self.kwargs_hash_to_futures_gpu: Dict[
            str, List[Tuple[Callable[[], Any], str]]
        ] = {}

    @time_and_count
    def lazy_benchmark_gpu(
        self: Self,
        _callable: Callable[[], Any],
        **kwargs: Any,
    ) -> LazyBenchmark:
        # we should try the callable before queueing it for benchmarking, in
        # case it throws an exception. we could catch and handle any exception
        # later on, but some codepaths expect and handle certain exceptions
        _callable()
        torch.cuda.synchronize()

        # we want to group benchmarks based on the kwargs hash, this handles
        # grouping benchmarks by ranking keys and pruning keys, and also ensures
        # that we only benchmark callables that should run under the same conditions
        # with respect to warmup, benchmarking, etc.
        kwargs_hash = str(hash(tuple(sorted(kwargs.items()))))
        # we've seen that just hash(_callable) and the kwargs_hash are not enough to
        # differentiate callables; if _callable is something like a lambda, which then
        # goes out of scope and gets garbage collected, its memory address may be later
        # reused for a different _callable. if this is the case, the latter _callable would
        # incorrectly exist in the memory cache, which could lead to memory leaks if we
        # have a lazy benchmark grouping of one, because we would never remove _callable
        # from the lazy benchmark queue and as such any memory referenced by _callable
        # would remain allocated
        key = str(hash(_callable) + randint(-(2**100), 2**100)) + kwargs_hash
        self.kwargs_hash_to_futures_gpu.setdefault(kwargs_hash, []).append(
            (_callable, key)
        )

        def benchmark() -> float:
            # all but the first benchmark in a grouping of lazy benchmarks
            # should be cached in memory, so we should return that cached timing
            if key in self.memory_cache:
                return self.memory_cache[key]

            print(self.memory_cache)
            print(kwargs_hash)
            print(self.kwargs_hash_to_futures_gpu)

            futures_gpu = self.kwargs_hash_to_futures_gpu.pop(kwargs_hash)
            callables, keys = zip(*futures_gpu)
            callables, keys = list(callables), list(keys)

            try:
                timings = self.benchmark_many_gpu(callables, **kwargs)
            except Exception as e:  # noqa: TRY302
                raise e
            else:
                self.memory_cache.update(zip(keys, timings))
                return self.memory_cache[key]
            finally:
                # we have seen cases where not explicitly deleting the GPU futures
                # can prevent the memory allocated for the callables from being
                # properly and timely cleaned up, which can have fatal interactions
                # in cudagraphs mode
                del futures_gpu

        return LazyBenchmark(benchmark)


benchmarker = (
    LazyInductorBenchmarker() if use_experimental_benchmarker else TritonBenchmarker()
)<|MERGE_RESOLUTION|>--- conflicted
+++ resolved
@@ -738,7 +738,6 @@
         interleaved_event_pairs = self.get_interleaved_event_pairs(
             len(callables_to_benchmark), benchmark_iters
         )
-<<<<<<< HEAD
         for block_idx in range(blocks):
             block_start = block_idx * benchmark_iters_per_block
             if block_idx == (blocks - 1):
@@ -749,12 +748,6 @@
             torch.cuda._sleep(sleep_cycles_per_block)
             # do the memory warmup
             for _ in range(memory_warmup_iters_per_block):
-=======
-        for event_pairs in interleaved_event_pairs:
-            for _callable, (start_event, end_event) in zip(
-                callables_to_benchmark, event_pairs
-            ):
->>>>>>> a477e063
                 buffer.zero_()
             # benchmark `_callable`
             for event_pairs in interleaved_event_pairs[block_start:block_end]:
