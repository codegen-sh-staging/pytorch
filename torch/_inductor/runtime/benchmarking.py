--- conflicted
+++ resolved
@@ -498,7 +498,6 @@
             del buffer
             return estimated_timings
 
-<<<<<<< HEAD
         callable_to_timing = dict(zip(callables, estimated_timings))
 
         if pruning_key is not None:
@@ -516,23 +515,15 @@
             # pruned the callables we can assume the maximum duration of any callable
             # is equivalent to `target_timing`
             benchmark_iters = max(
-                min(benchmark_iters, max_benchmark_duration // target_timing), 1
+                min(benchmark_iters, int(max_benchmark_duration // target_timing)), 1
             )
         else:
             callables_to_benchmark = callables
             # in the case that we haven't pruned the callables, we can take the average
             # of the estimated timings to determine the appropriate number of iterations
             benchmark_iters = max(
-                min(benchmark_iters, max_benchmark_duration // mean(estimated_timings)), 1
+                min(benchmark_iters, int(max_benchmark_duration // mean(estimated_timings))), 1
             )
-=======
-        # adjust `benchmark_iters` to fit in the maximum benchmarking duration, we're
-        # alloted `max_benchmark_duration` per-callable, so we can just take the average
-        # of the estimated timings
-        benchmark_iters = max(
-            min(benchmark_iters, int(max_benchmark_duration // mean(estimated_timings))), 1
-        )
->>>>>>> 129eba1e
 
         # do the memory warmup
         for _ in range(memory_warmup_iters):
