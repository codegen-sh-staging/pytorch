from __future__ import annotations

import contextlib
import dataclasses
import functools
import itertools
import logging
import textwrap
import traceback
<<<<<<< HEAD
import typing
from collections.abc import Container, Generator, Iterable, Iterator, Sequence
=======
from collections.abc import Generator, Iterable, Iterator, Sequence
>>>>>>> 04110784
from contextlib import AbstractContextManager, nullcontext
from enum import Enum
from functools import partial
from typing import (
    Any,
    Callable,
    cast,
    ClassVar,
    Literal,
    Optional,
    overload,
    SupportsFloat,
    SupportsInt,
    TYPE_CHECKING,
    TypeVar,
    Union,
)
from typing_extensions import assert_never, Never, ParamSpec, Self, TypeAlias
from unittest.mock import patch

import sympy
from sympy import Expr, Integer, Symbol

import torch._export.serde.schema as export_schema
import torch._library.utils as library_utils
import torch._logging
import torch.fx
import torch.utils._pytree as pytree
from torch._dynamo.utils import identity
from torch._export.serde.serialize import GraphModuleSerializer
from torch._higher_order_ops.auto_functionalize import can_auto_functionalize
from torch._inductor import metrics
from torch._prims_common import (
    compute_required_storage_length,
    is_boolean_dtype,
    is_float_dtype,
    make_channels_last_strides_for,
    StrideType,
)
from torch._subclasses.fake_tensor import get_schema_info
from torch.fx.experimental.symbolic_shapes import (
    _remove_effect_token_unbacked_bindings,
    compute_unbacked_bindings,
    free_symbols,
    free_unbacked_symbols,
    IterateExprs,
    rebind_unbacked,
    resolve_unbacked_bindings,
    ShapeEnv,
    SymTypes,
)
from torch.fx.node import Node
from torch.utils._ordered_set import OrderedSet
from torch.utils._sympy.functions import CleanDiv, FloorDiv, ModularIndexing
from torch.utils._sympy.symbol import SymT

from . import config, dependencies
from .codegen.common import (
    BackendFeature,
    get_scheduling_for_device,
    index_prevent_reordering,
    Kernel,
)
from .dependencies import (
    Dep,
    extract_free_symbols,
    extract_input_node_reduction_ranges,
    extract_read_writes,
    var_builder,
)
from .loop_body import LoopBody
from .ops_handler import OpCounterCSE, OpCountResult, ReductionType, StoreMode
from .runtime.benchmarking import benchmarker
from .runtime.hints import DeviceProperties, ReductionHint
from .utils import (
    argsort,
    argsort_sym,
    cache_on_self,
    ceildiv,
    convert_shape_to_inductor,
    convert_shape_to_symint,
    developer_warning,
    get_kernel_metadata,
    ir_dataclass,
    is_dynamic,
    is_gpu,
    sympy_dot,
    sympy_index_symbol,
    sympy_index_symbol_with_prefix,
    sympy_product,
    sympy_subs,
)
from .virtualized import ops, OpsValue, V


if TYPE_CHECKING:
    from torch import Tensor
    from torch._library.fake_class_registry import FakeScriptObject
    from torch.fx.experimental.symbolic_shapes import SympyBoolean
    from torch.fx.node import Argument, Node

    from .codegen.cuda.cuda_template import CUDATemplate
    from .codegen.wrapper import PythonWrapperCodegen
    from .graph import GraphLowering
    from .utils import IndentedBuffer

else:
    CUDATemplate: TypeAlias = object


try:
    import triton

    triton_version = triton.__version__
    has_triton = True
except ImportError:
    triton_version = None
    has_triton = False


_P = ParamSpec("_P")
_T = TypeVar("_T")
_U = TypeVar("_U")
_V = TypeVar("_V")

_IntLike: TypeAlias = Union[int, Expr]
_NumLike: TypeAlias = Union[int, float, Expr]

_OpOverloads: TypeAlias = Union[torch._ops.OpOverload, torch._ops.HigherOrderOperator]

log = logging.getLogger(__name__)
indent = functools.partial(textwrap.indent, prefix="  ")
aten = torch.ops.aten

""" [Note: Inductor IR]

Inductor's IR is produced by executing 'lowering' code (see lowering.py).  Each
lowering is registered to a particular aten operator, and expects inputs that
correspond to the aten schema.  However, in place of torch Tensor inputs, lowerings
expect Inductor TensorBox inputs.

TensorBox IR represents torch tensors.  Tensors are sometimes single objects owning
storage, and sometimes views of another Tensor's storage.  Mutating tensor operations
(such as add_()) affect the underlying storage and any associated views.  Other operations
(such as .t_()) update metadata about the current view but don't modify the underlying storage.

To model this in Inductor, the IR distinguishes between TensorBox, View, StorageBox and Buffer.

TensorBox is the top level IR construct that any lowering should produce and maps to a torch.Tensor
output from an operation.  But just as torch.Tensors take different forms, TensorBox IR can
reference View IR or directly reference StorageBox IRs.

Some Inductor lowerings produce new sets of 'Box'es, while others (such as .t() or other view ops)
may take an existing TensorBox and point it to a new underlying View IR.

Tensors that directly own storage are represented as a chain of:
TensorBox -> StorageBox -> Buffer
where Buffer is a simple (1D) allocation, and StorageBox introduces the concept of a Layout.

If you mutate the data of such a tensor, we swing the StorageBox pointer to point to a new buffer
(leaving the old buffer unmodified and functionalizing the operation).

Tensors backed by views add one more indirection to the IR.
TensorBox -> View -> StorageBox -> Buffer
In these cases, the underlying StorageBox/Buffer will be shared with the pre-view TensorBox.

Computation is represented by Operation nodes, with each operation producing 1
or more output Buffers. In the case of mutations, these will be new Buffers that have the
mutated buffer listed in its get_mutation_names().

It is also possible to have an InputBuffer for which there is no corresponding Operation,
e.g. it may be a graph input or compile time constant.

"""


_NodeOrNodes: TypeAlias = Union[
    int,
    "TensorBox",
    dict[str, "TensorBox"],
    "Symbol",
    "IRNode",
    Sequence[
        Optional[Union[int, dict[str, "TensorBox"], "TensorBox", "Symbol", "IRNode"]]
    ],
]


@dataclasses.dataclass(frozen=True)
class GraphPartitionSignature:
    # symbol inputs that are neccessary for codegen
    symbol_inputs: OrderedSet[sympy.Symbol]

    # mapping from partition input name to IRNode or Expr. Need the name str since
    # we cannot get name from Expr.
    input_nodes: dict[str, Union[IRNode, sympy.Expr, TorchBindObject]]
    output_nodes: list[IRNode]

    # mapping from partition input name to a boolean for whether deallocating it
    # in the partition function
    input_deallocation: dict[str, bool]
    skip_cudagraph: bool

    # name of constants read/written by the graph partition
    constant_names: list[str]


def validate_ir(node_or_nodes: Optional[_NodeOrNodes]) -> None:
    def _check_tensorbox(nodes: Optional[_NodeOrNodes]) -> None:
        # Could expand this to check deeper properties
        # (e.g. TensorBox points to View or StorageBox)
        if nodes is None:
            pass
        elif isinstance(nodes, (list, tuple)):
            for node in nodes:
                _check_tensorbox(node)
        elif isinstance(nodes, dict):
            for node in nodes.values():
                _check_tensorbox(node)
        else:
            assert isinstance(
                nodes,
                (
                    ExpandView,
                    DynamicScalar,
                    AssertScalar,
                    TensorBox,
                    sympy.logic.boolalg.Boolean,
                    Expr,
                    int,
                    EffectfulKernel,
                    ShapeAsConstantBuffer,
                ),
            ), (
                f"Found {type(nodes)}, which is not a supported top level IR node. See [Note: Inductor IR]"
            )

    # Be picky about the accepted data structure (don't use pytree here)
    _check_tensorbox(node_or_nodes)


def ops_wrapper(name: str) -> Callable[..., OpsValue]:
    assert isinstance(name, str), type(name)

    def fn(*args: object, **kwargs: object) -> OpsValue:
        return getattr(ops, name)(*args, **kwargs)

    return fn


def inverse_reorder(order: Sequence[int]) -> Callable[[Sequence[_T]], Sequence[_T]]:
    inv_order = dict(zip(order, range(len(order))))

    def reindex(index: Sequence[_T]) -> Sequence[_T]:
        assert len(index) == len(inv_order)
        return [index[inv_order[i]] for i in range(len(index))]

    return reindex


def same_reorder(order: Sequence[int]) -> Callable[[Sequence[_T]], Sequence[_T]]:
    def reindex(index: Sequence[_T]) -> Sequence[_T]:
        assert len(index) == len(order)
        return [index[order[i]] for i in range(len(index))]

    return reindex


def fuse_reindexing(
    reindex1: Callable[[Sequence[_U]], Sequence[_V]],
    reindex2: Callable[[Sequence[_T]], Sequence[_U]],
) -> Callable[[Sequence[_T]], Sequence[_V]]:
    def reindex(index: Sequence[_T]) -> Sequence[_V]:
        return reindex1(reindex2(index))

    return reindex


def get_free_symbols(x: IterateExprs, unbacked_only: bool) -> OrderedSet[sympy.Symbol]:
    if unbacked_only:
        return free_unbacked_symbols(x)
    else:
        return free_symbols(x)


NHWC_STRIDE_ORDER = [3, 0, 2, 1]
NHWDC_STRIDE_ORDER = [4, 0, 3, 2, 1]


def get_fill_order(
    seq: Sequence[Union[int, torch.SymInt, Expr]], shape_env: Optional[ShapeEnv] = None
) -> Sequence[int]:
    """
    Convert strides to fill order (argsort)
    """
    if shape_env is None:
        sorted_idx: Sequence[int] = argsort(seq)
    else:
        # argsort_sym handles unbacked symints (with the help of the shape_env)
        sorted_idx = argsort_sym(shape_env, seq)
    return sorted_idx


def stride_order2fill_order(order: Sequence[Union[int, Integer]]) -> Sequence[int]:
    """
    Convert stride order to fill order
    For channel last format,

    stride order = [3, 0, 2, 1] and fill order = [1, 3, 2, 0]
    """
    lookup = {pos: idx for idx, pos in enumerate(order)}
    fill_order = [lookup[i] for i in range(len(order))]
    return fill_order


def get_stride_order(
    seq: Sequence[Union[int, torch.SymInt, Expr]], shape_env: Optional[ShapeEnv] = None
) -> Sequence[int]:
    """
    Convert strides to stride order
    """
    sorted_idx: Sequence[int] = get_fill_order(seq, shape_env)
    out = [0 for _ in range(len(seq))]
    for i, elem in enumerate(sorted_idx):
        out[elem] = i
    return out


@overload
def ir_node_to_tensor(x: Literal[None], guard_shape: bool = True) -> None: ...


@overload
def ir_node_to_tensor(x: IRNode, guard_shape: bool = True) -> torch.Tensor: ...


def ir_node_to_tensor(
    x: Optional[IRNode], guard_shape: bool = True
) -> Optional[torch.Tensor]:
    if x is None:
        return None

    shape_fn: Callable[[Union[int, Expr]], Union[int, Expr]]
    if not guard_shape:
        shape_fn = V.graph.sizevars.size_hint
    else:
        shape_fn = identity
    size = [shape_fn(s) for s in x.get_size()]
    stride: StrideType
    if is_storage_and_layout(x):
        stride = [shape_fn(s) for s in x.get_layout().stride]
    else:
        stride = FlexibleLayout.contiguous_strides(size)
    dtype = x.get_dtype()
    device = x.get_device()
    size = convert_shape_to_symint(size)
    stride = convert_shape_to_symint(stride)
    with V.graph.sizevars.shape_env.suppress_guards():
        t = torch.empty_strided(
            size=size, stride=stride, dtype=dtype, device=device
        ).zero_()
    return t


def may_convert_to_optional(
    value: Optional[Sequence[_T]],
) -> Optional[Sequence[Optional[_T]]]:
    if isinstance(value, list) and not value:
        # [None] makes sure the cpp wrapper codegen will generate something like
        # {std::nullopt} instead of {}
        return [None]
    return value


def get_device_type(
    x: Union[IRNode, OutputSpec, torch.device, None, str],
) -> Optional[str]:
    if isinstance(x, str) or x is None:
        return x
    elif isinstance(x, torch.device):
        return x.type
    elif isinstance(x, (IRNode, OutputSpec)):
        return get_device_type(x.get_device())
    assert_never(f"get_device_type({x}: {type(x).__name__})")


def is_triton(x: Union[IRNode, torch.device, None, str]) -> bool:
    device = get_device_type(x)
    # Special case cpu and cuda as using the method below
    # to determine if the scheduler is a triton scheduler subclass
    # requires instantiating a scheduler for them
    if device in ["cpu", "cuda"]:
        if getattr(config, f"{device}_backend") == "triton":
            return True
        return False
    if (
        device is None
        or (device_scheduling := get_scheduling_for_device(device)) is None
    ):
        return False
    from .codegen.triton import TritonScheduling

    assert isinstance(device_scheduling, type), type(device_scheduling)
    return issubclass(device_scheduling, TritonScheduling)


def is_cpu(x: Union[IRNode, torch.device, None, str]) -> bool:
    return get_device_type(x) == "cpu"


def is_aligned_realized_tensor(x: Union[Buffer, TensorBox], alignment: int) -> bool:
    if not isinstance(x, IRNode) or x.maybe_get_stride() is None:
        return False

    aligned_strides = all(
        (V.graph.sizevars.size_hint(x.get_stride()[i]) % alignment) == 0
        for i in range(len(x.get_stride()) - 1)
    )
    # if the last dim size is <= 1, stride doesnt matter
    aligned_last_dim = (
        V.graph.sizevars.size_hint(x.get_stride()[-1]) == 1
        or V.graph.sizevars.size_hint(x.get_size()[-1]) <= 1
    )
    return aligned_last_dim and aligned_strides


def significant_strides_equal(
    strides1: Sequence[_IntLike],
    strides2: Sequence[_IntLike],
    shape: Sequence[_IntLike],
) -> bool:
    """
    Returns true if the strides are equal, ignoring dimensions of size 1 .
    """
    assert len(shape) == len(strides1) and len(strides1) == len(strides2)
    for dim, s1, s2 in zip(shape, strides1, strides2):
        if V.graph.sizevars.statically_known_leq(dim, 1):
            continue

        if not V.graph.sizevars.statically_known_equals(
            s1, s2
        ) and not V.graph.sizevars.symbolic_hint(s1) == V.graph.sizevars.symbolic_hint(
            s2
        ):
            return False

    return True


def try_match_insignificant_strides(
    tensor: IRNode,
    strides: Sequence[Union[int, torch.SymInt]],
) -> IRNode:
    """
    Tries to match the strides of the tensor to those in the meta_strides. Strides of insignificant
    dimensions - size 0 or 1 - will be updated.

    If there are real stride differences (NHWC vs NCHW), or the tensor is not realized, then the input will be returned
    """
    if not is_storage_and_layout(tensor):
        return tensor

    if all(
        V.graph.sizevars.statically_known_equals(s1, s2)
        for s1, s2 in zip(strides, tensor.get_stride())
    ):
        return tensor

    if not significant_strides_equal(strides, tensor.get_stride(), tensor.get_size()):
        return tensor

    storage, old_layout = as_storage_and_layout(tensor)
    new_stride = [*old_layout.stride]
    for i, s in enumerate(tensor.get_size()):
        if V.graph.sizevars.statically_known_leq(s, 1):
            new_stride[i] = strides[i]

    new_layout = FixedLayout(
        old_layout.device,
        old_layout.dtype,
        old_layout.size,
        new_stride,
        old_layout.offset,
    )
    return TensorBox(ReinterpretView(data=storage, layout=new_layout))


class IRNode:
    _current_origins: ClassVar[OrderedSet[Any]] = OrderedSet()

    # NB: These are kinda weird,
    origins: OrderedSet[Any] = dataclasses.field(init=False)
    traceback: Optional[list[str]] = dataclasses.field(init=False)
    origin_node: Optional[torch.fx.Node] = dataclasses.field(init=False)

    @staticmethod
    @contextlib.contextmanager
    def current_origins(origins: OrderedSet[Node]) -> Generator[None, None, None]:
        old = IRNode._current_origins
        IRNode._current_origins = old | origins
        try:
            yield
        finally:
            IRNode._current_origins = old

    def _post_init_setattr(self, attr: str, value: Any) -> None:
        # Intended for use in __post_init__ for enforcing an invariant on a dataclass
        # If you must, can also be used for setting provenance info
        # We would like to try and minimize these usages though
        object.__setattr__(self, attr, value)

    def __post_init__(self) -> None:
        self._post_init_setattr("origins", OrderedSet(self._current_origins))
        self._post_init_setattr(
            "traceback", traceback.format_stack() if config.debug_ir_traceback else None
        )
        self._post_init_setattr("origin_node", None)

    def get_read_names(self) -> OrderedSet[str]:
        return OrderedSet(dep.name for dep in self.get_reads())

    def get_traceback(self) -> Optional[list[str]]:
        return self.traceback

    def get_origin_node(self) -> Optional[torch.fx.Node]:
        return self.origin_node

    def get_defining_op(self) -> Optional[Operation]:
        return None

    def common_repr(self, shorten: bool = True) -> Sequence[str]:
        origins = f"origins={getattr(self, 'origins', '')}"
        if shorten and len(origins) > 64:
            # this can get *very* long
            origins = f"{origins[:61]}..."
        return [origins]

    def str_helper(
        self, lines: Sequence[object], shorten: bool = True, multiline: bool = True
    ) -> str:
        lines = list(lines) + list(self.common_repr(shorten))
        lines = list(map(str, lines))
        if multiline:
            new_lines = indent(",\n".join(lines))
            return f"{type(self).__name__}(\n{new_lines}\n)"
        else:
            return f"{type(self).__name__}({lines})"

    def get_dtype(self) -> torch.dtype:
        return self.dtype

    def maybe_get_dtype(self) -> Optional[torch.dtype]:
        try:
            return self.get_dtype()
        except NotImplementedError:
            return None

    def get_layout(self) -> Layout:
        raise NotImplementedError(f"get_layout() is not implemented by {type(self)}!")

    def maybe_get_layout(self) -> Optional[Layout]:
        try:
            return self.get_layout()
        except NotImplementedError:
            return None

    def get_output_spec(self) -> OutputSpec:
        return self.get_layout()

    def maybe_get_output_spec(self) -> Optional[OutputSpec]:
        try:
            return self.get_output_spec()
        except NotImplementedError:
            return None

    def has_tensor_output(self) -> bool:
        """True for single tensor output (excludes MultiOutput)"""
        return isinstance(self.maybe_get_output_spec(), Layout)

    def get_size(self) -> Sequence[Expr]:
        raise NotImplementedError(f"get_size() is not implemented by {type(self)}!")

    def maybe_get_size(self) -> Optional[Sequence[_IntLike]]:
        try:
            return self.get_size()
        except NotImplementedError:
            return None

    @property
    def shape(self) -> Union[_IntLike, sympy.Rel, Sequence[_IntLike]]:
        return self.get_size()

    def get_numel(self) -> Expr:
        return sympy_product(self.get_size())

    def is_zero_elements(self) -> bool:
        return V.graph.sizevars.is_expr_static_and_true(sympy.Eq(self.get_numel(), 0))

    def realize(self) -> Optional[str]:
        """
        If the IRNode refers to data which has not been materialized (e.g.,
        it is a Pointwise/Reduction that could potentially have more
        compute fused into it), realize the IRNode into physical memory,
        ending the possibility of fusing into it, but allowing, e.g., multiple
        users to access the data without having to recompute.

        Check StorageBox.realize for a particularly notable implementation.

        TODO(ezyang): I think, in principle, every IRNode should have an
        implementation of this, and most of the time no-op is OK, but you
        really do have to audit each IRNode for this, so for now, raise
        an error if it's not implemented.  Note that some code in graph.py
        will catch this thrown error and suppress it with a warning.
        """
        raise NotImplementedError(f"realize NYI on {type(self)}")

    def codegen_reference(self, writer: Optional[IndentedBuffer] = None) -> str:
        raise NotImplementedError(f"codegen_reference NYI on {type(self)}")

    def get_device(self) -> Optional[torch.device]:
        return None

    def get_device_or_error(self) -> torch.device:
        device = self.get_device()
        assert device is not None
        return device

    def has_exceeded_max_reads(self) -> bool:
        return False

    def make_loader(self) -> Callable[[Sequence[Expr]], OpsValue]:
        raise NotImplementedError(type(self).__name__)

    def make_indexer(self) -> Callable[[Sequence[Expr]], Expr]:
        raise NotImplementedError(type(self).__name__)

    def get_stride(self) -> Sequence[_IntLike]:
        raise NotImplementedError(type(self).__name__)

    def maybe_get_stride(self) -> Optional[Sequence[_IntLike]]:
        try:
            return self.get_stride()
        except NotImplementedError:
            return None

    def get_name(self) -> str:
        raise NotImplementedError(type(self).__name__)

    def maybe_get_name(self) -> Optional[str]:
        try:
            return self.get_name()
        except NotImplementedError:
            return None

    def has_large_inner_fn(self, threshold: Optional[int] = None) -> bool:
        return False

    def mark_reuse(self, users: int) -> None:
        pass

    def realize_hint(self) -> None:
        pass

    def unwrap_view(self) -> IRNode:
        raise NotImplementedError(type(self).__name__)

    def freeze_layout(self) -> None:
        raise NotImplementedError(type(self).__name__)

    def freeze_layout_with_stride_order(
        self, order: Sequence[int], allow_padding: bool = False
    ) -> None:
        raise NotImplementedError(type(self).__name__)

    def freeze_layout_with_fill_order(self, order: Sequence[int]) -> None:
        raise NotImplementedError(type(self).__name__)

    def freeze_layout_with_same_order(self, stride: Sequence[_IntLike]) -> None:
        raise NotImplementedError(type(self).__name__)

    def freeze_layout_with_exact_strides(
        self, exact_strides: Sequence[_IntLike], allow_padding: bool = False
    ) -> None:
        raise NotImplementedError(type(self).__name__)

    def get_read_writes(self) -> dependencies.ReadWrites:
        raise NotImplementedError(type(self).__name__)

    def get_reads(self) -> OrderedSet[Dep]:
        return self.get_read_writes().reads

    def num_reads(self) -> int:
        return len(self.get_reads())

    def get_storage_numel(self) -> _IntLike:
        raise NotImplementedError(type(self).__name__)

    def get_free_symbol_uses(
        self, unbacked_only: bool = False
    ) -> OrderedSet[sympy.Symbol]:
        raise NotImplementedError(type(self).__name__)

    def get_reduction_type(self) -> Optional[str]:
        raise NotImplementedError(type(self).__name__)

    def get_reduction_size(self) -> Sequence[Expr]:
        raise NotImplementedError(type(self).__name__)

    def is_extern(self) -> bool:
        return False

    def is_no_op(self) -> bool:
        return False

    def constant_to_device(self, device: torch.device) -> IRNode:
        raise NotImplementedError(type(self).__name__)

    def get_mutation_names(self) -> Sequence[str]:
        raise NotImplementedError(type(self).__name__)

    def get_operation_name(self) -> str:
        raise NotImplementedError(type(self).__name__)

    def get_inputs_that_alias_output(self) -> Sequence[str]:
        raise NotImplementedError(type(self).__name__)

    if TYPE_CHECKING:

        @property
        def dtype(self) -> torch.dtype: ...


@ir_dataclass(frozen=False)
class Operation:
    def __post_init__(self) -> None:
        self.operation_name: Optional[str] = None

    def get_device(self) -> Optional[torch.device]:
        raise NotImplementedError

    def get_origin_node(self) -> Optional[torch.fx.Node]:
        assert hasattr(self, "origin_node")
        return self.origin_node

    def get_origins(self) -> OrderedSet[Any]:
        assert hasattr(self, "origins")
        return self.origins

    def get_operation_name(self) -> str:
        assert self.operation_name is not None
        return self.operation_name

    def is_extern(self) -> bool:
        return False

    def is_no_op(self) -> bool:
        return False

    def get_read_writes(self) -> dependencies.ReadWrites:
        raise NotImplementedError

    def is_user_of(self, name: str) -> bool:
        return name in self.get_read_names()

    def get_read_names(self) -> OrderedSet[str]:
        return OrderedSet(dep.name for dep in self.get_reads())

    def get_reads(self) -> OrderedSet[Dep]:
        return self.get_read_writes().reads

    def get_outputs(self) -> list[Buffer]:
        raise NotImplementedError

    def get_unbacked_symbol_defs(self) -> OrderedSet[sympy.Symbol]:
        return OrderedSet()

    def get_free_symbol_uses(
        self, unbacked_only: bool = False
    ) -> OrderedSet[sympy.Symbol]:
        """
        When unbacked_only=True:
        Returns the unbacked symbols which are required to be in scope in
        order to successfully perform codegen for this buffer.  For example,
        a buffer that corresponds to an extern kernel call that takes i0 as
        an argument would return {i0} here.  This is used to generate necessary
        dependencies that ensure we actually bind i0 in codegen before you
        try to use it.

        Note that this is NOT transitive; in particular, if this buffer takes
        in as input another buffer with dynamic shape (e.g., (i0,)), we will
        not report it here, because you will already have a dependency
        on that buffer, which will eventually have a dependency on i0 if
        necessary.

        When unbacked_only=False:
        Similar to `unbacked_only=True` but including all free symbols
        instead of only free unbacked symbols.
        """
        return OrderedSet()

    def get_workspace_size(self) -> int:
        """
        Gets extra global memory size needed by this buffer.
        Some algorithms (e.g. group gemm) may require extra global memory in the generated code.
        """
        return 0


@ir_dataclass
class Loops(IRNode):
    device: torch.device
    dtype: torch.dtype
    inner_fn: Callable[..., Any]
    ranges: Sequence[_IntLike]

    def get_free_symbol_uses(
        self, unbacked_only: bool = False
    ) -> OrderedSet[sympy.Symbol]:
        return OrderedSet().union(
            *(get_free_symbols(e, unbacked_only) for e in self.ranges),
            self.inner_fn_free_symbols(unbacked_only),
        )

    def _to_str(self, names: Sequence[str]) -> str:
        return self.str_helper(
            [
                f"'{self.device.type}'",
                str(self.dtype),
                self.inner_fn_str(),
            ]
            + [f"{name}={getattr(self, name)}" for name in names]
            + [f"origin_node={self.origin_node!r}"]
        )

    def __post_init__(self) -> None:
        super().__post_init__()

    def __str__(self) -> str:
        return self._to_str(("ranges",))

    __repr__ = __str__

    def get_device(self) -> Optional[torch.device]:
        return self.device

    def get_origin_node(self) -> Optional[torch.fx.Node]:
        return self.origin_node

    def get_size(self) -> Sequence[Expr]:
        return self.ranges

    def get_pointwise_size(self) -> Sequence[Expr]:
        return self.ranges

    @classmethod
    def create(
        cls, *args: Any, **kwargs: Any
    ) -> Union[TensorBox, ShapeAsConstantBuffer]:
        origin_node = kwargs.pop("origin_node", None)
        tb = kwargs.pop("traceback", None)
        r = cls(*args, **kwargs)
        # Need to explicitly set origin_node here to propagate it down.
        # todo(chilli): I think it would be better for IRNode to directly set
        # origin_node
        r._post_init_setattr("origin_node", origin_node)
        r._post_init_setattr("traceback", tb or r.traceback)
        return TensorBox.create(r)

    @staticmethod
    def _index(ranges: Sequence[_IntLike], prefix: SymT = SymT.INDEX) -> Sequence[Expr]:
        return [
            sympy.S.Zero if s == 1 else sympy_index_symbol_with_prefix(prefix, n)
            for n, s in enumerate(ranges)
        ]

    @cache_on_self
    def inner_fn_opcount(self) -> OpCountResult:
        opcounter = OpCounterCSE(V.MockHandler())
        with (
            V.set_ops_handler(opcounter),
            patch.object(FlexibleLayout, "allow_indexing", True),
        ):
            self.inner_fn(*self.inner_fn_args())
            return opcounter.getvalue()

    def inner_fn_args(self) -> Sequence[Sequence[_IntLike]]:
        return (self._index(self.ranges),)

    @cache_on_self
    def inner_fn_str(self) -> str:
        return V.KernelFormatterHandler.ir_to_string(
            self.inner_fn, *self.inner_fn_args()
        )

    def has_large_inner_fn(self, threshold: Optional[int] = None) -> bool:
        if threshold is None:
            threshold = 0
        threshold = max(threshold, config.realize_opcount_threshold)
        return self.inner_fn_opcount().num_ops > threshold

    def inner_fn_free_symbols(self, unbacked_only: bool = False) -> OrderedSet[Symbol]:
        index = self._index(self.ranges)
        return extract_free_symbols(self.inner_fn, index, unbacked_only=unbacked_only)

    def get_reads(self) -> OrderedSet[Dep]:
        with patch.object(FlexibleLayout, "allow_indexing", True):
            if self.get_reduction_type():
                return extract_read_writes(
                    self.make_loader(),
                    self.get_size(),
                    self.get_reduction_size(),
                ).reads
            else:
                return extract_read_writes(
                    self.make_loader(),
                    self.get_size(),
                ).reads

    def get_read_names(self) -> OrderedSet[str]:
        return OrderedSet(self.inner_fn_opcount().read_buffers)

    def num_reads(self) -> int:
        return len(self.inner_fn_opcount().read_buffers)

    def get_reduction_size(self) -> Sequence[Expr]:
        raise NotImplementedError(
            f"get_reduction_size() is not implemented by {type(self)}!"
        )

    def get_reduction_type(self) -> Optional[str]:
        raise NotImplementedError(
            f"get_reduction_type() is not implemented by {type(self)}!"
        )

    def constant_to_device(self, device: torch.device) -> IRNode:
        raise NotImplementedError(
            f"constant_to_device() is not implemented by {type(self)}!"
        )


def nop_loader_fn(idx: Union[Expr, Sequence[Expr]], *, dtype: torch.dtype) -> OpsValue:
    if dtype.is_floating_point:
        return ops.constant(float("nan"), dtype)
    else:
        return ops.constant(0, dtype)


@ir_dataclass
class Pointwise(Loops):
    def make_loader(self) -> Callable[[Sequence[Expr]], OpsValue]:
        # Make zero-element loops into a no-op
        if self.is_zero_elements():
            return partial(nop_loader_fn, dtype=self.dtype)

        return self.inner_fn

    def get_reduction_size(self) -> Sequence[sympy.Expr]:
        return []

    def get_reduction_type(self) -> Optional[str]:
        return None

    def store_output(
        self,
        output_name: Optional[str],
        indexer: Callable[[Sequence[Expr]], Never],
        vars: Sequence[Expr],
    ) -> None:
        loader = self.make_loader()
        return ops.store(output_name or "unnamed", indexer(vars), loader(vars))

    def constant_to_device(self, device: torch.device) -> IRNode:
        """Move this to a given device. Requires that all reads are to constants."""
        loader = self.make_loader()
        loader = patch.object(ConstantBuffer, "override_device", device)(loader)
        return Pointwise(
            device=device, dtype=self.dtype, inner_fn=loader, ranges=self.ranges
        )


@ir_dataclass
class Scatter(Pointwise):
    output_indexer: Callable[[Sequence[Expr]], Expr]
    scatter_mode: StoreMode = None

    def constant_to_device(self, device: torch.device) -> IRNode:
        """Move this to a given device. Requires that all reads are to constants."""
        loader = self.make_loader()
        loader = patch.object(ConstantBuffer, "override_device", device)(loader)
        return Scatter(
            device=device,
            dtype=self.dtype,
            inner_fn=loader,
            ranges=self.ranges,
            output_indexer=self.output_indexer,
            scatter_mode=self.scatter_mode,
        )

    def store_output(
        self,
        output_name: Optional[str],
        indexer: Callable[[Sequence[Expr]], Never],
        vars: Sequence[Expr],
    ) -> None:
        loader = self.make_loader()
        if output_name is None:
            output_name = "unnamed"
        ops.store(
            output_name,
            indexer(self.output_indexer(vars)),
            loader(vars),
            mode=self.scatter_mode,
        )


REDUCTION_COMBINE_FN: dict[str, Callable[..., OpsValue]] = {
    "any": ops_wrapper("logical_or"),
    "max": ops_wrapper("maximum"),
    "min": ops_wrapper("minimum"),
    "prod": ops_wrapper("mul"),
    "sum": ops_wrapper("add"),
    "xor_sum": ops_wrapper("bitwise_xor"),
}


def get_reduction_combine_fn(
    reduction_type: str, dtype: torch.dtype, arg_break_ties_left: bool = True
) -> Callable[..., object]:
    if reduction_type in REDUCTION_COMBINE_FN:
        return REDUCTION_COMBINE_FN[reduction_type]

    elif reduction_type in ("argmax", "argmin"):

        def argmax_combine_fn(
            a: tuple[object, object], b: tuple[object, object]
        ) -> tuple[OpsValue, OpsValue]:
            a_value, a_index = a
            b_value, b_index = b

            if reduction_type == "argmin":
                mask = ops.lt(a_value, b_value)
            else:
                mask = ops.gt(a_value, b_value)

            equal = ops.eq(a_value, b_value)
            if is_float_dtype(dtype):
                a_isnan = ops.ne(a_value, a_value)
                b_isnan = ops.ne(b_value, b_value)
                mask = ops.logical_or(mask, ops.gt(a_isnan, b_isnan))
                equal = ops.logical_or(equal, ops.logical_and(a_isnan, b_isnan))

            tie = (
                ops.lt(a_index, b_index)
                if arg_break_ties_left
                else ops.gt(a_index, b_index)
            )
            mask = ops.logical_or(mask, ops.logical_and(equal, tie))
            return (
                ops.where(mask, a_value, b_value),
                ops.where(mask, a_index, b_index),
            )

        return argmax_combine_fn

    elif reduction_type == "welford_combine":

        def welford_combine_fn(
            a: tuple[OpsValue, OpsValue, OpsValue],
            b: tuple[OpsValue, OpsValue, OpsValue],
        ) -> tuple[OpsValue, OpsValue, OpsValue]:
            a_mean, a_m2, a_weight = a
            b_mean, b_m2, b_weight = b

            delta = b_mean - a_mean
            new_weight = a_weight + b_weight
            w2_over_w = b_weight / new_weight
            return (
                a_mean + delta * w2_over_w,
                a_m2 + b_m2 + delta * delta * a_weight * w2_over_w,
                new_weight,
            )

        return welford_combine_fn

    else:
        raise NotImplementedError(f"unknown reduction_type={reduction_type}")


@ir_dataclass
class Reduction(Loops):
    reduction_ranges: Sequence[_IntLike]
    reduction_type: ReductionType
    # self.dtype represents the dst dtype
    src_dtype: torch.dtype
    reduction_hint: ReductionHint

    def __str__(self) -> str:
        return self._to_str(("ranges", "reduction_ranges", "reduction_type"))

    __repr__ = __str__

    def get_free_symbol_uses(self, unbacked_only: bool = False) -> OrderedSet[Symbol]:
        return super().get_free_symbol_uses(unbacked_only) | OrderedSet().union(
            *(get_free_symbols(e, unbacked_only) for e in self.reduction_ranges)
        )

    def get_reduction_size(self) -> Sequence[Expr]:
        return self.reduction_ranges

    def get_reduction_type(self) -> Optional[str]:
        return self.reduction_type

    def store_reduction(
        self,
        output_name: Optional[str],
        indexer: Callable[[Sequence[Expr]], Never],
        vars: Sequence[Expr],
        reduction_vars: Sequence[Symbol],
    ) -> None:
        value = ops.reduction(
            self.dtype,
            self.src_dtype,
            self.reduction_type,
            self.inner_fn(vars, reduction_vars),
        )
        ops.store_reduction(output_name or "unnamed", indexer(vars), value)

    def index_length(self) -> int:
        return len(self.ranges) + len(self.reduction_ranges)

    def inner_fn_args(self) -> Sequence[Sequence[Expr]]:
        index = self._index(self.ranges)
        rindex = self._index(self.reduction_ranges, SymT.R0_INDEX)
        return (index, rindex)

    def inner_fn_free_symbols(self, unbacked_only: bool = False) -> OrderedSet[Symbol]:
        index = self._index(self.ranges)
        rindex = self._index(self.reduction_ranges, SymT.R0_INDEX)
        return extract_free_symbols(
            self.inner_fn, index, rindex, unbacked_only=unbacked_only
        )

    def constant_to_device(self, device: torch.device) -> IRNode:
        """Move this to a given device. Requires that all reads are to constants."""
        loader = self.make_loader()
        loader = patch.object(ConstantBuffer, "override_device", device)(loader)
        return Reduction(
            device=device,
            dtype=self.dtype,
            inner_fn=loader,
            ranges=self.ranges,
            reduction_ranges=self.reduction_ranges,
            reduction_type=self.reduction_type,
            src_dtype=self.src_dtype,
            reduction_hint=ReductionHint.DEFAULT,
        )

    @staticmethod
    def num_splits(
        device: torch.device,
        dst_dtype: torch.dtype,
        src_dtype: torch.dtype,
        inner_fn: Callable[_P, OpsValue],
        ranges: Sequence[_IntLike],
        reduction_ranges: Sequence[_IntLike],
        reduction_type: Union[ReductionType, Literal["scan"]],
        reduction_numel: Expr,
        input_node: Optional[IRNode] = None,
    ) -> tuple[ReductionHint, _IntLike]:
        def _is_static(x: object) -> bool:
            return isinstance(x, (int, Integer))

        reduction_numel_hint = V.graph.sizevars.symbolic_hint(reduction_numel)
        numel_hint = V.graph.sizevars.symbolic_hint(sympy_product(ranges))

        should_split = reduction_type == "scan" or (
            not V.graph.has_feature(device, BackendFeature.REDUCE_TO_SINGLE_ELEMENT)
            and reduction_type
            not in (
                "argmax",
                "argmin",
            )
            and config.split_reductions
        )
        if not (_is_static(reduction_numel_hint) and _is_static(numel_hint)):
            # We don't support unbacked symints
            return ReductionHint.DEFAULT, 1

        props = DeviceProperties.create(device)
        num_sm = props.multi_processor_count
        min_elements_per_thread = 32
        if should_split:
            inner_reduction_splits: Callable[[int, int], int] = functools.partial(
                V.choices.reduction_split_factor, device, inner_reduction=True
            )
            outer_reduction_splits: Callable[[int, int], int] = functools.partial(
                V.choices.reduction_split_factor, device, inner_reduction=False
            )
        else:

            def inner_reduction_splits(
                reduction_numel_hint: int,
                numel_hint: int,
            ) -> int:
                return 1

            outer_reduction_splits = inner_reduction_splits

        # easy cases
        if numel_hint == 1:
            split = inner_reduction_splits(reduction_numel_hint, numel_hint)
            if split == 1:
                # No need to split.
                return ReductionHint.INNER, split
            if input_node is not None and isinstance(input_node, TensorBox):
                with patch.object(FlexibleLayout, "allow_indexing", True):
                    (
                        new_ranges,
                        new_reduction_ranges,
                    ) = extract_input_node_reduction_ranges(input_node)
                if new_ranges is not None and new_reduction_ranges is not None:
                    extracted_numel_hint = V.graph.sizevars.symbolic_hint(
                        sympy_product(new_ranges + new_reduction_ranges)
                    )
                    if reduction_numel_hint == extracted_numel_hint:
                        log.debug(
                            "Use previous IRNode's range and reduction_ranges instead of split. "
                            "current ranges: %s, current reduction ranges: %s, current split: %d, "
                            "new ranges: %s, new reduction ranges: %s",
                            ranges,
                            reduction_ranges,
                            split,
                            new_ranges,
                            new_reduction_ranges,
                        )
                        # If the input_node or its dependent nodes are also Reduction nodes,
                        # use reduction_sizes of this node or its dependent nodes directly.
                        return ReductionHint.INNER, -1
            return ReductionHint.INNER, split
        if (
            reduction_numel_hint <= min_elements_per_thread
            or numel_hint >= num_sm * 2 * 32
        ):
            return ReductionHint.DEFAULT, 1

        r = Reduction(
            device=device,
            dtype=dst_dtype,
            inner_fn=inner_fn,
            ranges=ranges,
            reduction_ranges=reduction_ranges,
            reduction_type=reduction_type if reduction_type != "scan" else "sum",
            src_dtype=src_dtype,
            reduction_hint=ReductionHint.DEFAULT,
        )

        def get_read_indices(r: Reduction) -> tuple[Sequence[Expr], bool]:
            device = r.get_device()
            assert device is not None
            cb = ComputedBuffer(
                name=None,
                layout=FlexibleLayout(
                    device=device,
                    dtype=r.get_dtype(),
                    size=r.get_size(),
                ),
                data=r,
            )
            read_writes = cb.get_read_writes()
            # try finding the full size producer
            # TODO this will fail for something like ((1, N) * (N, 1)).sum()
            # this would also possibly be wrong for producers with the different contiguity but we hope those cases are rare
            assert read_writes.range_vars is not None
            range_vars = [
                r
                for r in read_writes.range_vars
                if isinstance(r, Expr) and not isinstance(r, sympy.Number)
            ]
            indices = []
            changed = False
            for md in sorted(read_writes.reads, key=lambda x: x.name):
                if all(r in md.index.free_symbols for r in range_vars):
                    indices.append(md.index)
                    if md.name in V.graph.name_to_buffer:
                        buf = V.graph.name_to_buffer[md.name]
                        original_stride = getattr(buf.layout, "stride", None)
                        buf.decide_layout()
                        if getattr(buf.layout, "stride", None) != original_stride:
                            changed = True
            return indices, changed

        indices, changed = get_read_indices(r)
        if changed:
            indices, _ = get_read_indices(r)

        if len(indices) == 0:
            # TODO determine splits when all inputs are broadcast
            return ReductionHint.DEFAULT, 1

        (_, reduction_vars), ranges1 = dependencies.index_vars_squeeze(
            r.get_size(), r.get_reduction_size()
        )
        num_outer = 0
        num_inner = 0
        for i in indices:
            j = V.graph.sizevars.simplify_with_ranges(i, ranges1)
            strides = V.graph.sizevars.stride_hints(
                j, reduction_vars, list(ranges1.keys())
            )
            outer = all(s > 1 for s in strides)
            if outer:
                num_outer += 1
            else:
                num_inner += 1
        if num_inner > num_outer:
            return ReductionHint.INNER, inner_reduction_splits(
                reduction_numel_hint, numel_hint
            )
        else:
            return ReductionHint.OUTER, outer_reduction_splits(
                reduction_numel_hint, numel_hint
            )

    @staticmethod
    def _unroll_reduction_fn(
        inner_fn: Callable[[Sequence[_IntLike], Sequence[_IntLike]], OpsValue],
        reduction_ranges: Sequence[_IntLike],
        reduction_type: str,
        src_dtype: torch.dtype,
    ) -> Callable[[Sequence[_IntLike]], OpsValue]:
        """Convert inner_fn from a reduction to an pointwise"""
        reduction_ranges = [
            V.graph.sizevars.evaluate_static_shape(x) for x in reduction_ranges
        ]

        combine_fn = get_reduction_combine_fn(reduction_type, src_dtype)

        def fn(index: Sequence[_IntLike]) -> Any:
            return functools.reduce(
                combine_fn,
                (
                    value_fn(index, rindex)
                    for rindex in itertools.product(
                        *[range(x) for x in reduction_ranges]
                    )
                ),
            )

        value_fn: Callable[[Sequence[_IntLike], Sequence[_IntLike]], Any]
        if reduction_type in ("argmin", "argmax"):
            flatten_index = _fixed_indexer(
                reduction_ranges,
                FlexibleLayout.contiguous_strides(reduction_ranges),
            )

            def value_fn(
                index: Sequence[_IntLike], rindex: Sequence[_IntLike]
            ) -> tuple[OpsValue, OpsValue]:
                rindex = [sympy.expand(i) for i in rindex]
                return (
                    inner_fn(index, rindex),
                    ops.index_expr(flatten_index(rindex), torch.int64),
                )

            return lambda index: fn(index)[1]
        else:
            value_fn = inner_fn
            return fn

    @classmethod
    def create(
        cls,
        device: torch.device,
        dst_dtype: torch.dtype,
        src_dtype: torch.dtype,
        inner_fn: Callable[..., Any],
        ranges: Sequence[Expr],
        reduction_ranges: Sequence[Expr],
        reduction_type: ReductionType,
        reduction_hint: ReductionHint = ReductionHint.DEFAULT,
        input_node: Optional[IRNode] = None,
    ) -> Union[TensorBox, ShapeAsConstantBuffer]:
        reduction_numel = V.graph.sizevars.simplify(sympy_product(reduction_ranges))

        if reduction_numel == 0:
            # N.B. This is a hack to generate the literal of the given type
            # Ideally, we should be fixing `def constant` in triton.py
            # but it breaks due to hardcoded dtypes in other places
            def py_cnst(val: object) -> Union[bool, float, int]:
                if dst_dtype == torch.bool:
                    return bool(val)
                elif dst_dtype.is_floating_point:
                    assert isinstance(val, SupportsFloat), type(val)
                    return float(val)
                else:
                    assert isinstance(val, SupportsInt), type(val)
                    return int(val)

            rtypes_to_inits = {
                "sum": py_cnst(0),
                "xor_sum": py_cnst(0),
                "prod": py_cnst(1),
                "any": py_cnst(0),
                # "all" is desugared to `!any(!val)`
            }

            assert reduction_type in rtypes_to_inits.keys(), (
                f"{reduction_type} not supported for zero-dimension tensors!"
            )

            def const_fn(index: int) -> OpsValue:
                return ops.constant(rtypes_to_inits[reduction_type], dst_dtype)

            return Pointwise.create(
                device=device,
                dtype=src_dtype,
                inner_fn=const_fn,
                ranges=list(ranges),
            )

        if reduction_numel == 1:
            # this reduction is actually a pointwise op
            if reduction_type in ("argmin", "argmax"):

                def fn(index: int) -> OpsValue:
                    return ops.constant(0, dst_dtype)

            else:

                def fn(index: int) -> OpsValue:
                    reduction_index = [sympy.S.Zero for _ in reduction_ranges]
                    return inner_fn(index, reduction_index)

            return Pointwise.create(
                device=device, dtype=dst_dtype, inner_fn=fn, ranges=ranges
            )

        if (
            isinstance(reduction_numel, Integer)
            and V.graph.sizevars.size_hint(reduction_numel)
            < config.unroll_reductions_threshold
            and (sympy_product(ranges) != 1 or is_gpu(device.type))
        ):
            # NB: This works around https://github.com/pytorch/pytorch/issues/140457
            # since turning reductions into pointwise ops can exacerbate this problem
            return Pointwise.create(
                device=device,
                dtype=dst_dtype,
                inner_fn=cls._unroll_reduction_fn(
                    inner_fn, reduction_ranges, reduction_type, src_dtype
                ),
                ranges=ranges,
            )

        # triton doesn't support reduce to single element well, so break it up
        hint, split = cls.num_splits(
            device,
            dst_dtype,
            src_dtype,
            inner_fn,
            ranges,
            reduction_ranges,
            reduction_type,
            reduction_numel,
            input_node,
        )
        # intermediate reduction in split can contain complex indexing,
        # and num_splits will fail to correctly set the hint
        # reuse the passed hint if available
        if reduction_hint == ReductionHint.DEFAULT:
            reduction_hint = hint
        if split == -1:
            assert input_node is not None
            new_ranges, new_reduction_ranges = extract_input_node_reduction_ranges(
                input_node
            )
            assert new_ranges is not None
            assert new_reduction_ranges is not None
            return cls.create_multilayer_existing_ranges(
                device,
                dst_dtype,
                src_dtype,
                inner_fn,
                ranges,
                reduction_ranges,
                new_ranges,
                new_reduction_ranges,
                reduction_type,
                reduction_hint,
            )
        elif split > 1:
            # triton doesn't support reduce to single element well, so break it up
            return cls.create_multilayer(
                device,
                dst_dtype,
                src_dtype,
                inner_fn,
                ranges,
                reduction_ranges,
                reduction_type,
                split,
                reduction_hint,
                input_node,
            )

        return TensorBox.create(
            Reduction(
                device=device,
                dtype=dst_dtype,
                inner_fn=inner_fn,
                ranges=ranges,
                reduction_ranges=reduction_ranges,
                reduction_type=reduction_type,
                src_dtype=src_dtype,
                reduction_hint=reduction_hint,
            )
        )

    @staticmethod
    def default_accumulator(
        reduction_type: str, dtype: torch.dtype
    ) -> Union[_NumLike, Sequence[_NumLike]]:
        if reduction_type in ("max", "argmax"):
            if is_float_dtype(dtype):
                return float("-inf")
            elif is_boolean_dtype(dtype):
                return False
            else:
                return torch.iinfo(dtype).min
        if reduction_type in ("min", "argmin"):
            if is_float_dtype(dtype):
                return float("inf")
            elif is_boolean_dtype(dtype):
                return True
            else:
                return torch.iinfo(dtype).max

        zero = False if is_boolean_dtype(dtype) else 0
        one = True if is_boolean_dtype(dtype) else 1
        return {
            "sum": zero,
            "prod": one,
            "xor_sum": zero,
            "any": zero,
            "welford_reduce": (zero, zero, zero),
            "welford_combine": (zero, zero, zero),
            "online_softmax_reduce": (float("-inf"), zero),
        }[reduction_type]

    @staticmethod
    def default_value(
        reduction_type: str, dtype: torch.dtype
    ) -> Union[_NumLike, Sequence[_NumLike]]:
        if reduction_type == "welford_reduce":
            return 0
        return Reduction.default_accumulator(reduction_type, dtype)

    @staticmethod
    def _multilayer_second_step_hint(
        split: _IntLike, numel_hint: int, reduction_hint: ReductionHint
    ) -> ReductionHint:
        if split == -1:
            return reduction_hint
        if split <= 512 and numel_hint <= 512 and reduction_hint == ReductionHint.OUTER:
            return ReductionHint.OUTER_TINY
        if (
            split <= 1024
            and numel_hint <= 256
            and reduction_hint == ReductionHint.OUTER
        ):
            return ReductionHint.OUTER_TINY

        return reduction_hint

    @classmethod
    def check_for_split_dense_dim_reindexing(
        cls, reduction_numel: _IntLike, input_node: Optional[IRNode]
    ) -> Optional[int]:
        """
        If we are reducing over the full tensor, and it is non-dense in the last dimension,
        reindex so we reduce over the dense dimension. initially just handle complete
        reduction case
        """
        if input_node is None:
            return None

        if not V.graph.sizevars.statically_known_equals(
            input_node.get_numel(), reduction_numel
        ):
            return None

        input_node.realize()
        try:
            # finalize layout
            as_storage_and_layout(input_node)
        except NotImplementedError:
            return None

        strides = input_node.get_stride()

        for i, s in enumerate(strides[:-1]):
            if V.graph.sizevars.statically_known_equals(s, 1):
                return i

        return None

    @classmethod
    def _multilayer_wrap_loader(
        cls,
        loader: Callable[..., OpsValue],
        reduction_ranges: Sequence[_IntLike],
        reduction_numel: _IntLike,
        split: _IntLike,
        block_size: _IntLike,
        default: Union[_NumLike, Sequence[_NumLike]],
        input_node: Optional[IRNode] = None,
    ) -> Callable[..., object]:
        dense_index = cls.check_for_split_dense_dim_reindexing(
            reduction_numel, input_node
        )
        reindex = View.dynamic_reshape_indexer(
            reduction_ranges, [reduction_numel], dense_index
        )
        need_mask = not V.graph.sizevars.is_expr_static_and_true(
            sympy.Eq(reduction_numel % split, 0)
        )

        def wrapper_fn(
            index: Sequence[Symbol], reduction_index: Sequence[Symbol]
        ) -> OpsValue:
            (reduction_index,) = reduction_index
            *new_index, reduction_block = index
            indices = block_size * reduction_block + reduction_index

            def body() -> OpsValue:
                return loader(new_index, reindex([indices]))

            if need_mask:
                mask = ops.lt(
                    ops.index_expr(indices, torch.int32),
                    ops.index_expr(reduction_numel, torch.int32),
                )
                return ops.masked(mask, body, default)
            else:
                return body()

        return wrapper_fn

    @classmethod
    def _multilayer_wrap_loader_existing_ranges(
        cls,
        loader: Callable[[Sequence[Expr], Sequence[Expr]], OpsValue],
        original_ranges: Sequence[Expr],
        original_reduction_ranges: Sequence[Expr],
        new_ranges: Sequence[Integer],
        new_reduction_ranges: Sequence[Integer],
    ) -> Callable[[Sequence[sympy.Expr], Sequence[sympy.Expr]], OpsValue]:
        assert all(r == 1 for r in original_ranges), (
            f"Only enabled for numel_hint == 1, found {original_ranges=}"
        )
        reindex = View.dynamic_reshape_indexer(
            original_reduction_ranges, tuple(new_ranges) + tuple(new_reduction_ranges)
        )

        def wrapper_fn(
            merged_index: Sequence[Expr],
            new_reduction_index: Sequence[Expr],
        ) -> OpsValue:
            original_idx = merged_index[: len(original_ranges)]
            new_index = merged_index[len(original_ranges) :]
            return loader(
                original_idx,
                reindex(tuple(new_index) + tuple(new_reduction_index)),
            )

        return wrapper_fn

    @classmethod
    def create_multilayer_helper(
        cls,
        device: torch.device,
        dst_dtype: torch.dtype,
        src_dtype: torch.dtype,
        wrapper_fn: Callable[..., Any],
        original_ranges: Sequence[Expr],
        original_reduction_ranges: Sequence[Expr],
        new_ranges: list[Expr],
        new_reduction_ranges: list[Integer],
        reduction_type: ReductionType,
        split: _IntLike,
        reduction_hint: ReductionHint,
    ) -> Union[TensorBox, ShapeAsConstantBuffer]:
        """
        Break a large reduction up into multiple smaller reductions
        recursively
        """
        # triton will automatically compute reductions in fp32 if reducing over fp16/bf16
        # within the kernel. keep the intermediate in fp32 so as to keep the whole reduction
        # in fp32 and not reduce precision by breaking up the kernel into multiple layers
        intermediate_dtype = (
            dst_dtype
            if dst_dtype not in (torch.float16, torch.bfloat16)
            else torch.float
        )
        intermediate = Reduction.create(
            device,
            intermediate_dtype,
            src_dtype,
            wrapper_fn,
            new_ranges,
            new_reduction_ranges,
            reduction_type,
            reduction_hint,
        )
        intermediate.realize()
        intermediate_loader = intermediate.make_loader()

        def intermediate_fn(
            index: Sequence[_IntLike], reduction_index: Sequence[_IntLike]
        ) -> OpsValue:
            return intermediate_loader([*index, *reduction_index])

        numel_hint = V.graph.sizevars.size_hint(sympy_product(original_ranges))
        reduction_hint = cls._multilayer_second_step_hint(
            split, numel_hint, reduction_hint
        )

        assert original_ranges == new_ranges[: len(original_ranges)]
        return TensorBox.create(
            Reduction(
                device=device,
                dtype=dst_dtype,
                inner_fn=intermediate_fn,
                ranges=original_ranges,
                reduction_ranges=new_ranges[len(original_ranges) :],
                reduction_type=reduction_type,
                src_dtype=src_dtype,
                reduction_hint=reduction_hint,
            )
        )

    @classmethod
    def create_multilayer(
        cls,
        device: torch.device,
        dst_dtype: torch.dtype,
        src_dtype: torch.dtype,
        inner_fn: Callable[..., Any],
        ranges: Sequence[Expr],
        reduction_ranges: Sequence[Expr],
        reduction_type: ReductionType,
        split: _IntLike,
        reduction_hint: ReductionHint,
        input_node: Optional[IRNode] = None,
    ) -> Union[TensorBox, ShapeAsConstantBuffer]:
        """
        Break a large reduction up into multiple smaller reductions
        recursively
        """
        # TODO(jansel): realize the reduction so we can do dynamic indexing
        reduction_numel = sympy_product(reduction_ranges)
        block_size = FloorDiv(reduction_numel + (split - 1), split)
        default = cls.default_value(reduction_type, dst_dtype)
        wrapper_fn = cls._multilayer_wrap_loader(
            inner_fn,
            reduction_ranges,
            reduction_numel,
            split,
            block_size,
            default,
            input_node,
        )

        return cls.create_multilayer_helper(
            device,
            dst_dtype,
            src_dtype,
            wrapper_fn,
            ranges,
            reduction_ranges,
            [*ranges, split],
            [block_size],
            reduction_type,
            split,
            reduction_hint,
        )

    @classmethod
    def create_multilayer_existing_ranges(
        cls,
        device: torch.device,
        dst_dtype: torch.dtype,
        src_dtype: torch.dtype,
        inner_fn: Callable[..., Any],
        original_ranges: Sequence[Expr],
        original_reduction_ranges: Sequence[Expr],
        new_ranges: list[Integer],
        new_reduction_ranges: list[Integer],
        reduction_type: ReductionType,
        reduction_hint: ReductionHint,
    ) -> Union[TensorBox, ShapeAsConstantBuffer]:
        """
        Break a large reduction up into multiple smaller reductions
        recursively
        """
        wrapper_fn = cls._multilayer_wrap_loader_existing_ranges(
            inner_fn,
            original_ranges,
            original_reduction_ranges,
            new_ranges,
            new_reduction_ranges,
        )
        return cls.create_multilayer_helper(
            device,
            dst_dtype,
            src_dtype,
            wrapper_fn,
            original_ranges,
            original_reduction_ranges,
            [*original_ranges, *new_ranges],
            new_reduction_ranges,
            reduction_type,
            -1,
            reduction_hint,
        )


def _fixed_indexer(
    size: Sequence[Expr],
    stride: Optional[Sequence[Expr]] = None,
    offset: Expr = Integer(0),
) -> Callable[[Sequence[Expr]], Expr]:
    """A closure containing math to read a given element"""

    def indexer(index: Sequence[int]) -> int:
        assert stride is not None and len(index) == len(stride)
        assert len(index) == len(size)
        result = offset
        for idx, st, sz in zip(index, stride, size):
            if sz != 1:
                result = result + idx * st
        return result

    return indexer


INNER_FN_TY = Callable[[Sequence[Expr], Sequence[Expr]], OpsValue]


class MultiOutputReduction(Reduction):
    output_index: int

    def __init__(
        self,
        device: torch.device,
        dst_dtype: torch.dtype,
        inner_fns: Union[INNER_FN_TY, Sequence[INNER_FN_TY]],
        ranges: Sequence[Integer],
        reduction_ranges: Sequence[Integer],
        reduction_type: ReductionType,
        src_dtype: torch.dtype,
        reduction_hint: ReductionHint,
        output_index: int,
    ):
        if callable(inner_fns):
            inner_fns = (inner_fns,)

        loader: Callable[[Sequence[Expr], Sequence[Expr]], Any]
        if len(inner_fns) == 1:
            loader = inner_fns[0]
        else:

            def loader(
                idx: Sequence[Expr], reduction_idx: Sequence[Expr]
            ) -> tuple[OpsValue, ...]:
                return tuple(fn(idx, reduction_idx) for fn in inner_fns)

        super().__init__(
            device=device,
            dtype=dst_dtype,
            inner_fn=loader,
            ranges=ranges,
            reduction_ranges=reduction_ranges,
            reduction_type=reduction_type,
            src_dtype=src_dtype,
            reduction_hint=reduction_hint,
        )
        self.output_index = output_index

    def store_reduction(
        self,
        output_name: Optional[str],
        indexer: Callable[[Sequence[Expr]], Never],
        vars: Sequence[Expr],
        reduction_vars: Sequence[Symbol],
    ) -> None:
        values = ops.reduction(
            self.dtype,
            self.src_dtype,
            self.reduction_type,
            self.inner_fn(vars, reduction_vars),
        )
        assert isinstance(values, (tuple, list)), type(values)
        value = values[self.output_index]
        ops.store_reduction(output_name or "unnamed", indexer(vars), value)


class OnlineSoftmaxReduction(MultiOutputReduction):
    @classmethod
    def create(  # type: ignore[override]
        cls,
        device: torch.device,
        dst_dtype: torch.dtype,
        src_dtype: torch.dtype,
        inner_fn: Callable[..., Any],
        ranges: Sequence[Expr],
        reduction_ranges: Sequence[Expr],
        num_output: int,
        reduction_hint: ReductionHint = ReductionHint.DEFAULT,
        input_node: Optional[IRNode] = None,
    ) -> Sequence[Union[TensorBox, ShapeAsConstantBuffer]]:
        """
        Create the reduction disregarding splitting.
        """
        results = tuple(
            TensorBox.create(
                MultiOutputReduction(
                    device,
                    dst_dtype,
                    inner_fn,
                    ranges,
                    reduction_ranges,
                    "online_softmax_reduce",
                    src_dtype,
                    reduction_hint,
                    output_idx,
                )
            )
            for output_idx in range(num_output)
        )
        for t in results:
            t.realize()
        return results


class WelfordReduction(MultiOutputReduction):
    @classmethod
    def create(  # type: ignore[override]
        cls,
        device: torch.device,
        dtype: torch.dtype,
        inner_fns: Sequence[Callable[..., Any]],
        ranges: list[Integer],
        reduction_ranges: list[Integer],
        reduction_type: ReductionType,
        reduction_hint: ReductionHint = ReductionHint.DEFAULT,
    ) -> Sequence[Union[TensorBox, ShapeAsConstantBuffer]]:
        assert reduction_type in ("welford_reduce", "welford_combine")

        reduction_numel = V.graph.sizevars.simplify(sympy_product(reduction_ranges))

        def const(val: int) -> Union[TensorBox, ShapeAsConstantBuffer]:
            def inner_fn(idx: Sequence[Expr]) -> OpsValue:
                return ops.constant(
                    val,
                    dtype,
                )

            return Pointwise.create(
                device=device,
                dtype=dtype,
                inner_fn=inner_fn,
                ranges=list(ranges),
            )

        if reduction_numel == 0:
            mean = const(0)
            m2 = const(0)
            weight = const(0)
            return mean, m2, weight

        if reduction_numel == 1:

            def copy(
                loader: Callable[[Sequence[Expr], Sequence[Expr]], OpsValue],
            ) -> Union[TensorBox, ShapeAsConstantBuffer]:
                def inner_fn(idx: Sequence[Expr]) -> OpsValue:
                    reduction_index = [sympy.S.Zero for _ in reduction_ranges]
                    return loader(idx, reduction_index)

                return Pointwise.create(
                    device=device,
                    dtype=dtype,
                    inner_fn=inner_fn,
                    ranges=list(ranges),
                )

            if reduction_type == "welford_reduce":
                return copy(inner_fns[0]), const(0), const(1)
            else:
                return tuple(copy(fn) for fn in inner_fns)

        # TODO: Unrolled reduction
        # if (
        #     isinstance(reduction_numel, Integer)
        #     and V.graph.sizevars.size_hint(reduction_numel)
        #     < config.unroll_reductions_threshold
        #     and sympy_product(ranges) != 1
        # ):
        #     return Pointwise.create(
        #         device,
        #         dst_dtype,
        #         cls._unroll_reduction_fn(
        #             inner_fn, reduction_ranges, reduction_type, src_dtype,
        #         ),
        #         ranges,
        #     )

        # triton doesn't support reduce to single element well, so break it up
        hint, split = Reduction.num_splits(
            device,
            dtype,
            dtype,
            inner_fns[0],
            ranges,
            reduction_ranges,
            reduction_type=reduction_type,
            reduction_numel=reduction_numel,
        )
        # intermediate reduction in split can contain complex indexing,
        # and num_splits will fail to correctly set the hint
        # reuse the passed hint if available
        if reduction_hint == ReductionHint.DEFAULT:
            reduction_hint = hint
        if split > 1:
            # triton doesn't support reduce to single element well, so break it up
            return cls.create_multilayer(
                device,
                dtype,
                inner_fns,
                ranges,
                reduction_ranges,
                reduction_type,
                split,
                reduction_hint,
            )

        results = [
            TensorBox.create(
                WelfordReduction(
                    device,
                    dtype,
                    inner_fns,
                    ranges,
                    reduction_ranges,
                    reduction_type,
                    dtype,
                    reduction_hint,
                    output_idx,
                )
            )
            for output_idx in range(3)
        ]
        for t in results:
            t.realize()
        return results

    @staticmethod
    def default_value(
        reduction_type: str, dtype: torch.dtype
    ) -> Union[_NumLike, Sequence[_NumLike]]:
        return (0, 0, 0)

    @classmethod
    def create_multilayer(  # type: ignore[override]
        cls,
        device: torch.device,
        dtype: torch.dtype,
        inner_fns: Sequence[Callable[..., Any]],
        ranges: list[Integer],
        reduction_ranges: list[Integer],
        reduction_type: ReductionType,
        split: _IntLike,
        reduction_hint: ReductionHint,
    ) -> Sequence[Union[TensorBox, ShapeAsConstantBuffer]]:
        """
        Break a large reduction up into multiple smaller reductions
        recursively
        """
        reduction_numel = sympy_product(reduction_ranges)
        need_mask = not V.graph.sizevars.is_expr_static_and_true(
            sympy.Eq(reduction_numel % split, 0)
        )

        if need_mask and reduction_type != "welford_combine":
            # If we need mask, then "welford_reduce" doesn't work because
            # masked inputs shouldn't count towards the welford weight

            def constant(
                idx: Sequence[Expr], reduction_idx: Sequence[Expr], value: int
            ) -> OpsValue:
                return ops.constant(value, dtype)

            return cls.create_multilayer(
                device=device,
                dtype=dtype,
                inner_fns=(
                    inner_fns[0],
                    partial(constant, value=0),
                    partial(constant, value=1),
                ),
                ranges=ranges,
                reduction_ranges=reduction_ranges,
                reduction_type="welford_combine",
                split=split,
                reduction_hint=reduction_hint,
            )

        block_size = FloorDiv(reduction_numel + (split - 1), split)
        intermediates = WelfordReduction.create(
            device,
            dtype,
            tuple(
                cls._multilayer_wrap_loader(
                    loader,
                    reduction_ranges,
                    reduction_numel,
                    split,
                    block_size,
                    default=0,
                )
                for loader in inner_fns
            ),
            [*ranges, split],
            [block_size],
            reduction_type,
            reduction_hint,
        )
        for i in intermediates:
            i.realize()

        def intermediate_loader_fn(
            index: Sequence[Expr],
            reduction_index: Sequence[Expr],
            loader: Callable[[Sequence[Expr]], OpsValue],
        ) -> OpsValue:
            return loader([*index, *reduction_index])

        numel_hint = V.graph.sizevars.size_hint(sympy_product(ranges))
        reduction_hint = cls._multilayer_second_step_hint(
            split, numel_hint, reduction_hint
        )
        return WelfordReduction.create(
            device,
            dtype,
            tuple(
                partial(intermediate_loader_fn, loader=i.make_loader())
                for i in intermediates
            ),
            ranges,
            [split],
            # welford_reduce turns one input into three outputs, which are combined with welford_combine
            "welford_combine",
            reduction_hint,
        )


@ir_dataclass
class Scan(Loops):
    scan_ranges: list[Integer]
    size: list[Integer]
    combine_fn: Callable[[tuple[Any, ...], tuple[Any, ...]], tuple[Any, ...]]
    reindex: Callable[[Sequence[_IntLike], Sequence[_IntLike]], Sequence[_IntLike]]
    reduction_hint: ReductionHint
    output_index: int
    # output_index indexes the following tuples
    dtypes: tuple[torch.dtype, ...]
    inner_fns: tuple[Callable[..., Any], ...]

    # HACK we mimick reduction

    def get_free_symbol_uses(self, unbacked_only: bool = False) -> OrderedSet[Symbol]:
        # TODO: Can combine_fn/reindex close over unbacked symbols? If so, we
        # need to explicitly represent the closure so we can pull out unbacked
        # symbols here
        return (
            super().get_free_symbol_uses(unbacked_only)
            | OrderedSet().union(
                *(get_free_symbols(e, unbacked_only) for e in self.scan_ranges)
            )
            | OrderedSet().union(
                *(get_free_symbols(e, unbacked_only) for e in self.size)
            )
        )

    def __post_init__(self) -> None:
        assert len(self.ranges) + len(self.scan_ranges) == len(self.size)
        super().__post_init__()

    def store_reduction(
        self,
        output_name: Optional[str],
        indexer: Callable[[Sequence[_IntLike]], Never],
        vars: Sequence[Expr],
        scan_vars: Sequence[Symbol],
    ) -> None:
        idx = self.reindex(vars, scan_vars)
        values = tuple(inner_fn(idx) for inner_fn in self.inner_fns)
        result = ops.scan(self.dtypes, self.combine_fn, values)
        ops.store(output_name or "unnamed", indexer(idx), result[self.output_index])

    def get_reduction_type(self) -> Optional[str]:
        # return self.scan_op
        return "custom"

    def get_reduction_size(self) -> Sequence[Expr]:
        return self.scan_ranges

    def get_size(self) -> Sequence[Expr]:
        return self.size

    def get_pointwise_size(self) -> Sequence[Expr]:
        return self.ranges

    def index_length(self) -> int:
        return len(self.ranges) + len(self.scan_ranges)

    def inner_fn_args(self) -> Sequence[Sequence[_IntLike]]:
        index = self._index(self.ranges)
        rindex = self._index(self.scan_ranges, SymT.R0_INDEX)
        idx = self.reindex(index, rindex)
        return (idx,)

    def inner_fn_free_symbols(self, unbacked_only: bool = False) -> OrderedSet[Symbol]:
        index = self._index(self.ranges)
        rindex = self._index(self.scan_ranges, SymT.R0_INDEX)
        idx = self.reindex(index, rindex)
        return extract_free_symbols(self.inner_fn, idx, unbacked_only=unbacked_only)

    @classmethod
    def create(  # type: ignore[override]
        cls,
        device: torch.device,
        dtypes: tuple[torch.dtype, ...],
        inner_fns: tuple[Callable[[Sequence[Expr]], Any], ...],
        size: list[Integer],
        axis: int,
        combine_fn: Callable[[tuple[Any, ...], tuple[Any, ...]], tuple[Any, ...]],
        reduction_hint: ReductionHint = ReductionHint.DEFAULT,
        *,
        # Whether we have the option to fallback to aten
        can_fallback_to_aten: bool = True,
        **kwargs: Any,
    ) -> Sequence[Optional[Union[TensorBox, ShapeAsConstantBuffer]]]:
        pointwise_ranges = [*size[:axis], *size[axis + 1 :]]
        scan_ranges = [size[axis]]

        if not V.graph.has_feature(device, BackendFeature.SCAN):
            return [None] * len(dtypes)

        if len(dtypes) > 1 and not V.graph.has_feature(
            device, BackendFeature.TUPLE_REDUCTION
        ):
            return [None] * len(dtypes)

        sizevars = V.graph.sizevars
        scan_numel = sizevars.simplify(sympy_product(scan_ranges))

        assert len(dtypes) == len(inner_fns)

        # Scan with a single element is just a copy
        if sizevars.is_expr_static_and_true(sympy.Le(scan_numel, 1)):
            return [
                Pointwise.create(
                    device=device,
                    dtype=dtypes[output_index],
                    inner_fn=inner_fns[output_index],
                    ranges=size,
                )
                for output_index in range(len(dtypes))
            ]

        reduction_hint, num_splits = cls.num_splits(
            device=device,
            dtype=dtypes[0],
            inner_fn=inner_fns[0],
            axis=axis,
            pointwise_ranges=pointwise_ranges,
            scan_ranges=scan_ranges,
            combine_fn=combine_fn,
            scan_numel=scan_numel,
        )
        scan_type = Scan
        if num_splits > 1:
            supports_split = (
                torch.version.hip is None or (has_triton and triton_version >= "3.3.0")
            ) and (len(dtypes) == 1)
            if not supports_split:
                if can_fallback_to_aten:
                    # Fallback to ATen
                    return [None] * len(dtypes)
                else:
                    num_splits = 1
            else:
                scan_type = SplitScan

        def reindex(index: Sequence[Expr], scan_index: Sequence[Expr]) -> list[Expr]:
            assert len(scan_index) == len(scan_ranges)
            assert len(index) == len(pointwise_ranges)
            return [*index[:axis], *scan_index, *index[axis:]]

        results = [
            TensorBox.create(
                scan_type(
                    device=device,
                    dtype=dtypes[output_index],
                    dtypes=dtypes,
                    inner_fn=inner_fns[output_index],
                    inner_fns=inner_fns,
                    size=size,
                    ranges=pointwise_ranges,
                    scan_ranges=scan_ranges,
                    combine_fn=combine_fn,
                    reindex=reindex,
                    reduction_hint=reduction_hint,
                    output_index=output_index,
                    **kwargs,
                )
            )
            for output_index in range(len(dtypes))
        ]

        for result in results:
            result.realize()

        return results

    @classmethod
    def num_splits(
        cls,
        device: torch.device,
        dtype: torch.dtype,
        inner_fn: Callable[[Sequence[Expr]], OpsValue],
        axis: int,
        pointwise_ranges: list[Integer],
        scan_ranges: list[Integer],
        combine_fn: Callable[[tuple[Any, ...], tuple[Any, ...]], tuple[Any, ...]],
        scan_numel: Expr,
    ) -> tuple[ReductionHint, _IntLike]:
        # TODO: custom splitting heuristic for scan
        def wrapper_fn(idx: Sequence[Expr], reduction_idx: Sequence[Expr]) -> OpsValue:
            return inner_fn([*idx[:axis], *reduction_idx, *idx[axis:]])

        return Reduction.num_splits(
            device=device,
            dst_dtype=dtype,
            src_dtype=dtype,
            inner_fn=wrapper_fn,
            ranges=pointwise_ranges,
            reduction_ranges=scan_ranges,
            reduction_type="scan",
            reduction_numel=scan_numel,
        )


# This signifies a scan op that should go through TritonSplitScanKernel codegen on CUDA.
@ir_dataclass
class SplitScan(Scan):
    pass


@ir_dataclass
class Sort(Loops):
    # Sorts a tuple of key, value pairs
    sort_ranges: list[Integer]
    size: list[Integer]
    reindex: Callable[[Sequence[Expr], Sequence[Expr]], Sequence[Expr]]
    reduction_hint: ReductionHint
    output_index: int
    # output_index indexes the following tuples
    dtypes: tuple[torch.dtype, ...]
    inner_fns: tuple[Callable[..., Any], ...]

    stable: bool
    descending: bool

    # HACK we mimick reduction

    def get_free_symbol_uses(self, unbacked_only: bool = False) -> OrderedSet[Symbol]:
        return (
            super().get_free_symbol_uses(unbacked_only)
            | OrderedSet().union(
                *(get_free_symbols(e, unbacked_only) for e in self.sort_ranges)
            )
            | OrderedSet().union(
                *(get_free_symbols(e, unbacked_only) for e in self.size)
            )
        )

    def __post_init__(self) -> None:
        assert len(self.ranges) + len(self.sort_ranges) == len(self.size)
        super().__post_init__()

    def store_reduction(
        self,
        output_name: Optional[str],
        indexer: Callable[[Sequence[Expr]], Expr],
        vars: Sequence[Expr],
        reduction_vars: Sequence[Expr],
    ) -> None:
        idx = self.reindex(vars, reduction_vars)
        values = tuple(inner_fn(idx) for inner_fn in self.inner_fns)
        result = ops.sort(self.dtypes, values, self.stable, self.descending)
        ops.store(output_name or "unnamed", indexer(idx), result[self.output_index])

    def get_reduction_type(self) -> Optional[str]:
        return "sort"

    def get_reduction_size(self) -> Sequence[Expr]:
        return self.sort_ranges

    def get_size(self) -> Sequence[Expr]:
        return self.size

    def get_pointwise_size(self) -> Sequence[Expr]:
        return self.ranges

    def index_length(self) -> int:
        return len(self.ranges) + len(self.sort_ranges)

    def inner_fn_args(self) -> Sequence[Sequence[Expr]]:
        index = self._index(self.ranges)
        rindex = self._index(self.sort_ranges, SymT.R0_INDEX)
        idx = self.reindex(index, rindex)
        return (idx,)

    def inner_fn_free_symbols(self, unbacked_only: bool = False) -> OrderedSet[Symbol]:
        index = self._index(self.ranges)
        rindex = self._index(self.sort_ranges, SymT.R0_INDEX)
        idx = self.reindex(index, rindex)
        return extract_free_symbols(self.inner_fn, idx, unbacked_only=unbacked_only)

    @classmethod
    def create(  # type: ignore[override]
        cls,
        device: torch.device,
        dtypes: tuple[torch.dtype, ...],
        inner_fns: tuple[Callable[[list[Expr]], Any], ...],
        size: list[Integer],
        axis: int,
        stable: bool,
        descending: bool,
        reduction_hint: ReductionHint = ReductionHint.DEFAULT,
        **kwargs: Any,
    ) -> Sequence[Optional[Union[TensorBox, ShapeAsConstantBuffer]]]:
        pointwise_ranges = [*size[:axis], *size[axis + 1 :]]
        sort_ranges = [size[axis]]

        if not V.graph.has_feature(device, BackendFeature.SORT):
            return [None] * len(dtypes)

        sizevars = V.graph.sizevars
        sort_numel = sizevars.simplify(sympy_product(sort_ranges))

        # Heuristic, smallest rblock where triton usually outperforms aten.sort
        # It also isn't bandwidth bound so fusion is unlikely to help.
        max_rblock = 512
        is_persistent_kernel = (
            config.triton.persistent_reductions
            and sizevars.is_expr_static_and_true(sympy.Le(sort_numel, max_rblock))
        )
        if not is_persistent_kernel:
            # We only support persistent triton kernels
            return [None] * len(dtypes)

        assert len(dtypes) == len(inner_fns)

        # Sort with a single element is just a copy
        if sizevars.is_expr_static_and_true(sympy.Le(sort_numel, 1)):
            return [
                Pointwise.create(
                    device=device,
                    dtype=dtypes[output_index],
                    inner_fn=inner_fns[output_index],
                    ranges=size,
                )
                for output_index in range(len(dtypes))
            ]

        def reindex(index: Sequence[Expr], sort_index: Sequence[Expr]) -> list[Expr]:
            assert len(sort_index) == len(sort_ranges)
            assert len(index) == len(pointwise_ranges)
            return [*index[:axis], *sort_index, *index[axis:]]

        results = [
            TensorBox.create(
                Sort(
                    device=device,
                    dtype=dtypes[output_index],
                    dtypes=dtypes,
                    inner_fn=inner_fns[output_index],
                    inner_fns=inner_fns,
                    size=size,
                    ranges=pointwise_ranges,
                    sort_ranges=sort_ranges,
                    reindex=reindex,
                    reduction_hint=reduction_hint,
                    output_index=output_index,
                    stable=stable,
                    descending=descending,
                    **kwargs,
                )
            )
            for output_index in range(len(dtypes))
        ]

        for result in results:
            result.realize()

        return results


def is_storage_and_layout(x: IRNode) -> bool:
    try:
        as_storage_and_layout(x, freeze=False)
        return True
    except NotImplementedError:
        return False


def is_contiguous_storage_and_layout(x: IRNode) -> bool:
    try:
        _buffer, layout = as_storage_and_layout(x, freeze=False)
        # pad the stride here so we will NOT claim an tensor as contiguous
        # if a padding is gonna happen.
        if layout.should_pad_strides():
            layout.pad_strides()
        return layout.is_contiguous()
    except NotImplementedError:
        return False


def as_storage_and_layout(
    x: IRNode,
    freeze: bool = True,
    want_contiguous: bool = False,
    stride_order: Optional[Sequence[Union[int, Integer]]] = None,
    allow_padding: bool = False,
    exact_strides: Optional[Sequence[Union[int, Integer]]] = None,
) -> tuple[StorageBox, Layout]:
    """
    Try to simplify x into a StorageBox and a Layout.

    allow_padding only affect how we apply stride_order. When allow_padding
    is True, we have the freedom to add padding when applying the stride_order.
    """
    if isinstance(x, TensorBox):
        return as_storage_and_layout(
            x.data,
            freeze=freeze,
            want_contiguous=want_contiguous,
            stride_order=stride_order,
            allow_padding=allow_padding,
            exact_strides=exact_strides,
        )
    if isinstance(x, StorageBox):
        _, layout = as_storage_and_layout(
            x.data,
            freeze=freeze,
            want_contiguous=want_contiguous,
            stride_order=stride_order,
            allow_padding=allow_padding,
            exact_strides=exact_strides,
        )
        return x, x.data.get_layout()
    if isinstance(x, Buffer):
        if freeze:
            if want_contiguous:
                x.freeze_layout()
                assert x.get_layout().is_contiguous()
            elif stride_order is not None:
                x.freeze_layout_with_stride_order(
                    stride_order, allow_padding=allow_padding
                )
            elif exact_strides is not None:
                x.freeze_layout_with_exact_strides(
                    exact_strides, allow_padding=allow_padding
                )
            else:
                x.decide_layout()
        return StorageBox(x), x.get_layout()
    if isinstance(x, ReinterpretView):
        # making the base of x contiguous or stride_ordered will not necessarily make
        # the ReinterpretView either, so don't pass along those arguments
        buffer, _ = as_storage_and_layout(
            x.data,
            freeze=freeze,
        )
        return buffer, x.layout
    raise NotImplementedError


def is_stride_order_storage_and_layout(
    x: IRNode, stride_order: Sequence[Union[int, Integer]]
) -> bool:
    try:
        _buffer, layout = as_storage_and_layout(x, freeze=False)
        return layout.is_stride_ordered(stride_order)
    except NotImplementedError:
        return False


@ir_dataclass
class BaseView(IRNode):
    data: IRNode

    def get_free_symbol_uses(self, unbacked_only: bool = False) -> OrderedSet[Symbol]:
        return self.data.get_free_symbol_uses(unbacked_only)

    def make_reindexer(self) -> Callable[[Sequence[Expr]], Sequence[Expr]]:
        raise NotImplementedError(f"make_reindexer NYI on {self}")

    def make_indexer(self) -> Callable[[Sequence[Expr]], Expr]:
        inner = self.data.make_indexer()
        reindex = self.make_reindexer()

        def indexer(idx: Sequence[Expr]) -> Expr:
            return inner(reindex(idx))

        return indexer

    def make_loader(self) -> Callable[[Sequence[Expr]], OpsValue]:
        inner = self.data.make_loader()
        reindex = self.make_reindexer()

        def loader(idx: Sequence[Expr]) -> OpsValue:
            return inner(reindex(idx))

        return loader

    @property
    def dtype(self) -> torch.dtype:
        return self.data.get_dtype()

    def get_layout(self) -> Layout:
        return self.data.get_layout()

    def get_device(self) -> Optional[torch.device]:
        return self.data.get_device()

    def get_origin_node(self) -> Optional[torch.fx.Node]:
        return None

    def get_name(self) -> str:
        return self.data.get_name()

    def get_pointwise_size(self) -> Sequence[Expr]:
        return self.get_size()

    def mark_reuse(self, users: int) -> None:
        return self.data.mark_reuse(users)

    def has_exceeded_max_reads(self) -> bool:
        return self.data.has_exceeded_max_reads()

    def realize(self) -> Optional[str]:
        return self.data.realize()

    def realize_hint(self) -> None:
        self.data.realize_hint()

    def get_storage_numel(self) -> _IntLike:
        return self.data.get_storage_numel()

    def is_extern(self) -> bool:
        return self.data.is_extern()

    def is_module_buffer(self) -> bool:
        assert isinstance(self.data, BaseView), type(self.data)
        return self.data.is_module_buffer()

    def get_read_names(self) -> OrderedSet[str]:
        return self.data.get_read_names()

    def get_reads(self) -> OrderedSet[Dep]:
        with patch.object(FlexibleLayout, "allow_indexing", True):
            return extract_read_writes(
                self.make_loader(),
                self.get_size(),
            ).reads

    def unwrap_view(self) -> IRNode:
        x: IRNode = self
        while isinstance(x, BaseView):
            x = x.data
        return x

    def constant_to_device(self, device: torch.device) -> IRNode:
        """Move this to a given device. Requires that all reads are to constants."""
        loader = self.make_loader()
        loader = patch.object(ConstantBuffer, "override_device", device)(loader)
        return Pointwise(
            device=device,
            dtype=self.get_dtype(),
            inner_fn=loader,
            ranges=self.get_size(),
        )


@ir_dataclass
class ExpandView(BaseView):
    size: Sequence[Expr]

    @staticmethod
    def _normalize_size(x: IRNode, new_size: Sequence[_IntLike]) -> Sequence[_IntLike]:
        """Replace `-1` with correct sizes"""
        sizevars = V.graph.sizevars
        new_size = [sympy.expand(s) for s in new_size]
        old_size = x.get_size()
        old_size = [None] * (len(new_size) - len(old_size)) + list(old_size)
        assert len(new_size) == len(old_size)
        for i in range(len(new_size)):
            if new_size[i] == -1:
                assert old_size[i] is not None
                new_size[i] = old_size[i]
            elif old_size[i] is None or V.graph.sizevars.shape_env.evaluate_expr(
                sympy.Eq(old_size[i], 1), size_oblivious=True
            ):
                pass
            else:
                # Sanity check: Expect broadcast compatibility
                #
                # NB: new_size[i] == old_size[i] is expected to already be
                # guarded because the meta formula was expected to have taught
                # us this equality.
                assert sizevars.size_hint(new_size[i] - old_size[i], fallback=0) == 0, (
                    "Broadcast failed in ExpandView({x.get_size()}, {new_size}) on dimension {i}"
                )
        return new_size

    @classmethod
    def create(cls, x: IRNode, new_size: Sequence[_IntLike]) -> BaseView:
        new_size = cls._normalize_size(x, new_size)

        if is_storage_and_layout(x):
            storage, old_layout = as_storage_and_layout(x)
            skip = len(new_size) - len(old_layout.size)
            assert skip >= 0
            new_stride = [sympy.S.Zero] * skip
            for stride, size in zip(old_layout.stride, old_layout.size):
                new_stride.append(
                    stride
                    if not V.graph.sizevars.shape_env.evaluate_expr(
                        sympy.Eq(size, 1), size_oblivious=True
                    )
                    else sympy.S.Zero
                )
            new_layout = FixedLayout(
                old_layout.device,
                old_layout.dtype,
                list(new_size),
                new_stride,
                old_layout.offset,
            )
            return ReinterpretView(data=storage, layout=new_layout)

        return ExpandView(data=x, size=new_size)

    def get_size(self) -> Sequence[Expr]:
        return self.size

    def make_reindexer(
        self,
    ) -> Callable[[Sequence[Expr]], Sequence[Expr]]:
        target = self.get_size()
        actual = self.data.get_size()
        skip = len(target) - len(actual)

        def reindex(
            index: Sequence[Expr],
        ) -> Sequence[Expr]:
            index = list(index[skip:])
            assert len(index) == len(actual)
            for i in range(len(actual)):
                if actual[i] == 1:
                    # zero out broadcast dimension
                    index[i] = sympy.S.Zero
            return index

        return reindex


@ir_dataclass
class PermuteView(BaseView):
    dims: list[Expr]

    @classmethod
    def create(cls, x: IRNode, dims: Sequence[int]) -> BaseView:
        dims = cls._map_neg_dims(dims)
        assert OrderedSet(dims) == OrderedSet(range(len(dims)))

        if is_storage_and_layout(x):
            storage, old_layout = as_storage_and_layout(x)
            new_layout = FixedLayout(
                old_layout.device,
                old_layout.dtype,
                [old_layout.size[i] for i in dims],
                [old_layout.stride[i] for i in dims],
                old_layout.offset,
            )
            return ReinterpretView(data=storage, layout=new_layout)

        return PermuteView(data=x, dims=dims)

    @classmethod
    def _map_neg_dims(cls, dims: Sequence[int]) -> list[int]:
        return [dim if dim >= 0 else len(dims) + dim for dim in dims]

    def get_size(self) -> Sequence[Expr]:
        assert OrderedSet(self._map_neg_dims(self.dims)) == OrderedSet(
            range(len(self.dims))
        )
        size = self.data.get_size()
        return [size[i] for i in self.dims]

    def make_reindexer(
        self,
    ) -> Callable[[Sequence[Expr]], Sequence[Expr]]:
        inv = {j: i for i, j in enumerate(self.dims)}
        inv = [inv[i] for i in range(len(self.dims))]
        assert OrderedSet(inv) == OrderedSet(range(len(self.dims)))

        def reindex(
            index: Sequence[Expr],
        ) -> Sequence[Expr]:
            return [index[i] for i in inv]

        return reindex


@ir_dataclass
class SqueezeView(BaseView):
    @classmethod
    def create(cls, x: IRNode, *, dim: Optional[int] = None) -> IRNode:
        if is_storage_and_layout(x):
            storage, old_layout = as_storage_and_layout(x)
            new_size = []
            new_stride = []
            if dim is not None:
                assert isinstance(dim, int), type(dim)
                assert 0 <= dim and dim < len(old_layout.size)

            for i, (size, stride) in enumerate(zip(old_layout.size, old_layout.stride)):
                if dim is None:
                    if size != 1:
                        new_size.append(size)
                        new_stride.append(stride)
                else:
                    if i != dim:
                        new_size.append(size)
                        new_stride.append(stride)
                    else:
                        assert size == 1, "expected squeezed size to be 1"

            new_layout = FixedLayout(
                old_layout.device,
                old_layout.dtype,
                new_size,
                new_stride,
                old_layout.offset,
            )
            return ReinterpretView(data=storage, layout=new_layout)

        if dim is None:
            # redirect to a generic view
            return View.create(x, [s for s in x.get_size() if s != 1])
        else:
            assert x.get_size()[dim] == 1
            return View.create(x, [s for i, s in enumerate(x.get_size()) if i != dim])

    @staticmethod
    def squeezer(
        size: Sequence[Expr],
    ) -> tuple[list[int], Callable[[Sequence[Expr]], tuple[Expr]]]:
        new_size = [s for s in size if s != 1]
        not_one = [i for i, s in enumerate(size) if s != 1]
        length = len(size)

        def reindex(index: Sequence[Expr]) -> tuple[Expr]:
            assert len(index) == len(not_one), f"{index} {not_one}"
            new_index = [sympy.S.Zero] * length
            for idx, s in zip(not_one, index):
                new_index[idx] = s
            return tuple(new_index)

        return new_size, reindex

    def __init__(self, data: Any) -> None:
        raise AssertionError("use SqueezeView.create()")


@ir_dataclass
class GenericView(BaseView):
    size: Sequence[Expr]
    reindex: Callable[[Sequence[Expr]], Sequence[Expr]]

    def make_reindexer(
        self,
    ) -> Callable[[Sequence[Expr]], Sequence[Expr]]:
        return self.reindex

    def reindex_str(self) -> str:
        index_old = [
            sympy_index_symbol_with_prefix(SymT.INDEX, n) for n in range(len(self.size))
        ]
        index_new = list(self.reindex(index_old))
        return f"lambda {', '.join(map(str, index_old))}: {index_new}"

    def __str__(self) -> str:
        return self.str_helper(
            [self.data, f"size={self.size}", f"reindex={self.reindex_str()}"]
        )

    __repr__ = __str__

    @classmethod
    def create(
        cls,
        x: IRNode,
        new_size: Sequence[Expr],
        reindex: Callable[[Sequence[Expr]], Sequence[Expr]],
    ) -> BaseView:
        return cls(data=x, size=list(new_size), reindex=reindex)

    def get_size(self) -> Sequence[Expr]:
        return self.size


@ir_dataclass
class View(GenericView):
    @staticmethod
    def handle_negative_index(idx: Expr, size: Expr) -> Expr:
        idx = sympy.expand(idx)
        size = sympy.expand(size)
        evaluate_expr = V.graph.sizevars.shape_env.evaluate_expr
        if evaluate_expr(sympy.Lt(idx, 0)):
            idx = idx + size
        return idx

    @classmethod
    def create(cls, x: IRNode, new_size: Sequence[Expr]) -> IRNode:  # type: ignore[override]
        assert isinstance(new_size, (tuple, list)), type(new_size)
        old_size, new_size = cls.resolve_negative_size(x.get_size(), new_size)

        # Skip pointless views
        if V.graph.sizevars.statically_known_list_equals(old_size, new_size):
            return x

        unbacked_symbols_in_sizes = False
        if (
            len(free_unbacked_symbols(old_size)) > 0
            or len(free_unbacked_symbols(new_size)) > 0
        ):
            unbacked_symbols_in_sizes = True

        if 0 in new_size:

            def fake_reindex(index: Any) -> tuple[int, ...]:
                return tuple([0] * len(old_size))

            return cls(data=x, size=list(new_size), reindex=fake_reindex)
        # TODO: a new class for FixedTransferLayout that output layout is constrained by input layout
        elif is_contiguous_storage_and_layout(x) or unbacked_symbols_in_sizes:
            if unbacked_symbols_in_sizes and (not is_contiguous_storage_and_layout(x)):
                # realize x; otherwise, the dynamic_reshape_indexer below will fail
                # due to the size_hint's inability to process unbacked SymInts
                # TODO: unbacked should not diverge from backed in determining striding
                # Need to require contiguous here instead of realize, see:
                # https://github.com/pytorch/pytorch/issues/145561
                x = ExternKernel.require_exact_strides(
                    x, FlexibleLayout.contiguous_strides(x.get_size())
                )

            storage, old_layout = as_storage_and_layout(x, want_contiguous=True)
            new_layout = FixedLayout(
                old_layout.device,
                old_layout.dtype,
                new_size,
                FlexibleLayout.contiguous_strides(new_size),
                old_layout.offset,
            )
            return ReinterpretView(data=storage, layout=new_layout)

        reindex = cls.dynamic_reshape_indexer(old_size, new_size)
        return cls(data=x, size=list(new_size), reindex=reindex)

    @staticmethod
    def resolve_negative_size(
        old_size: Sequence[Expr], new_size: Sequence[Expr]
    ) -> tuple[Sequence[Expr], Sequence[Expr]]:
        new_size = [V.graph.sizevars.simplify(x) for x in new_size]
        old_size = [V.graph.sizevars.simplify(x) for x in old_size]

        new_size = list(new_size)
        for i in range(len(new_size)):
            if new_size[i] == -1:
                new_size[i] = sympy.S.One
                new_size[i] = CleanDiv(sympy_product(old_size), sympy_product(new_size))
                break

        V.graph.sizevars.guard_equals(sympy_product(old_size), sympy_product(new_size))
        return old_size, new_size

    @classmethod
    def dynamic_reshape_indexer(
        cls,
        old_size: Sequence[_IntLike],
        new_size: Sequence[_IntLike],
        dense_dim: Optional[int] = None,
    ) -> Callable[[Sequence[_T]], Sequence[_V]]:
        try:
            reindex = cls._dynamic_reshape_indexer(old_size, new_size, dense_dim)
        except (AssertionError, IndexError):
            # optimistic algorithm failed, lets do a fallback
            flat = [sympy_product(old_size)]
            reindex1 = cls._dynamic_reshape_indexer(old_size, flat)
            reindex2 = cls._dynamic_reshape_indexer(flat, new_size)
            reindex = fuse_reindexing(reindex1, reindex2)
        return reindex

    @staticmethod
    def _dynamic_reshape_indexer(
        old_size: Sequence[Expr],
        new_size: Sequence[Expr],
        dense_dim: Optional[int] = None,
    ) -> Callable[[Sequence[Expr]], Sequence[Expr]]:
        """
        Perform a reshape entirely by modifying indexing math
        """
        size_hint = V.graph.sizevars.size_hint
        # TODO: These symbols may not escape, if they don't assert so and
        # treat them as temporary
        vars = [
            sympy_index_symbol_with_prefix(SymT.VIEW, i) for i in range(len(new_size))
        ]

        stack_new = list(zip(vars, new_size))
        stack_old = list(old_size)

        # process the dense dim first
        reordering_dense_dim = (
            dense_dim is not None
            and dense_dim != len(stack_old) - 1
            and len(new_size) == 1
        )
        if reordering_dense_dim:
            assert dense_dim is not None  # mypy
            old_dim = stack_old.pop(dense_dim)
            stack_old.append(old_dim)

        view_expr = []
        while stack_new and stack_old:
            size_old = stack_old.pop()
            var, size_new = stack_new.pop()
            if size_old == 1:
                view_expr.append(sympy.S.Zero)
                stack_new.append((var, size_new))  # re-add
            elif size_new == 1:
                stack_old.append(size_old)  # re-add
            elif size_hint(size_new) == size_hint(size_old):
                view_expr.append(var)
                V.graph.sizevars.guard_equals(size_new, size_old)
            elif size_hint(size_new) < size_hint(size_old):
                while size_hint(size_new) < size_hint(size_old):
                    var2, size_new2 = stack_new.pop()
                    var = var2 * size_new + var
                    size_new = size_new * size_new2
                view_expr.append(var)
                V.graph.sizevars.guard_equals(size_new, size_old)
            elif size_hint(size_new) > size_hint(size_old):
                divisor = sympy.S.One
                modulus = size_old
                view_expr.append(ModularIndexing(var, divisor, modulus))
                divisor = divisor * modulus
                while size_hint(size_new) > size_hint(size_old):
                    modulus = stack_old.pop()
                    view_expr.append(ModularIndexing(var, divisor, modulus))
                    divisor = divisor * modulus
                    size_old = size_old * modulus
                V.graph.sizevars.guard_equals(size_new, size_old)
            else:
                raise AssertionError

        while stack_old:
            size_old = stack_old.pop()
            V.graph.sizevars.guard_equals(size_old, 1)
            view_expr.append(sympy.S.Zero)

        while stack_new:
            var, size_new = stack_new.pop()
            V.graph.sizevars.guard_equals(size_new, 1)

        if dense_dim is not None and len(new_size) == 1:
            view_expr.reverse()
            # Move the last expression (dense dim) to its original position
            dense_expr = view_expr.pop()
            view_expr.insert(dense_dim, dense_expr)
        else:
            view_expr.reverse()

        assert len(view_expr) == len(old_size)

        def reindex(
            index: Sequence[Expr],
        ) -> Sequence[Expr]:
            assert len(index) == len(vars), (len(index), len(vars))
            replacements = dict(zip(vars, index))
            return tuple(sympy_subs(x, replacements) for x in view_expr)

        return reindex


@ir_dataclass
class ReinterpretView(BaseView):
    """Pretend our storage has a different layout"""

    layout: Layout

    def __post_init__(self) -> None:
        super().__post_init__()
        if isinstance(self.data, BaseView):
            object.__setattr__(self, "data", self.data.unwrap_view())

    def __str__(self) -> str:
        return self.str_helper(
            [
                self.data,
                self.layout,
            ]
        )

    __repr__ = __str__

    def get_name(self) -> str:
        return self.data.get_name()

    def get_device(self) -> Optional[torch.device]:
        return self.layout.device

    def get_origin_node(self) -> Optional[torch.fx.Node]:
        return None

    @property
    def dtype(self) -> torch.dtype:
        return self.layout.dtype

    def get_size(self) -> Sequence[Expr]:
        return list(self.layout.size)

    def get_stride(self) -> Sequence[Expr]:
        return list(self.layout.stride)

    def make_loader(self) -> Callable[[Sequence[Expr]], OpsValue]:
        def loader(index: Sequence[Expr]) -> OpsValue:
            indexer = self.layout.make_indexer()
            tmp_loader = ops.load(self.get_name(), indexer(index))
            if self.layout.dtype != self.data.dtype:
                return ops.to_dtype_bitcast(tmp_loader, self.dtype, self.data.dtype)
            else:
                return tmp_loader

        return loader

    def make_indexer(self) -> Callable[[Sequence[Expr]], Expr]:
        return self.layout.make_indexer()

    def get_layout(self) -> Layout:
        return self.layout

    def freeze_layout(self) -> None:
        pass

    def get_free_symbol_uses(
        self, unbacked_only: bool = False
    ) -> OrderedSet[sympy.Symbol]:
        return (
            get_free_symbols(self.layout.size, unbacked_only)
            | get_free_symbols(self.layout.stride, unbacked_only)
            | get_free_symbols(self.layout.offset, unbacked_only)
        )

    def codegen_reference(self, writer: Optional[IndentedBuffer] = None) -> str:
        # reinterpret_tensor is similar to as_strided except:
        # - offset is added to the existing offset (rather than replacing it)
        # - view tracking is disabled similar to unsafe_view
        return V.graph.wrapper_code.codegen_reinterpret_view(
            self.data,
            self.layout.size,
            self.layout.stride,
            self.layout.offset,
            writer.writeline if writer is not None else V.graph.wrapper_code.writeline,
            dtype=self.layout.dtype,
        )

    def num_reads(self) -> int:
        return 1


@ir_dataclass
class DtypeView(BaseView):
    """Pretend our storage has a different type"""

    target_dtype: torch.dtype

    @classmethod
    def create(cls, x: IRNode, new_dtype: torch.dtype) -> BaseView:
        if is_storage_and_layout(x):
            storage, old_layout = as_storage_and_layout(x)
            new_layout = FixedLayout(
                old_layout.device,
                new_dtype,
                old_layout.size,
                old_layout.stride,
                old_layout.offset,
            )
            return ReinterpretView(data=storage, layout=new_layout)
        return DtypeView(data=x, target_dtype=new_dtype)

    def __str__(self) -> str:
        return self.str_helper([self.data, self.target_dtype])

    __repr__ = __str__

    @property
    def dtype(self) -> torch.dtype:
        return self.target_dtype

    def get_size(self) -> Sequence[Expr]:
        return self.data.get_size()

    def make_loader(self) -> Callable[[Sequence[Expr]], OpsValue]:
        inner = self.data.make_loader()

        def loader(idx: Sequence[Expr]) -> OpsValue:
            return ops.to_dtype_bitcast(inner(idx), self.target_dtype, self.data.dtype)

        return loader


class SliceView(View):
    @classmethod
    def normalize_start_end(
        cls, x: IRNode, dim: int, start: int, end: int
    ) -> tuple[int, int]:
        """
        Normalize start and end such that both are in the range
        [0, x.get_size()[dim]] and start <= end.
        """
        sizevars = V.graph.sizevars
        dim_size = x.get_size()[dim]

        if any(free_unbacked_symbols(x) for x in (start, end, dim_size)):
            min_func = sympy.Min
            max_func = sympy.Max
        else:
            min_func = sizevars.evaluate_min
            max_func = sizevars.evaluate_max

        def clamp(x: Expr, lower: int, upper: int) -> Expr:
            clamped_lower = (
                x if sizevars.statically_known_geq(x, lower) else max_func(x, lower)
            )
            clamped_full = (
                clamped_lower
                if sizevars.statically_known_leq(clamped_lower, upper)
                else min_func(clamped_lower, upper)
            )
            return clamped_full

        def clamp_wrap(
            val: Union[int, None], lower: int, upper: int, default: Union[Expr, int]
        ) -> Union[Expr, int]:
            if val is None:
                # TODO(rec): can this really happen?
                return default
            val = cls.handle_negative_index(val, dim_size)
            return clamp(val, lower, upper)

        start = clamp_wrap(start, 0, dim_size, 0)
        end = clamp_wrap(end, start, dim_size, dim_size)
        return start, end

    @classmethod
    def create(  # type: ignore[override]
        cls,
        x: IRNode,
        dim: int,
        start: int,
        end: int,
        step: int = 1,
        clamp: bool = True,
    ) -> IRNode:
        step = sympy.expand(step)
        assert isinstance(step, Expr) or step > 0, step
        try:
            if start == 0 and end >= 2**63 - 1 and step == 1:
                return x
        except TypeError:
            pass

        new_size = list(x.get_size())

        # NB: Ordinarily we default to clamping.
        # We only don't clamp for split_with_sizes. For split_with_sizes, sizes should be already valid
        # failing in this situation is ok, since invalid sizes could trigger silent errors.
        if clamp:
            start, end = cls.normalize_start_end(x, dim, start, end)

        new_size[dim] = FloorDiv(end - start + (step - 1), step)

        if is_storage_and_layout(x):
            # Fast path
            storage, old_layout = as_storage_and_layout(x)
            new_stride = list(old_layout.stride)
            new_stride[dim] = new_stride[dim] * step
            new_layout = FixedLayout(
                old_layout.device,
                old_layout.dtype,
                new_size,
                new_stride,
                old_layout.offset + old_layout.stride[dim] * start,
            )
            return ReinterpretView(data=storage, layout=new_layout)

        def reindex(
            index: Sequence[Expr],
        ) -> Sequence[Expr]:
            assert len(index) == len(new_size), f"wrong ndim {index} {new_size}"
            index = list(index)
            index[dim] = index[dim] * step + start
            return index

        # redirect to a generic view
        return SliceView(data=x, size=new_size, reindex=reindex)


@ir_dataclass
class BaseConstant(IRNode):
    dtype: torch.dtype
    device: torch.device

    def get_size(self) -> Sequence[Expr]:
        return ()

    def get_device(self) -> Optional[torch.device]:
        return self.device

    def get_origin_node(self) -> Optional[torch.fx.Node]:
        return None

    def get_reads(self) -> OrderedSet[Dep]:
        return OrderedSet()


@ir_dataclass
class Constant(BaseConstant):
    value: Any
    dtype: torch.dtype
    device: torch.device

    def make_loader(self) -> Callable[[Sequence[Expr]], OpsValue]:
        def loader(index: Sequence[Expr]) -> OpsValue:
            return ops.constant(self.value, self.dtype)

        return loader

    def realize(self) -> Optional[str]:
        pass

    def constant_to_device(self, device: torch.device) -> IRNode:
        return Constant(value=self.value, dtype=self.dtype, device=device)


@ir_dataclass
class IndexingConstant(BaseConstant):
    index: Any
    dtype: torch.dtype
    device: torch.device

    def make_loader(self) -> Callable[[Sequence[Expr]], OpsValue]:
        def loader(index: Sequence[Expr]) -> OpsValue:
            return ops.index_expr(self.index, self.dtype)

        return loader

    def constant_to_device(self, device: torch.device) -> IRNode:
        return IndexingConstant(index=self.index, dtype=self.dtype, device=device)


def is_contiguous_strides_for_shape(
    stride: Sequence[_IntLike], shape: Sequence[_IntLike]
) -> bool:
    return all(
        size == 1 or left == right
        for left, right, size in zip(
            stride, FlexibleLayout.contiguous_strides(shape), shape
        )
    )


def get_align_for_dtype(dtype: torch.dtype) -> int:
    return config.padding_alignment_bytes // dtype.itemsize


class OutputSpec:
    """Abstract base for Layout, MultiOutputLayout, NoneLayout.
    Represents the memory layout of the output of an Operation."""

    def get_device(self) -> Optional[torch.device]:
        raise NotImplementedError(type(self).__name__)

    def storage_size(self) -> int:
        raise NotImplementedError(type(self).__name__)


@ir_dataclass
class Layout(OutputSpec):
    def __init__(
        self,
        device: torch.device,
        dtype: torch.dtype,
        size: Sequence[Expr],
        stride: Optional[Sequence[Expr]] = None,
        offset: Expr = Integer(0),
    ) -> None:
        if stride is None:
            stride = FlexibleLayout.contiguous_strides(size)
        self.device = device
        self.dtype = dtype
        assert len(size) == len(stride), f"size={size}, stride={stride}"
        assert all(isinstance(s, (Expr, int)) for s in size)
        self.size = size
        self.stride = stride
        self.offset = offset

    def __str__(self) -> str:
        offset = ""
        if self.offset != 0:
            offset = f", offset={self.offset}"

        device_index_str = "" if self.device.index is None else f":{self.device.index}"
        return (
            f"{type(self).__name__}('{self.device.type}{device_index_str}', {self.dtype}, "
            f"size={self.size}, stride={self.stride}{offset})"
        )

    __repr__ = __str__

    def get_device(self) -> torch.device:
        return self.device

    def is_contiguous(self) -> bool:
        return is_contiguous_strides_for_shape(self.stride, self.size)

    @staticmethod
    def is_channels_last_contiguous(
        shape: Sequence[_IntLike], strides: Sequence[_IntLike]
    ) -> bool:
        ndim = len(shape)
        if ndim not in [4, 5] or shape[1] == 1:
            return False
        for left, right, size in zip(
            strides, make_channels_last_strides_for(shape), shape
        ):
            if size != 1 and left != right:
                return False
        return True

    def is_transposed(self) -> bool:
        for left, right, size in zip(
            self.stride,
            reversed(FlexibleLayout.contiguous_strides(list(reversed(self.size)))),
            self.size,
        ):
            if size != 1 and left != right:
                return False
        return True

    def is_stride_ordered(self, order: Sequence[int]) -> bool:
        assert len(self.stride) == len(order)

        # ignore dimensions of size 1, they dont affect layout
        non_1_indices = [
            i
            for i, dim in enumerate(self.size)
            if V.graph.sizevars.size_hint(dim, fallback=2) != 1
        ]

        stride = [self.stride[i] for i in non_1_indices]
        order: Sequence[int] = [order[i] for i in non_1_indices]

        def sorted_indices(arr: Sequence[int]) -> Sequence[int]:
            sorted_arr = sorted(arr)
            return [sorted_arr.index(element) for element in arr]

        # since we may have removed dimensions, need to re-sort & re-index order
        order = sorted_indices(order)

        # reorder the stride given order
        stride_ordered = [-1] * len(order)
        for i in range(len(order)):
            stride_ordered[order[i]] = stride[i]
        # check if it is in ascending order
        for i in range(len(order) - 1):
            expr = stride_ordered[i] > stride_ordered[i + 1]
            if not isinstance(expr, bool):
                expr = V.graph._shape_env.evaluate_expr(
                    stride_ordered[i] > stride_ordered[i + 1], size_oblivious=True
                )
            if expr:
                return False
        return True

    def is_channels_last_stride_ordered(self) -> bool:
        # create channels_last order(NCHW, NCDHW, the C is the first order).
        order = [0] + list(reversed(range(1, len(self.stride) - 1)))
        order = [len(order)] + order
        return self.is_stride_ordered(order)

    @staticmethod
    def _pad_strides(
        in_strides: Sequence[int], size: Sequence[Expr], dtype: torch.dtype
    ) -> Sequence[int]:
        """
        The padding does not change stride order but makes sure all strides larger
        than the threshold are multiple of align.
        """
        align = get_align_for_dtype(dtype)
        if len(in_strides) == 0:
            return in_strides

        if not config.pad_channels_last and Layout.is_channels_last_contiguous(
            size, in_strides
        ):
            return in_strides

        current_fx_node = V.get_current_node()
        if hasattr(current_fx_node, "meta") and current_fx_node.meta.get(
            "dislike_padding", False
        ):
            return in_strides

        # get_stride_order does not work with dynamic shape. Also we can not
        # statically decide if a padding is needed or how much padding we should
        # do for dynamic shape.
        #
        # Skip padding the strides for dynamic shape for now.
        if not all(
            isinstance(s, (int, sympy.Integer))
            for s in itertools.chain(in_strides, size)
        ):
            return in_strides

        stride_order = get_stride_order(in_strides)
        fill_order = stride_order2fill_order(stride_order)

        new_strides = [0 for _ in range(len(in_strides))]
        # since we pad when the layout is flexible, we can decide the
        # smallest stride to be 1.
        new_strides[fill_order[0]] = 1

        padded = False
        for rank, idx in enumerate(fill_order[1:], start=1):
            prev_idx = fill_order[rank - 1]
            stride = new_strides[prev_idx] * size[prev_idx]

            if stride > config.padding_stride_threshold and stride % align != 0:
                stride = ceildiv(stride, align) * align
                padded = True
            new_strides[idx] = stride

        if not padded:
            # Consider a tensor with shape [256, 1, 5, 5]
            # Avoid strides like [25, 5, 5, 1] being padded to equivalent strides
            # [25, 25, 5, 1].
            return in_strides

        metrics.num_comprehensive_padding += 1
        return new_strides

    def pad_strides(self) -> None:
        assert isinstance(self, FlexibleLayout), type(self)
        assert self.stride is not None
        self.stride = self._pad_strides(self.stride, self.size, self.dtype)

    def should_pad_strides(self) -> bool:
        return config.comprehensive_padding and isinstance(self, FlexibleLayout)

    def as_fixed(self) -> FixedLayout:
        if isinstance(self, FixedLayout):
            return self

        if self.should_pad_strides():
            self.pad_strides()
        return FixedLayout(
            self.device,
            self.dtype,
            self.size,
            self.stride,
            self.offset,
        )

    def make_indexer(self) -> Callable[[Sequence[Expr]], Expr]:
        assert FlexibleLayout.allow_indexing, (
            f"convert {type(self).__name__} to FixedLayout first"
        )
        return self.as_fixed().make_indexer()

    def __eq__(self, other: object) -> bool:
        return (
            isinstance(other, Layout)
            and self.device == other.device
            and self.dtype == other.dtype
            and self.size == other.size
            and self.stride == other.stride
            and self.offset == other.offset
        )

    def storage_size(self) -> Expr:
        return compute_required_storage_length(self.size, self.stride, self.offset)


class FixedLayout(Layout):
    """A Tensor layout we cannot change"""

    def make_indexer(self) -> Callable[[Sequence[Expr]], Expr]:
        """A closure containing math to read a given element"""
        return _fixed_indexer(self.size, self.stride, self.offset)


class FlexibleLayout(Layout):
    """A Tensor layout we are allowed to change"""

    allow_indexing = False

    # WARNING!  This doesn't handle zero size tensors correctly
    @staticmethod
    def contiguous_strides(sizes: Sequence[int]) -> Sequence[Expr]:
        if len(sizes) == 0:
            return []
        reversed_strides = [sympy.S.One]
        for size in reversed(sizes[1:]):
            reversed_strides.append(size * reversed_strides[-1])
        return list(reversed(reversed_strides))

    @staticmethod
    def fill_ordered(sizes: Sequence[int], order: Sequence[int]) -> Sequence[Expr]:
        """
        Create a stride based on the order the dimensions should be filled in.

        In this format, channels last would be:
            [1, 3, 2, 0]
        """
        assert OrderedSet(range(len(sizes))) == OrderedSet(order), (sizes, order)
        next_stride = sympy.S.One
        strides = [None] * len(order)

        for i in order:
            strides[i] = next_stride
            next_stride = next_stride * sizes[i]
        return strides

    @staticmethod
    def stride_ordered(sizes: Sequence[int], order: Sequence[int]) -> Sequence[Expr]:
        """
        Create a stride based on the sorted order of a permuted range.

        In this format, channels last would be:
            [3, 0, 2, 1]
        """
        assert OrderedSet(range(len(sizes))) == OrderedSet(order)
        fill_order = stride_order2fill_order(order)
        return FlexibleLayout.fill_ordered(sizes, fill_order)

    @staticmethod
    def stride_ordered_for_memory_format(
        sizes: Sequence[int], memory_format: torch.memory_format
    ) -> Sequence[Expr]:
        """
        Create a stride based on a memory format.

        Memory format is translasted into a stride order,
        so channels_last is the same as:
            FlexibleLayout.stride_ordered(sizes, [3, 0, 2, 1])

        This interface does not support memory_format `torch.preserve_format`
        which should be used to deduce a format from another source
        """
        if memory_format == torch.channels_last:
            return FlexibleLayout.stride_ordered(sizes, NHWC_STRIDE_ORDER)
        elif memory_format == torch.channels_last_3d:
            return FlexibleLayout.stride_ordered(sizes, NHWDC_STRIDE_ORDER)
        elif memory_format == torch.contiguous_format:
            return FlexibleLayout.contiguous_strides(sizes)
        else:
            log.debug(
                "stride_ordered_for_memory_format, unsuppored memory_format: %s",
                memory_format,
            )
            raise NotImplementedError

    @staticmethod
    def same_ordered(
        sizes: Sequence[int], stride: Sequence[_IntLike]
    ) -> Sequence[Expr]:
        """
        Create a stride that has the same stride order as given stride

        For example, if given stride is [1000, 1, 100, 10],
        the fill order should be [1, 3, 2, 0]
        """
        assert len(sizes) == len(stride)
        stride = [V.graph.sizevars.size_hint(x) for x in stride]
        fill_order = sorted(range(len(stride)), key=stride.__getitem__)
        return FlexibleLayout.fill_ordered(sizes, fill_order)

    def as_stride_order(
        self, order: Sequence[int], allow_padding: bool = False
    ) -> FixedLayout:
        new_stride = self.stride_ordered(self.size, order)
        if self.should_pad_strides() and allow_padding:
            new_stride = self._pad_strides(new_stride, self.size, self.dtype)

        return FixedLayout(
            self.device,
            self.dtype,
            self.size,
            new_stride,
            self.offset,
        )

    def as_exact_strides(
        self, exact_strides: Sequence[_IntLike], allow_padding: bool = False
    ) -> FixedLayout:
        new_stride = exact_strides
        if self.should_pad_strides() and allow_padding:
            new_stride = self._pad_strides(new_stride, self.size, self.dtype)

        return FixedLayout(
            self.device,
            self.dtype,
            self.size,
            new_stride,
            self.offset,
        )

    def as_fill_order(self, order: Sequence[int]) -> FixedLayout:
        new_stride = self.fill_ordered(self.size, order)
        if self.should_pad_strides():
            new_stride = self._pad_strides(new_stride, self.size, self.dtype)
        return FixedLayout(
            self.device,
            self.dtype,
            self.size,
            new_stride,
            self.offset,
        )

    def as_same_order(self, stride: Sequence[_IntLike]) -> FixedLayout:
        new_stride = self.same_ordered(self.size, stride)
        if self.should_pad_strides():
            new_stride = self._pad_strides(new_stride, self.size, self.dtype)
        return FixedLayout(
            self.device,
            self.dtype,
            self.size,
            new_stride,
            self.offset,
        )

    def __init__(
        self,
        device: torch.device,
        dtype: torch.dtype,
        size: Sequence[Expr],
        stride_order: Optional[Sequence[Union[int, Integer]]] = None,
    ) -> None:
        if stride_order:
            strides = FlexibleLayout.fill_ordered(size, stride_order)
        else:
            strides = FlexibleLayout.contiguous_strides(size)
        super().__init__(device, dtype, size, strides)


class NonOwningLayout(Layout):
    """Is a view into the storage of another tensor"""

    def __init__(self, view: Union[BaseView, TensorBox]) -> None:
        layout = view.get_layout()
        super().__init__(
            layout.device,
            layout.dtype,
            layout.size,
            layout.stride,
        )
        self.view = view

    def make_indexer(self) -> Callable[[Sequence[Expr]], Expr]:
        return self.as_fixed().make_indexer()

    def maybe_guard_aligned(self) -> bool:
        offset = self.view.get_layout().offset
        if offset == 0:
            return True
        from .utils import ALIGNMENT

        return V.graph.sizevars.statically_known_multiple_of(offset, ALIGNMENT)


class CommBufferType(Enum):
    SYMM_MEM = "symm_mem"


class CommBufferLayout(FixedLayout):
    """
    A layout that signifies the buffer is a comm buffer.
    In terms of striding, the layout is identical to `FixedLayout`.

    Buffers with this layout do not participate in in-place reuse - it can be
    neither the source nor the target for in-place reuse.

    For detailed motivation and usage of this layout, see
    NOTE [lowering-time collective optimization].
    """

    comm_buffer_type: CommBufferType
    group_name: str

    def __init__(
        self,
        layout: FlexibleLayout,
        comm_buffer_type: CommBufferType,
        group_name: str,
    ):
        if not isinstance(layout, FlexibleLayout):
            raise AssertionError(
                "A `CommBufferLayout` can only be initialized with "
                f"a `FlexibleLayout` (got {layout})."
            )

        fixed = layout.as_fixed()
        super().__init__(
            device=fixed.device,
            dtype=fixed.dtype,
            size=fixed.size,
            stride=fixed.stride,
            offset=fixed.offset,
        )
        self.comm_buffer_type = comm_buffer_type
        self.group_name = group_name


@ir_dataclass
class NoneLayout(OutputSpec):
    # This is janky, I figured out what fields to populate by just running
    # the model I was interested in and adding properties/methods as needed.
    # This doesn't inherit from Layout because Layout assumes you have stuff
    # like sizes, but I don't really have anything here.
    #
    # If you have an ir.Node with NoneLayout, you probably need to setup
    # dependencies manually in scheduler

    device: Optional[torch.device]
    size: list[int] = dataclasses.field(default_factory=lambda: [0])
    stride: list[int] = dataclasses.field(default_factory=lambda: [0])

    def storage_size(self) -> int:
        return 0

    def as_fixed(self) -> OutputSpec:
        return self

    def get_device(self) -> Optional[torch.device]:
        return self.device


class MutationLayoutSHOULDREMOVE(Layout):
    def __init__(self, target: IRNode) -> None:
        super().__init__(
            target.get_device_or_error(),
            target.get_dtype(),
            target.get_size(),
            None,
        )
        self.target = target
        name = self.get_buffer().get_name()
        V.graph.mark_buffer_mutated(name)

    @property
    def stride(self) -> Sequence[Expr]:  # type: ignore[override]
        return self.real_layout().stride

    @stride.setter
    def stride(self, value: Never) -> None:
        pass  # ignore setting of stride

    def storage_size(self) -> Expr:
        return self.real_layout().storage_size()

    def get_buffer(self) -> Buffer:
        def unwrap_views(target: Any) -> Any:
            if isinstance(target, MutationLayoutSHOULDREMOVE):
                return unwrap_views(target.target)
            if isinstance(target, BaseView):
                return unwrap_views(target.unwrap_view())
            if isinstance(target, MutableBox):
                return unwrap_views(target.data)
            return target

        result = unwrap_views(self.target)
        assert isinstance(result, Buffer), type(result)
        return result

    def real_layout(self) -> Layout:
        layout = self.get_buffer().layout
        assert isinstance(layout, Layout)
        return layout

    @classmethod
    def realize_into(
        cls, src: IRNode, dst: IRNode, unsafe_alias: bool = False
    ) -> IRNode:
        dst.realize()
        # NOTE: We must realize users of `dst` before we realize `src`, since
        # realization order determines scheduling order. Otherwise, src's
        # mutation would be scheduled before the existing users of dst!
        V.graph.mark_buffer_mutated(dst.get_name())

        if isinstance(src, TensorBox):
            src = src.data

        # We copy the contents of src into dst. In most cases this should
        # be fused into a single kernel by the scheduler.
        # NOTE: We cannot change src's layout to mutate dst directly as this
        # would alias src to dst, which is not correct as further mutations to
        # dst would effect users of src. However if there are no more users of
        # dst, we can alias src to dst.
        src.realize_hint()

        if not unsafe_alias:
            node = Pointwise.create(
                device=src.get_device(),
                dtype=src.get_dtype(),
                inner_fn=src.make_loader(),
                ranges=[
                    V.graph.sizevars.guard_equals(a, b)
                    for a, b in zip(src.get_size(), dst.get_size())
                ],
            )
            assert isinstance(node, (BaseView, MutableBox))
            src = node.data

        src.realize()
        assert hasattr(src, "data"), src
        assert isinstance(src.data.layout, FlexibleLayout), type(src.data.layout)
        src.data.layout = MutationLayoutSHOULDREMOVE(dst)
        return src.data

    def as_fixed(self) -> Self:  # type: ignore[override]
        return self

    def make_indexer(self) -> Callable[[Sequence[Expr]], Expr]:
        return self.target.make_indexer()


@ir_dataclass(frozen=False)
class Buffer(IRNode):
    # Name is sometimes None; e.g., ForceInPlace, where there isn't
    # a meaningful name
    name: Optional[str]
    layout: OutputSpec

    # Multi-output buffers will define 'outputs: List[Buffer]'. Confusingly,
    # MultiOutput does NOT define this!

    def __post_init__(self) -> None:
        super().__post_init__()
        self._post_init_setattr("origin_node", None)

    def make_indexer(self) -> Callable[[Sequence[Expr]], Expr]:
        return self.get_layout().make_indexer()

    def get_name(self) -> str:
        assert self.name, self
        return self.name

    def get_device(self) -> Optional[torch.device]:
        return self.get_output_spec().get_device()

    def get_defining_op(self) -> Optional[Operation]:
        return None

    @property
    def dtype(self) -> torch.dtype:
        return self.get_layout().dtype

    def get_size(self) -> Sequence[Expr]:
        return [*self.get_layout().size]

    def get_stride(self) -> list[Expr]:
        return [*self.get_layout().stride]

    def get_offset(self) -> Expr:
        return self.get_layout().offset

    def get_layout(self) -> Layout:
        if isinstance(self.layout, Layout):
            return self.layout
        raise NotImplementedError(type(self.layout).__name__)

    def get_output_spec(self) -> OutputSpec:
        return self.layout

    def get_storage_numel(self) -> int:
        return self.get_numel()

    def freeze_layout(self) -> None:
        if isinstance(self.layout, Layout) and not isinstance(
            self.layout, NonOwningLayout
        ):
            self.layout = self.layout.as_fixed()

    def freeze_layout_with_stride_order(
        self, order: Sequence[int], allow_padding: bool = False
    ) -> None:
        assert isinstance(self.layout, FlexibleLayout), type(self.layout)
        self.layout = self.layout.as_stride_order(order, allow_padding=allow_padding)

    def freeze_layout_with_fill_order(self, order: Sequence[int]) -> None:
        assert isinstance(self.layout, FlexibleLayout), type(self.layout)
        self.layout = self.layout.as_fill_order(order)

    def freeze_layout_with_same_order(self, stride: Sequence[int]) -> None:
        assert isinstance(self.layout, FlexibleLayout), type(self.layout)
        self.layout = self.layout.as_same_order(stride)

    def freeze_layout_with_exact_strides(
        self, exact_strides: Sequence[int], allow_padding: bool = False
    ) -> None:
        assert isinstance(self.layout, FlexibleLayout), type(self.layout)
        self.layout = self.layout.as_exact_strides(
            exact_strides, allow_padding=allow_padding
        )

    def is_zero_elements(self) -> bool:
        return V.graph.sizevars.is_expr_static_and_true(sympy.Eq(self.get_numel(), 0))

    def make_loader(self) -> Callable[[Sequence[Expr]], OpsValue]:
        # Loading from a zero-element buffer is a no-op
        if self.is_zero_elements():
            return partial(nop_loader_fn, dtype=self.get_dtype())

        def loader(index: Sequence[Expr]) -> OpsValue:
            indexer = self.make_indexer()
            return ops.load(self.name or "unnamed", indexer(index))

        return loader

    def codegen_reference(self, writer: Optional[IndentedBuffer] = None) -> str:
        return self.get_name()

    def decide_layout(self) -> None:
        pass

    def get_inputs_that_alias_output(self) -> Sequence[str]:
        if isinstance(self.layout, NonOwningLayout):
            return [self.layout.view.get_name()]
        return ()

    def get_mutation_names(self) -> Sequence[str]:
        if isinstance(self.layout, MutationLayoutSHOULDREMOVE):
            return [self.layout.target.get_name()]
        return ()

    def get_read_names(self) -> OrderedSet[str]:
        return OrderedSet([self.get_name()])

    def get_free_symbol_uses(
        self, unbacked_only: bool = False
    ) -> OrderedSet[sympy.Symbol]:
        return OrderedSet()

    def get_unbacked_symbol_defs(self) -> OrderedSet[sympy.Symbol]:
        return OrderedSet()

    def realize(self) -> Optional[str]:
        pass

    def should_allocate(self) -> bool:
        # Returns False by default.
        return False


@ir_dataclass(frozen=False)
class OperationBuffer(Buffer, Operation):
    # An operation that produces a single output buffer
    def get_outputs(self) -> list[Buffer]:
        return [self]

    def get_defining_op(self) -> Operation:
        return self

    # Skip implementation in Buffer
    get_operation_name = Operation.get_operation_name

    def __post_init__(self) -> None:
        Buffer.__post_init__(self)
        Operation.__post_init__(self)


class InputBuffer(Buffer):
    def num_reads(self) -> int:
        return 1


class DonatedBuffer(InputBuffer):
    """
    Represents a donated buffer which is a saved tensor that is not alias to any
    fwd inputs, fwd user outputs, and bwd outputs. We generally cannot inplace
    reuse the input tensor memory during backward since it might be used in another
    function. However, donated buffer can be inplace reused during backward
    to save memory.
    """


class ConstantBuffer(InputBuffer):
    override_device: Optional[torch.device] = None

    def make_loader(self) -> Callable[[Sequence[Expr]], OpsValue]:
        def loader(index: Sequence[Expr]) -> OpsValue:
            indexer = self.get_layout().make_indexer()
            return ops.load(
                V.graph.constant_name(self.get_name(), self.override_device),
                indexer(index),
            )

        return loader

    def constant_to_device(self, device: torch.device) -> IRNode:
        return ConstantBuffer(
            name=V.graph.constant_name(self.get_name(), device), layout=self.layout
        )


@ir_dataclass
class NoneAsConstantBuffer(IRNode):
    def get_reads(self) -> OrderedSet[Dep]:
        return OrderedSet()

    def get_free_symbol_uses(
        self, unbacked_only: bool = False
    ) -> OrderedSet[sympy.Symbol]:
        return OrderedSet()

    def codegen_reference(self, writer: Optional[IndentedBuffer] = None) -> str:
        return V.graph.wrapper_code.none_str

    def get_output_spec(self) -> OutputSpec:
        return NoneLayout(device=None)

    def has_tensor_output(self) -> bool:
        return False


@ir_dataclass
class ShapeAsConstantBuffer(IRNode):
    expr: Expr

    def get_free_symbol_uses(
        self, unbacked_only: bool = False
    ) -> OrderedSet[sympy.Symbol]:
        return get_free_symbols(self.expr, unbacked_only)

    def codegen_reference(self, writer: Optional[IndentedBuffer] = None) -> str:
        return V.graph.wrapper_code.codegen_sizevar(self.expr)

    def has_tensor_output(self) -> bool:
        return False


@ir_dataclass(frozen=False)
class ComputedBuffer(OperationBuffer):
    data: Loops

    def get_computed_buffer_name(self) -> Optional[str]:
        """
        Returns self.name if it exists, otherwise returns the name of the data node if that exists.
        If neither exist, returns None.
        """
        if self.name is not None:
            return self.name
        if hasattr(self.data, "name"):
            return self.data.name
        return None

    def num_reads(self) -> int:
        return self.data.num_reads()

    def get_reads(self) -> OrderedSet[Dep]:
        return self.data.get_reads()

    def get_read_names(self) -> OrderedSet[str]:
        return self.data.get_read_names()

    def get_read_writes(self) -> dependencies.ReadWrites:
        with patch.object(FlexibleLayout, "allow_indexing", True):
            if self.data.get_reduction_type():
                return extract_read_writes(
                    self.get_store_function(),
                    self.data.get_pointwise_size(),
                    self.data.get_reduction_size(),
                )
            else:
                return extract_read_writes(
                    self.get_store_function(),
                    self.data.get_size(),
                )

    def get_free_symbol_uses(
        self, unbacked_only: bool = False
    ) -> OrderedSet[sympy.Symbol]:
        # Ordinarily, we'd like to just peek at the arguments list,
        # but ComputedBuffers have no argument list.
        #
        # Morally, this logic needs to be synchronized with the
        # KernelArgs.size calls, which are responsible for making symbols make
        # there way as kernel arguments (and it is precisely passing in one of
        # those symbols that establishes a dependency).  However, we haven't
        # started codegen yet so we can't directly reuse that logic.
        #
        # For now, I'm just yoloing with the size of the buffer.  Not sure if
        # it is enough.
        #
        # One thing you might wonder is if this is enough for a ComputedBuffer
        # denoting a reduction over i0.  Empirically, it is enough, but for an
        # unusual reason: we only need accurate dependencies for item() call,
        # but it's impossible to end up with a reduction over i0 from an
        # item() call without a regular non-reduction buffer first.
        return (
            get_free_symbols(self.get_size(), unbacked_only)
            | get_free_symbols(self.get_stride(), unbacked_only)
            | get_free_symbols(self.get_offset(), unbacked_only)
            | self.data.get_free_symbol_uses(unbacked_only)
        )

    def make_loader(self) -> Callable[[Sequence[Expr]], OpsValue]:
        if (
            not self.get_reduction_type()
            and self.name not in V.graph.mutated_buffers
            and self.num_reads() == 0
        ):
            # inline this op rather than generating ops.load()
            return self.data.make_loader()
        return super().make_loader()

    def get_store_function(self) -> Callable[..., None]:
        indexer = self.get_layout().as_fixed().make_indexer()
        if isinstance(self.data, (Reduction, Scan, Sort)):
            return partial(self.data.store_reduction, self.name, indexer)
        else:
            assert isinstance(self.data, Pointwise), type(self.data)
            return partial(self.data.store_output, self.name, indexer)

    def get_fill_order(self) -> Optional[list[int]]:
        """
        If our layout is still flexible, try to determine the stride order based on stride orders of reads.

        TODO(jansel): A better algorithm here would look at downstream consumers of this
                      value and try to do global graph-level layout optimization.
                      This is also something just begging to be autotuned.
        """
        if isinstance(self.layout, FlexibleLayout):
            (index_vars, reduction_vars), _ = dependencies.index_vars_squeeze(
                self.data.get_pointwise_size(), self.data.get_reduction_size()
            )
            reads = self.get_read_writes().reads
            # only consider reads to buffer of same size
            # ignore StarDeps because they don't contribute stride information
            assert all(
                isinstance(r, (dependencies.StarDep, dependencies.MemoryDep))
                for r in reads
            )
            reads = [
                sympy_subs(r.index, {v: sympy.S.Zero for v in reduction_vars if v != 0})
                for r in reads
                if isinstance(r, dependencies.MemoryDep)
            ]

            if reads:
                if isinstance(self.data, (Scan, Sort)):
                    indices = self.data.reindex(index_vars, reduction_vars)
                else:
                    indices = index_vars
                stride_lengths = [
                    V.graph.sizevars.stride_hints(expr, indices) for expr in reads
                ]
                from .scheduler import pick_loop_order

                return pick_loop_order(stride_lengths, self.get_size())

        return None

    def decide_layout(self) -> None:
        if isinstance(self.layout, FlexibleLayout):
            order = self.get_fill_order()
            if order:
                self.freeze_layout_with_fill_order(order)
            else:
                self.freeze_layout()

    @cache_on_self
    def get_default_sizes_body(
        self,
    ) -> tuple[
        tuple[list[Expr], list[Expr]],
        LoopBody,
        tuple[list[Expr], list[Expr]],
    ]:
        args, var_ranges = dependencies.index_vars_squeeze(
            self.data.get_pointwise_size(), self.data.get_reduction_size(), prefix="q"
        )
        with patch.object(ConstantBuffer, "override_device", self.get_device()):
            body = LoopBody(
                self.get_store_function(),
                (args if self.get_reduction_type() else args[:1]),
                var_ranges,
                *args,
            )
        index_vars = []
        reduce_vars: list[Any] = []
        index_size = []
        reduce_size = []
        for v, s in var_ranges.items():
            if v in args[0]:
                assert not reduce_vars
                index_vars.append(v)
                index_size.append(s)
            else:
                assert v in args[1]
                reduce_vars.append(v)
                reduce_size.append(s)
        return (index_size, reduce_size), body, (index_vars, reduce_vars)

    def simplify_and_reorder(
        self,
        extra_indexing_constraints: Optional[tuple[dict[Any, Any], list[Any]]] = None,
        recompute_sizes_body_func: Optional[Callable[..., Any]] = None,
    ) -> tuple[tuple[list[Expr], list[Expr]], Optional[LoopBody]]:
        """
        This is a main place where we do loop transformations in a
        backend-agnostic way.

        Here we:
            1) Remove any 1 dimensions
            2) Fuse contiguous dimensions together
            3) Reorder dimensions based on stride orders

        Optional argument extra_indexing_constraints can be used to append additional
        indexing expressions to existing ones derived from buffer's body. This can be useful
        to fuse scheduler nodes with compatible ranges, e.g. (s0*s1*...,) and (s0, s1, s2, ...)
        on CPU by preventing indexing simplifications and obtaining index/reduce ranges for
        the scheduler node compatible with other nodes.
        Optional argument recompute_sizes_body_func can be used to recompute sizes and body
        on the default body. This can be useful to append additional loop transformations.
        """
        (
            (index_size, reduce_size),
            body,
            (index_vars, reduce_vars),
        ) = self.get_default_sizes_body()

        if recompute_sizes_body_func:
            (
                (index_size, reduce_size),
                body,
                (index_vars, reduce_vars),
            ) = recompute_sizes_body_func(
                (index_size, reduce_size), body, (index_vars, reduce_vars)
            )

        index_formulas = [*body.indexing_exprs.values()]
        if extra_indexing_constraints is not None:
            assert (
                isinstance(extra_indexing_constraints, tuple)
                and len(extra_indexing_constraints) == 2
            )
            extra_indexing_ranges, extra_indexing_expr = extra_indexing_constraints
            assert isinstance(extra_indexing_ranges, dict), type(extra_indexing_ranges)
            assert isinstance(extra_indexing_expr, list), type(extra_indexing_expr)
            assert all(isinstance(f, Expr) for f in extra_indexing_expr)

            expected_var_ranges = body.var_ranges
            assert expected_var_ranges == extra_indexing_ranges, (
                expected_var_ranges,
                extra_indexing_ranges,
            )
            # remove already existing expressions
            extra_indexing_expr = [
                e for e in extra_indexing_expr if e not in index_formulas
            ]
            index_formulas += extra_indexing_expr

        memory_addrs = [*body.get_write_exprs()]
        if not V.graph.has_feature(self, BackendFeature.PREFER_STORE_LOOP_ORDER):
            memory_addrs.extend(body.get_read_exprs())

        def simplify_and_reorder(
            x_vars: Sequence[sympy.Symbol],
            support_vars: Sequence[sympy.Symbol],
            sizes: Sequence[int],
            simplify_loops: bool,
        ) -> tuple[
            list[int],
            Callable[[Sequence[int]], Sequence[int]],
            Callable[[Sequence[int]], Sequence[int]],
        ]:
            sizes, reindex0, reindex1 = self._apply_loop_reordering(
                x_vars, support_vars, sizes, memory_addrs
            )
            # for NHWC: reindex0([0,1,2,3]) = [0,2,3,1], reindex1([0,1,2,3]) = [0,3,2,1]
            x_vars = reindex0(x_vars)

            if simplify_loops:
                sizes, reindex2, _prune = V.graph.sizevars._simplify_loops(
                    x_vars,
                    sizes,
                    index_prevent_reordering(index_formulas, x_vars, sizes),
                )
                reindex = fuse_reindexing(reindex1, reindex2)
            else:
                reindex = reindex1
            return sizes, reindex, reindex1

        support_vars = index_vars + reduce_vars
        should_merge_loops = (
            not is_gpu(get_device_type(self)) or not config.loop_ordering_after_fusion
        )
        iter_ranges, iter_reindex, _ = simplify_and_reorder(
            index_vars,
            support_vars,
            index_size,
            should_merge_loops,
        )

        # Like iteration dimensions, we may also want to delay merging reduction dimensions.
        # E.g., if we reduce a tensor [M, N, K] for its M and N dimensions followed by a pointwise
        # kernel, merging M and N dimension too early makes it hard to decide what loop order
        # we should pick for the piontwise kernel so that it is fusible with the reduction.
        reduce_ranges, reduce_reindex, _ = simplify_and_reorder(
            reduce_vars, support_vars, reduce_size, should_merge_loops
        )

        # retrace the loop body with simplification and reordering applied
        (iter_vars, reduce_vars), var_ranges = dependencies.index_vars_no_squeeze(
            iter_ranges,
            reduce_ranges,
            prefix="p",
        )
        body = LoopBody(
            body,
            [iter_reindex(iter_vars), reduce_reindex(reduce_vars)],
            var_ranges,
            iter_vars,
            reduce_vars,
        )
        return (iter_ranges, reduce_ranges), body

    @staticmethod
    def _apply_loop_reordering(
        index_vars: Sequence[sympy.Symbol],
        support_vars: Sequence[sympy.Symbol],
        sizes: Sequence[int],
        memory_addrs: list[sympy.Expr],
        priority_idx: Optional[list[int]] = None,
    ) -> tuple[
        list[int],
        Callable[[Sequence[int]], Sequence[int]],
        Callable[[Sequence[int]], Sequence[int]],
    ]:
        """
        Shuffle the order of loops around to hopefully improve performance.
        """
        from .scheduler import pick_loop_order

        if priority_idx is None:
            priority_idx = []

        try:
            strides = [
                V.graph.sizevars.stride_hints(expr, index_vars, support_vars)
                for expr in memory_addrs
            ]
            assert len(strides) == len(memory_addrs) and len(strides[0]) == len(
                index_vars
            )
            order = list(reversed(pick_loop_order(strides, sizes, priority_idx)))
        except Exception:
            if config.debug:
                log.warning(
                    "Did not simplify complex index:\n%s\n%s",
                    dict(zip(index_vars, sizes)),
                    memory_addrs,
                )
            order = list(range(len(sizes)))
        sizes = [sizes[i] for i in order]
        return sizes, same_reorder(order), inverse_reorder(order)

    def get_reduction_size(self) -> Sequence[Expr]:
        return self.data.get_reduction_size()

    def get_reduction_type(self) -> Optional[str]:
        return self.data.get_reduction_type()

    def is_no_op(self) -> bool:
        return self.data.is_zero_elements()

    def should_allocate(self) -> bool:
        return True

    def constant_to_device(self, device: torch.device) -> IRNode:
        """Move this to a given device. Requires that all reads are to constants."""
        return self.data.constant_to_device(device)


class TemplateBuffer(OperationBuffer):
    """
    Represents a Triton (in the future other type) of template operator
    that we can fuse an epilogue onto.
    """

    def __init__(
        self,
        layout: OutputSpec,
        inputs: Sequence[IRNode],
        make_kernel_render: Optional[Callable[..., Any]],
    ) -> None:
        super().__init__(name=None, layout=layout)
        self.inputs = InputsKernel.unwrap_storage(inputs)
        self.make_kernel_render = make_kernel_render
        self.name = V.graph.register_buffer(self)
        V.graph.register_operation(self)

    def get_read_writes(self) -> dependencies.ReadWrites:
        return self.extract_read_writes(normalize=True)

    def extract_read_writes(self, normalize: bool = False) -> dependencies.ReadWrites:
        name = self.get_name()
        indexer = self.get_layout().make_indexer()

        def dummy(index: Sequence[Any], rindex: Sequence[Any]) -> None:
            assert len(rindex) == 0
            ops.store(name, indexer(index), "fake")

        deps = dependencies.extract_read_writes(
            dummy, self.get_size(), (), normalize=normalize
        )

        for inp in self.inputs:
            assert isinstance(inp, (Buffer, ReinterpretView)), type(inp)
            layout = inp.layout
            assert isinstance(layout, Layout), type(layout)

            # we dont know what the iteration order is of the template,
            # so we just want to make a single, contiguous dependency
            if not layout.is_contiguous():
                layout = FixedLayout(
                    device=layout.device,
                    dtype=layout.dtype,
                    size=layout.size,
                    stride=FlexibleLayout.contiguous_strides(layout.size),
                    offset=layout.offset,
                )
            indexer = layout.make_indexer()

            def dummy(index: Sequence[Any], rindex: Sequence[Any]) -> None:
                assert len(rindex) == 0
                ops.load(inp.get_name(), indexer(index))

            deps.reads |= dependencies.extract_read_writes(
                dummy, inp.get_size(), (), normalize=True
            ).reads

        return deps

    def get_reduction_size(self) -> Sequence[Expr]:
        return sympy.S.One

    def get_reduction_type(self) -> Optional[str]:
        return None

    def should_allocate(self) -> bool:
        return True

    def simplify_and_reorder(
        self,
        extra_indexing_constraints: Optional[tuple[dict[Any, Any], list[Any]]] = None,
        recompute_sizes_body_func: Optional[Callable[..., Any]] = None,
    ) -> tuple[tuple[Sequence[Expr], list[Expr]], Optional[LoopBody]]:
        return (
            (
                self.get_size(),
                [],
            ),
            None,
        )


class TritonTemplateBuffer(TemplateBuffer):
    def __init__(
        self,
        layout: Layout,
        inputs: Sequence[IRNode],
        make_kernel_render: Optional[Callable[_P, _T]],
        mutated_inputs: Optional[Iterable[IRNode]] = None,
        allowed_prologue_inps: Optional[OrderedSet[str]] = None,
    ) -> None:
        """
        NOTE:[TritonTemplates with multiple outputs]
        We want the ability for TritonTemplates to output multiple tensors. Triton
        kernels have no notion of outputs and this is done by creating tensors that
        are then mutated by the kernel. Currenlty our STORE_OUTPUT codegen doesn't
        support creating multinode outputs for triton templates.
        We work around this by creating an extra input buffer during the lowering
        and we mark them as mutated inputs.
        """
        super().__init__(layout, inputs, make_kernel_render)
        self.mutated_inputs = mutated_inputs
        self.outputs: list[Buffer] = [self]
        if mutated_inputs is not None:
            # Ensure that the mutated inputs are only allowed for certain nodes
            allowed_set = (
                torch.ops.higher_order.flex_attention,
                torch.ops.higher_order.flex_attention_backward,
            )
            current_node = V.graph.current_node.target
            assert current_node in allowed_set, (
                f"Mutated inputs are only allowed for {allowed_set} but got {current_node}"
            )
            assert isinstance(self.inputs[0], IRNode), type(self.inputs[0])
            device = self.inputs[0].get_device()
            self.outputs += [
                MutationOutput(NoneLayout(device=device), buf, self)
                for buf in mutated_inputs
            ]

        self.allowed_prologue_inps = (
            allowed_prologue_inps if allowed_prologue_inps else OrderedSet()
        )

    def get_outputs(self) -> list[Buffer]:
        return self.outputs

    def get_allowed_prologue_inps(self) -> OrderedSet[str]:
        return self.allowed_prologue_inps

    def __str__(self) -> str:
        out = f"TritonTemplateBuffer(layout={self.layout})"
        return out


PrimitiveInfoType = Union[int, float, bool, str, list[Union[int, str, float, bool]]]


class ChoiceCaller:
    """
    Represents a possible choice used in autotune_process.py.
    During autotuning, self.benchmark() is first called to get benchmark result,
    and if this choice is selected, self.output_node() is called to get the output_node.

    Children classes: TritonTemplateCaller, CUDATemplateCaller.
    """

    def __init__(
        self,
        name: str,
        input_nodes: list[Buffer],
        layout: Layout,
        description: str,
    ) -> None:
        super().__init__()
        self.name = name
        self.layout = layout
        self.input_nodes = input_nodes
        # An additional description used to describe the choice (useful for
        # knowing what autotuning is choosing)
        self.description = description

    def benchmark(self, *args: Any, out: Tensor) -> float:
        algo = self.to_callable()
        return benchmarker.benchmark(algo, args, {"out": out})

    def call_name(self) -> str:
        raise NotImplementedError

    def to_callable(self) -> Callable[..., Any]:
        raise NotImplementedError

    def hash_key(self) -> str:
        raise NotImplementedError

    def output_node(self) -> Union[TensorBox, ShapeAsConstantBuffer]:
        raise NotImplementedError

    def info_dict(self) -> dict[str, Union[PrimitiveInfoType, list[PrimitiveInfoType]]]:
        """Information returned here is logged to the autotune log file when that is enabled."""
        return {}

    def autoheuristic_id(self) -> str:
        return "unsupported_choice"


class TritonTemplateCallerBase(ChoiceCaller):
    def get_make_kernel_render(self) -> Any:
        raise NotImplementedError


class MultiTemplateBuffer(TritonTemplateBuffer):
    """
    Represents a Buffer with multiple backing implementation choices.

    Choices can be TritonTemplates or ExternKernels. During scheduling if there is a potential
    epilogue we will benchmark each of the choices with the epilogue to determine an implementation.
    Otherwise, the fastest base choice will be chosen.
    """

    def __init__(
        self,
        layout: Layout,
        inputs: Sequence[IRNode],
        choice_timings: Callable[[], dict[ChoiceCaller, float]],
        unfiltered_choices: list[ChoiceCaller],
        allowed_prologue_inps: OrderedSet[str],
    ) -> None:
        super().__init__(
            layout=layout,
            inputs=inputs,
            make_kernel_render=None,
            allowed_prologue_inps=allowed_prologue_inps,
        )
        self._choice_timings_fn = choice_timings
        self._choice_timings: Optional[dict[ChoiceCaller, float]] = None
        self.original_inputs = inputs
        self._output_plannable = all(
            isinstance(choice, TritonTemplateCallerBase)
            or (
                isinstance(choice, torch._inductor.select_algorithm.ExternKernelCaller)
                and choice.has_out_variant
            )
            for choice in unfiltered_choices
        )

    @property
    def output_plannable(self) -> bool:
        """
        Are all possible choices TritonTemplates or Extern Kernels with out variants
        """
        return self._output_plannable

    @property
    def choice_timings(self) -> dict[ChoiceCaller, float]:
        if self._choice_timings is None:
            self._choice_timings = self._choice_timings_fn()
        return self._choice_timings

    @contextlib.contextmanager
    def swap_as_triton_caller(self, caller: TritonTemplateCallerBase) -> Iterator[None]:
        assert isinstance(
            caller, torch._inductor.select_algorithm.TritonTemplateCaller
        ), type(caller)
        assert self.layout == caller.layout

        render = self.make_kernel_render
        self.make_kernel_render = caller.get_make_kernel_render()
        try:
            yield
        finally:
            self.make_kernel_render = render

    def finalize_as_triton_caller(self, caller: TritonTemplateCallerBase) -> None:
        assert isinstance(
            caller, torch._inductor.select_algorithm.TritonTemplateCaller
        ), type(caller)
        assert self.get_size() == caller.layout.size
        assert self.get_stride() == caller.layout.stride
        self.make_kernel_render = caller.get_make_kernel_render()

    def get_min_choice(self) -> tuple[ChoiceCaller, float]:
        return min(self.choice_timings.items(), key=lambda x: x[1])


class CUDATemplateBuffer(TemplateBuffer):
    def __init__(
        self,
        layout: Layout,
        inputs: Sequence[IRNode],
        make_kernel_render: Callable[_P, _T],
        workspace_size: int,
        template: CUDATemplate,
    ) -> None:
        super().__init__(layout, inputs, make_kernel_render)
        # Global memory (in bytes) needed for this template.
        self.workspace_size = workspace_size
        self.template = template

    def get_workspace_size(self) -> int:
        return self.workspace_size if self.workspace_size is not None else 0


class CppTemplateBuffer(TemplateBuffer):
    def __init__(
        self,
        layout: Layout,
        inputs: Sequence[IRNode],
        make_kernel_render: Callable[_P, _T],
        template: CUDATemplate,
        choice: Any,
    ) -> None:
        super().__init__(layout, inputs, make_kernel_render)
        self.template = template
        self.choice = choice
        self.outputs: Optional[list[Buffer]] = None

    def get_layout(self) -> Layout:
        if isinstance(self.layout, MultiOutputLayout):
            assert isinstance(self.outputs, Iterable), type(self.outputs)
            first_output = self.outputs[0]
            assert isinstance(first_output, Buffer), type(first_output)
            layout = first_output.layout
            assert isinstance(layout, Layout), type(layout)
            return layout
        else:
            return super().get_layout()


@ir_dataclass(frozen=False)
class InputsKernel(OperationBuffer):
    inputs: Sequence[Union[IRNode, Sequence[IRNode]]]

    @functools.cached_property
    def inputs_as_nodes(self) -> Sequence[IRNode]:
        assert all(isinstance(i, IRNode) for i in self.inputs)
        return cast(Sequence[IRNode], self.inputs)

    def get_read_writes(self) -> dependencies.ReadWrites:
        reads = OrderedSet[dependencies.Dep]()
        StarDep = dependencies.StarDep
        for input in self.inputs:
            if isinstance(input, Sequence):
                reads.update(StarDep(x.get_name()) for x in input)
            elif isinstance(input, ShapeAsConstantBuffer):
                # Skip creating dependncy for symbolics as they're visible globally
                continue
            else:
                reads.add(StarDep(input.get_name()))

        writes = OrderedSet[dependencies.Dep](
            StarDep(buf.get_name()) for buf in self.get_outputs()
        )

        return dependencies.ReadWrites(
            reads=reads,
            writes=writes,
            index_exprs=OrderedSet(),
        )

    def get_reads(self) -> OrderedSet[Dep]:
        return self.get_read_writes().reads

    @classmethod
    def unwrap_storage_for_input(cls, x: IRNode) -> IRNode:
        if isinstance(x, TensorBox):
            x = x.data
        if isinstance(x, StorageBox):
            x = x.data
        if isinstance(x, BaseView) and not isinstance(x, ReinterpretView):
            x = ExternKernel.realize_input(x)
        if isinstance(x, TensorBox):
            # when converting to ReinterpretView fails in the
            # realize_input call above, the result will be wrapped
            # into TensorBox / StorageBox pair as a result of the
            # cls.copy_input call; so we should unwrap recursively
            return cls.unwrap_storage_for_input(x)
        if isinstance(x, TorchBindObject):
            return x
        assert isinstance(x, (Buffer, ReinterpretView)), type(x)
        return x

    @staticmethod
    def unwrap_storage(
        inputs: Sequence[Union[IRNode, Sequence[IRNode]]],
    ) -> list[Union[IRNode, Sequence[IRNode]]]:
        inputs_new: list[Union[IRNode, Sequence[IRNode]]] = []
        for x in inputs:
            if isinstance(x, Sequence):
                x = [InputsKernel.unwrap_storage_for_input(i) for i in x]
            else:
                x = InputsKernel.unwrap_storage_for_input(x)
            inputs_new.append(x)
        return inputs_new

    def is_extern(self) -> bool:
        return True

    def num_reads(self) -> int:
        return 1


class NopKernel(InputsKernel):
    def is_no_op(self) -> bool:
        return True

    def get_reads(self) -> OrderedSet[Dep]:
        return OrderedSet()


class ConcatKernel(NopKernel):
    """
    There isn't actually a real kernel for concat, we just change the
    storage for the upstream data.
    """

    @classmethod
    def create(cls, inputs: Sequence[IRNode], dim: int) -> StorageBox:
        device = inputs[0].get_device()
        dtype = inputs[0].get_dtype()
        new_size = list(inputs[0].get_size())
        offsets_start = [0]
        offsets_end = [new_size[dim]]
        assert 0 <= dim < len(new_size)
        for i in range(1, len(inputs)):
            input_size = inputs[i].get_size()
            offsets_start.append(new_size[dim])
            assert len(input_size) == len(new_size)
            assert inputs[i].get_dtype() == dtype
            assert inputs[i].get_device() == device
            for j in range(len(new_size)):
                if j == dim:
                    new_size[j] = new_size[j] + input_size[j]
                else:
                    new_size[j] = V.graph.sizevars.guard_equals(
                        new_size[j], input_size[j]
                    )
            offsets_end.append(new_size[dim])

        output_stride = FlexibleLayout.contiguous_strides(new_size)
        if config.comprehensive_padding:
            # Ensure the output stride matches the alignment requirements
            output_stride = Layout._pad_strides(
                output_stride, new_size, inputs[0].dtype
            )

        # If any of the inputs is in CL format, use CL format for the output
        for i in range(len(inputs)):
            x = inputs[i]
            if is_storage_and_layout(x):
                layout = x.get_layout()
                if isinstance(
                    layout, FixedLayout
                ) and Layout.is_channels_last_contiguous(layout.size, layout.stride):
                    # use CL stride for the output
                    output_stride = make_channels_last_strides_for(new_size)
                    break
        any_input_is_storage_and_layout = any(is_storage_and_layout(x) for x in inputs)
        fx_node_args = V.graph.current_node.args[0]
        assert isinstance(fx_node_args, list), type(fx_node_args)
        # If any of the inputs has meta tensor and the meta tensor is in CL format, use CL format for the output
        if any_input_is_storage_and_layout is False and any(
            "val" in arg.meta
            and (
                arg.meta["val"].is_contiguous(memory_format=torch.channels_last)
                or arg.meta["val"].is_contiguous(memory_format=torch.channels_last_3d)
            )
            for arg in fx_node_args
        ):
            output_stride = make_channels_last_strides_for(new_size)

        assert device is not None
        concat_kernel = ConcatKernel(
            name=None,
            layout=FixedLayout(
                device=device,
                dtype=dtype,
                size=new_size,
                stride=output_stride,
            ),
            inputs=[],
        )
        kernel = StorageBox(concat_kernel)
        op_names = []
        for i, inp in enumerate(inputs):
            assert isinstance(inp, (BaseView, MutableBox)), type(inp)
            input_buffer = cls.realize_into(
                inp,
                SliceView.create(
                    kernel, dim, offsets_start[i], offsets_end[i], clamp=False
                ),
            )
            assert isinstance(input_buffer, Buffer), type(input_buffer)
            assert isinstance(concat_kernel.inputs, list), type(concat_kernel.inputs)
            concat_kernel.inputs.append(input_buffer)

            if isinstance(inp.data, BaseView):
                input_unwrapped = inp.data.unwrap_view()
            else:
                input_unwrapped = inp.data

            if (
                isinstance(input_unwrapped, StorageBox)
                and input_unwrapped.is_input_buffer()
                and (dev := inp.get_device()) is not None
                and is_gpu(dev.type)
                and not is_dynamic(input_buffer)
            ):
                op_names.append(input_buffer.get_operation_name())

        if len(op_names) > 1 and V.graph.has_feature(device, BackendFeature.FOREACH):
            V.graph.register_operation_list(op_names)

        concat_kernel.name = V.graph.register_buffer(concat_kernel)
        concat_kernel.inputs = cls.unwrap_storage(concat_kernel.inputs)
        V.graph.register_operation(concat_kernel)

        return kernel

    @classmethod
    def can_realize_into_without_copy(
        cls, src: IRNode, dst: Optional[IRNode] = None
    ) -> bool:
        if isinstance(src, TensorBox):
            # unwrap a TensorBox
            return cls.can_realize_into_without_copy(src.data, dst)

        assert isinstance(src, (BaseView, StorageBox)), type(src)
        if isinstance(src.data, MultiTemplateBuffer):
            if (
                not isinstance(src.data.layout, FixedLayout)
                or not src.data.output_plannable
            ):
                return False

            # we call can_realize_into_without_copy in cat lowering before we've decided
            # on output format, optimistically assume layout matches
            if dst is None:
                return True

            # otherwise, check equality of layouts
            if not len(src.get_stride()) == len(dst.get_stride()):
                return False

            return all(
                V.graph.sizevars.statically_known_equals(s1, s2)
                for s1, s2 in zip(src.get_stride(), dst.get_stride())
            )

        return (
            hasattr(src.data, "layout")
            and isinstance(src.data.layout, FlexibleLayout)
            and not isinstance(src.data, ExternKernelAlloc)
        )

    @classmethod
    def realize_into(cls, src: IRNode, dst: IRNode) -> IRNode:
        # Attempt to turn this into a ReinterpretView rather than assert.
        # This has concessions around layout, as as_storage_and_layout
        # can cause us to go from flexible to fixed layout.
        if not isinstance(dst, ReinterpretView):
            if is_storage_and_layout(dst):
                storage, layout = as_storage_and_layout(dst)
                dst = ReinterpretView(data=storage, layout=layout)
        assert isinstance(dst, ReinterpretView), type(dst)
        if isinstance(src, TensorBox):
            # unwrap a TensorBox
            return cls.realize_into(src.data, dst)

        if isinstance(src, StorageBox):
            src.realize()
            # ExternKernelAlloc has specific requirements for output layout, should create a copy
            assert hasattr(src.data, "layout")
            if cls.can_realize_into_without_copy(src, dst):
                src.data.layout = NonOwningLayout(dst)
                return src.data
        # introduce a copy
        pw = Pointwise.create(
            device=src.get_device(),
            dtype=src.get_dtype(),
            inner_fn=src.make_loader(),
            ranges=[
                V.graph.sizevars.guard_equals(a, b)
                for a, b in zip(src.get_size(), dst.get_size())
            ],
        )
        return cls.realize_into(pw, dst)

    def should_allocate(self) -> bool:
        return True


@ir_dataclass(frozen=False)
class ExternKernel(InputsKernel):
    constant_args: Sequence[Any] = ()
    kwargs: dict[str, Any] = dataclasses.field(default_factory=dict)
    output_view: Optional[ReinterpretView] = None
    python_kernel_name: Optional[str] = None
    cpp_kernel_name: Optional[str] = None
    # FIXME: in some cases we sill need to explicitly pass in ordered_kwargs_for_cpp_kernel
    # We shouldn't need to do this since the information can be retrieved from op_overload._schema.
    ordered_kwargs_for_cpp_kernel: Iterable[str] = dataclasses.field(
        default_factory=list
    )
    op_overload: Optional[_OpOverloads] = None
    arg_properties: Optional[list[dict[str, Any]]] = None
    allarg_properties: dict[str, dict[str, Any]] = dataclasses.field(
        default_factory=dict
    )
    kwarg_properties: Optional[dict[str, dict[str, Any]]] = None
    unbacked_bindings: dict[sympy.Symbol, pytree.KeyPath] = dataclasses.field(
        default_factory=dict
    )
    mutation_outputs: list[MutationOutput] = dataclasses.field(default_factory=list)

    def __init__(
        self,
        name: Optional[str],
        layout: OutputSpec,
        inputs: Sequence[Union[IRNode, Sequence[IRNode]]],
        constant_args: Sequence[Any] = (),
        kwargs: Optional[dict[str, Any]] = None,
        output_view: Optional[ReinterpretView] = None,
        python_kernel_name: Optional[str] = None,
        cpp_kernel_name: Optional[str] = None,
        ordered_kwargs_for_cpp_kernel: Iterable[str] = (),
        op_overload: Optional[_OpOverloads] = None,
    ) -> None:
        super().__init__(
            name=name,
            layout=layout,
            inputs=inputs,
        )
        self.constant_args = constant_args
        self.kwargs = kwargs if kwargs else {}
        self.output_view = output_view
        self.op_overload = op_overload
        self.set_cpp_kernel_name(cpp_kernel_name)
        self.set_python_kernel_name(python_kernel_name)
        self.ordered_kwargs_for_cpp_kernel = ordered_kwargs_for_cpp_kernel
        self.collect_arg_kwarg_properties()
        self.unbacked_bindings = {}
        self.mutation_outputs = []
        self.fx_node = V.graph.current_node

    def get_outputs(self) -> list[Buffer]:
        return [self, *self.mutation_outputs]

    def get_unbacked_symbol_defs(self) -> OrderedSet[sympy.Symbol]:
        return OrderedSet()

    def collect_arg_kwarg_properties(self) -> None:
        # if self.op_overload is torch._ops.OpOverload, we can use its schema to collect additional
        # information for args and kwargs, e.g. type and default value, to help with the cpp wrapper codegen
        self.arg_properties = (
            [
                {
                    "name": x.name,
                    "type": x.real_type,
                    "default_value": x.default_value,
                }
                for x in self.op_overload._schema.arguments
                if not x.kwarg_only
            ]
            if isinstance(self.op_overload, torch._ops.OpOverload)
            else [{} for i in range(len(self.inputs))]
        )
        self.allarg_properties = (
            {
                x.name: {"type": x.real_type, "default_value": x.default_value}
                for x in self.op_overload._schema.arguments
            }
            if isinstance(self.op_overload, torch._ops.OpOverload)
            else {}
        )
        # FIXME: self.kwargs does not always match kwargs defined in schema, so sometimes
        # ordered_kwargs_for_cpp_kernel is explicilty passed in.
        if isinstance(self.op_overload, torch._ops.OpOverload):
            if not self.ordered_kwargs_for_cpp_kernel:
                self.ordered_kwargs_for_cpp_kernel = [
                    x.name for x in self.op_overload._schema.arguments if x.kwarg_only
                ]
            self.schema_kwargs = [
                x for x in self.op_overload._schema.arguments if x.kwarg_only
            ]

    def decide_layout(self) -> None:
        if isinstance(self.layout, FlexibleLayout):
            self.apply_constraint()
            self.freeze_layout()

    def codegen_comment(self, wrapper: PythonWrapperCodegen) -> None:
        origin_str, _detailed_origin_str = get_kernel_metadata(self, wrapper)
        if origin_str:
            wrapper.writeline(origin_str)

    def codegen(self, wrapper: PythonWrapperCodegen) -> None:
        raise NotImplementedError

    def set_cpp_kernel_name(self, cpp_kernel_name: Optional[str] = None) -> None:
        self.cpp_kernel_name = cpp_kernel_name
        if not V.graph.cpp_wrapper or not isinstance(
            self.op_overload, torch._ops.OpOverload
        ):
            return

        kernel = self.op_overload
        if self.cpp_kernel_name is None:
            # Try to construct cpp_kernel_name from op_overload
            if kernel.namespace == "aten":
                # Calling with the default kernel name can lead to ambiguous behavior like the following example.
                # repeat_interleave(const at::Tensor & repeats, std::optional<int64_t> output_size=std::nullopt)
                # repeat_interleave(const at::Tensor & self, int64_t repeats,
                #       std::optional<int64_t> dim=std::nullopt, std::optional<int64_t> output_size=std::nullopt)
                opname = (
                    kernel.__name__.split(".")[0]
                    if kernel._overloadname == "default"
                    else kernel.__name__.replace(".", "_")
                )
                self.cpp_kernel_name = f"at::_ops::{opname}::call"
            else:
                self.cpp_kernel_name = kernel._schema.name

    def set_python_kernel_name(self, python_kernel_name: Optional[str]) -> None:
        self.python_kernel_name = python_kernel_name
        if python_kernel_name is not None:
            return

        kernel = self.op_overload
        if kernel is None:
            pass
        elif isinstance(kernel, torch._ops.HigherOrderOperator):
            self.python_kernel_name = f"torch.ops.higher_order.{kernel.__name__}"
        else:
            self.python_kernel_name = (
                f"{kernel.__module__.replace('._ops.', '.ops.')}.{kernel.__name__}"
            )

    def get_kernel_name(self) -> str:
        from .codegen.cpp_wrapper_cpu import CppWrapperCpu

        device = d.type if (d := self.get_device()) else V.graph.device_type
        if V.graph.cpp_wrapper:
            assert isinstance(V.graph.wrapper_code, CppWrapperCpu), type(
                V.graph.wrapper_code
            )
            assert self.cpp_kernel_name is not None
            return V.graph.wrapper_code.get_c_shim_func_name(
                self.cpp_kernel_name, device
            )
        else:
            assert self.python_kernel_name is not None
            return self.python_kernel_name

    @staticmethod
    def copy_input(x: IRNode) -> Union[TensorBox, ShapeAsConstantBuffer]:
        pw = Pointwise.create(
            device=x.get_device(),
            dtype=x.get_dtype(),
            inner_fn=x.make_loader(),
            ranges=x.get_size(),
            origin_node=x.get_origin_node(),
            traceback=x.get_traceback(),
        )
        pw.realize()
        return pw

    @classmethod
    def process_kernel(
        cls, kernel: _OpOverloads, *args: Any, **kwargs: Any
    ) -> tuple[
        Any,
        list[Any],
        list[Any],
        Callable[[Any, Any], Any],
        Optional[dict[sympy.Symbol, pytree.KeyPath]],
    ]:
        binded_args = {"args": args, "kwargs": kwargs}

        args_flat, args_spec = pytree.tree_flatten(binded_args)

        is_arg_tensor = []
        # tensor_args can be either tensor or torchbind objects
        tensor_args = []
        non_tensor_args: list[Any] = []
        for arg in args_flat:
            is_arg_tensor.append(
                isinstance(arg, IRNode) and not isinstance(arg, GeneratorState)
            )
            if is_arg_tensor[-1]:
                tensor_args.append(arg)
            else:
                if isinstance(arg, Expr):
                    arg = V.graph.sizevars.shape_env.create_symintnode(arg, hint=None)
                non_tensor_args.append(arg)

        def unflatten_args(
            new_tensor_args: Sequence[_T], new_non_tensor_args: Sequence[_T]
        ) -> tuple[list[_T], dict[str, _T]]:
            result = []
            it_tensors = iter(new_tensor_args)
            it_non_tensors = iter(new_non_tensor_args)
            for is_tensor in is_arg_tensor:
                if is_tensor:
                    result.append(next(it_tensors))
                else:
                    result.append(next(it_non_tensors))
            r = pytree.tree_unflatten(result, args_spec)
            return r.get("args", []), r.get("kwargs", {})

        tensor_args = [cls.realize_input(x) for x in tensor_args]

        # freeze layout otherwise our output stride calculation might
        # become incorrect
        for x in tensor_args:
            if is_storage_and_layout(x):
                as_storage_and_layout(x, freeze=True)

        # Rerun fake tensor propagation, because Inductor may have changed the
        # strides of inputs and we need to determine accurately what the
        # output stride will be.
        example_args: list[
            Union[
                torch.Tensor, torch._C.ScriptObject, FakeScriptObject, torch.Generator
            ]
        ] = []

        # We need to retain the constant values of fake tensors that we originally
        # propagated the graph with, because for some operators running without a
        # constant would trigger an error / DataDependentException
        for x in tensor_args:
            # if x is a view of a constant, we need to realize the view
            # (we can't pass the constant into the kernel directly)
            if not isinstance(x, BaseView) and x.get_name() in V.graph.constants:
                example_args.append(V.graph.constants[x.get_name()])
            elif (
                not isinstance(x, BaseView)
                and x.get_name() in V.graph.torchbind_constants
            ):
                example_args.append(V.graph.torchbind_constants[x.get_name()])
            elif isinstance(x, TorchBindObject):
                example_args.append(x.get_value())
            elif isinstance(x, torch._inductor.ir.GeneratorState):
                device_index = x.device.index
                assert x.device.type == "cuda" and device_index is not None
                example_args.append(
                    torch.cuda.default_generators[device_index].clone_state()
                )
            else:
                example_args.append(ir_node_to_tensor(x, guard_shape=True))

        new_args, new_kwargs = unflatten_args(example_args, non_tensor_args)
        example_output = kernel(*new_args, **new_kwargs)

        unbacked_bindings: Optional[dict[sympy.Symbol, pytree.KeyPath]] = None
        if shape_env := V.fake_mode.shape_env:
            node_meta_val = V.current_node.meta.get("val")
            ctx: AbstractContextManager[None] = nullcontext()
            if V.current_node.target == torch._higher_order_ops.effects.with_effects:
                # remove the first effect token in meta["val"] and meta["unbacked_bindings"]
                node_meta_val = node_meta_val[1]
                ctx = _remove_effect_token_unbacked_bindings(V.current_node)

            with ctx:
                rebind_unbacked(shape_env, V.current_node, example_output)
            unbacked_bindings = compute_unbacked_bindings(
                shape_env, example_output, node_meta_val
            )

        example_out_li = (
            [example_output]
            if not isinstance(example_output, (list, tuple))
            else example_output
        )
        for t in example_out_li:
            if isinstance(t, torch.Tensor) and t.is_sparse:
                msg = "sparsity not handled. Please file issue for sparse inference weights."
                if stack_trace := V.graph.current_node.meta.get("stack_trace", None):
                    msg = f"{msg} Found from : \n {stack_trace}"
                V.graph.disable_cudagraphs_reason = msg

        return (
            example_output,
            tensor_args,
            non_tensor_args,
            unflatten_args,
            unbacked_bindings,
        )

    @classmethod
    def convert_to_reinterpret_view(cls, x: IRNode) -> ReinterpretView:
        """
        In order to pass this to an extern kernel we need a
        ReinterpretView not a View.  This allows us to avoid some
        unneeded copies.
        """
        assert isinstance(x, BaseView), type(x)
        if isinstance(x, ReinterpretView):
            return x

        # NOTE: Don't use extract_read_writes here as it fails when
        # make_loader() inlines the computation
        x_unwrap_view = x.unwrap_view()
        buf = V.graph.get_buffer(x_unwrap_view.get_name())
        assert buf is not None
        x_unwrap_view_fx_node = buf.get_origin_node()
        # Prefer channels last format according to how the format is set from eager.
        if (
            x_unwrap_view_fx_node is not None
            and "val" in x_unwrap_view_fx_node.meta
            and isinstance(x_unwrap_view, (ReinterpretView, Buffer))
            # and hasattr(x_unwrap_view, "layout")
            and isinstance(x_unwrap_view.layout, FlexibleLayout)
            and (
                x_unwrap_view_fx_node.meta["val"].is_contiguous(
                    memory_format=torch.channels_last
                )
                or x_unwrap_view_fx_node.meta["val"].is_contiguous(
                    memory_format=torch.channels_last_3d
                )
            )
        ):
            x_unwrap_view.freeze_layout_with_same_order(
                make_channels_last_strides_for(x_unwrap_view.get_size())
            )
        else:
            x_unwrap_view.freeze_layout()

        index_args, var_ranges = dependencies.index_vars_squeeze(
            x.get_size(), prefix="r"
        )
        range_vars = index_args[0]
        index = x.make_indexer()(range_vars)

        index = V.graph.sizevars.simplify_with_ranges(index, var_ranges)
        strides = V.graph.sizevars.stride_vars(index, range_vars)
        offset = V.graph.sizevars.offset_var(index, range_vars)
        expected = sympy_dot(range_vars, strides) + offset

        if index != expected:
            log.debug(
                "convert_to_reinterpret_view failed: stride=%s offset=%s index=%s",
                strides,
                offset,
                index,
            )
            raise NotImplementedError

        return ReinterpretView(
            data=x.data,
            layout=FixedLayout(
                device=x.get_device_or_error(),
                dtype=x.get_dtype(),
                size=x.get_size(),
                stride=strides,
                offset=offset,
            ),
        )

    @classmethod
    def realize_input(cls, x: IRNode) -> IRNode:
        if x is None:
            return NoneAsConstantBuffer()
        if isinstance(x, (Expr, sympy.logic.boolalg.Boolean, int)):
            return ShapeAsConstantBuffer(expr=x)
        if isinstance(x, Constant):
            return V.graph.add_tensor_constant(
                torch.tensor(x.value, dtype=x.get_dtype(), device=x.get_device())
            )
        if isinstance(x, ConstantBuffer):
            return x
        if isinstance(x, TensorBox):
            return cls.realize_input(x.data)
        if isinstance(x, ReinterpretView):
            return ReinterpretView(
                data=cls.realize_input(x.data), layout=x.get_layout()
            )
        if isinstance(x, BaseView):
            x.realize()
            if is_storage_and_layout(x.unwrap_view()):
                try:
                    return cls.convert_to_reinterpret_view(x)
                except NotImplementedError:
                    pass
        if isinstance(x, StorageBox):
            # TODO(jansel): impose layout preference on realized buffer
            x.realize()
            return x
        if isinstance(x, (NonTensorObj, ShapeAsConstantBuffer)):
            return x
        return cls.copy_input(x)

    @classmethod
    def require_stride1(cls, x: IRNode) -> IRNode:
        if is_storage_and_layout(x):
            if len(x.get_stride()) == 0:
                return x
            for stride in x.get_stride():
                if stride == 1:
                    return x
        return cls.copy_input(x)

    @classmethod
    def require_strides(
        cls,
        x: IRNode,
        order: Optional[Sequence[int]] = None,
        exact_strides: Optional[Sequence[_IntLike]] = None,
        allow_padding: bool = False,
    ) -> IRNode:
        assert order is not None or exact_strides is not None
        # Layout generally doesn't matter, but some consuming external ops might have requirements
        if x.get_numel() in (0, 1) and not exact_strides:
            return x

        # require x to have the layout
        if is_storage_and_layout(x):
            if isinstance(x.get_layout(), FlexibleLayout):
                if order:
                    # If the the FlexibleLayout already has the size and stride in the required order,
                    # freeze it to a FixedLayout by using its current size and stride.
                    # The behavior of using its current size and stride or the given order can be different
                    # if the size and stride has ambiguilty, for example for a 4D input where the iC = 1:
                    # size=[s0, 1, 28, 28], stride=[784, 784, 28, 1]. If the required order is [3, 0, 2, 1] (channels last),
                    # the current size and stride already satisfies this order.
                    # However by freezing it to the required order, the layout will be changed to:
                    # size=[s0, 1, 28, 28], stride=[784, 1, 28, 1]), which is not actually necessary.

                    # fix flexiblelayout to be FixedLayout with stride_order
                    as_storage_and_layout(
                        x,
                        freeze=True,
                        want_contiguous=False,
                        stride_order=(
                            get_stride_order(
                                V.graph.sizevars.size_hints(x.get_layout().stride)
                            )
                            if is_stride_order_storage_and_layout(x, order)
                            else order
                        ),
                        allow_padding=allow_padding,
                    )
                    return x
                else:
                    # If the exact_strides is given, freeze the FlexibleLayout to a FixedLayout with the exact_strides.
                    as_storage_and_layout(
                        x,
                        freeze=True,
                        want_contiguous=False,
                        stride_order=None,
                        allow_padding=allow_padding,
                        exact_strides=exact_strides,
                    )
                    return x
            elif isinstance(x.get_layout(), (FixedLayout, NonOwningLayout)) and (
                (order and x.get_layout().is_stride_ordered(order))
                or (
                    exact_strides
                    and significant_strides_equal(
                        exact_strides, x.get_layout().stride, x.get_size()
                    )
                )
            ):
                return (
                    try_match_insignificant_strides(x, exact_strides)
                    if exact_strides is not None
                    else x
                )
            elif isinstance(
                (mutation_layout := x.get_layout()), MutationLayoutSHOULDREMOVE
            ):
                if isinstance(
                    (real_layout := mutation_layout.real_layout()), FlexibleLayout
                ):
                    raise AssertionError(
                        "the MutationLayoutSHOULDREMOVE's real layout shouldn't be FlexibleLayout"
                    )
                elif isinstance(real_layout, FixedLayout) and (
                    (order and real_layout.is_stride_ordered(order))
                    or (
                        exact_strides
                        and significant_strides_equal(
                            exact_strides, real_layout.stride, x.get_size()
                        )
                    )
                ):
                    return x

        # TODO - Storage to InputBuffer
        if isinstance(x, InputBuffer) and (
            (order and x.get_layout().is_stride_ordered(order))
            or (
                exact_strides
                and significant_strides_equal(
                    exact_strides, x.get_layout().stride, x.get_size()
                )
            )
        ):
            return x
        if (
            isinstance(x, TensorBox)
            and isinstance(x.data, BaseView)
            and not isinstance(x.data, ReinterpretView)
            and is_storage_and_layout(unwrap_view := x.unwrap_view())
            and hasattr(unwrap_view, "data")
            and not isinstance(unwrap_view.data, ExternKernelAlloc)
        ):
            try:
                x.data = cls.convert_to_reinterpret_view(x.data)
                if order:
                    return cls.require_stride_order(
                        x, order, allow_padding=allow_padding
                    )
                elif exact_strides:
                    return cls.require_exact_strides(
                        x, exact_strides, allow_padding=allow_padding
                    )
            except NotImplementedError:
                pass

        # Preserve ExpandView representation that would be lost during copy_input
        # Without representation of the expand in inductor IR, in codegen we end up
        # launching a grid for the full size tensor and doing redundant computation
        # across expanded dims.
        # TODO: could also be good to have a codegen fix to recognize overlapping elements

        expanded_dims: Optional[list[int]] = None
        orig_size = x.get_size()
        if exact_strides is not None:
            sizevars = V.graph.sizevars
            expanded_dims = [
                i
                for i in range(len(x.get_size()))
                if sizevars.statically_known_equals(exact_strides[i], 0)
                and sizevars.statically_known_geq(x.get_size()[i], 2)
            ]

            for dim in expanded_dims:
                x = torch._inductor.lowering.slice_(x, dim, 0, 1)

        # Although this is a clone, inductor is good about fusing clones into previous
        # operations if they weren't realized and their layouts were flexible.
        x = cls.copy_input(x)

        as_storage_and_layout(
            x,
            freeze=True,
            want_contiguous=False,
            stride_order=order,
            allow_padding=allow_padding,
            exact_strides=exact_strides,
        )
        if order:
            assert is_stride_order_storage_and_layout(x, order)
        elif expanded_dims:
            assert orig_size is not None and exact_strides is not None
            x = torch._inductor.lowering.expand(x, orig_size)
            # the expand will sometimes may change insignificant strides, so match them back
            return try_match_insignificant_strides(x, exact_strides)

        return x

    @classmethod
    def require_exact_strides(
        cls, x: IRNode, exact_strides: Sequence[_IntLike], allow_padding: bool = False
    ) -> IRNode:
        return cls.require_strides(
            x, exact_strides=exact_strides, allow_padding=allow_padding
        )

    @classmethod
    def require_stride_order(
        cls, x: IRNode, order: Sequence[int], allow_padding: bool = False
    ) -> IRNode:
        return cls.require_strides(x, order=order, allow_padding=allow_padding)

    @classmethod
    def require_channels_last(cls, x: IRNode) -> IRNode:
        return cls.require_stride_order(x, NHWC_STRIDE_ORDER)

    @classmethod
    def require_channels_last_3d(cls, x: IRNode) -> IRNode:
        return cls.require_stride_order(x, NHWDC_STRIDE_ORDER)

    @classmethod
    def require_contiguous(cls, x: IRNode) -> IRNode:
        return cls.require_stride_order(x, list(reversed(range(len(x.get_size())))))

    def apply_constraint(self) -> None:
        pass

    def fill_non_provided_args(
        self, args: Sequence[Any], kwargs: dict[str, Any]
    ) -> Sequence[Any]:
        # Previously, we want to maintain forward-compatibility by skipping
        # default args in the serialized artifacts in fbcode. However,
        # some of our shim interfaces require default values being OrderedSet.
        # Discussed with Sherlock offline and we decided to allow serializing
        # default args into the C++ wrapper code for now. We will refine this
        # part if we see real FC requirement. More details related to FC
        # can be found at:
        # https://docs.google.com/document/d/1FzWm-sHYwmRi3x_g036kOxd99KaYquUsA-L5JwOn8ys/edit?usp=sharing
        assert isinstance(args, Sequence), type(args)
        if not isinstance(args, list):
            args = list(args)
        assert self.arg_properties, "ExternKernel.arg_properties should not be empty"

        n_args = len(args)
        n_pos_args = len(self.arg_properties)
        # For cpp wrapper, if some positional args are not provided, we need to check
        # if they're in the kwargs or use their default value
        if n_args < n_pos_args:
            log.debug(
                "%s has %d unprovided positional arguments. "
                "Will check if they are in the keyword arguments or will use default values.",
                self.op_overload,
                n_pos_args - n_args,
            )
            for i in range(n_args, n_pos_args):
                arg_name = self.arg_properties[i]["name"]
                args.append(
                    kwargs[arg_name]
                    if arg_name in kwargs
                    else self.arg_properties[i]["default_value"]
                )
        return args

    def codegen_const_args(self, names: Optional[list[str]] = None) -> list[str]:
        if V.graph.cpp_wrapper:
            result = []
            # Aten ops follow the convention that tensor args are before non-tensor args,
            # in which case the following 'len(self.inputs) + i' logic works. But this
            # may not be true for other ops, and if that is the case, caller needs to
            # pass in a list of const arg names for arg_properties lookup.
            name_to_arg_properties = None
            if names and self.arg_properties:
                assert len(self.constant_args) == len(names), (
                    "names passed to codegen_const_args does not match self.constant_args"
                )
                name_to_arg_properties = {
                    arg.get("name"): arg for arg in self.arg_properties
                }

            for i, x in enumerate(self.constant_args):
                if name_to_arg_properties is not None:
                    assert names is not None
                    prop = name_to_arg_properties.get(names[i])
                    type_ = prop.get("type") if prop else None
                else:
                    idx = len(self.inputs) + i
                    type_ = (
                        self.arg_properties[idx].get("type")
                        if self.arg_properties and idx < len(self.arg_properties)
                        else None
                    )
                result.append(V.graph.wrapper_code.val_to_arg_str(x, type_))
            return result
        else:
            return [V.graph.wrapper_code.val_to_arg_str(a) for a in self.constant_args]

    def codegen_args(self) -> list[str]:
        if V.graph.cpp_wrapper and self.op_overload is not None:
            # cpp wrapper needs special logic to fill in missing args with default values
            inputs = self.fill_non_provided_args(
                [*self.inputs, *self.constant_args], self.kwargs
            )
            # fill_non_provided_args has handled constant args, so no need to codegen for that later
            need_codegen_constant_args = False
        else:
            inputs = self.inputs
            need_codegen_constant_args = True

        args = []
        for i, x in enumerate(inputs):
            if V.graph.cpp_wrapper:
                assert self.arg_properties and i < len(self.arg_properties), (
                    "Invalid access to ExternKernel.arg_properties"
                )
                type_ = self.arg_properties[i].get("type")
                args.append(V.graph.wrapper_code.val_to_arg_str(x, type_))
            else:
                args.append(V.graph.wrapper_code.val_to_arg_str(x))
        if need_codegen_constant_args:
            args.extend(self.codegen_const_args())
        return args

    def get_kwargs_value(self, arg_name: str, **kwargs: Any) -> Any:
        """Given an argument name, queries for values in (in order):
        1. any provided kwargs for this function.
        2. the class self.kwargs member.
        3. any available default arguments in self.allarg_properties."""
        if arg_name in kwargs:
            return kwargs.get(arg_name)
        if arg_name in self.kwargs:
            return self.kwargs.get(arg_name)
        if (arg := self.allarg_properties.get(arg_name)) is not None:
            return arg.get("default_value")
        raise AssertionError(f"{arg_name} not in self.allarg_properties")

    def codegen_kwargs(self, skip_out: bool = False) -> list[str]:
        if V.graph.cpp_wrapper:
            if self.op_overload is not None and len(self.schema_kwargs) == 0:
                # All the args should have been generated by fill_non_provided_args in codegen_args
                return []

            kwargs = []
            for arg_name in self.ordered_kwargs_for_cpp_kernel:
                if skip_out and arg_name == "out":
                    # ExternKernelOut has its own logic for inserting the out parameter
                    continue

                v = self.get_kwargs_value(arg_name)
                if isinstance(v, Expr):
                    kwargs.append(v)
                else:
                    assert self.allarg_properties is not None
                    type_ = self.allarg_properties.get(arg_name, {}).get("type")
                    kwargs.append(V.graph.wrapper_code.val_to_arg_str(v, type_))
        else:
            kwargs = [
                f"{k}={V.graph.wrapper_code.val_to_arg_str(v)}"
                for k, v in self.kwargs.items()
            ]
        return kwargs

    def codegen_size_asserts(self, wrapper: PythonWrapperCodegen) -> None:
        if config.size_asserts and not V.graph.cpp_wrapper:
            # comparing strides for 0 size tensor is tricky. Ignore them for now.
            if sympy_product(self.get_size()) == 0:
                return
            size = V.graph.wrapper_code.codegen_shape_tuple(self.get_size())
            stride = V.graph.wrapper_code.codegen_shape_tuple(self.get_stride())
            wrapper.writeline(
                f"assert_size_stride({self.get_name()}, {size}, {stride})"
            )

    def get_group_stride(self) -> tuple[list[Sequence[Expr]], list[Expr]]:
        """
        get output sizes and strides, for template_codegen
        """
        _size = self.get_size()
        _stride = self.get_stride()
        # iter_ranges = _size of output tensor, reduce_range = [] because no reduction
        return [_size, []], _stride

    def canonicalize(self) -> tuple[Expr, Sequence[Expr]]:
        """
        Manually get canonicalization of the output index
        """
        # manually generate index formula for conv
        sizevars = V.graph.sizevars
        sizes = self.get_size()
        strides = self.get_stride()
        strides = [sizevars.size_hint(x) for x in strides]
        # TODO: I can't tell if the symbols here are temporary
        index_vars = [sympy_index_symbol(f"d{i}") for i in range(len(sizes))]
        # reorder index vars according to stride
        index_order = sorted(range(len(strides)), key=strides.__getitem__, reverse=True)
        lookup = {pos: idx for idx, pos in enumerate(index_order)}
        order = [lookup[i] for i in range(len(lookup))]
        index_vars = [index_vars[i] for i in order]
        indexer = self.make_indexer()
        index = indexer(index_vars)

        new_sizes, reindex, _prune = V.graph.sizevars._simplify_loops(
            index_vars, sizes, [index]
        )

        # assign new variables each dimension to deal with numbering mismatches
        # d0, d1, d2 could become d0, d2 -- which won't match d0, d1
        _, add_var = var_builder("c")
        replacement = dict(zip(index_vars, reindex([add_var(x) for x in new_sizes])))

        index = sympy_subs(sympy.expand(index), replacement)
        return index, tuple(new_sizes)

    def get_free_symbol_uses(
        self, unbacked_only: bool = False
    ) -> OrderedSet[sympy.Symbol]:
        # NB: It's not necessary to check regular inputs as we automatically
        # have dependencies on them
        maybe_get_symbols = (
            maybe_free_unbacked_symbols if unbacked_only else maybe_free_symbols
        )
        r = OrderedSet[sympy.Symbol]()
        for arg in self.constant_args:
            r |= maybe_get_symbols(arg)
        for arg in self.kwargs.values():
            r |= maybe_get_symbols(arg)
        return r

    def __str__(self) -> str:
        kernel_name = getattr(self, "python_kernel_name", None)
        lines = [
            f"python_kernel_name={kernel_name!r}",
        ]
        lines += [
            f"{field.name}={getattr(self, field.name)}"
            for field in dataclasses.fields(self)
        ]
        lines.append(f"origin_node={self.origin_node!r}")
        return self.str_helper(lines)

    __repr__ = __str__


@ir_dataclass(frozen=False)
class ExternKernelOut(ExternKernel):
    def codegen(self, wrapper: PythonWrapperCodegen) -> None:
        self.codegen_comment(wrapper)
        args = [*self.codegen_args(), *self.codegen_kwargs(skip_out=True)]
        kernel_name = self.get_kernel_name()
        if (
            V.graph.cpp_wrapper
            and self.cpp_kernel_name == "torch::inductor::_mm_plus_mm"
        ):
            # For https://github.com/pytorch/pytorch/issues/128474
            kernel_name = "aoti_torch__mm_plus_mm_out"
        else:
            kernel_name = self.get_kernel_name()
        device = d.type if (d := self.get_device()) else V.graph.device_type
        wrapper.generate_extern_kernel_out(
            kernel_name,
            self.codegen_reference(),
            self.output_view.codegen_reference() if self.output_view else None,
            args,
            device,
        )

    def __init__(
        self,
        layout: Layout,
        inputs: Sequence[IRNode],
        constant_args: Sequence[Any] = (),
        kwargs: Optional[dict[str, Any]] = None,
        output_view: Optional[ReinterpretView] = None,
        python_kernel_name: Optional[str] = None,
        cpp_kernel_name: Optional[str] = None,
        ordered_kwargs_for_cpp_kernel: Sequence[Any] = (),
        op_overload: Optional[_OpOverloads] = None,
    ) -> None:
        unwrapped_inputs = self.unwrap_storage(inputs)
        assert isinstance(unwrapped_inputs, Sequence), type(unwrapped_inputs)
        super().__init__(
            None,
            layout,
            unwrapped_inputs,
            constant_args,
            kwargs or {},
            None,
            python_kernel_name,
            cpp_kernel_name,
            ordered_kwargs_for_cpp_kernel,
            op_overload,
        )
        self.name = V.graph.register_buffer(self)
        V.graph.register_operation(self)

    def should_allocate(self) -> bool:
        return True


class RandomSeeds(ExternKernelOut):
    def __init__(self, count: int, device: torch.device) -> None:
        limits = torch.iinfo(torch.int64)
        super().__init__(
            layout=FixedLayout(
                device=device,
                dtype=torch.int64,
                size=[count],
            ),
            inputs=[],
            constant_args=[limits.min, limits.max, [count]],
            python_kernel_name="aten.randint.low_out",
            # FIXME: Ideally we should only use at::_ops::randint_low_out::call here,
            # but the signature is different from is at::randint_out. Again,
            # we can simplify the code when only keeping an ABI-compatible version.
            cpp_kernel_name="at::_ops::randint_low_out::call",
            op_overload=aten.randint.low_out,
        )


class ExternKernelAlloc(ExternKernel):
    def codegen(self, wrapper: PythonWrapperCodegen) -> None:
        self.codegen_comment(wrapper)
        args = [*self.codegen_args(), *self.codegen_kwargs()]
        V.graph.wrapper_code.generate_extern_kernel_alloc(self, args)
        if isinstance(self.layout, Layout):
            self.codegen_size_asserts(wrapper)

    def __init__(
        self,
        layout: OutputSpec,
        inputs: Sequence[IRNode],
        constant_args: Sequence[Any] = (),
        kwargs: Optional[dict[str, Any]] = None,
        python_kernel_name: Optional[str] = None,
        cpp_kernel_name: Optional[str] = None,
        ordered_kwargs_for_cpp_kernel: Sequence[Any] = (),
        op_overload: Optional[_OpOverloads] = None,
    ) -> None:
        unwrapped_inputs = self.unwrap_storage(inputs)
        assert all(isinstance(i, IRNode) for i in unwrapped_inputs)
        super().__init__(
            None,
            layout,
            cast(Sequence[IRNode], unwrapped_inputs),
            constant_args,
            kwargs or {},
            None,
            python_kernel_name,
            cpp_kernel_name,
            ordered_kwargs_for_cpp_kernel,
            op_overload,
        )
        # We need output buffers for generating kernel arguments in the
        # abi-compatible mode, where we retrieve outputs by pass each individual
        # output through the abi-compatible interface.
        self.outputs: Sequence[Any] = []
        self.name = V.graph.register_buffer(self)
        V.graph.register_operation(self)

    def should_allocate(self) -> bool:
        return False

    def apply_constraint(self) -> None:
        raise NotImplementedError


class MutationOutput(Buffer):
    """
    An output buffer that represents the mutation of a pre-existing buffer
    """

    def __init__(
        self, layout: OutputSpec, mutated_node: IRNode, mutating_node: Operation
    ) -> None:
        super().__init__(name=None, layout=layout)
        mutated_node_name = mutated_node.get_name()
        V.graph.mark_buffer_mutated(mutated_node_name)
        self.mutation_names = [mutated_node_name]
        self.mutating_node: Operation = mutating_node
        self.name = V.graph.register_buffer(self)

    def get_defining_op(self) -> Operation:
        return self.mutating_node

    def get_mutation_names(self) -> list[str]:
        return self.mutation_names

    def should_allocate(self) -> bool:
        return False


class TMADescriptor(ExternKernel):
    """
    An IR node representing a host-side TMA descriptor in the Triton API
    (the ones obtained via create_{1d,2d}_tma_descriptor calls). Mostly
    useful for user-defined Triton kernels relying on host-side TMA; but
    can, in principle, be used for Inductor's Triton templates, too.
    """

    # as TMA descriptors are immutable,
    # we can dedup them by the input args
    _CACHE: dict[Any, TMADescriptor] = {}

    @classmethod
    def create(
        cls,
        tensor: IRNode,
        dims: list[Union[int, torch.SymInt]],
        block_dims: list[Union[int, torch.SymInt]],
        element_size: Optional[int] = None,
    ) -> TMADescriptor:
        key = (id(tensor), dims, block_dims, element_size)
        if key not in cls._CACHE:
            cls._CACHE[key] = TMADescriptor(tensor, dims, block_dims, element_size)
        return cls._CACHE[key]

    def __init__(
        self,
        tensor: IRNode,
        dims: list[Union[int, torch.SymInt]],
        block_dims: list[Union[int, torch.SymInt]],
        element_size: Optional[int] = None,
    ) -> None:
        assert len(dims) in (1, 2)
        assert len(dims) == len(block_dims)

        if element_size is None:
            element_size = tensor.get_dtype().itemsize

        self.tensor = tensor
        self.dims = dims
        self.block_dims = block_dims
        self.element_size = element_size
        self.rank = len(self.dims)

        inputs = [tensor]
        constant_args = [
            *self.dims,
            *self.block_dims,
            self.element_size,
        ]

        assert all(isinstance(i, Buffer) for i in inputs)
        super().__init__(
            None,
            # link back to the underlying tensor in terms of ownership
            # to avoid getting the underlying tensor deleted *before*
            # the TMADescriptor node can be deleted.
            NonOwningLayout(
                ReinterpretView(
                    data=tensor,
                    layout=tensor.get_layout(),
                )
            ),
            cast(Sequence[Buffer], inputs),
            tuple(constant_args),
            None,
        )

        self.name = V.graph.register_buffer(self)
        V.graph.register_operation(self)

    def codegen(self, wrapper: PythonWrapperCodegen) -> None:
        wrapper.generate_tma_descriptor(self)


class UserDefinedTritonKernel(ExternKernel):
    def get_kernel_and_metadata(self) -> tuple[Kernel, Any, list[str], list[str]]:
        from triton.runtime.autotuner import Autotuner

        from torch._higher_order_ops.triton_kernel_wrap import kernel_side_table

        kernel = kernel_side_table.get_kernel(self.kernel_idx)
        configs = []
        restore_value_args: list[str] = []
        reset_to_zero_args: list[str] = []
        if isinstance(kernel, Autotuner):
            # https://github.com/triton-lang/triton/pull/5083
            # changes kernel.restore_idx to kernel.restore_value
            if hasattr(kernel, "restore_idx"):
                restore_value_args.extend(
                    kernel.fn.arg_names[i] for i in kernel.restore_idx
                )
            else:
                assert hasattr(kernel, "restore_value")
                restore_value_args.extend(kernel.restore_value)

            if hasattr(kernel, "reset_idx"):
                for i in kernel.reset_idx:
                    reset_to_zero_args.append(kernel.fn.arg_names[i])
            else:
                assert hasattr(kernel, "reset_to_zero")
                reset_to_zero_args.extend(kernel.reset_to_zero)

            configs = kernel.configs
            kernel = kernel.fn
        return kernel, configs, restore_value_args, reset_to_zero_args

    def codegen(self, wrapper: PythonWrapperCodegen) -> None:
        from torch._inductor.utils import triton_version_uses_attrs_dict

        (
            kernel,
            configs,
            restore_value_args,
            reset_to_zero_args,
        ) = self.get_kernel_and_metadata()

        # Definition of kernel
        (
            new_name,
            triton_meta,
            extra_launch_args,
        ) = wrapper.define_user_defined_triton_kernel(
            kernel,
            configs,
            self.kwargs,
            restore_value_args,
            reset_to_zero_args,
            self.grid,
        )
        named_args = {
            k: self.get_kwargs_value(k) for k in self.ordered_kwargs_for_cpp_kernel
        }
        assert hasattr(kernel, "arg_names") and hasattr(kernel, "constexprs"), type(
            kernel
        )
        constexpr_names = OrderedSet(kernel.arg_names[i] for i in kernel.constexprs)

        args: list[Any] = []
        arg_types: list[Any] = []
        raw_keys_filtered: list[Any] = []
        raw_args_filtered: list[Any] = []
        for name, arg in itertools.chain(
            named_args.items(), zip(itertools.repeat(""), extra_launch_args)
        ):
            raw_keys_filtered.append(name)
            raw_args_filtered.append(arg)
            if isinstance(arg, IRNode):
                args.append(arg.codegen_reference())
                arg_types.append(arg.get_dtype())
            elif isinstance(arg, (int, float, bool, sympy.Expr)):
                args.append(arg)
                arg_types.append(type(arg))
            elif name in constexpr_names:
                # insert a dummy value for constexpr args of unsupported type
                # constexprs will end up getting baked into the kernel at compile time
                args.append(-1)
                arg_types.append(int)
            elif arg is None:
                """
                Filter out None args.

                see https://github.com/pytorch/pytorch/issues/115344

                Two cases for a None arg:
                1. The arg is already tl.constexpr, so leave it in
                2. The arg is not tl.constexpr so we have to remove it
                """
                if triton_version_uses_attrs_dict():
                    args.append(-1)
                    arg_types.append(int)
                else:
                    raw_keys_filtered.pop()
                    raw_args_filtered.pop()
            else:
                raise NotImplementedError(f"Unsupported arg type: {type(arg)}: {arg}")

        self.codegen_comment(wrapper)
        wrapper.generate_kernel_call(
            new_name,
            args,
            arg_types=arg_types,
            raw_args=raw_args_filtered,
            raw_keys=raw_keys_filtered,
            triton_meta=triton_meta,
            triton=True,
            device=self.get_device(),
            original_fxnode_name=self.fx_node.name,
        )

    def get_free_symbol_uses(
        self, unbacked_only: bool = False
    ) -> OrderedSet[sympy.Symbol]:
        # add unbacked symbols used in the grid to the ones used
        # in the kwargs (the latter is generated by ExternKernel)
        return super().get_free_symbol_uses(unbacked_only) | get_free_symbols(
            self.grid, unbacked_only
        )

    def get_unbacked_symbol_defs(self) -> OrderedSet[sympy.Symbol]:
        return OrderedSet()

    def __init__(
        self,
        *,
        kernel_idx: int,
        grid: Any,
        tma_descriptor_metadata: dict[str, Any],
        kernel_args: dict[str, Any],
    ) -> None:
        inputs: list[IRNode] = []
        kwargs: dict[str, IRNode] = {}
        constant_args: list[IRNode] = []

        for k, v in kernel_args.items():
            if isinstance(v, TensorBox):
                t = InputsKernel.unwrap_storage_for_input(self.realize_input(v))
                if k in tma_descriptor_metadata:
                    t = TMADescriptor.create(t, *tma_descriptor_metadata[k])
                inputs.append(t)
                kwargs[k] = t
            else:
                constant_args.append(v)
                kwargs[k] = v

        assert len(inputs) != 0
        self.device = inputs[0].get_device()

        assert isinstance(inputs, Sequence), type(inputs)
        super().__init__(
            None,
            NoneLayout(device=self.device),
            inputs,
            tuple(constant_args),
            kwargs,
        )
        self.kernel_idx = kernel_idx
        self.grid = grid

        kernel, configs, _, _ = self.get_kernel_and_metadata()

        # If we are autotuning, not all arguments will be passed
        assert hasattr(kernel, "arg_names")
        self.ordered_kwargs_for_cpp_kernel = [
            arg for arg in kernel.arg_names if arg in kernel_args
        ]

        from torch._higher_order_ops.triton_kernel_wrap import identify_mutated_tensors

        autotuned_kwargs = configs[0].kwargs if len(configs) > 0 else {}
        self.mutable_args = [
            kernel_args[key]
            for key in identify_mutated_tensors(
                kernel, {**kernel_args, **autotuned_kwargs}
            )
        ]

        self.mutation_outputs = [
            MutationOutput(NoneLayout(device=self.device), buf, self)
            for buf in self.mutable_args
        ]
        V.graph.register_operation(self)

    def get_outputs(self) -> list[Buffer]:
        return list(self.mutation_outputs)

    def get_device(self) -> Optional[torch.device]:
        return self.device


class InplaceBernoulliFallback(ExternKernel):
    """
    This needs to be a custom class to handle mutation properly
    """

    def codegen(self, wrapper: PythonWrapperCodegen) -> None:
        assert all(isinstance(t, IRNode) for t in self.inputs)
        (x,) = (cast(IRNode, t).codegen_reference() for t in self.inputs)

        if V.graph.cpp_wrapper:
            # Inductor doesn't really support aten Generator, so the Generator kwarg is always NULL here,
            # which needs to be explicitly generated for cpp wrapper
            wrapper.writeline(
                f"{self.get_kernel_name()}({x}, {', '.join(map(repr, self.constant_args))}, NULL){wrapper.ending}"
            )
        else:
            wrapper.writeline(
                f"{self.get_kernel_name()}({x}, {', '.join(map(repr, self.constant_args))}){wrapper.ending}"
            )

    def should_allocate(self) -> bool:
        return False

    def get_mutation_names(self) -> list[str]:
        return [self.inputs_as_nodes[0].get_name()]

    def get_unbacked_symbol_defs(self) -> OrderedSet[sympy.Symbol]:
        return OrderedSet()

    def __init__(
        self, op_overload: _OpOverloads, x: IRNode, *constant_args: Any
    ) -> None:
        super().__init__(
            None,
            NoneLayout(device=x.get_device()),
            self.unwrap_storage([x]),
            constant_args,
            op_overload=op_overload,
        )
        V.graph.mark_buffer_mutated(x.get_name())
        self.name = V.graph.register_buffer(self)
        V.graph.register_operation(self)


def _str_to_bool(s: str) -> bool:
    try:
        if (b := int(s)) in (0, 1):
            return bool(b)
    except ValueError:
        pass

    assert s in ("False", "True"), s
    return s == "True"


# Used to deal with torch.complex types
class InplaceCopyFallback(ExternKernel):
    """
    This needs to be a custom class to handle mutation properly
    """

    def codegen(self, wrapper: PythonWrapperCodegen) -> None:
        (dst, src, non_blocking) = self.codegen_args()

        # TODO(rec): non_blocking is definitely a `str` here, and definitely
        # a `bool` elsewhere. Is this pattern, repeated below, a bug?
        wrapper.codegen_device_copy(src, dst, _str_to_bool(non_blocking))

    def should_allocate(self) -> bool:
        return False

    def get_mutation_names(self) -> list[str]:
        return [self.inputs_as_nodes[0].get_name()]

    def get_unbacked_symbol_defs(self) -> OrderedSet[sympy.Symbol]:
        return OrderedSet()

    def __init__(
        self,
        layout: OutputSpec,
        inputs: Sequence[IRNode],
        constant_args: Sequence[Any],
    ) -> None:
        super().__init__(
            None,
            layout,
            inputs,
            constant_args,
            python_kernel_name="aten.copy_",
            cpp_kernel_name="aoti_torch_copy_",
        )
        V.graph.mark_buffer_mutated(inputs[0].get_name())
        self.name = V.graph.register_buffer(self)
        V.graph.register_operation(self)

    @classmethod
    def create(
        cls, dst: IRNode, src: IRNode, non_blocking: bool = False
    ) -> InplaceCopyFallback:
        inputs = [cls.realize_input(t) for t in [dst, src]]
        constant_args = (non_blocking,)
        result = InplaceCopyFallback(
            NoneLayout(device=dst.get_device()),
            inputs,
            constant_args,
        )
        return result


class MutatingFirstArgExternKernel(ExternKernel):
    """
    This needs to be a custom class to handle mutation properly
    """

    def codegen(self, wrapper: PythonWrapperCodegen) -> None:
        argrefs = [
            *(t.codegen_reference() for t in self.inputs_as_nodes),
            *map(repr, self.constant_args),
        ]
        wrapper.writeline(
            f"{self.get_kernel_name()}({', '.join(argrefs)}){wrapper.ending}"
        )

    def should_allocate(self) -> bool:
        return False

    def get_mutation_names(self) -> list[str]:
        return [self.inputs_as_nodes[0].get_name()]

    def get_unbacked_symbol_defs(self) -> OrderedSet[sympy.Symbol]:
        return OrderedSet()

    def has_side_effects(self) -> bool:
        return True


class ResizeStorageBytes(MutatingFirstArgExternKernel):
    def __init__(self, variable: IRNode, new_size: int) -> None:
        assert isinstance(new_size, int), "TODO: dynamic shapes"
        super().__init__(
            None,
            NoneLayout(device=variable.get_device()),
            self.unwrap_storage([variable]),
            constant_args=(new_size,),
        )
        V.graph.mark_buffer_mutated(variable.get_name())
        self.name = V.graph.register_buffer(self)
        V.graph.register_operation(self)
        self.python_kernel_name = "inductor_ops.resize_storage_bytes_"
        self.cpp_kernel_name = "torch::inductor::resize_storage_bytes_"
        assert isinstance(variable, (BaseView, StorageBox, TensorBox)), type(variable)
        V.graph.never_reuse_buffers.add(variable.data.get_name())


class SetSourceTensorKernel(ExternKernelAlloc):
    def __init__(self, self_tensor: IRNode, storage_tensor: IRNode) -> None:
        storage_tensor.freeze_layout()
        super().__init__(
            storage_tensor.get_layout(),
            [self_tensor, storage_tensor],
            python_kernel_name="torch.ops.aten.set_.source_Tensor",
            op_overload=torch.ops.aten.set_.source_Tensor,
        )
        assert isinstance(self_tensor, (BaseView, StorageBox, TensorBox)), type(
            self_tensor
        )
        V.graph.never_reuse_buffers.add(self_tensor.data.get_name())
        V.graph.never_reuse_buffers.add(storage_tensor.get_name())
        V.graph.never_reuse_buffers.add(self.get_name())
        device = storage_tensor.get_device()
        self.mutation_outputs = [
            MutationOutput(NoneLayout(device=device), self_tensor, self),
            MutationOutput(NoneLayout(device=device), storage_tensor, self),
        ]

    def get_inputs_that_alias_output(self) -> Sequence[str]:
        return [self.inputs_as_nodes[0].get_name(), self.inputs_as_nodes[1].get_name()]


class ScatterFallback(ExternKernel):
    """
    This needs to be a custom class to handle mutation properly.
    This class handles both aten.scatter_ and aten.scatter_reduce_.
    It also handle the case `src` being a scalar properly.
    """

    def codegen(self, wrapper: PythonWrapperCodegen) -> None:
        reduce = self.kwargs["reduce"]
        if V.graph.cpp_wrapper:
            # Follow aten/src/ATen/native/ReductionType.h:get_operator_enum
            get_operator_enum = {"add": "sum", "multiply": "prod"}
            if reduce in get_operator_enum:
                reduce = get_operator_enum[reduce]

        if self.src_is_tensor:
            (x, index, src) = (t.codegen_reference() for t in self.inputs_as_nodes)
        else:
            (x, index) = (t.codegen_reference() for t in self.inputs_as_nodes)
            src = self.constant_args[1]
        wrapper.generate_scatter_fallback(
            x,
            [x, self.constant_args[0], index, src],
            self.cpp_kernel_name,
            self.python_kernel_name,
            self.src_is_tensor,
            reduce,
            self.codegen_kwargs(),
        )

    def should_allocate(self) -> bool:
        return False

    def get_mutation_names(self) -> list[str]:
        return [self.inputs_as_nodes[0].get_name()]

    def get_unbacked_symbol_defs(self) -> OrderedSet[sympy.Symbol]:
        return OrderedSet()

    def __init__(
        self,
        op_overload: _OpOverloads,
        x: IRNode,
        dim: int,
        index: IRNode,
        src: IRNode,
        *,
        reduce: Optional[str] = None,
        include_self: bool = True,
    ) -> None:
        self.src_is_tensor = isinstance(src, TensorBox)

        constant_args: tuple[Any, ...]
        if self.src_is_tensor:
            tensors = [self.realize_input(t) for t in [x, index, src]]
            constant_args = (dim,)
        else:
            tensors = [self.realize_input(t) for t in [x, index]]
            constant_args = (dim, src)

        super().__init__(
            None,
            NoneLayout(device=x.get_device()),
            self.unwrap_storage(tensors),
            constant_args,
            {"reduce": reduce, "include_self": include_self},
            python_kernel_name=str(op_overload),
            ordered_kwargs_for_cpp_kernel=["reduce", "include_self"],
            op_overload=op_overload,
        )
        V.graph.mark_buffer_mutated(x.get_name())
        self.name = V.graph.register_buffer(self)
        V.graph.register_operation(self)


class IndexPutFallback(ExternKernel):
    """
    This needs to be a custom class to handle mutation and indices properly
    """

    def codegen(self, wrapper: PythonWrapperCodegen) -> None:
        (x, values, *valid_indices) = (
            t.codegen_reference() for t in self.inputs_as_nodes
        )
        indices = []
        iter_valid_indices = iter(valid_indices)
        for i, _ in enumerate(self.indices):
            if self.indices[i] is not None:
                indices.append(next(iter_valid_indices))
            else:
                indices.append(V.graph.wrapper_code.none_str)

        wrapper.generate_index_put_fallback(
            self.get_kernel_name(), x, indices, values, *self.codegen_const_args()
        )

    def should_allocate(self) -> bool:
        return False

    def get_mutation_names(self) -> list[str]:
        return [self.inputs_as_nodes[0].get_name()]

    def get_unbacked_symbol_defs(self) -> OrderedSet[sympy.Symbol]:
        return OrderedSet()

    def __init__(
        self,
        op_overload: torch._ops.OpOverload,
        x: IRNode,
        indices: list[Any],
        values: Sequence[Any],
        accumulate: Any,
    ) -> None:
        self.indices = indices
        valid_indices = [i for i in indices if i is not None]
        tensors = [self.realize_input(x) for x in [x, values, *valid_indices]]
        cpp_kernel_name = "aoti_torch_index_put_out"
        super().__init__(
            None,
            NoneLayout(device=x.get_device()),
            self.unwrap_storage(tensors),
            (accumulate,),
            python_kernel_name="aten.index_put_",
            cpp_kernel_name=cpp_kernel_name,
            op_overload=op_overload,
        )
        V.graph.mark_buffer_mutated(self.inputs_as_nodes[0].get_name())
        self.name = V.graph.register_buffer(self)
        V.graph.register_operation(self)


class DeviceCopy(ExternKernelOut):
    @classmethod
    def create(cls, x: IRNode, device: torch.device, non_blocking: bool) -> IRNode:
        if (
            not x.is_extern()
            and all(r in V.graph.constants for r in x.get_read_names())
            and not config.aot_inductor.use_runtime_constant_folding
        ):
            return x.constant_to_device(device)

        V.graph.add_device_info(device)
        x_device = x.get_device()
        assert x_device is not None
        V.graph.add_device_info(x_device)

        developer_warning("DeviceCopy in input program")
        constant_args = (non_blocking,)
        return DeviceCopy(
            FlexibleLayout(
                device=device,
                dtype=x.get_dtype(),
                size=x.get_size(),
            ),
            [cls.realize_input(x)],
            constant_args,
        )

    def codegen(self, wrapper: PythonWrapperCodegen) -> None:
        args = self.codegen_args()
        assert len(args) == 2
        if self.output_view:
            wrapper.codegen_device_copy(
                args[0], self.output_view.codegen_reference(), _str_to_bool(args[1])
            )
        else:
            wrapper.codegen_device_copy(
                args[0], self.codegen_reference(), _str_to_bool(args[1])
            )


class DynamicScalar(ExternKernel):
    """
    The result of a call to aten._local_scalar_dense.
    """

    def get_reads(self) -> OrderedSet[Dep]:
        return OrderedSet()

    def should_allocate(self) -> bool:
        return False

    def __init__(
        self, sym: sympy.Symbol, keypath: pytree.KeyPath, data: IRNode
    ) -> None:
        data.realize()
        super().__init__(
            None, NoneLayout(device=torch.device("cpu")), self.unwrap_storage([data])
        )
        self.sym = sym
        self.keypath = keypath

    def get_unbacked_symbol_defs(self) -> OrderedSet[sympy.Symbol]:
        return OrderedSet([self.sym])

    def codegen(self, wrapper: PythonWrapperCodegen) -> None:
        wrapper.codegen_dynamic_scalar(self)


class AssertScalar(ExternKernel):
    """
    The result of a call to aten._assert_scalar
    """

    def get_reads(self) -> OrderedSet[Dep]:
        return OrderedSet()

    def should_allocate(self) -> bool:
        return False

    def __init__(self, scalar: SympyBoolean, msg: str) -> None:
        super().__init__(
            # Buffer(name, layotu)
            None,
            NoneLayout(device=torch.device("cpu")),
            # InputsKernel(inputs)
            [],
        )
        self.scalar = scalar
        self.msg = msg

    def has_side_effects(self) -> bool:
        return True

    def get_free_symbol_uses(
        self, unbacked_only: bool = False
    ) -> OrderedSet[sympy.Symbol]:
        return get_free_symbols(self.scalar, unbacked_only)

    def codegen(self, wrapper: PythonWrapperCodegen) -> None:
        if not config.scalar_asserts:
            return
        # NB: It is EXTREMELY important not to simplify the scalar under assertion here,
        # because simplify is done with respect to runtime asserts.  So if you have
        # "u0 == 0" in the runtime asserts, if you subsequently try to
        # simplify(u0 == 0), you will get True (because we've already runtime assert'ed
        # that it's true).  But we're code generating the actual runtime assert here!!
        symbol = next(iter(self.get_free_symbol_uses(unbacked_only=True)))
        if V.graph.cpp_wrapper:
            symbol_str = f"std::to_string({symbol})"
            sizevar = V.graph.wrapper_code.codegen_cpp_sizevar(
                self.scalar, simplify=False
            )
            # TODO: when we start compiling in C++20, annotate with [[unlikely]].
            wrapper.writeline(
                f'if (!({sizevar})) {{ throw std::runtime_error("Expected {self.msg} but received " + {symbol_str}); }}'
            )
        else:
            sizevar = V.graph.wrapper_code.codegen_python_sizevar(
                self.scalar, simplify=False
            )
            wrapper.writeline(f"if not {sizevar}:")
            wrapper.writeline(f"    raise RuntimeError({repr(self.msg)})")
            # No one should ever use this buffer, but for uniformity
            # define the variable and assign it None
            wrapper.writeline(f"{self.get_name()} = None")


@ir_dataclass(frozen=False)
class ExternKernelNode:
    name: str
    node: export_schema.Node


class FallbackKernel(ExternKernelAlloc):
    def __init__(
        self,
        layout: OutputSpec,
        kernel: _OpOverloads,
        tensor_args: Sequence[IRNode],
        nontensor_args: Sequence[Any],
        unflatten_args: Callable[..., Any],
        kwargs: Optional[dict[str, Any]] = None,
        *,
        unbacked_bindings: Optional[dict[sympy.Symbol, pytree.KeyPath]] = None,
    ) -> None:
        super().__init__(
            layout,
            tuple(tensor_args),
            tuple(nontensor_args),
            op_overload=kernel,
        )

        self.use_runtime_dispatch = False
        self.unbacked_bindings = unbacked_bindings or {}

        assert isinstance(
            kernel, (torch._ops.OpOverload, torch._ops.HigherOrderOperator)
        ), f"Fails to create FallbackKernel for {kernel}: {type(kernel)} not supported"
        self.op_overload = kernel
        self.unflatten_args = unflatten_args
        self.kwargs = {} if kwargs is None else kwargs
        assert self.python_kernel_name is not None
        V.graph.warn_fallback(self.python_kernel_name)

        # args that are aliased
        self.alias_names: list[str] = []
        # args that are mutated AND returned from the op
        self.mutation_names: list[str] = []

        if isinstance(self.op_overload, torch._ops.HigherOrderOperator):
            # We assume here that HOPs with FallbackKernel are functional.
            # This may not always be true! HOPs must individually opt-in to
            # FallbackKernel, so please check this if you opt-in.
            return

        if "_c10d_functional" in self.op_overload.name():
            # _c10d_functional kernels are lowered into _CollectiveKernel which
            # derives from FallbackKernel for the cpp codegen. The kernels
            # don't pass the can_auto_functionalize check, but their mutation
            # is handled properly by _CollectiveKernel.
            return

        schema = self.op_overload._schema

        # NOTE: [FallbackKernel supported operators]
        # We only support three types of operators:
        # - functional ops
        # - view ops
        # - inplace aten ops
        # - mutating ops that are auto-functionalizable. That is,
        # the operator may mutate any number of inputs, but its outputs
        # may not alias any of the inputs.
        #
        # The unsupported cases usually do not show up here (because
        # AOTAutograd functionalized them away); the only way for an in-place
        # op to show up here is if a lowering or pass introduced it.
        if torch._library.utils.mutates_and_returns_first_arg(self.op_overload):
            self.mutation_names.append(tensor_args[0].get_name())
            return

        if schema.is_mutable and not can_auto_functionalize(kernel):
            raise NotImplementedError(
                f"NYI: Can't generate FallbackKernel for {kernel}"
            )

        args, kwargs = self.unflatten_args(self.inputs, self.constant_args)

        def handle_aliasing_and_mutation(info: torch._C.Argument, arg: Any) -> None:
            # Assertions to make sure we didn't mismatch args
            if isinstance(info.type, torch.ListType):
                assert isinstance(arg, (list, tuple)), type(arg)
            if library_utils.is_tensor_like_type(info.type):
                # PyTorch also accepts None and scalar types for args marked as "Tensor".
                # We're not going to check all of them here.
                assert not isinstance(arg, (tuple, list))

            if arg is None:
                return
            if info.alias_info is None:
                return

            def add_alias(t: IRNode) -> None:
                self.alias_names.append(t.get_name())
                assert info.alias_info is not None
                if info.alias_info.is_write:
                    self.mutation_outputs.append(
                        MutationOutput(NoneLayout(device=t.get_device()), t, self)
                    )

            if library_utils.is_tensorlist_like_type(info.type):
                if arg is not None:
                    for optional_tensor_arg in arg:
                        add_alias(optional_tensor_arg)
            else:
                assert library_utils.is_tensor_like_type(info.type)
                add_alias(arg)

        for info, arg in torch._library.utils.zip_schema(schema, args, kwargs):
            handle_aliasing_and_mutation(info, arg)

    def codegen_unbacked_symbol_defs(self, wrapper: PythonWrapperCodegen) -> None:
        return wrapper.codegen_unbacked_symbol_defs_for_outputs(
            self.get_name(), self.outputs, getattr(self, "unbacked_bindings", None)
        )

    def get_unbacked_symbol_defs(self) -> Container[sympy.Symbol]:  # type: ignore[override]
        if unbacked_bindings := getattr(self, "unbacked_bindings", None):
            resolved = resolve_unbacked_bindings(
                V.graph.sizevars.shape_env, unbacked_bindings
            )
            assert resolved is not None
            return resolved.keys()
        else:
            return OrderedSet()

    def codegen_args(self) -> list[str]:
        @dataclasses.dataclass
        class Shim:
            ref: Any

            def __repr__(self) -> str:
                return self.ref

        tensor_args = [Shim(x.codegen_reference()) for x in self.inputs_as_nodes]
        args, kwargs = self.unflatten_args(tensor_args, self.constant_args)
        if V.graph.cpp_wrapper and isinstance(self.op_overload, torch._ops.OpOverload):
            args = self.fill_non_provided_args(args, kwargs)
            args = [
                V.graph.wrapper_code.val_to_arg_str(x, param.real_type)
                for param, x in zip(self.op_overload._schema.arguments, args)
            ]
        else:
            args = [V.graph.wrapper_code.val_to_arg_str(x) for x in args]

        # let self.codegen_kwargs handle kwargs
        self.kwargs.update(kwargs)
        return args

    @staticmethod
    def find_device(
        tensor_args: Optional[Sequence[Tensor]], example_output: Sequence[Any]
    ) -> Any:
        non_torch_bind_tensor_args = (
            [t for t in tensor_args if not isinstance(t, TorchBindObject)]
            if tensor_args
            else None
        )
        if non_torch_bind_tensor_args:
            assert tensor_args
            devices = [arg.get_device() for arg in tensor_args if arg.get_device()]
            return devices[0]
        if isinstance(example_output, torch.Tensor):
            return example_output.device
        if isinstance(example_output, (list, tuple)):
            device_set = OrderedSet(
                FallbackKernel.find_device(None, x) for x in example_output
            )
            # Remove None
            devices = [device for device in device_set if device]
            if len(devices) == 1:
                return devices[0]
            for device in devices:
                if is_gpu(device.type):  # type: ignore[attr-defined]
                    return device
            return devices[0]
        return None

    def has_side_effects(self) -> bool:
        if isinstance(self.op_overload, torch._ops.HigherOrderOperator):
            return False
        return get_schema_info(self.op_overload).is_mutable()

    def get_inputs_that_alias_output(self) -> Sequence[str]:
        return self.alias_names

    def get_mutation_names(self) -> Sequence[str]:
        assert len(self.mutation_names) <= 1
        return self.mutation_names

    # ProxyExecutor Design Note
    # We export the ExternFallbackNodes (for custom ops) into a serialized file
    # and run it with a host side proxy executor to address the ABI problem
    # This is currently only implemented for fbcode. Eventually, we will also make this work for OSS.
    # Detailed design doc can be found at
    # https://docs.google.com/document/d/1wC4DOZFaYym2t1Esz0X5yxlLI3RDnSiyRbUus3bkJ64/edit?usp=sharing
    def export_extern_kernel_node(self) -> Sequence[Any]:
        log.debug(
            "Extern kernel node added for node %s with target %s.",
            self.get_name(),
            self.op_overload,
        )

        assert isinstance(self, FallbackKernel), type(self)
        args, kwargs = self.unflatten_args(self.inputs, self.constant_args)
        args = self.fill_non_provided_args(args, kwargs)
        ordered_kwargs = [
            self.get_kwargs_value(key, **kwargs)
            for key in self.ordered_kwargs_for_cpp_kernel
        ]
        target = self.op_overload

        if not V.graph.aot_mode:
            # No need to serialize in the cpp wrapper JIT mode
            return [*args, *ordered_kwargs]

        serializer = GraphModuleSerializer(None, [])  # type: ignore[arg-type]
        named_arguments = serializer.serialize_inputs(target, args, kwargs)

        # serialize_outputs
        def handle_single_output(
            return_type: Union[torch.TensorType, torch.ListType, torch.JitType],
            output: Union[IRNode, Sequence[IRNode]],
        ) -> export_schema.Argument:
            if isinstance(return_type, torch.TensorType):
                # For single Tensor
                out = output
                if isinstance(output, (list, tuple)):
                    assert len(output) == 1
                    out = output[0]
                if isinstance(return_type, torch.TensorType):
                    assert isinstance(out, IRNode)
                    return export_schema.Argument.create(
                        as_tensor=export_schema.TensorArgument(name=out.get_name())
                    )
                else:  # NoneType
                    assert out is None
                    return export_schema.Argument.create(as_none=True)
            elif isinstance(return_type, torch.ListType) and isinstance(
                return_type.getElementType(), torch.TensorType
            ):
                assert isinstance(output, Sequence), type(output)
                # For single TensorList
                return export_schema.Argument.create(
                    as_tensors=[
                        export_schema.TensorArgument(name=out.get_name())
                        for out in output
                    ]
                )
            else:
                raise RuntimeError(f"Unsupported return type {type(return_type)}")

        if isinstance(target, torch._higher_order_ops.torchbind.CallTorchBind):
            returns = target.schema(args[0], args[1]).returns
        else:
            returns = target._schema.returns  # type: ignore[union-attr]
        if len(returns) == 1:
            # NOTE: [special handling of all_reduce_coalesced_'s return value]
            # all_reduce_coalesced_ return a list of tensors via self.mutation_outputs
            outputs = self.outputs if self.outputs else self.mutation_outputs
            return_type = returns[0].real_type  # type: ignore[attr-defined]
            output_arguments = [handle_single_output(return_type, outputs)]
        else:
            # For tuple returns, e.g "-> (Tensor, Tensor)" or "-> (Tesnor, Tensor[])"
            # Not generating output args for self.mutation_outputs
            output_arguments = [
                handle_single_output(return_schema.real_type, output)  # type: ignore[attr-defined]
                for return_schema, output in zip(returns, self.outputs)
            ]

        assert self.op_overload is not None
        node = ExternKernelNode(
            name=self.get_name(),
            node=export_schema.Node(
                target=self.op_overload.name(),
                inputs=named_arguments,
                outputs=output_arguments,
                metadata={},
            ),
        )

        V.graph.extern_kernel_nodes.append(node)

        return [*args, *ordered_kwargs]

    def codegen(self, wrapper: PythonWrapperCodegen) -> None:
        kernel = self.op_overload
        assert kernel is not None
        if kernel.namespace == "aten":
            # Aten Fallback Ops
            assert isinstance(kernel, torch._ops.OpOverload), type(kernel)
            if V.graph.cpp_wrapper:
                from torchgen.aoti.fallback_ops import inductor_fallback_ops

                if str(kernel) not in inductor_fallback_ops:
                    # C shim v2 is torchgen-ed, which should cover all aten ops.
                    # If you do hit a missed op, please update fallback_ops.py.
                    log.warning(
                        "%s is missing a c-shim implementation, using proxy executor as fallback",
                        kernel,
                    )
                    self.use_runtime_dispatch = True
        elif kernel.namespace == "_quantized":
            # Internal Quantized Fallback Ops
            assert isinstance(kernel, torch._ops.OpOverload), type(kernel)
        elif V.graph.cpp_wrapper:
            # For non-aten OpOverload, i.e. custom ops
            self.use_runtime_dispatch = True

        def do_runtime_dispatch() -> None:
            args: list[str] = []
            exported_args = self.export_extern_kernel_node()

            assert self.python_kernel_name is not None
            assert self.cpp_kernel_name is not None
            assert self.op_overload is not None
            assert args is not None
            wrapper.generate_fallback_kernel_with_runtime_lookup(
                self.get_name(),
                self.python_kernel_name,
                self.cpp_kernel_name,
                args,
                self.op_overload,  # type: ignore[arg-type]
                exported_args,
                # NOTE: [special handling of all_reduce_coalesced_'s return value]
                self.outputs if self.outputs else self.mutation_outputs,
            )

        def is_number(t: torch.JitType) -> bool:
            return isinstance(t, torch.NumberType) or (
                isinstance(t, torch.OptionalType)
                and isinstance(t.getElementType(), torch.NumberType)
            )

        self.codegen_comment(wrapper)
        if self.use_runtime_dispatch:
            do_runtime_dispatch()
        else:
            args = [*self.codegen_args(), *self.codegen_kwargs()]
            if (
                V.graph.cpp_wrapper
                and isinstance(kernel, torch._ops.OpOverload)
                and any(
                    "c10::complex" in arg_str and is_number(op_arg.real_type)
                    for arg_str, op_arg in zip(args, kernel._schema.arguments)
                )
            ):
                # Handle the special case where a complex number is input to a
                # cpp_wrapper C-shim kernel.  If the corresponding argument is a number,
                # the torchgen-created shim API will use type "double", which cannot be
                # converted to from a c10::complex.  In these cases, fallback to runtime
                # dispatch.
                do_runtime_dispatch()
            else:
                V.graph.wrapper_code.generate_fallback_kernel(self, args)
                if isinstance(self.layout, Layout):
                    self.codegen_size_asserts(wrapper)

        self.codegen_unbacked_symbol_defs(wrapper)

    @staticmethod
    def tensor_to_layout(output: torch.Tensor) -> FixedLayout:
        return FixedLayout(
            output.device,
            output.dtype,
            convert_shape_to_inductor(output.size()),
            convert_shape_to_inductor(output.stride()),
        )

    @classmethod
    def create(cls, kernel: _OpOverloads, *args: Any, **kwargs: Any) -> FallbackKernel:
        fake_incorrect_kernels = (aten._fused_moving_avg_obs_fq_helper_functional,)
        if kernel not in fake_incorrect_kernels:
            context = cast(AbstractContextManager[None], V.graph.fake_mode)
        else:
            context = nullcontext()

        with context:
            (
                example_output,
                tensor_args,
                non_tensor_args,
                unflatten_args,
                unbacked_bindings,
            ) = cls.process_kernel(kernel, *args, **kwargs)

        device = cls.find_device(tensor_args, example_output)

        if not device and isinstance(
            kernel, torch._higher_order_ops.torchbind.CallTorchBind
        ):
            # use CPU device for torchbind methods that don't take in or output any tensor, e.g. size()
            device = torch.device("cpu")

        if example_output is None:
            packed = cls(
                NoneLayout(device=device),
                kernel,
                tensor_args,
                non_tensor_args,
                unflatten_args,
                unbacked_bindings=unbacked_bindings,
            )

        else:
            assert device, "Not sure where to find device info"
            packed = cls(
                MultiOutputLayout(device=device),
                kernel,
                tensor_args,
                non_tensor_args,
                unflatten_args,
                unbacked_bindings=unbacked_bindings,
            )

        def generate_output(output: Any, indices: list[tuple[Any, int]]) -> Any:
            if isinstance(output, (list, tuple)):
                return type(output)(
                    generate_output(output[i], indices + [(type(output), i)])
                    for i in range(len(output))
                )
            elif isinstance(output, dict):
                return {
                    key: generate_output(val, indices + [(type(output), key)])
                    for key, val in output.items()
                }
            elif isinstance(output, torch.Tensor):
                return MultiOutput(
                    cls.tensor_to_layout(output),
                    packed,
                    indices,
                )
            elif isinstance(output, int):
                return output
            elif isinstance(output, torch.SymInt):
                return output.node.expr
            else:
                assert output is None, (
                    f"FallbackKernel output type {type(output)} is not supported"
                )
                return None

        outputs = generate_output(example_output, [])
        if isinstance(outputs, (list, tuple)):
            packed.outputs = outputs
        elif isinstance(outputs, dict):
            packed.outputs = tuple(outputs)
        else:
            packed.outputs = [outputs]
        return outputs

    def apply_constraint(self) -> None:
        return super().apply_constraint()


@ir_dataclass(frozen=False)
class ComplexView(FallbackKernel):
    """View a complex number as two dtyped numbers or vice versa"""

    def should_allocate(self) -> bool:
        return False

    def get_inputs_that_alias_output(self) -> Sequence[str]:
        # Signal to codegen that our output buffer isn't safe to reuse
        return [self.inputs_as_nodes[0].get_name()]

    def __init__(
        self,
        layout: OutputSpec,
        kernel: _OpOverloads,
        tensor_args: Sequence[IRNode],
        nontensor_args: Sequence[Any],
        unflatten_args: Callable[..., Any],
        *,
        unbacked_bindings: Optional[dict[sympy.Symbol, pytree.KeyPath]] = None,
    ) -> None:
        super().__init__(
            layout,
            kernel,
            tensor_args,
            nontensor_args,
            unflatten_args,
            unbacked_bindings=unbacked_bindings,
        )


@ir_dataclass
class MultiOutputLayout(OutputSpec):
    device: torch.device

    def get_device(self) -> Optional[torch.device]:
        return self.device


class MultiOutput(ExternKernel):
    # Given an input MultiOutputLayout buffer, indexes out an actual buffer
    # from that result.  This doesn't actually produce multiple outputs,
    # that's MultiOutputLayout!
    def codegen_list_tuple_access(
        self, basename: str, indices: Sequence[Sequence[Any]]
    ) -> str:
        if len(indices) > 0:
            itype, i = indices[0]
            if issubclass(itype, list):
                return self.codegen_list_tuple_access(f"{basename}[{i}]", indices[1:])
            elif issubclass(itype, tuple):
                # cpp wrapper code needs to use std::get<> to access a tuple
                tuple_access = V.graph.wrapper_code.codegen_tuple_access(
                    basename, self.get_name(), str(i)
                )
                return self.codegen_list_tuple_access(tuple_access, indices[1:])
            elif issubclass(itype, dict):
                return self.codegen_list_tuple_access(f"{basename}['{i}']", indices[1:])
            else:
                raise AssertionError("non supported index type: ", itype)
        else:
            return basename

    def codegen(self, wrapper: PythonWrapperCodegen) -> None:
        wrapper.codegen_multi_output(
            self.get_name(),
            self.codegen_list_tuple_access(
                self.inputs_as_nodes[0].get_name(), self.indices
            ),
        )
        self.codegen_size_asserts(wrapper)

    def __init__(
        self, layout: OutputSpec, input: IRNode, indices: list[tuple[Any, ...]]
    ) -> None:
        super().__init__(None, layout, [input], ())
        self.name = V.graph.register_buffer(self)
        V.graph.register_operation(self)
        self.indices = indices

    def get_free_symbol_uses(
        self, unbacked_only: bool = False
    ) -> OrderedSet[sympy.Symbol]:
        return self.inputs_as_nodes[0].get_free_symbol_uses(unbacked_only)

    def should_allocate(self) -> bool:
        if len(self.inputs) == 1 and (
            isinstance(self.inputs_as_nodes[0], CppTemplateBuffer)  # Grouped GEMM
        ):
            return True
        return False

    def get_inputs_that_alias_output(self) -> Sequence[str]:
        return [
            inp.get_name()
            for inp in self.inputs
            if isinstance(inp, FallbackKernel)
            and len(inp.get_inputs_that_alias_output()) > 0
        ]


# We just use a normal dataclass for MutableBox/TensorBox/StorageBox since
# they're mainly lowering-time constructs that we expect to mutate and such.
@dataclasses.dataclass
class MutableBox(IRNode):
    """
    TensorBox / StorageBox allow in-place mutation of Tensors
    """

    data: IRNode

    def has_exceeded_max_reads(self) -> bool:
        return self.data.has_exceeded_max_reads()

    def get_device(self) -> Optional[torch.device]:
        return self.data.get_device()

    def make_loader(self) -> Callable[[Sequence[Expr]], OpsValue]:
        return self.data.make_loader()

    def make_indexer(self) -> Callable[[Sequence[Expr]], Expr]:
        return self.data.make_indexer()

    def get_stride(self) -> Sequence[_IntLike]:
        return self.data.get_stride()

    def get_name(self) -> str:
        return self.data.get_name()

    def has_large_inner_fn(self, threshold: Optional[int] = None) -> bool:
        return self.data.has_large_inner_fn(threshold)

    def mark_reuse(self, users: int) -> None:
        return self.data.mark_reuse(users)

    def realize_hint(self) -> None:
        return self.data.realize_hint()

    def unwrap_view(self) -> IRNode:
        return self.data.unwrap_view()

    def freeze_layout(self) -> None:
        return self.data.freeze_layout()

    def freeze_layout_with_stride_order(
        self, order: Sequence[int], allow_padding: bool = False
    ) -> None:
        return self.data.freeze_layout_with_stride_order(order, allow_padding)

    def freeze_layout_with_fill_order(self, order: Sequence[int]) -> None:
        return self.data.freeze_layout_with_fill_order(order)

    def freeze_layout_with_same_order(self, stride: Sequence[_IntLike]) -> None:
        return self.data.freeze_layout_with_same_order(stride)

    def freeze_layout_with_exact_strides(
        self, exact_strides: Sequence[_IntLike], allow_padding: bool = False
    ) -> None:
        return self.data.freeze_layout_with_exact_strides(exact_strides, allow_padding)

    def get_read_writes(self) -> dependencies.ReadWrites:
        return self.data.get_read_writes()

    def get_reads(self) -> OrderedSet[Dep]:
        return self.data.get_reads()

    def num_reads(self) -> int:
        return self.data.num_reads()

    def get_storage_numel(self) -> _IntLike:
        return self.data.get_storage_numel()

    def get_reduction_type(self) -> Optional[str]:
        return self.data.get_reduction_type()

    def get_reduction_size(self) -> Sequence[Expr]:
        return self.data.get_reduction_size()

    def is_extern(self) -> bool:
        return self.data.is_extern()

    def is_no_op(self) -> bool:
        return self.data.is_no_op()

    def constant_to_device(self, device: torch.device) -> IRNode:
        return self.data.constant_to_device(device)

    def get_mutation_names(self) -> Sequence[str]:
        return self.data.get_mutation_names()

    def get_operation_name(self) -> str:
        return self.data.get_operation_name()

    def get_inputs_that_alias_output(self) -> Sequence[str]:
        return self.data.get_inputs_that_alias_output()

    def realize(self) -> Optional[str]:
        return self.data.realize()

    def get_free_symbol_uses(
        self, unbacked_only: bool = False
    ) -> OrderedSet[sympy.Symbol]:
        return self.data.get_free_symbol_uses(unbacked_only)

    def get_read_names(self) -> OrderedSet[str]:
        return self.data.get_read_names()

    def get_defining_op(self) -> Optional[Operation]:
        return self.data.get_defining_op()

    def codegen_reference(self, writer: Optional[IndentedBuffer] = None) -> str:
        return self.data.codegen_reference(writer)

    @property
    def layout(self) -> OutputSpec:
        # we intentionally call get_output_spec (rather than get_layout) since Buffer.layout is an OutputSpec
        return self.data.get_output_spec()

    def get_layout(self) -> Layout:
        return self.data.get_layout()

    def get_output_spec(self) -> OutputSpec:
        return self.data.get_output_spec()

    def get_size(self) -> Sequence[Expr]:
        return self.data.get_size()

    @property
    def dtype(self) -> torch.dtype:
        return self.data.dtype

    def __str__(self) -> str:
        if isinstance(self.data, MutableBox):
            line0 = f"{type(self).__name__}({type(self.data).__name__}("
            endl = "))"
            inner = self.data.data
        else:
            line0 = f"{type(self).__name__}("
            inner = self.data
            endl = ")"

        lines = [
            line0,
            indent(str(inner)),
            endl,
        ]
        return "\n".join(lines)

    __repr__ = __str__


class TensorBox(MutableBox):
    @staticmethod
    def create(data: IRNode) -> Union[TensorBox, ShapeAsConstantBuffer]:
        if isinstance(data, ShapeAsConstantBuffer):
            return data
        return TensorBox(StorageBox(data))


class StorageBox(MutableBox):
    def is_input_buffer(self) -> bool:
        if isinstance(self.data, (InputBuffer, ReinterpretView)):
            return self.data.get_name() in V.graph.graph_inputs
        return False

    def is_module_buffer(self) -> bool:
        return (
            isinstance(self.data, (ConstantBuffer))
            and self.data.get_name() in V.graph.constants
        )

    def realize(self) -> Optional[str]:
        if isinstance(
            self.data,
            (
                ComputedBuffer,
                InputsKernel,
                InputBuffer,
                ReinterpretView,
                TemplateBuffer,
            ),
        ):
            return self.data.get_name()
        assert isinstance(self.data, (Pointwise, Reduction, Scan, Sort)), type(
            self.data
        )
        origin_node = self.data.get_origin_node()
        traceback = self.data.get_traceback()
        device = self.data.get_device()
        assert device is not None

        self.data = ComputedBuffer(
            name=None,
            layout=FlexibleLayout(
                device=device,
                dtype=self.data.get_dtype(),
                size=self.data.get_size(),
            ),
            data=self.data,
        )
        self.data.name = V.graph.register_buffer(self.data)
        V.graph.register_operation(self.data)
        self.data.origins = self.origins
        self.data.origin_node = origin_node
        self.data.traceback = traceback
        return self.data.name

    def realize_hint(self) -> None:
        """
        Called on buffers we expect to be forced to realize later.
        """
        if (
            isinstance(self.data, (Pointwise, Reduction))
            and self.data.inner_fn_opcount().nontrivial_read_count > 1
        ):
            self.realize()

    def has_exceeded_max_reads(self) -> bool:
        return isinstance(self.data, Pointwise) and (
            self.num_reads() > config.realize_acc_reads_threshold
            or self.has_large_inner_fn()
        )

    def should_realize_on_reuse(self, users: int) -> bool:
        """
        A heuristic to decide if we should realize a tensor
        that is used multiple times.
        """
        if users > 1 and isinstance(self.data, (Pointwise, Reduction)):
            if is_cpu(self.data):
                # Heuristic for realizing reused result of heavy ops on cpu
                opcount = self.data.inner_fn_opcount()
                heavy_ops = ["exp", "sigmoid"]  # a list of heavy ops
                if any(x in opcount.used_ops for x in heavy_ops):
                    return True
            return (
                self.num_reads() > config.realize_reads_threshold
                or self.has_large_inner_fn()
            )
        return False

    def mark_reuse(self, users: int) -> None:
        if self.should_realize_on_reuse(users):
            self.realize()

    def num_reads(self) -> int:
        return self.data.num_reads()


@ir_dataclass(frozen=False)
class Subgraph(IRNode):
    name: str
    graph_module: torch.fx.GraphModule
    graph: Optional[GraphLowering] = None


def _has_aliased_buffers(buffers: Sequence[IRNode]) -> bool:
    buffers = [
        buffer.unwrap_view() if isinstance(buffer, ReinterpretView) else buffer
        for buffer in buffers
    ]
    # assuming the same buffer is represented by the same IRNode object
    return len(OrderedSet(id(buffer) for buffer in buffers)) < len(buffers)


@ir_dataclass(frozen=False)
class InvokeSubgraph(ExternKernel):
    subgraph: Optional[Subgraph] = None
    operands: Optional[Sequence[IRNode]] = None
    outputs: Optional[Sequence[IRNode]] = None

    def __init__(
        self, subgraph: Subgraph, operands: Sequence[IRNode], layout: MultiOutputLayout
    ) -> None:
        super().__init__(
            name=None,
            layout=layout,
            inputs=operands,
        )
        self.subgraph = subgraph
        self.name = V.graph.register_buffer(self)
        V.graph.register_operation(self)

    @classmethod
    def create(cls, subgraph: Subgraph, operands: Sequence[IRNode]) -> IRNode:
        # TODO(anijain2305) - Support sym expr as operands in future.
        fx_operands = V.graph.current_node.args[-1]

        assert isinstance(fx_operands, Sequence), type(fx_operands)
        assert all(isinstance(n, Node) for n in fx_operands)
        fake_operands = [cast(Node, x).meta["val"] for x in fx_operands]

        # Realize the inputs. Also intermediates can have different strides than
        # the inputs of the subgraph. So, force the intermediates to have same
        # strides as that of subgraph inputs.
        operands: list[IRNode] = [cls.realize_input(x) for x in operands]

        def handle_sym_expr(stride: Sequence[Expr]) -> list[Expr]:
            return [s.node.expr if isinstance(s, torch.SymInt) else s for s in stride]

        new_operands: list[IRNode] = []
        for idx, operand in enumerate(operands):
            if isinstance(operand, ShapeAsConstantBuffer):
                new_operands.append(operand)
            else:
                example_stride = handle_sym_expr(fake_operands[idx].stride())
                new_operands.append(cls.require_exact_strides(operand, example_stride))

        operands = new_operands

        if subgraph.graph is None:
            # create and lower subgraphs
            subgraph.graph = V.graph.make_subgraph(
                gm=subgraph.graph_module,
                example_inputs=fake_operands,
                subgraph_name=subgraph.name,
            )
            with V.set_graph_handler(subgraph.graph):
                subgraph.graph.run(*fake_operands)

        outputs = subgraph.graph.graph_outputs

        # Find the device - operands could be integers from shapes, so we can't
        # use operands[0]
        device = None
        for operand in operands:
            if not isinstance(operand, ShapeAsConstantBuffer):
                device = operand.get_device()
                break
        assert device is not None

        assert all(isinstance(o, TensorBox) for o in operands)
        invoke_subgraph = InvokeSubgraph(
            subgraph=subgraph,
            operands=cast(list[TensorBox], operands),
            layout=MultiOutputLayout(device=device),
        )

        def create_output(
            output: IRNode, ind: int
        ) -> Union[IRNode, Sequence[Union[IRNode, Sequence[IRNode]]]]:
            if isinstance(output, (ShapeAsConstantBuffer, NoneAsConstantBuffer)):
                return output
            else:
                device = output.get_device()
                assert device is not None

                return MultiOutput(
                    FixedLayout(
                        device=device,
                        dtype=output.get_dtype(),
                        size=output.get_size(),  # type: ignore[arg-type]
                        stride=output.get_stride(),
                        offset=output.get_layout().offset,
                    ),
                    invoke_subgraph,
                    [(list, ind)],
                )

        outputs_ = [create_output(output, i) for i, output in enumerate(outputs)]
        invoke_subgraph.outputs = outputs_  # type: ignore[assignment]
        return outputs_  # type: ignore[return-value]

    def codegen(self, wrapper: PythonWrapperCodegen) -> None:
        wrapper.codegen_invoke_subgraph(self)


@ir_dataclass(frozen=False)
class Conditional(ExternKernel):
    predicate: Optional[IRNode] = None
    operands: Optional[Sequence[IRNode]] = None
    true_subgraph: Optional[Subgraph] = None
    false_subgraph: Optional[Subgraph] = None
    outputs: Optional[Sequence[MultiOutput]] = None

    def __init__(
        self,
        predicate: IRNode,
        operands: Sequence[IRNode],
        true_subgraph: Subgraph,
        false_subgraph: Subgraph,
        layout: MultiOutputLayout,
        unbacked_bindings: Optional[dict[sympy.Symbol, pytree.KeyPath]],
    ) -> None:
        self.predicate = predicate
        self.operands = operands
        self.true_subgraph = true_subgraph
        self.false_subgraph = false_subgraph

        sym_args, tensor_args = _split_by_sym_type([predicate, *operands])

        super().__init__(
            name=None,
            layout=layout,
            inputs=tensor_args,
            constant_args=sym_args,
        )
        if unbacked_bindings is not None:
            self.unbacked_bindings = unbacked_bindings

        self.name = V.graph.register_buffer(self)
        V.graph.register_operation(self)

    @classmethod
    def create(
        cls,
        predicate: TensorBox,
        true_fn: Subgraph,
        false_fn: Subgraph,
        operands: list[Union[TensorBox, ShapeAsConstantBuffer]],
    ) -> Sequence[IRNode]:
        predicate = cls.realize_input(predicate)
        operands = [cls.realize_input(x) for x in operands]
        fx_operands: Argument = V.graph.current_node.args[-1]

        assert isinstance(fx_operands, Sequence), type(fx_operands)
        assert all(isinstance(n, Node) for n in fx_operands)
        fake_operands = [cast(Node, x).meta["val"] for x in fx_operands]

        for subgraph in (true_fn, false_fn):
            if subgraph.graph is None:
                # create and lower subgraphs
                subgraph.graph = V.graph.make_subgraph(
                    gm=subgraph.graph_module,
                    example_inputs=fake_operands,
                    subgraph_name=subgraph.name,
                )
                with V.set_graph_handler(subgraph.graph):
                    subgraph.graph.run(*fake_operands)

        assert true_fn.graph is not None
        assert false_fn.graph is not None
        true_outputs = true_fn.graph.graph_outputs
        false_outputs = false_fn.graph.graph_outputs

        for name, outputs in (("true_fn", true_outputs), ("false_fn", false_outputs)):
            if _has_aliased_buffers(true_outputs):
                raise AssertionError(
                    "Output aliasing is currently not supported in compiled torch.cond. "
                    f"The outputs of the {name} subgraph of torch.cond are aliased: {outputs}"
                )

        # make sure true and false outputs are structurally equivalent
        assert len(true_outputs) == len(false_outputs), (true_outputs, false_outputs)
        for i, (to, fo) in enumerate(zip(true_outputs, false_outputs)):
            assert to.get_device() == fo.get_device(), (i, to, fo)
            assert to.get_dtype() == fo.get_dtype(), (i, to, fo)
            assert to.get_layout().offset == fo.get_layout().offset, (i, to, fo)

        device = next(
            o.get_device()
            for o in [predicate] + operands
            if not isinstance(o, ShapeAsConstantBuffer)
        )
        unbacked_bindings = resolve_unbacked_bindings(
            V.graph.sizevars.shape_env,
            V.graph.current_node.meta.get("unbacked_bindings", None),
        )
        assert device is not None, "cannot determine device"
        conditional = Conditional(
            predicate=predicate,
            operands=operands,
            true_subgraph=true_fn,
            false_subgraph=false_fn,
            layout=MultiOutputLayout(device=device),
            unbacked_bindings=unbacked_bindings,
        )

        def _maybe_expr(s: Union[int, torch.SymInt]) -> Union[int, sympy.expr]:
            if isinstance(s, int):
                return s
            return s.node.expr

        outputs = [
            MultiOutput(
                FixedLayout(
                    device=device,
                    dtype=output.get_dtype(),
                    size=[_maybe_expr(sz) for sz in merged_output.size()],
                    stride=[_maybe_expr(sz) for sz in merged_output.stride()],
                    offset=output.get_layout().offset,
                ),
                conditional,
                [(list, i)],
            )
            # as the true and false outputs are equivalent,
            # we can use either of them here as a "template"
            for i, (output, merged_output) in enumerate(
                zip(true_outputs, V.graph.current_node.meta["val"])
            )
        ]

        conditional.outputs = outputs  # type: ignore[assignment]
        return outputs

    def codegen(self, wrapper: PythonWrapperCodegen) -> None:
        wrapper.codegen_conditional(self)
        wrapper.codegen_unbacked_symbol_defs_for_outputs(
            self.get_name(), self.outputs, getattr(self, "unbacked_bindings", {})
        )

    def get_unbacked_symbol_defs(self) -> OrderedSet[sympy.Symbol]:
        if unbacked_bindings := getattr(self, "unbacked_bindings", None):
            resolved = resolve_unbacked_bindings(
                V.graph.sizevars.shape_env, unbacked_bindings
            )
            assert resolved is not None
            return OrderedSet(resolved.keys())
        else:
            return OrderedSet()


def _split_by_sym_type(
    args: list[Any],
) -> tuple[list[ShapeAsConstantBuffer], list[Any]]:
    non_sym_args = []
    sym_args = []
    for arg in args:
        if isinstance(arg, ShapeAsConstantBuffer):
            sym_args.append(arg.expr)
        else:
            non_sym_args.append(arg)

    return sym_args, non_sym_args


@ir_dataclass(frozen=False)
class WhileLoop(ExternKernel):
    carried_inputs: Optional[Sequence[IRNode]] = None
    additional_inputs: Optional[Sequence[IRNode]] = None
    cond_subgraph: Optional[Subgraph] = None
    body_subgraph: Optional[Subgraph] = None
    outputs: Optional[Sequence[MultiOutput]] = None

    def __init__(
        self,
        carried_inputs: Sequence[IRNode],
        additional_inputs: Sequence[IRNode],
        cond_subgraph: Subgraph,
        body_subgraph: Subgraph,
        layout: MultiOutputLayout,
    ) -> None:
        self.carried_inputs = carried_inputs
        self.additional_inputs = additional_inputs
        self.cond_subgraph = cond_subgraph
        self.body_subgraph = body_subgraph

        sym_args, tensor_args = _split_by_sym_type(
            [*carried_inputs, *additional_inputs]
        )
        super().__init__(
            name=None,
            layout=layout,
            inputs=tensor_args,
            constant_args=sym_args,
        )

        self.name = V.graph.register_buffer(self)
        V.graph.register_operation(self)

    @classmethod
    def create(
        cls,
        cond_fn: Subgraph,
        body_fn: Subgraph,
        carried_inputs: Sequence[IRNode],
        additional_inputs: Sequence[IRNode],
    ) -> Union[IRNode, Sequence[IRNode]]:
        from torch._higher_order_ops.utils import check_input_alias_and_mutation

        def _require_exact_strides(
            tensor_boxes: Sequence[IRNode],
            fake_tensors: list[Union[int, torch.SymInt, torch.Tensor]],
        ) -> list[IRNode]:
            assert len(tensor_boxes) == len(fake_tensors)
            ret = []
            for tb, fk in zip(tensor_boxes, fake_tensors):
                if isinstance(fk, torch.Tensor):
                    ret.append(
                        ExternKernel.require_exact_strides(
                            tb, fk.stride(), allow_padding=False
                        )
                    )
                else:
                    ret.append(tb)
            return ret

        fx_carried_inputs = V.graph.current_node.args[-2]
        fx_additional_inputs = V.graph.current_node.args[-1]
        fx_all_inputs = fx_carried_inputs + fx_additional_inputs  # type: ignore[operator]
        fake_all_inputs = [x.meta["val"] for x in fx_all_inputs]  # type: ignore[union-attr]
        fake_carried_inputs = [x.meta["val"] for x in fx_carried_inputs]  # type: ignore[union-attr]
        fake_additional_inputs = [x.meta["val"] for x in fx_additional_inputs]  # type: ignore[union-attr]

        carried_inputs_ = [cls.realize_input(x) for x in carried_inputs]
        carried_inputs_ = _require_exact_strides(carried_inputs_, fake_carried_inputs)
        additional_inputs_ = [cls.realize_input(x) for x in additional_inputs]
        additional_inputs_ = _require_exact_strides(
            additional_inputs_, fake_additional_inputs
        )
        all_inputs = carried_inputs_ + additional_inputs_

        for subgraph in (cond_fn, body_fn):
            if subgraph.graph is None:
                # create and lower subgraphs
                assert isinstance(fx_all_inputs, Sequence), type(fx_all_inputs)
                subgraph.graph = V.graph.make_subgraph(
                    gm=subgraph.graph_module,
                    example_inputs=fx_all_inputs,  # type: ignore[arg-type]
                    subgraph_name=subgraph.name,
                )
                with V.set_graph_handler(subgraph.graph):
                    subgraph.graph.run(*fake_all_inputs)
                    # For body_fn, we require its output to have the exact same stride
                    # as inputs because the previous output is the input of next iteration.
                    #
                    # This cannot be automatically done in graph lowering because body_fn's graph outputs
                    # are not user-facing so the special handling for strides of user-facing output in graph
                    # lowering is not applicable.
                    if subgraph is body_fn:
                        assert len(subgraph.graph.graph_outputs) == len(
                            fake_carried_inputs
                        )
                        subgraph.graph.graph_outputs = _require_exact_strides(  # type: ignore[assignment]
                            subgraph.graph.graph_outputs,  # type: ignore[arg-type]
                            fake_carried_inputs,
                        )

        assert cond_fn.graph and body_fn.graph
        cond_outputs = cond_fn.graph.graph_outputs
        body_outputs = body_fn.graph.graph_outputs

        if _has_aliased_buffers(body_outputs):
            raise AssertionError(
                "Output aliasing is currently not supported in compiled torch.while_loop. "
                f"The outputs of the body_fn subgraph of torch.while_loop are aliased: {body_outputs}"
            )

        # make sure cond_fn returns a boolean scalar Tensor
        assert len(cond_outputs) == 1, cond_outputs
        p = cond_outputs[0]
        if not isinstance(p, ShapeAsConstantBuffer):
            assert p.get_dtype() == torch.bool, p
            assert len(p.get_size()) == 0, p

        assert len(all_inputs) > 0, (
            "torch.while_loop is assumed to have at least one operand."
        )

        device = all_inputs[0].get_device()

        assert device is not None  # to make linter happy
        # make sure carried_inputs_ and body outputs are structurally equivalent
        assert len(carried_inputs_) == len(body_outputs), (
            carried_inputs_,
            body_outputs,
        )
        for i, (op, bo) in enumerate(zip(carried_inputs_, body_outputs)):

            def _guard_list_equals(
                lhs_exprs: Sequence[Union[int, sympy.expr]],
                rhs_exprs: Sequence[Union[int, sympy.expr]],
            ) -> None:
                assert len(lhs_exprs) == len(rhs_exprs)
                for lhs, rhs in zip(lhs_exprs, rhs_exprs):
                    V.graph.sizevars.guard_equals(lhs, rhs)

            _guard_list_equals(op.get_size(), bo.get_size())
            _guard_list_equals(op.get_stride(), bo.get_stride())
            # assume all carried_inputs_ and outputs are on the same device
            # as the MultiOutputLayout below requires single device
            assert op.get_device() == bo.get_device(), (i, op, bo, device)
            assert op.get_dtype() == bo.get_dtype(), (i, op, bo)
            assert op.get_layout().offset == bo.get_layout().offset, (i, op, bo)

        assert device is not None
        while_loop = WhileLoop(
            carried_inputs=carried_inputs_,
            additional_inputs=additional_inputs_,
            cond_subgraph=cond_fn,
            body_subgraph=body_fn,
            # asserted above that there is at least one operand
            layout=MultiOutputLayout(device=device),
        )

        assert body_fn.graph is not None and isinstance(
            body_fn.graph.module, torch.fx.GraphModule
        )  # to make linter happy

        # Handling input mutations
        mutated_idxs = check_input_alias_and_mutation(
            body_fn.graph.module, fake_all_inputs
        )[0]
        mutated_idx_set = OrderedSet(mutated_idxs)
        mutated_inputs = [all_inputs[idx] for idx in mutated_idx_set]
        real_outputs = {
            idx: out
            for idx, out in enumerate(body_outputs)
            if idx not in mutated_idx_set
        }
        real_outputs = [
            MultiOutput(
                FixedLayout(
                    device=device,
                    dtype=output.get_dtype(),
                    size=output.get_size(),
                    stride=output.get_stride(),
                    offset=output.get_layout().offset,
                ),
                while_loop,
                [(list, idx)],
            )
            for idx, output in real_outputs.items()
        ]
        while_loop.outputs = real_outputs
        while_loop.mutation_outputs = [
            MutationOutput(inp.layout, inp, while_loop)  # type: ignore[attr-defined, union-attr]
            for inp in mutated_inputs
        ]

        outputs_iter = iter(real_outputs)
        mutated_inputs_iter = iter(mutated_inputs)
        all_outputs = [
            next(mutated_inputs_iter) if idx in mutated_idx_set else next(outputs_iter)
            for idx in range(len(body_outputs))
        ]
        for inp, out in zip(carried_inputs, all_outputs):
            if inp.get_name() in V.graph.graph_inputs:
                # if a carried input of the while_loop is a graph input,
                # it can be returned as is when the number of iterations
                # is zero. due to this, we can't (generally) reuse the
                # output buffers corresponding to the graph inputs, as
                # the inputs may end up being mutated.
                V.graph.never_reuse_buffers.add(out.get_name())
        return all_outputs

    def codegen(self, wrapper: PythonWrapperCodegen) -> None:
        wrapper.codegen_while_loop(self)


class EffectfulKernel(FallbackKernel):
    def __init__(
        self,
        layout: OutputSpec,
        kernel: _OpOverloads,
        tensor_args: Sequence[IRNode],
        nontensor_args: Sequence[Any],
        unflatten_args: Callable[..., Any],
        kwargs: Optional[dict[str, Any]] = None,
        *,
        unbacked_bindings: Optional[dict[sympy.Symbol, pytree.KeyPath]] = None,
    ) -> None:
        super().__init__(
            layout,
            kernel,
            tensor_args,
            nontensor_args,
            unflatten_args,
            kwargs=None,
            unbacked_bindings=unbacked_bindings,
        )

        from torch._higher_order_ops.effects import get_effect_key

        uncovered_args = [
            a.value if isinstance(a, TorchBindObject) else a for a in tensor_args
        ]
        effect_type = get_effect_key(kernel, (*nontensor_args, *uncovered_args), kwargs)
        assert effect_type is not None
        self.effect_type = effect_type
        self.prev_effect_buffer = V.graph.effectful_ops.get(effect_type, None)
        V.graph.effectful_ops[effect_type] = self

    def get_read_writes(self) -> dependencies.ReadWrites:
        read_writes = super().get_read_writes()

        if self.prev_effect_buffer is not None:
            read_writes.reads.add(
                dependencies.StarDep(self.prev_effect_buffer.get_name())
            )

        return read_writes

    def has_side_effects(self) -> bool:
        return True


class NonTensorObj(IRNode):
    pass


@ir_dataclass
class TorchBindObject(NonTensorObj):
    name: str
    value: Union[FakeScriptObject, torch.ScriptObject]

    def get_name(self) -> str:
        return self.name

    def codegen_reference(self, writer: Optional[IndentedBuffer] = None) -> str:
        return self.name

    def get_value(self) -> Union[FakeScriptObject, torch.ScriptObject]:
        return self.value

    def get_real_obj(self) -> torch.ScriptObject:
        if isinstance(self.value, torch.ScriptObject):
            return self.value
        else:
            return self.value.real_obj

    def get_buf_bytes(self) -> int:
        # Returns the sum of all tensors in the flattened object
        real_script_obj = self.get_real_obj()
        assert hasattr(real_script_obj, "__obj_flatten__")
        flat_dict = dict(real_script_obj.__obj_flatten__())
        flat_elems = pytree.tree_flatten(flat_dict)[0]
        flat_sizes = [
            x.element_size() * x.numel()
            for x in flat_elems
            if isinstance(x, torch.Tensor)
        ]
        return functools.reduce(lambda x, y: x + y, flat_sizes, 0)


@ir_dataclass
class GeneratorState(NonTensorObj):
    name: str
    device: torch.device

    def get_name(self) -> str:
        return self.name

    def codegen_reference(self, writer: Optional[IndentedBuffer] = None) -> str:
        return self.name


class _CollectiveKernel(FallbackKernel):
    def should_allocate(self) -> bool:
        return False

    def has_side_effects(self) -> bool:
        return True

    # This is identical to FallbackKernel.set_cpp_kernel(), minus the
    # part that checks against input aliasing and mutation.
    def set_cpp_kernel_name(self, cpp_kernel_name: Optional[str] = None) -> None:
        assert type(self.op_overload) is torch._ops.OpOverload, (
            "Setting cpp kernel needs a valid op_overload"
        )
        kernel = self.op_overload
        self.cpp_kernel_name = kernel._schema.name

        self.ordered_kwargs_for_cpp_kernel = [
            x.name for x in kernel._schema.arguments if x.kwarg_only
        ]

    # NOTE: [In-Place Collective Safety]
    # Between the initiation and completion of an in-place collective, the
    # input buffers are subject to both volatile reads and volatile writes.
    # They must not be read, written to or reused by another kernel. To ensure
    # the constraints, we model collective -> wait_tensor as as two-step
    # mutation of the input buffers.
    @classmethod
    def create_inplace(
        cls,
        kernel: _OpOverloads,
        inputs: Union[IRNode, list[IRNode]],
        *args: Any,
        **kwargs: Any,
    ) -> None:
        with V.graph.fake_mode:
            (
                _example_output,
                tensor_args,
                non_tensor_args,
                unflatten_args,
                unbacked_bindings,
            ) = cls.process_kernel(kernel, inputs, *args, **kwargs)
        assert not unbacked_bindings, f"{kernel} {unbacked_bindings}"
        for tensor_arg in tensor_args:
            tensor_arg.realize()

        device = tensor_args[0].get_device()
        packed = cls(
            NoneLayout(device=device),
            kernel,
            tensor_args,
            non_tensor_args,
            unflatten_args,
        )

        inps = pytree.tree_leaves(inputs)
        packed.mutation_outputs.extend(
            [MutationOutput(NoneLayout(device=device), buf, packed) for buf in inps]
        )

        # For inplace collective ops, the input is guaranteed to be alias of the returned value of op.
        packed.alias_names.extend([inp.get_name() for inp in inps])
        if "out" in kwargs:
            packed.mutation_outputs.append(
                MutationOutput(NoneLayout(device=device), kwargs["out"], packed)
            )
            # For out-variant collective ops, the `out=` arg is guaranteed to be alias of the returned value of op.
            packed.alias_names.append(kwargs["out"].get_name())

    # NOTE: [Out-of-Place Collective Safety]
    # Between the initiation and completion of an out-of-place collective:
    #
    # Input buffers:
    # - Are subject to volatile reads
    # - Can be read by another kernel
    # - Must not be written to or reused by another kernel
    #
    # Output buffers:
    # - Are subject to volatile writes
    # - Must not be read, written to or reused by another kernel
    #
    # To ensure the safety of input buffers without sacrificing read
    # availability, we add input buffers as read deps of wait_tensor kernels.
    #
    # To ensure the safety of output buffers, we model wait_tensor as a
    # mutation to the output buffer. Note we also assumes the user program being
    # correct and the output buffer is not consumed by kernels other than
    # wait_tensor.
    #
    # TODO(yifu): add a pre-grad pass to validate the correctness of collective
    # usage in the user program.
    @classmethod
    def create_out_of_place(
        cls,
        kernel: _OpOverloads,
        inputs: Union[TensorBox, list[TensorBox]],
        *args: Any,
        **kwargs: Any,
    ) -> Union[list[MultiOutput], _CollectiveKernel]:
        with V.graph.fake_mode:
            (
                example_output,
                tensor_args,
                non_tensor_args,
                unflatten_args,
                unbacked_bindings,
            ) = cls.process_kernel(kernel, inputs, *args, **kwargs)
        assert not unbacked_bindings, f"{kernel}, {unbacked_bindings}"
        for tensor_arg in tensor_args:
            tensor_arg.realize()

        if isinstance(example_output, list):
            device = cls.find_device(tensor_args, example_output)
            assert device is not None
            packed = cls(
                MultiOutputLayout(device=device),
                kernel,
                tensor_args,
                non_tensor_args,
                unflatten_args,
            )
            packed.outputs = [
                MultiOutput(
                    cls.tensor_to_layout(tensor),
                    packed,
                    [(list, i)],
                )
                for i, tensor in enumerate(example_output)
            ]
            return packed.outputs
        else:
            packed = cls(
                cls.tensor_to_layout(example_output),
                kernel,
                tensor_args,
                non_tensor_args,
                unflatten_args,
            )
            packed.outputs = [packed]
            return packed


class _WaitKernel(_CollectiveKernel):
    def get_volatile_reads(self) -> Sequence[IRNode]:
        inp = self.inputs_as_nodes[0]
        if isinstance(inp, _CollectiveKernel):
            # Out-of-place single-output
            i = inp.inputs[0]
            assert isinstance(i, IRNode), type(i)
            return [i]
        elif isinstance(inp, MultiOutput):
            # This can be two things:
            # 1. Out-of-place multi-output coll
            # 2. In-place coll with inputs coming from another MultiOutput
            coll = inp.inputs[0]
            # Case 1
            if isinstance(coll, _CollectiveKernel):
                _, idx = inp.indices[0]
                return [coll.inputs[idx]]
            # Case 2
            return []
        else:
            # In-place requires no additional deps handling for volatile
            # reads since the inputs are mutated.
            return []

    @classmethod
    def create_wait(cls, kernel: _OpOverloads, inp: TensorBox) -> None:
        with V.graph.fake_mode:
            (
                _example_output,
                tensor_args,
                non_tensor_args,
                unflatten_args,
                unbacked_bindings,
            ) = cls.process_kernel(kernel, inp)
        assert not unbacked_bindings, f"{kernel} {unbacked_bindings}"
        packed = cls(
            NoneLayout(device=inp.get_device()),
            kernel,
            tensor_args,
            non_tensor_args,
            unflatten_args,
        )
        packed.mutation_outputs.append(
            MutationOutput(NoneLayout(device=inp.get_device()), inp, packed)
        )

    def get_read_writes(self) -> dependencies.ReadWrites:
        read_writes = super().get_read_writes()
        # See [Out-of-Place Collective Safety].
        volatile_reads = self.get_volatile_reads()
        for vr in volatile_reads:
            read_writes.reads.add(dependencies.StarDep(vr.get_name()))
        return read_writes


# NB: recursive structure here reflects val_to_arg_str, avoid
# calling free_unbacked_symbols on "exotic" types that don't get pexpr
# treatment
def maybe_free_unbacked_symbols(s: object) -> OrderedSet[Symbol]:
    if isinstance(s, (SymTypes, Expr)):
        # This branch should be impossible in return position
        return free_unbacked_symbols(s)
    elif isinstance(s, (tuple, list)):
        r = OrderedSet[sympy.Symbol]()
        for t in s:
            r |= maybe_free_unbacked_symbols(t)
        return r
    elif isinstance(s, torch.Tensor):
        # This branch is impossible in constant-args position
        return free_unbacked_symbols(s)
    else:
        return OrderedSet()


def maybe_free_symbols(s: object) -> OrderedSet[Symbol]:
    if isinstance(s, (SymTypes, Expr)):
        # This branch should be impossible in return position
        return free_symbols(s)
    elif isinstance(s, (tuple, list)):
        r = OrderedSet[sympy.Symbol]()
        for t in s:
            r |= maybe_free_symbols(t)
        return r
    elif isinstance(s, torch.Tensor):
        # This branch is impossible in constant-args position
        return free_symbols(s)
    else:
        return OrderedSet()<|MERGE_RESOLUTION|>--- conflicted
+++ resolved
@@ -7,12 +7,7 @@
 import logging
 import textwrap
 import traceback
-<<<<<<< HEAD
-import typing
 from collections.abc import Container, Generator, Iterable, Iterator, Sequence
-=======
-from collections.abc import Generator, Iterable, Iterator, Sequence
->>>>>>> 04110784
 from contextlib import AbstractContextManager, nullcontext
 from enum import Enum
 from functools import partial
@@ -112,7 +107,7 @@
     from torch import Tensor
     from torch._library.fake_class_registry import FakeScriptObject
     from torch.fx.experimental.symbolic_shapes import SympyBoolean
-    from torch.fx.node import Argument, Node
+    from torch.fx.node import Argument
 
     from .codegen.cuda.cuda_template import CUDATemplate
     from .codegen.wrapper import PythonWrapperCodegen
@@ -7677,10 +7672,9 @@
                 break
         assert device is not None
 
-        assert all(isinstance(o, TensorBox) for o in operands)
         invoke_subgraph = InvokeSubgraph(
             subgraph=subgraph,
-            operands=cast(list[TensorBox], operands),
+            operands=operands,  # type: ignore[arg-type]
             layout=MultiOutputLayout(device=device),
         )
 
