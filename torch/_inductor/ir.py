from __future__ import annotations

import contextlib
import copy
import dataclasses
import functools
import itertools
import logging
import textwrap
import traceback
import typing
from collections.abc import Generator, Iterable, Iterator, Sequence
from contextlib import AbstractContextManager, nullcontext
from enum import Enum
from functools import partial
from typing import (
    Any,
    Callable,
    cast,
    ClassVar,
    Literal,
    Optional,
    overload,
    TYPE_CHECKING,
    TypeVar,
    Union,
)
from typing_extensions import assert_never, Never, Self, TypeAlias
from unittest.mock import patch

import sympy
from sympy import Expr, Integer, Symbol

import torch._export.serde.schema as export_schema
import torch._library.utils as library_utils
import torch._logging
import torch.fx
import torch.utils._pytree as pytree
from torch._dynamo.utils import identity
from torch._export.serde.serialize import GraphModuleSerializer
from torch._higher_order_ops.auto_functionalize import can_auto_functionalize
from torch._inductor import metrics
from torch._prims_common import (
    compute_required_storage_length,
    is_boolean_dtype,
    is_float_dtype,
    make_channels_last_strides_for,
    StrideType,
)
from torch._subclasses.fake_tensor import get_schema_info
from torch.fx.experimental.symbolic_shapes import (
    compute_unbacked_bindings,
    free_unbacked_symbols,
    rebind_unbacked,
    resolve_unbacked_bindings,
    ShapeEnv,
    SymTypes,
)
from torch.fx.node import Node
from torch.utils._ordered_set import OrderedSet
from torch.utils._sympy.functions import CleanDiv, FloorDiv, ModularIndexing
from torch.utils._sympy.symbol import SymT

from . import config, dependencies
from .codegen.common import (
    BackendFeature,
    get_scheduling_for_device,
    index_prevent_reordering,
    Kernel,
)
from .dependencies import (
    Dep,
    extract_free_unbacked_symbols,
    extract_input_node_reduction_ranges,
    extract_read_writes,
    var_builder,
)
from .loop_body import LoopBody
from .ops_handler import OpCounterCSE, OpCountResult, ReductionType, StoreMode
from .runtime.benchmarking import benchmarker
from .runtime.hints import DeviceProperties, ReductionHint
from .utils import (
    argsort,
    argsort_sym,
    cache_on_self,
    ceildiv,
    convert_shape_to_inductor,
    convert_shape_to_symint,
    developer_warning,
    get_kernel_metadata,
    ir_dataclass,
    is_dynamic,
    is_gpu,
    sympy_dot,
    sympy_index_symbol,
    sympy_index_symbol_with_prefix,
    sympy_product,
    sympy_subs,
)
from .virtualized import ops, OpsValue, V


if TYPE_CHECKING:
    from torch import Tensor
    from torch.fx.experimental.symbolic_shapes import SympyBoolean
    from torch.fx.node import Argument

    from .codegen.cuda.cuda_template import CUDATemplate
    from .codegen.wrapper import PythonWrapperCodegen
    from .graph import GraphLowering
    from .utils import IndentedBuffer

else:
    CUDATemplate: TypeAlias = object


try:
    import triton

    triton_version = triton.__version__
    has_triton = True
except ImportError:
    triton_version = None
    has_triton = False


_T = TypeVar("_T")
_U = TypeVar("_U")
_V = TypeVar("_V")

_IntLike: TypeAlias = Union[int, Expr]
_NumLike: TypeAlias = Union[int, float, Expr]

_OpOverloads: TypeAlias = Union[torch._ops.OpOverload, torch._ops.HigherOrderOperator]

log = logging.getLogger(__name__)
indent = functools.partial(textwrap.indent, prefix="  ")
aten = torch.ops.aten

""" [Note: Inductor IR]

Inductor's IR is produced by executing 'lowering' code (see lowering.py).  Each
lowering is registered to a particular aten operator, and expects inputs that
correspond to the aten schema.  However, in place of torch Tensor inputs, lowerings
expect Inductor TensorBox inputs.

TensorBox IR represents torch tensors.  Tensors are sometimes single objects owning
storage, and sometimes views of another Tensor's storage.  Mutating tensor operations
(such as add_()) affect the underlying storage and any associated views.  Other operations
(such as .t_()) update metadata about the current view but don't modify the underlying storage.

To model this in Inductor, the IR distinguishes between TensorBox, View, StorageBox and Buffer.

TensorBox is the top level IR construct that any lowering should produce and maps to a torch.Tensor
output from an operation.  But just as torch.Tensors take different forms, TensorBox IR can
reference View IR or directly reference StorageBox IRs.

Some Inductor lowerings produce new sets of 'Box'es, while others (such as .t() or other view ops)
may take an existing TensorBox and point it to a new underlying View IR.

Tensors that directly own storage are represented as a chain of:
TensorBox -> StorageBox -> Buffer
where Buffer is a simple (1D) allocation, and StorageBox introduces the concept of a Layout.

If you mutate the data of such a tensor, we swing the StorageBox pointer to point to a new buffer
(leaving the old buffer unmodified and functionalizing the operation).

Tensors backed by views add one more indirection to the IR.
TensorBox -> View -> StorageBox -> Buffer
In these cases, the underlying StorageBox/Buffer will be shared with the pre-view TensorBox.

Computation is represented by Operation nodes, with each operation producing 1
or more output Buffers. In the case of mutations, these will be new Buffers that have the
mutated buffer listed in its get_mutation_names().

It is also possible to have an InputBuffer for which there is no corresponding Operation,
e.g. it may be a graph input or compile time constant.

"""


_NodeOrNodes: TypeAlias = Union[
    int,
    "TensorBox",
    dict[str, "TensorBox"],
    "Symbol",
    "IRNode",
    Sequence[
        Optional[Union[int, dict[str, "TensorBox"], "TensorBox", "Symbol", "IRNode"]]
    ],
]


@dataclasses.dataclass(frozen=True)
class GraphPartitionSignature:
    # mapping from partition input name to IRNode or Expr. Need the name str since
    # we cannot get name from Expr.
    input_nodes: dict[str, Union[IRNode, sympy.Expr, TorchBindObject]]
    output_nodes: list[IRNode]
    # mapping from partition input name to a boolean for whether deallocating it
    # in the partition function
    input_deallocation: dict[str, bool]
    skip_cudagraph: bool


def validate_ir(node_or_nodes: Optional[_NodeOrNodes]) -> None:
    def _check_tensorbox(nodes: Optional[_NodeOrNodes]) -> None:
        # Could expand this to check deeper properties
        # (e.g. TensorBox points to View or StorageBox)
        if nodes is None:
            pass
        elif isinstance(nodes, (list, tuple)):
            for node in nodes:
                _check_tensorbox(node)
        elif isinstance(nodes, dict):
            for node in nodes.values():
                _check_tensorbox(node)
        else:
            assert isinstance(
                nodes,
                (
                    ExpandView,
                    DynamicScalar,
                    AssertScalar,
                    TensorBox,
                    sympy.logic.boolalg.Boolean,
                    Expr,
                    int,
                    EffectfulKernel,
                    ShapeAsConstantBuffer,
                ),
            ), (
                f"Found {type(nodes)}, which is not a supported top level IR node. See [Note: Inductor IR]"
            )

    # Be picky about the accepted data structure (don't use pytree here)
    _check_tensorbox(node_or_nodes)


def ops_wrapper(name: str) -> Callable[..., OpsValue]:
    assert isinstance(name, str)

    def fn(*args: object, **kwargs: object) -> OpsValue:
        return getattr(ops, name)(*args, **kwargs)

    return fn


def inverse_reorder(order: Sequence[int]) -> Callable[[Sequence[_T]], Sequence[_T]]:
    inv_order = dict(zip(order, range(len(order))))

    def reindex(index: Sequence[_T]) -> Sequence[_T]:
        assert len(index) == len(inv_order)
        return [index[inv_order[i]] for i in range(len(index))]

    return reindex


def same_reorder(order: Sequence[int]) -> Callable[[Sequence[_T]], Sequence[_T]]:
    def reindex(index: Sequence[_T]) -> Sequence[_T]:
        assert len(index) == len(order)
        return [index[order[i]] for i in range(len(index))]

    return reindex


def fuse_reindexing(
    reindex1: Callable[[Sequence[_U]], Sequence[_V]],
    reindex2: Callable[[Sequence[_T]], Sequence[_U]],
) -> Callable[[Sequence[_T]], Sequence[_V]]:
    def reindex(index: Sequence[_T]) -> Sequence[_V]:
        return reindex1(reindex2(index))

    return reindex


NHWC_STRIDE_ORDER = [3, 0, 2, 1]
NHWDC_STRIDE_ORDER = [4, 0, 3, 2, 1]


def get_fill_order(
    seq: Sequence[Union[int, torch.SymInt, Expr]], shape_env: Optional[ShapeEnv] = None
) -> Sequence[int]:
    """
    Convert strides to fill order (argsort)
    """
    if shape_env is None:
        sorted_idx: Sequence[int] = argsort(seq)
    else:
        # argsort_sym handles unbacked symints (with the help of the shape_env)
        sorted_idx = argsort_sym(shape_env, seq)
    return sorted_idx


def stride_order2fill_order(order: Sequence[Union[int, Integer]]) -> Sequence[int]:
    """
    Convert stride order to fill order
    For channel last format,

    stride order = [3, 0, 2, 1] and fill order = [1, 3, 2, 0]
    """
    lookup = {pos: idx for idx, pos in enumerate(order)}
    fill_order = [lookup[i] for i in range(len(order))]
    return fill_order


def get_stride_order(
    seq: Sequence[Union[int, torch.SymInt, Expr]], shape_env: Optional[ShapeEnv] = None
) -> Sequence[int]:
    """
    Convert strides to stride order
    """
    sorted_idx: Sequence[int] = get_fill_order(seq, shape_env)
    out = [0 for _ in range(len(seq))]
    for i, elem in enumerate(sorted_idx):
        out[elem] = i
    return out


@overload
def ir_node_to_tensor(x: Literal[None], guard_shape: bool = True) -> None: ...


@overload
def ir_node_to_tensor(x: IRNode, guard_shape: bool = True) -> torch.Tensor: ...


def ir_node_to_tensor(
    x: Optional[IRNode], guard_shape: bool = True
) -> Optional[torch.Tensor]:
    if x is None:
        return None

    shape_fn: Callable[[Union[int, Expr]], Union[int, Expr]]
    if not guard_shape:
        shape_fn = V.graph.sizevars.size_hint
    else:
        shape_fn = identity
    size = [shape_fn(s) for s in x.get_size()]
    stride: StrideType
    if is_storage_and_layout(x):
        stride = [shape_fn(s) for s in x.get_layout().stride]
    else:
        stride = FlexibleLayout.contiguous_strides(size)
    dtype = x.get_dtype()
    device = x.get_device()
    size = convert_shape_to_symint(size)
    stride = convert_shape_to_symint(stride)
    with V.graph.sizevars.shape_env.suppress_guards():
        t = torch.empty_strided(
            size=size, stride=stride, dtype=dtype, device=device
        ).zero_()
    return t


def may_convert_to_optional(
    value: Optional[Sequence[_T]],
) -> Optional[Sequence[Optional[_T]]]:
    if isinstance(value, list) and not value:
        # [None] makes sure the cpp wrapper codegen will generate something like
        # {std::nullopt} instead of {}
        return [None]
    return value


def get_device_type(
    x: Union[IRNode, OutputSpec, torch.device, None, str],
) -> Optional[str]:
    if isinstance(x, str) or x is None:
        return x
    elif isinstance(x, torch.device):
        return x.type
    elif isinstance(x, (IRNode, OutputSpec)):
        return get_device_type(x.get_device())
    assert_never(f"get_device_type({x}: {type(x).__name__})")


def is_triton(x: Union[IRNode, torch.device, None, str]) -> bool:
    device = get_device_type(x)
    # Special case cpu and cuda as using the method below
    # to determine if the scheduler is a triton scheduler subclass
    # requires instantiating a scheduler for them
    if device in ["cpu", "cuda"]:
        if getattr(config, f"{device}_backend") == "triton":
            return True
        return False
    if (
        device is None
        or (device_scheduling := get_scheduling_for_device(device)) is None
    ):
        return False
    from .codegen.triton import TritonScheduling

    assert isinstance(device_scheduling, type)
    return issubclass(device_scheduling, TritonScheduling)


def is_cpu(x: Union[IRNode, torch.device, None, str]) -> bool:
    return get_device_type(x) == "cpu"


def is_aligned_realized_tensor(x: Union[Buffer, TensorBox], alignment: int) -> bool:
    if not isinstance(x, IRNode) or x.maybe_get_stride() is None:
        return False

    aligned_strides = all(
        (V.graph.sizevars.size_hint(x.get_stride()[i]) % alignment) == 0
        for i in range(len(x.get_stride()) - 1)
    )
    # if the last dim size is <= 1, stride doesnt matter
    aligned_last_dim = (
        V.graph.sizevars.size_hint(x.get_stride()[-1]) == 1
        or V.graph.sizevars.size_hint(x.get_size()[-1]) <= 1
    )
    return aligned_last_dim and aligned_strides


def significant_strides_equal(
    strides1: Sequence[_IntLike],
    strides2: Sequence[_IntLike],
    shape: Sequence[_IntLike],
) -> bool:
    """
    Returns true if the strides are equal, ignoring dimensions of size 1 .
    """
    assert len(shape) == len(strides1) and len(strides1) == len(strides2)
    for dim, s1, s2 in zip(shape, strides1, strides2):
        if V.graph.sizevars.statically_known_leq(dim, 1):
            continue

        if not V.graph.sizevars.statically_known_equals(
            s1, s2
        ) and not V.graph.sizevars.symbolic_hint(s1) == V.graph.sizevars.symbolic_hint(
            s2
        ):
            return False

    return True


def try_match_insignificant_strides(
    tensor: IRNode,
    strides: Sequence[Union[int, torch.SymInt]],
) -> IRNode:
    """
    Tries to match the strides of the tensor to those in the meta_strides. Strides of insignificant
    dimensions - size 0 or 1 - will be updated.

    If there are real stride differences (NHWC vs NCHW), or the tensor is not realized, then the input will be returned
    """
    if not is_storage_and_layout(tensor):
        return tensor

    if all(
        V.graph.sizevars.statically_known_equals(s1, s2)
        for s1, s2 in zip(strides, tensor.get_stride())
    ):
        return tensor

    if not significant_strides_equal(strides, tensor.get_stride(), tensor.get_size()):
        return tensor

    storage, old_layout = as_storage_and_layout(tensor)
    new_stride = [*old_layout.stride]
    for i, s in enumerate(tensor.get_size()):
        if V.graph.sizevars.statically_known_leq(s, 1):
            new_stride[i] = strides[i]

    new_layout = FixedLayout(
        old_layout.device,
        old_layout.dtype,
        old_layout.size,
        new_stride,
        old_layout.offset,
    )
    return TensorBox(ReinterpretView(data=storage, layout=new_layout))


class IRNode:
    _current_origins: ClassVar[OrderedSet[Any]] = OrderedSet()

    # NB: These are kinda weird,
    origins: OrderedSet[Any] = dataclasses.field(init=False)
    traceback: Optional[list[str]] = dataclasses.field(init=False)
    origin_node: Optional[torch.fx.Node] = dataclasses.field(init=False)

    @staticmethod
    @contextlib.contextmanager
    def current_origins(origins: OrderedSet[Node]) -> Generator[None, None, None]:
        old = IRNode._current_origins
        IRNode._current_origins = old | origins
        try:
            yield
        finally:
            IRNode._current_origins = old

    def _post_init_setattr(self, attr: str, value: Any) -> None:
        # Intended for use in __post_init__ for enforcing an invariant on a dataclass
        # If you must, can also be used for setting provenance info
        # We would like to try and minimize these usages though
        object.__setattr__(self, attr, value)

    def __post_init__(self) -> None:
        self._post_init_setattr("origins", OrderedSet(self._current_origins))
        self._post_init_setattr(
            "traceback", traceback.format_stack() if config.debug_ir_traceback else None
        )
        self._post_init_setattr("origin_node", None)

    def get_read_names(self) -> OrderedSet[str]:
        return OrderedSet(dep.name for dep in self.get_reads())

    def get_traceback(self) -> Optional[list[str]]:
        return self.traceback

    def get_origin_node(self) -> Optional[torch.fx.Node]:
        return self.origin_node

    def get_defining_op(self) -> Optional[Operation]:
        return None

    def common_repr(self, shorten: bool = True) -> Sequence[str]:
        origins = f"origins={getattr(self, 'origins', '')}"
        if shorten and len(origins) > 64:
            # this can get *very* long
            origins = f"{origins[:61]}..."
        return [origins]

    def str_helper(
        self, lines: Sequence[object], shorten: bool = True, multiline: bool = True
    ) -> str:
        lines = list(lines) + list(self.common_repr(shorten))
        lines = list(map(str, lines))
        if multiline:
            new_lines = indent(",\n".join(lines))
            return f"{type(self).__name__}(\n{new_lines}\n)"
        else:
            return f"{type(self).__name__}({lines})"

    def get_dtype(self) -> torch.dtype:
        return self.dtype

    def maybe_get_dtype(self) -> Optional[torch.dtype]:
        try:
            return self.get_dtype()
        except NotImplementedError:
            return None

    def get_layout(self) -> Layout:
        raise NotImplementedError(f"get_layout() is not implemented by {type(self)}!")

    def maybe_get_layout(self) -> Optional[Layout]:
        try:
            return self.get_layout()
        except NotImplementedError:
            return None

    def get_output_spec(self) -> OutputSpec:
        return self.get_layout()

    def maybe_get_output_spec(self) -> Optional[OutputSpec]:
        try:
            return self.get_output_spec()
        except NotImplementedError:
            return None

    def has_tensor_output(self) -> bool:
        """True for single tensor output (excludes MultiOutput)"""
        return isinstance(self.maybe_get_output_spec(), Layout)

    def get_size(self) -> Sequence[Expr]:
        raise NotImplementedError(f"get_size() is not implemented by {type(self)}!")

    def maybe_get_size(self) -> Optional[Sequence[_IntLike]]:
        try:
            return self.get_size()
        except NotImplementedError:
            return None

    @property
    def shape(self) -> Union[_IntLike, sympy.Rel, Sequence[_IntLike]]:
        return self.get_size()

    def get_numel(self) -> Expr:
        return sympy_product(self.get_size())

    def is_zero_elements(self) -> bool:
        return V.graph.sizevars.is_expr_static_and_true(sympy.Eq(self.get_numel(), 0))

    def realize(self) -> Optional[str]:
        """
        If the IRNode refers to data which has not been materialized (e.g.,
        it is a Pointwise/Reduction that could potentially have more
        compute fused into it), realize the IRNode into physical memory,
        ending the possibility of fusing into it, but allowing, e.g., multiple
        users to access the data without having to recompute.

        Check StorageBox.realize for a particularly notable implementation.

        TODO(ezyang): I think, in principle, every IRNode should have an
        implementation of this, and most of the time no-op is OK, but you
        really do have to audit each IRNode for this, so for now, raise
        an error if it's not implemented.  Note that some code in graph.py
        will catch this thrown error and suppress it with a warning.
        """
        raise NotImplementedError(f"realize NYI on {type(self)}")

    def codegen_reference(self, writer: Optional[IndentedBuffer] = None) -> str:
        raise NotImplementedError(f"codegen_reference NYI on {type(self)}")

    def get_device(self) -> Optional[torch.device]:
        return None

    def get_device_or_error(self) -> torch.device:
        device = self.get_device()
        assert device is not None
        return device

    def has_exceeded_max_reads(self) -> bool:
        return False

    def make_loader(self) -> Callable[[Sequence[Expr]], OpsValue]:
        raise NotImplementedError(type(self).__name__)

    def make_indexer(self) -> Callable[[Sequence[Expr]], Expr]:
        raise NotImplementedError(type(self).__name__)

    def get_stride(self) -> Sequence[_IntLike]:
        raise NotImplementedError(type(self).__name__)

    def maybe_get_stride(self) -> Optional[Sequence[_IntLike]]:
        try:
            return self.get_stride()
        except NotImplementedError:
            return None

    def get_name(self) -> str:
        raise NotImplementedError(type(self).__name__)

    def maybe_get_name(self) -> Optional[str]:
        try:
            return self.get_name()
        except NotImplementedError:
            return None

    def has_large_inner_fn(self, threshold: Optional[int] = None) -> bool:
        return False

    def mark_reuse(self, users: int) -> None:
        pass

    def realize_hint(self) -> None:
        pass

    def unwrap_view(self) -> IRNode:
        raise NotImplementedError(type(self).__name__)

    def freeze_layout(self) -> None:
        raise NotImplementedError(type(self).__name__)

    def freeze_layout_with_stride_order(
        self, order: Sequence[int], allow_padding: bool = False
    ) -> None:
        raise NotImplementedError(type(self).__name__)

    def freeze_layout_with_fill_order(self, order: Sequence[int]) -> None:
        raise NotImplementedError(type(self).__name__)

    def freeze_layout_with_same_order(self, stride: Sequence[_IntLike]) -> None:
        raise NotImplementedError(type(self).__name__)

    def freeze_layout_with_exact_strides(
        self, exact_strides: list[_IntLike], allow_padding: bool = False
    ) -> None:
        raise NotImplementedError(type(self).__name__)

    def get_read_writes(self) -> dependencies.ReadWrites:
        raise NotImplementedError(type(self).__name__)

    def get_reads(self) -> OrderedSet[Dep]:
        return self.get_read_writes().reads

    def num_reads(self) -> int:
        return len(self.get_reads())

    def get_storage_numel(self) -> _IntLike:
        raise NotImplementedError(type(self).__name__)

    def get_unbacked_symbol_uses(self) -> OrderedSet[Symbol]:
        raise NotImplementedError(type(self).__name__)

    def get_reduction_type(self) -> Optional[str]:
        raise NotImplementedError(type(self).__name__)

    def get_reduction_size(self) -> Sequence[Expr]:
        raise NotImplementedError(type(self).__name__)

    def is_extern(self) -> bool:
        return False

    def is_no_op(self) -> bool:
        return False

    def constant_to_device(self, device: torch.device) -> IRNode:
        raise NotImplementedError(type(self).__name__)

    def get_mutation_names(self) -> Sequence[str]:
        raise NotImplementedError(type(self).__name__)

    def get_operation_name(self) -> str:
        raise NotImplementedError(type(self).__name__)

    def get_inputs_that_alias_output(self) -> Sequence[str]:
        raise NotImplementedError(type(self).__name__)

    if TYPE_CHECKING:

        @property
        def dtype(self) -> torch.dtype: ...


@ir_dataclass(frozen=False)
class Operation:
    def __post_init__(self) -> None:
        self.operation_name: Optional[str] = None

    def get_device(self) -> Optional[torch.device]:
        raise NotImplementedError

    def get_origin_node(self) -> Optional[torch.fx.Node]:
        assert hasattr(self, "origin_node")
        return self.origin_node

    def get_origins(self) -> OrderedSet[Any]:
        assert hasattr(self, "origins")
        return self.origins

    def get_operation_name(self) -> str:
        assert self.operation_name is not None
        return self.operation_name

    def is_extern(self) -> bool:
        return False

    def is_no_op(self) -> bool:
        return False

    def get_read_writes(self) -> dependencies.ReadWrites:
        raise NotImplementedError

    def is_user_of(self, name: str) -> bool:
        return name in self.get_read_names()

    def get_read_names(self) -> OrderedSet[str]:
        return OrderedSet(dep.name for dep in self.get_reads())

    def get_reads(self) -> OrderedSet[Dep]:
        return self.get_read_writes().reads

    def get_outputs(self) -> list[Buffer]:
        raise NotImplementedError

    def get_unbacked_symbol_defs(self) -> OrderedSet[sympy.Symbol]:
        return OrderedSet()

    def get_unbacked_symbol_uses(self) -> OrderedSet[sympy.Symbol]:
        """
        Returns the unbacked symbols which are required to be in scope in
        order to successfully perform codegen for this buffer.  For example,
        a buffer that corresponds to an extern kernel call that takes i0 as
        an argument would return {i0} here.  This is used to generate necessary
        dependencies that ensure we actually bind i0 in codegen before you
        try to use it.

        Note that this is NOT transitive; in particular, if this buffer takes
        in as input another buffer with dynamic shape (e.g., (i0,)), we will
        not report it here, because you will already have a dependency
        on that buffer, which will eventually have a dependency on i0 if
        necessary.
        """
        return OrderedSet()

    def get_workspace_size(self) -> int:
        """
        Gets extra global memory size needed by this buffer.
        Some algorithms (e.g. group gemm) may require extra global memory in the generated code.
        """
        return 0


@ir_dataclass
class Loops(IRNode):
    device: torch.device
    dtype: torch.dtype
    inner_fn: Callable[..., Any]
    ranges: Sequence[_IntLike]

    def get_unbacked_symbol_uses(self) -> OrderedSet[Symbol]:
        return OrderedSet().union(
            *(free_unbacked_symbols(e) for e in self.ranges),
            self.inner_fn_free_unbacked_symbols(),
        )

    def _to_str(self, names: Sequence[str]) -> str:
        return self.str_helper(
            [
                f"'{self.device.type}'",
                str(self.dtype),
                self.inner_fn_str(),
            ]
            + [f"{name}={getattr(self, name)}" for name in names]
            + [f"origin_node={self.origin_node!r}"]
        )

    def __post_init__(self) -> None:
        super().__post_init__()

    def __str__(self) -> str:
        return self._to_str(("ranges",))

    __repr__ = __str__

    def get_device(self) -> Optional[torch.device]:
        return self.device

    def get_origin_node(self) -> Optional[torch.fx.Node]:
        return self.origin_node

    def get_size(self) -> Sequence[Expr]:
        return self.ranges

    def get_pointwise_size(self) -> Sequence[Expr]:
        return self.ranges

    @classmethod
    def create(
        cls, *args: Any, **kwargs: Any
    ) -> Union[TensorBox, ShapeAsConstantBuffer]:
        origin_node = kwargs.pop("origin_node", None)
        tb = kwargs.pop("traceback", None)
        # if "origin_node" in kwargs:
        #     breakpoint()
        r = cls(*args, **kwargs)
        # Need to explicitly set origin_node here to propagate it down.
        # todo(chilli): I think it would be better for IRNode to directly set
        # origin_node
        r._post_init_setattr("origin_node", origin_node)
        r._post_init_setattr("traceback", tb or r.traceback)
        return TensorBox.create(r)

    @staticmethod
    def _index(ranges: Sequence[_IntLike], prefix: SymT = SymT.INDEX) -> Sequence[Expr]:
        return [
            sympy.S.Zero if s == 1 else sympy_index_symbol_with_prefix(prefix, n)
            for n, s in enumerate(ranges)
        ]

    @cache_on_self
    def inner_fn_opcount(self) -> OpCountResult:
        opcounter = OpCounterCSE(V.MockHandler())
        with (
            V.set_ops_handler(opcounter),
            patch.object(FlexibleLayout, "allow_indexing", True),
        ):
            self.inner_fn(*self.inner_fn_args())
            return opcounter.getvalue()

    def inner_fn_args(self) -> Sequence[Sequence[_IntLike]]:
        return (self._index(self.ranges),)

    @cache_on_self
    def inner_fn_str(self) -> str:
        return V.KernelFormatterHandler.ir_to_string(
            self.inner_fn, *self.inner_fn_args()
        )

    def has_large_inner_fn(self, threshold: Optional[int] = None) -> bool:
        if threshold is None:
            threshold = 0
        threshold = max(threshold, config.realize_opcount_threshold)
        return self.inner_fn_opcount().num_ops > threshold

    def inner_fn_free_unbacked_symbols(self) -> OrderedSet[Symbol]:
        index = self._index(self.ranges)
        return extract_free_unbacked_symbols(self.inner_fn, index)

    def get_reads(self) -> OrderedSet[Dep]:
        with patch.object(FlexibleLayout, "allow_indexing", True):
            if self.get_reduction_type():
                return extract_read_writes(
                    self.make_loader(),
                    self.get_size(),
                    self.get_reduction_size(),
                ).reads
            else:
                return extract_read_writes(
                    self.make_loader(),
                    self.get_size(),
                ).reads

    def get_read_names(self) -> OrderedSet[str]:
        return OrderedSet(self.inner_fn_opcount().read_buffers)

    def num_reads(self) -> int:
        return len(self.inner_fn_opcount().read_buffers)

    def get_reduction_size(self) -> Sequence[Expr]:
        raise NotImplementedError(
            f"get_reduction_size() is not implemented by {type(self)}!"
        )

    def get_reduction_type(self) -> Optional[str]:
        raise NotImplementedError(
            f"get_reduction_type() is not implemented by {type(self)}!"
        )

    def constant_to_device(self, device: torch.device) -> IRNode:
        raise NotImplementedError(
            f"constant_to_device() is not implemented by {type(self)}!"
        )


def nop_loader_fn(idx: Union[Expr, Sequence[Expr]], *, dtype: torch.dtype) -> OpsValue:
    if dtype.is_floating_point:
        return ops.constant(float("nan"), dtype)
    else:
        return ops.constant(0, dtype)


@ir_dataclass
class Pointwise(Loops):
    def make_loader(self) -> Callable[[Sequence[Expr]], OpsValue]:
        # Make zero-element loops into a no-op
        if self.is_zero_elements():
            return partial(nop_loader_fn, dtype=self.dtype)

        return self.inner_fn

    def get_reduction_size(self) -> Sequence[sympy.Expr]:
        return []

    def get_reduction_type(self) -> Optional[str]:
        return None

    def store_output(
        self,
        output_name: Optional[str],
        indexer: Callable[[Sequence[Expr]], Never],
        vars: Sequence[Expr],
    ) -> None:
        loader = self.make_loader()
        return ops.store(output_name or "unnamed", indexer(vars), loader(vars))

    def constant_to_device(self, device: torch.device) -> IRNode:
        """Move this to a given device. Requires that all reads are to constants."""
        loader = self.make_loader()
        loader = patch.object(ConstantBuffer, "override_device", device)(loader)
        return Pointwise(
            device=device, dtype=self.dtype, inner_fn=loader, ranges=self.ranges
        )


@ir_dataclass
class Scatter(Pointwise):
    output_indexer: Callable[[Sequence[Expr]], Expr]
    scatter_mode: StoreMode = None

    def constant_to_device(self, device: torch.device) -> IRNode:
        """Move this to a given device. Requires that all reads are to constants."""
        loader = self.make_loader()
        loader = patch.object(ConstantBuffer, "override_device", device)(loader)
        return Scatter(
            device=device,
            dtype=self.dtype,
            inner_fn=loader,
            ranges=self.ranges,
            output_indexer=self.output_indexer,
            scatter_mode=self.scatter_mode,
        )

    def store_output(
        self,
        output_name: Optional[str],
        indexer: Callable[[Sequence[Expr]], Never],
        vars: Sequence[Expr],
    ) -> None:
        loader = self.make_loader()
        if output_name is None:
            output_name = "unnamed"
        ops.store(
            output_name,
            indexer(self.output_indexer(vars)),
            loader(vars),
            mode=self.scatter_mode,
        )


REDUCTION_COMBINE_FN: dict[str, Callable[..., OpsValue]] = {
    "any": ops_wrapper("logical_or"),
    "max": ops_wrapper("maximum"),
    "min": ops_wrapper("minimum"),
    "prod": ops_wrapper("mul"),
    "sum": ops_wrapper("add"),
    "xor_sum": ops_wrapper("bitwise_xor"),
}


def get_reduction_combine_fn(
    reduction_type: str, dtype: torch.dtype, arg_break_ties_left: bool = True
) -> Callable[..., object]:
    if reduction_type in REDUCTION_COMBINE_FN:
        return REDUCTION_COMBINE_FN[reduction_type]

    elif reduction_type in ("argmax", "argmin"):

        def argmax_combine_fn(
            a: tuple[object, object], b: tuple[object, object]
        ) -> tuple[OpsValue, OpsValue]:
            a_value, a_index = a
            b_value, b_index = b

            if reduction_type == "argmin":
                mask = ops.lt(a_value, b_value)
            else:
                mask = ops.gt(a_value, b_value)

            equal = ops.eq(a_value, b_value)
            if is_float_dtype(dtype):
                a_isnan = ops.ne(a_value, a_value)
                b_isnan = ops.ne(b_value, b_value)
                mask = ops.logical_or(mask, ops.gt(a_isnan, b_isnan))
                equal = ops.logical_or(equal, ops.logical_and(a_isnan, b_isnan))

            tie = (
                ops.lt(a_index, b_index)
                if arg_break_ties_left
                else ops.gt(a_index, b_index)
            )
            mask = ops.logical_or(mask, ops.logical_and(equal, tie))
            return (
                ops.where(mask, a_value, b_value),
                ops.where(mask, a_index, b_index),
            )

        return argmax_combine_fn

    elif reduction_type == "welford_combine":

        def welford_combine_fn(
            a: tuple[OpsValue, OpsValue, OpsValue],
            b: tuple[OpsValue, OpsValue, OpsValue],
        ) -> tuple[OpsValue, OpsValue, OpsValue]:
            a_mean, a_m2, a_weight = a
            b_mean, b_m2, b_weight = b

            delta = b_mean - a_mean
            new_weight = a_weight + b_weight
            w2_over_w = b_weight / new_weight
            return (
                a_mean + delta * w2_over_w,
                a_m2 + b_m2 + delta * delta * a_weight * w2_over_w,
                new_weight,
            )

        return welford_combine_fn

    else:
        raise NotImplementedError(f"unknown reduction_type={reduction_type}")


@ir_dataclass
class Reduction(Loops):
    reduction_ranges: Sequence[_IntLike]
    reduction_type: ReductionType
    # self.dtype represents the dst dtype
    src_dtype: torch.dtype
    reduction_hint: ReductionHint

    def __str__(self) -> str:
        return self._to_str(("ranges", "reduction_ranges", "reduction_type"))

    __repr__ = __str__

    def get_unbacked_symbol_uses(self) -> OrderedSet[Symbol]:
        return super().get_unbacked_symbol_uses() | OrderedSet().union(
            *(free_unbacked_symbols(e) for e in self.reduction_ranges)
        )

    def get_reduction_size(self) -> Sequence[Expr]:
        return self.reduction_ranges

    def get_reduction_type(self) -> Optional[str]:
        return self.reduction_type

    def store_reduction(
        self,
        output_name: Optional[str],
        indexer: Callable[[Sequence[Expr]], Never],
        vars: Sequence[Expr],
        reduction_vars: Sequence[Symbol],
    ) -> None:
        value = ops.reduction(
            self.dtype,
            self.src_dtype,
            self.reduction_type,
            self.inner_fn(vars, reduction_vars),
        )
        ops.store_reduction(output_name or "unnamed", indexer(vars), value)

    def index_length(self) -> int:
        return len(self.ranges) + len(self.reduction_ranges)

    def inner_fn_args(self) -> Sequence[Sequence[Expr]]:
        index = self._index(self.ranges)
        rindex = self._index(self.reduction_ranges, SymT.R0_INDEX)
        return (index, rindex)

    def inner_fn_free_unbacked_symbols(self) -> OrderedSet[Symbol]:
        index = self._index(self.ranges)
        rindex = self._index(self.reduction_ranges, SymT.R0_INDEX)
        return extract_free_unbacked_symbols(self.inner_fn, index, rindex)

    def constant_to_device(self, device: torch.device) -> IRNode:
        """Move this to a given device. Requires that all reads are to constants."""
        loader = self.make_loader()
        loader = patch.object(ConstantBuffer, "override_device", device)(loader)
        return Reduction(
            device=device,
            dtype=self.dtype,
            inner_fn=loader,
            ranges=self.ranges,
            reduction_ranges=self.reduction_ranges,
            reduction_type=self.reduction_type,
            src_dtype=self.src_dtype,
            reduction_hint=ReductionHint.DEFAULT,
        )

    @staticmethod
    def num_splits(
        device: torch.device,
        dst_dtype: torch.dtype,
        src_dtype: torch.dtype,
        inner_fn: Callable[..., OpsValue],
        ranges: Sequence[_IntLike],
        reduction_ranges: Sequence[_IntLike],
        reduction_type: Union[ReductionType, Literal["scan"]],
        reduction_numel: Expr,
        input_node: Optional[IRNode] = None,
    ) -> tuple[ReductionHint, _IntLike]:
        def _is_static(x: object) -> bool:
            return isinstance(x, (int, Integer))

        reduction_numel_hint = V.graph.sizevars.symbolic_hint(reduction_numel)
        numel_hint = V.graph.sizevars.symbolic_hint(sympy_product(ranges))

        should_split = reduction_type == "scan" or (
            not V.graph.has_feature(device, BackendFeature.REDUCE_TO_SINGLE_ELEMENT)
            and reduction_type
            not in (
                "argmax",
                "argmin",
            )
            and config.split_reductions
        )
        if not (_is_static(reduction_numel_hint) and _is_static(numel_hint)):
            # We don't support unbacked symints
            return ReductionHint.DEFAULT, 1

        props = DeviceProperties.create(device)
        num_sm = props.multi_processor_count
        min_elements_per_thread = 32
        if should_split:
            inner_reduction_splits: Callable[[int, int], int] = functools.partial(
                V.choices.reduction_split_factor, device, inner_reduction=True
            )
            outer_reduction_splits: Callable[[int, int], int] = functools.partial(
                V.choices.reduction_split_factor, device, inner_reduction=False
            )
        else:

            def inner_reduction_splits(
                reduction_numel_hint: int,
                numel_hint: int,
            ) -> int:
                return 1

            outer_reduction_splits = inner_reduction_splits

        # easy cases
        if numel_hint == 1:
            split = inner_reduction_splits(reduction_numel_hint, numel_hint)
            if split == 1:
                # No need to split.
                return ReductionHint.INNER, split
            if input_node is not None and isinstance(input_node, TensorBox):
                with patch.object(FlexibleLayout, "allow_indexing", True):
                    (
                        new_ranges,
                        new_reduction_ranges,
                    ) = extract_input_node_reduction_ranges(input_node)
                if new_ranges is not None and new_reduction_ranges is not None:
                    extracted_numel_hint = V.graph.sizevars.symbolic_hint(
                        sympy_product(new_ranges + new_reduction_ranges)
                    )
                    if reduction_numel_hint == extracted_numel_hint:
                        log.debug(
                            "Use previous IRNode's range and reduction_ranges instead of split. "
                            "current ranges: %s, current reduction ranges: %s, current split: %d, "
                            "new ranges: %s, new reduction ranges: %s",
                            ranges,
                            reduction_ranges,
                            split,
                            new_ranges,
                            new_reduction_ranges,
                        )
                        # If the input_node or its dependent nodes are also Reduction nodes,
                        # use reduction_sizes of this node or its dependent nodes directly.
                        return ReductionHint.INNER, -1
            return ReductionHint.INNER, split
        if (
            reduction_numel_hint <= min_elements_per_thread
            or numel_hint >= num_sm * 2 * 32
        ):
            return ReductionHint.DEFAULT, 1

        r = Reduction(
            device=device,
            dtype=dst_dtype,
            inner_fn=inner_fn,
            ranges=ranges,
            reduction_ranges=reduction_ranges,
            reduction_type=reduction_type if reduction_type != "scan" else "sum",
            src_dtype=src_dtype,
            reduction_hint=ReductionHint.DEFAULT,
        )

        def get_read_indices(r: Reduction) -> tuple[Sequence[Expr], bool]:
            device = r.get_device()
            assert device is not None
            cb = ComputedBuffer(
                name=None,
                layout=FlexibleLayout(
                    device=device,
                    dtype=r.get_dtype(),
                    size=r.get_size(),
                ),
                data=r,
            )
            read_writes = cb.get_read_writes()
            # try finding the full size producer
            # TODO this will fail for something like ((1, N) * (N, 1)).sum()
            # this would also possibly be wrong for producers with the different contiguity but we hope those cases are rare
            assert read_writes.range_vars is not None
            range_vars = [
                r
                for r in read_writes.range_vars
                if isinstance(r, Expr) and not isinstance(r, sympy.Number)
            ]
            indices = []
            changed = False
            for md in sorted(read_writes.reads, key=lambda x: x.name):
                if all(r in md.index.free_symbols for r in range_vars):
                    indices.append(md.index)
                    if md.name in V.graph.name_to_buffer:
                        buf = V.graph.name_to_buffer[md.name]
                        original_stride = getattr(buf.layout, "stride", None)
                        buf.decide_layout()
                        if getattr(buf.layout, "stride", None) != original_stride:
                            changed = True
            return indices, changed

        indices, changed = get_read_indices(r)
        if changed:
            indices, _ = get_read_indices(r)

        if len(indices) == 0:
            # TODO determine splits when all inputs are broadcast
            return ReductionHint.DEFAULT, 1

        (_, reduction_vars), ranges1 = dependencies.index_vars_squeeze(
            r.get_size(), r.get_reduction_size()
        )
        num_outer = 0
        num_inner = 0
        for i in indices:
            j = V.graph.sizevars.simplify_with_ranges(i, ranges1)
            strides = V.graph.sizevars.stride_hints(
                j, reduction_vars, list(ranges1.keys())
            )
            outer = all(s > 1 for s in strides)
            if outer:
                num_outer += 1
            else:
                num_inner += 1
        if num_inner > num_outer:
            return ReductionHint.INNER, inner_reduction_splits(
                reduction_numel_hint, numel_hint
            )
        else:
            return ReductionHint.OUTER, outer_reduction_splits(
                reduction_numel_hint, numel_hint
            )

    @staticmethod
    def _unroll_reduction_fn(
        inner_fn: Callable[[Sequence[_IntLike], Sequence[_IntLike]], OpsValue],
        reduction_ranges: Sequence[_IntLike],
        reduction_type: str,
        src_dtype: torch.dtype,
    ) -> Callable[[Sequence[_IntLike]], OpsValue]:
        """Convert inner_fn from a reduction to an pointwise"""
        reduction_ranges = [
            V.graph.sizevars.evaluate_static_shape(x) for x in reduction_ranges
        ]

        combine_fn = get_reduction_combine_fn(reduction_type, src_dtype)

        def fn(index: Sequence[_IntLike]) -> Any:
            return functools.reduce(
                combine_fn,
                (
                    value_fn(index, rindex)
                    for rindex in itertools.product(
                        *[range(x) for x in reduction_ranges]
                    )
                ),
            )

        value_fn: Callable[[Sequence[_IntLike], Sequence[_IntLike]], Any]
        if reduction_type in ("argmin", "argmax"):
            flatten_index = _fixed_indexer(
                reduction_ranges,
                FlexibleLayout.contiguous_strides(reduction_ranges),
            )

            def value_fn(
                index: Sequence[_IntLike], rindex: Sequence[_IntLike]
            ) -> tuple[OpsValue, OpsValue]:
                rindex = [sympy.expand(i) for i in rindex]
                return (
                    inner_fn(index, rindex),
                    ops.index_expr(flatten_index(rindex), torch.int64),
                )

            return lambda index: fn(index)[1]
        else:
            value_fn = inner_fn
            return fn

    @classmethod
    def create(
        cls,
        device: torch.device,
        dst_dtype: torch.dtype,
        src_dtype: torch.dtype,
        inner_fn: Callable[..., Any],
        ranges: Sequence[Expr],
        reduction_ranges: Sequence[Expr],
        reduction_type: ReductionType,
        reduction_hint: ReductionHint = ReductionHint.DEFAULT,
        input_node: Optional[IRNode] = None,
    ) -> Union[TensorBox, ShapeAsConstantBuffer]:
        reduction_numel = V.graph.sizevars.simplify(sympy_product(reduction_ranges))

        if reduction_numel == 0:
            # N.B. This is a hack to generate the literal of the given type
            # Ideally, we should be fixing `def constant` in triton.py
            # but it breaks due to hardcoded dtypes in other places
            def py_cnst(val: object) -> Union[bool, float, int]:
                if dst_dtype == torch.bool:
                    return bool(val)
                elif dst_dtype.is_floating_point:
                    assert isinstance(val, typing.SupportsFloat)
                    return float(val)
                else:
                    assert isinstance(val, typing.SupportsInt)
                    return int(val)

            rtypes_to_inits = {
                "sum": py_cnst(0),
                "xor_sum": py_cnst(0),
                "prod": py_cnst(1),
                "any": py_cnst(0),
                # "all" is desugared to `!any(!val)`
            }

            assert reduction_type in rtypes_to_inits.keys(), (
                f"{reduction_type} not supported for zero-dimension tensors!"
            )

            def const_fn(index: int) -> OpsValue:
                return ops.constant(rtypes_to_inits[reduction_type], dst_dtype)

            return Pointwise.create(
                device=device,
                dtype=src_dtype,
                inner_fn=const_fn,
                ranges=list(ranges),
            )

        if reduction_numel == 1:
            # this reduction is actually a pointwise op
            if reduction_type in ("argmin", "argmax"):

                def fn(index: int) -> OpsValue:
                    return ops.constant(0, dst_dtype)

            else:

                def fn(index: int) -> OpsValue:
                    reduction_index = [sympy.S.Zero for _ in reduction_ranges]
                    return inner_fn(index, reduction_index)

            return Pointwise.create(
                device=device, dtype=dst_dtype, inner_fn=fn, ranges=ranges
            )

        if (
            isinstance(reduction_numel, Integer)
            and V.graph.sizevars.size_hint(reduction_numel)
            < config.unroll_reductions_threshold
            and (sympy_product(ranges) != 1 or is_gpu(device.type))
        ):
            # NB: This works around https://github.com/pytorch/pytorch/issues/140457
            # since turning reductions into pointwise ops can exacerbate this problem
            return Pointwise.create(
                device=device,
                dtype=dst_dtype,
                inner_fn=cls._unroll_reduction_fn(
                    inner_fn, reduction_ranges, reduction_type, src_dtype
                ),
                ranges=ranges,
            )

        # triton doesn't support reduce to single element well, so break it up
        hint, split = cls.num_splits(
            device,
            dst_dtype,
            src_dtype,
            inner_fn,
            ranges,
            reduction_ranges,
            reduction_type,
            reduction_numel,
            input_node,
        )
        # intermediate reduction in split can contain complex indexing,
        # and num_splits will fail to correctly set the hint
        # reuse the passed hint if available
        if reduction_hint == ReductionHint.DEFAULT:
            reduction_hint = hint
        if split == -1:
            assert input_node is not None
            new_ranges, new_reduction_ranges = extract_input_node_reduction_ranges(
                input_node
            )
            assert new_ranges is not None
            assert new_reduction_ranges is not None
            return cls.create_multilayer_existing_ranges(
                device,
                dst_dtype,
                src_dtype,
                inner_fn,
                ranges,
                reduction_ranges,
                new_ranges,
                new_reduction_ranges,
                reduction_type,
                reduction_hint,
            )
        elif split > 1:
            # triton doesn't support reduce to single element well, so break it up
            return cls.create_multilayer(
                device,
                dst_dtype,
                src_dtype,
                inner_fn,
                ranges,
                reduction_ranges,
                reduction_type,
                split,
                reduction_hint,
            )

        return TensorBox.create(
            Reduction(
                device=device,
                dtype=dst_dtype,
                inner_fn=inner_fn,
                ranges=ranges,
                reduction_ranges=reduction_ranges,
                reduction_type=reduction_type,
                src_dtype=src_dtype,
                reduction_hint=reduction_hint,
            )
        )

    @staticmethod
    def default_accumulator(
        reduction_type: str, dtype: torch.dtype
    ) -> Union[_NumLike, Sequence[_NumLike]]:
        if reduction_type in ("max", "argmax"):
            if is_float_dtype(dtype):
                return float("-inf")
            elif is_boolean_dtype(dtype):
                return False
            else:
                return torch.iinfo(dtype).min
        if reduction_type in ("min", "argmin"):
            if is_float_dtype(dtype):
                return float("inf")
            elif is_boolean_dtype(dtype):
                return True
            else:
                return torch.iinfo(dtype).max

        zero = False if is_boolean_dtype(dtype) else 0
        one = True if is_boolean_dtype(dtype) else 1
        return {
            "sum": zero,
            "prod": one,
            "xor_sum": zero,
            "any": zero,
            "welford_reduce": (zero, zero, zero),
            "welford_combine": (zero, zero, zero),
            "online_softmax_reduce": (float("-inf"), zero),
        }[reduction_type]

    @staticmethod
    def default_value(
        reduction_type: str, dtype: torch.dtype
    ) -> Union[_NumLike, Sequence[_NumLike]]:
        if reduction_type == "welford_reduce":
            return 0
        return Reduction.default_accumulator(reduction_type, dtype)

    @staticmethod
    def _multilayer_second_step_hint(
        split: _IntLike, numel_hint: int, reduction_hint: ReductionHint
    ) -> ReductionHint:
        if split == -1:
            return reduction_hint
        if split <= 512 and numel_hint <= 512 and reduction_hint == ReductionHint.OUTER:
            return ReductionHint.OUTER_TINY
        if (
            split <= 1024
            and numel_hint <= 256
            and reduction_hint == ReductionHint.OUTER
        ):
            return ReductionHint.OUTER_TINY

        return reduction_hint

    @classmethod
    def _multilayer_wrap_loader(
        cls,
        loader: Callable[..., OpsValue],
        reduction_ranges: Sequence[_IntLike],
        reduction_numel: _IntLike,
        split: _IntLike,
        block_size: _IntLike,
        default: Union[_NumLike, Sequence[_NumLike]],
    ) -> Callable[..., object]:
        reindex = View.dynamic_reshape_indexer(reduction_ranges, [reduction_numel])
        need_mask = not V.graph.sizevars.is_expr_static_and_true(
            sympy.Eq(reduction_numel % split, 0)
        )

        def wrapper_fn(
            index: Sequence[Symbol], reduction_index: Sequence[Symbol]
        ) -> OpsValue:
            (reduction_index,) = reduction_index
            *new_index, reduction_block = index
            indices = block_size * reduction_block + reduction_index

            def body() -> OpsValue:
                return loader(new_index, reindex([indices]))

            if need_mask:
                mask = ops.lt(
                    ops.index_expr(indices, torch.int32),
                    ops.index_expr(reduction_numel, torch.int32),
                )
                return ops.masked(mask, body, default)
            else:
                return body()

        return wrapper_fn

    @classmethod
    def _multilayer_wrap_loader_existing_ranges(
        cls,
        loader: Callable[[Sequence[Expr], Sequence[Expr]], OpsValue],
        original_ranges: Sequence[Expr],
        original_reduction_ranges: Sequence[Expr],
        new_ranges: Sequence[Integer],
        new_reduction_ranges: Sequence[Integer],
    ) -> Callable[[Sequence[sympy.Expr], Sequence[sympy.Expr]], OpsValue]:
        assert all(r == 1 for r in original_ranges), (
            f"Only enabled for numel_hint == 1, found {original_ranges=}"
        )
        reindex = View.dynamic_reshape_indexer(
            original_reduction_ranges, tuple(new_ranges) + tuple(new_reduction_ranges)
        )

        def wrapper_fn(
            merged_index: Sequence[Expr],
            new_reduction_index: Sequence[Expr],
        ) -> OpsValue:
            original_idx = merged_index[: len(original_ranges)]
            new_index = merged_index[len(original_ranges) :]
            return loader(
                original_idx,
                reindex(tuple(new_index) + tuple(new_reduction_index)),
            )

        return wrapper_fn

    @classmethod
    def create_multilayer_helper(
        cls,
        device: torch.device,
        dst_dtype: torch.dtype,
        src_dtype: torch.dtype,
        wrapper_fn: Callable[..., Any],
        original_ranges: Sequence[Expr],
        original_reduction_ranges: Sequence[Expr],
        new_ranges: list[Expr],
        new_reduction_ranges: list[Integer],
        reduction_type: ReductionType,
        split: _IntLike,
        reduction_hint: ReductionHint,
    ) -> Union[TensorBox, ShapeAsConstantBuffer]:
        """
        Break a large reduction up into multiple smaller reductions
        recursively
        """
        # triton will automatically compute reductions in fp32 if reducing over fp16/bf16
        # within the kernel. keep the intermediate in fp32 so as to keep the whole reduction
        # in fp32 and not reduce precision by breaking up the kernel into multiple layers
        intermediate_dtype = (
            dst_dtype
            if dst_dtype not in (torch.float16, torch.bfloat16)
            else torch.float
        )
        intermediate = Reduction.create(
            device,
            intermediate_dtype,
            src_dtype,
            wrapper_fn,
            new_ranges,
            new_reduction_ranges,
            reduction_type,
            reduction_hint,
        )
        intermediate.realize()
        intermediate_loader = intermediate.make_loader()

        def intermediate_fn(
            index: Sequence[_IntLike], reduction_index: Sequence[_IntLike]
        ) -> OpsValue:
            return intermediate_loader([*index, *reduction_index])

        numel_hint = V.graph.sizevars.size_hint(sympy_product(original_ranges))
        reduction_hint = cls._multilayer_second_step_hint(
            split, numel_hint, reduction_hint
        )

        assert original_ranges == new_ranges[: len(original_ranges)]
        return TensorBox.create(
            Reduction(
                device=device,
                dtype=dst_dtype,
                inner_fn=intermediate_fn,
                ranges=original_ranges,
                reduction_ranges=new_ranges[len(original_ranges) :],
                reduction_type=reduction_type,
                src_dtype=src_dtype,
                reduction_hint=reduction_hint,
            )
        )

    @classmethod
    def create_multilayer(
        cls,
        device: torch.device,
        dst_dtype: torch.dtype,
        src_dtype: torch.dtype,
        inner_fn: Callable[..., Any],
        ranges: Sequence[Expr],
        reduction_ranges: Sequence[Expr],
        reduction_type: ReductionType,
        split: _IntLike,
        reduction_hint: ReductionHint,
    ) -> Union[TensorBox, ShapeAsConstantBuffer]:
        """
        Break a large reduction up into multiple smaller reductions
        recursively
        """
        # TODO(jansel): realize the reduction so we can do dynamic indexing
        reduction_numel = sympy_product(reduction_ranges)
        block_size = FloorDiv(reduction_numel + (split - 1), split)
        default = cls.default_value(reduction_type, dst_dtype)
        wrapper_fn = cls._multilayer_wrap_loader(
            inner_fn, reduction_ranges, reduction_numel, split, block_size, default
        )

        return cls.create_multilayer_helper(
            device,
            dst_dtype,
            src_dtype,
            wrapper_fn,
            ranges,
            reduction_ranges,
            [*ranges, split],
            [block_size],
            reduction_type,
            split,
            reduction_hint,
        )

    @classmethod
    def create_multilayer_existing_ranges(
        cls,
        device: torch.device,
        dst_dtype: torch.dtype,
        src_dtype: torch.dtype,
        inner_fn: Callable[..., Any],
        original_ranges: Sequence[Expr],
        original_reduction_ranges: Sequence[Expr],
        new_ranges: list[Integer],
        new_reduction_ranges: list[Integer],
        reduction_type: ReductionType,
        reduction_hint: ReductionHint,
    ) -> Union[TensorBox, ShapeAsConstantBuffer]:
        """
        Break a large reduction up into multiple smaller reductions
        recursively
        """
        wrapper_fn = cls._multilayer_wrap_loader_existing_ranges(
            inner_fn,
            original_ranges,
            original_reduction_ranges,
            new_ranges,
            new_reduction_ranges,
        )
        return cls.create_multilayer_helper(
            device,
            dst_dtype,
            src_dtype,
            wrapper_fn,
            original_ranges,
            original_reduction_ranges,
            [*original_ranges, *new_ranges],
            new_reduction_ranges,
            reduction_type,
            -1,
            reduction_hint,
        )


INNER_FN_TY = Callable[[Sequence[Expr], Sequence[Expr]], OpsValue]


class MultiOutputReduction(Reduction):
    output_index: int

    def __init__(
        self,
        device: torch.device,
        dst_dtype: torch.dtype,
        inner_fns: Union[INNER_FN_TY, Sequence[INNER_FN_TY]],
        ranges: Sequence[Integer],
        reduction_ranges: Sequence[Integer],
        reduction_type: ReductionType,
        src_dtype: torch.dtype,
        reduction_hint: ReductionHint,
        output_index: int,
    ):
        if callable(inner_fns):
            inner_fns = (inner_fns,)

        loader: Callable[[Sequence[Expr], Sequence[Expr]], Any]
        if len(inner_fns) == 1:
            loader = inner_fns[0]
        else:

            def loader(
                idx: Sequence[Expr], reduction_idx: Sequence[Expr]
            ) -> tuple[OpsValue, ...]:
                return tuple(fn(idx, reduction_idx) for fn in inner_fns)

        super().__init__(
            device=device,
            dtype=dst_dtype,
            inner_fn=loader,
            ranges=ranges,
            reduction_ranges=reduction_ranges,
            reduction_type=reduction_type,
            src_dtype=src_dtype,
            reduction_hint=reduction_hint,
        )
        self.output_index = output_index

    def store_reduction(
        self,
        output_name: Optional[str],
        indexer: Callable[[Sequence[Expr]], Never],
        vars: Sequence[Expr],
        reduction_vars: Sequence[Symbol],
    ) -> None:
        values = ops.reduction(
            self.dtype,
            self.src_dtype,
            self.reduction_type,
            self.inner_fn(vars, reduction_vars),
        )
        assert isinstance(values, (tuple, list)), f"{type(values)}"
        value = values[self.output_index]
        ops.store_reduction(output_name or "unnamed", indexer(vars), value)


class OnlineSoftmaxReduction(MultiOutputReduction):
    @classmethod
    def create(  # type: ignore[override]
        cls,
        device: torch.device,
        dst_dtype: torch.dtype,
        src_dtype: torch.dtype,
        inner_fn: Callable[..., Any],
        ranges: Sequence[Expr],
        reduction_ranges: Sequence[Expr],
        num_output: int,
        reduction_hint: ReductionHint = ReductionHint.DEFAULT,
        input_node: Optional[IRNode] = None,
    ) -> Sequence[Union[TensorBox, ShapeAsConstantBuffer]]:
        """
        Create the reduction disregarding splitting.
        """
        results = tuple(
            TensorBox.create(
                MultiOutputReduction(
                    device,
                    dst_dtype,
                    inner_fn,
                    ranges,
                    reduction_ranges,
                    "online_softmax_reduce",  # type: ignore[arg-type]
                    src_dtype,
                    reduction_hint,
                    output_idx,
                )
            )
            for output_idx in range(num_output)
        )
        for t in results:
            t.realize()
        return results


class WelfordReduction(MultiOutputReduction):
    @classmethod
    def create(  # type: ignore[override]
        cls,
        device: torch.device,
        dtype: torch.dtype,
        inner_fns: Sequence[Callable[..., Any]],
        ranges: list[Integer],
        reduction_ranges: list[Integer],
        reduction_type: ReductionType,
        reduction_hint: ReductionHint = ReductionHint.DEFAULT,
    ) -> Sequence[Union[TensorBox, ShapeAsConstantBuffer]]:
        assert reduction_type in ("welford_reduce", "welford_combine")

        reduction_numel = V.graph.sizevars.simplify(sympy_product(reduction_ranges))

        def const(val: int) -> Union[TensorBox, ShapeAsConstantBuffer]:
            def inner_fn(idx: Sequence[Expr]) -> OpsValue:
                return ops.constant(
                    val,
                    dtype,
                )

            return Pointwise.create(
                device=device,
                dtype=dtype,
                inner_fn=inner_fn,
                ranges=list(ranges),
            )

        if reduction_numel == 0:
            mean = const(0)
            m2 = const(0)
            weight = const(0)
            return mean, m2, weight

        if reduction_numel == 1:

            def copy(
                loader: Callable[[Sequence[Expr], Sequence[Expr]], OpsValue],
            ) -> Union[TensorBox, ShapeAsConstantBuffer]:
                def inner_fn(idx: Sequence[Expr]) -> OpsValue:
                    reduction_index = [sympy.S.Zero for _ in reduction_ranges]
                    return loader(idx, reduction_index)

                return Pointwise.create(
                    device=device,
                    dtype=dtype,
                    inner_fn=inner_fn,
                    ranges=list(ranges),
                )

            if reduction_type == "welford_reduce":
                return copy(inner_fns[0]), const(0), const(1)
            else:
                return tuple(copy(fn) for fn in inner_fns)

        # TODO: Unrolled reduction
        # if (
        #     isinstance(reduction_numel, Integer)
        #     and V.graph.sizevars.size_hint(reduction_numel)
        #     < config.unroll_reductions_threshold
        #     and sympy_product(ranges) != 1
        # ):
        #     return Pointwise.create(
        #         device,
        #         dst_dtype,
        #         cls._unroll_reduction_fn(
        #             inner_fn, reduction_ranges, reduction_type, src_dtype,
        #         ),
        #         ranges,
        #     )

        # triton doesn't support reduce to single element well, so break it up
        hint, split = Reduction.num_splits(
            device,
            dtype,
            dtype,
            inner_fns[0],
            ranges,
            reduction_ranges,
            reduction_type=reduction_type,
            reduction_numel=reduction_numel,
        )
        # intermediate reduction in split can contain complex indexing,
        # and num_splits will fail to correctly set the hint
        # reuse the passed hint if available
        if reduction_hint == ReductionHint.DEFAULT:
            reduction_hint = hint
        if split > 1:
            # triton doesn't support reduce to single element well, so break it up
            return cls.create_multilayer(
                device,
                dtype,
                inner_fns,
                ranges,
                reduction_ranges,
                reduction_type,
                split,
                reduction_hint,
            )

        results = [
            TensorBox.create(
                WelfordReduction(
                    device,
                    dtype,
                    inner_fns,
                    ranges,
                    reduction_ranges,
                    reduction_type,
                    dtype,
                    reduction_hint,
                    output_idx,
                )
            )
            for output_idx in range(3)
        ]
        for t in results:
            t.realize()
        return results

    @staticmethod
    def default_value(
        reduction_type: str, dtype: torch.dtype
    ) -> Union[_NumLike, Sequence[_NumLike]]:
        return (0, 0, 0)

    @classmethod
    def create_multilayer(  # type: ignore[override]
        cls,
        device: torch.device,
        dtype: torch.dtype,
        inner_fns: Sequence[Callable[..., Any]],
        ranges: list[Integer],
        reduction_ranges: list[Integer],
        reduction_type: ReductionType,
        split: _IntLike,
        reduction_hint: ReductionHint,
    ) -> Sequence[Union[TensorBox, ShapeAsConstantBuffer]]:
        """
        Break a large reduction up into multiple smaller reductions
        recursively
        """
        reduction_numel = sympy_product(reduction_ranges)
        need_mask = not V.graph.sizevars.is_expr_static_and_true(
            sympy.Eq(reduction_numel % split, 0)
        )

        if need_mask and reduction_type != "welford_combine":
            # If we need mask, then "welford_reduce" doesn't work because
            # masked inputs shouldn't count towards the welford weight

            def constant(
                idx: Sequence[Expr], reduction_idx: Sequence[Expr], value: int
            ) -> OpsValue:
                return ops.constant(value, dtype)

            return cls.create_multilayer(
                device=device,
                dtype=dtype,
                inner_fns=(
                    inner_fns[0],
                    partial(constant, value=0),
                    partial(constant, value=1),
                ),
                ranges=ranges,
                reduction_ranges=reduction_ranges,
                reduction_type="welford_combine",
                split=split,
                reduction_hint=reduction_hint,
            )

        block_size = FloorDiv(reduction_numel + (split - 1), split)
        intermediates = WelfordReduction.create(
            device,
            dtype,
            tuple(
                cls._multilayer_wrap_loader(
                    loader,
                    reduction_ranges,
                    reduction_numel,
                    split,
                    block_size,
                    default=0,
                )
                for loader in inner_fns
            ),
            [*ranges, split],
            [block_size],
            reduction_type,
            reduction_hint,
        )
        for i in intermediates:
            i.realize()

        def intermediate_loader_fn(
            index: Sequence[Expr],
            reduction_index: Sequence[Expr],
            loader: Callable[[Sequence[Expr]], OpsValue],
        ) -> OpsValue:
            return loader([*index, *reduction_index])

        numel_hint = V.graph.sizevars.size_hint(sympy_product(ranges))
        reduction_hint = cls._multilayer_second_step_hint(
            split, numel_hint, reduction_hint
        )
        return WelfordReduction.create(
            device,
            dtype,
            tuple(
                partial(intermediate_loader_fn, loader=i.make_loader())
                for i in intermediates
            ),
            ranges,
            [split],
            # welford_reduce turns one input into three outputs, which are combined with welford_combine
            "welford_combine",
            reduction_hint,
        )


@ir_dataclass
class Scan(Loops):
    scan_ranges: list[Integer]
    size: list[Integer]
    combine_fn: Callable[[tuple[Any, ...], tuple[Any, ...]], tuple[Any, ...]]
    reindex: Callable[[Sequence[_IntLike], Sequence[_IntLike]], Sequence[_IntLike]]
    reduction_hint: ReductionHint
    output_index: int
    # output_index indexes the following tuples
    dtypes: tuple[torch.dtype, ...]
    inner_fns: tuple[Callable[..., Any], ...]

    # HACK we mimick reduction

    def get_unbacked_symbol_uses(self) -> OrderedSet[Symbol]:
        # TODO: Can combine_fn/reindex close over unbacked symbols? If so, we
        # need to explicitly represent the closure so we can pull out unbacked
        # symbols here
        return (
            super().get_unbacked_symbol_uses()
            | OrderedSet().union(*(free_unbacked_symbols(e) for e in self.scan_ranges))
            | OrderedSet().union(*(free_unbacked_symbols(e) for e in self.size))
        )

    def __post_init__(self) -> None:
        assert len(self.ranges) + len(self.scan_ranges) == len(self.size)
        super().__post_init__()

    def store_reduction(
        self,
        output_name: Optional[str],
        indexer: Callable[[Sequence[_IntLike]], Never],
        vars: Sequence[Expr],
        scan_vars: Sequence[Symbol],
    ) -> None:
        idx = self.reindex(vars, scan_vars)
        values = tuple(inner_fn(idx) for inner_fn in self.inner_fns)
        result = ops.scan(self.dtypes, self.combine_fn, values)
        ops.store(output_name or "unnamed", indexer(idx), result[self.output_index])

    def get_reduction_type(self) -> Optional[str]:
        # return self.scan_op
        return "custom"

    def get_reduction_size(self) -> Sequence[Expr]:
        return self.scan_ranges

    def get_size(self) -> Sequence[Expr]:
        return self.size

    def get_pointwise_size(self) -> Sequence[Expr]:
        return self.ranges

    def index_length(self) -> int:
        return len(self.ranges) + len(self.scan_ranges)

    def inner_fn_args(self) -> Sequence[Sequence[_IntLike]]:
        index = self._index(self.ranges)
        rindex = self._index(self.scan_ranges, SymT.R0_INDEX)
        idx = self.reindex(index, rindex)
        return (idx,)

    def inner_fn_free_unbacked_symbols(self) -> OrderedSet[Symbol]:
        index = self._index(self.ranges)
        rindex = self._index(self.scan_ranges, SymT.R0_INDEX)
        idx = self.reindex(index, rindex)
        return extract_free_unbacked_symbols(self.inner_fn, idx)

    @classmethod
    def create(  # type: ignore[override]
        cls,
        device: torch.device,
        dtypes: tuple[torch.dtype, ...],
        inner_fns: tuple[Callable[[Sequence[Expr]], Any], ...],
        size: list[Integer],
        axis: int,
        combine_fn: Callable[[tuple[Any, ...], tuple[Any, ...]], tuple[Any, ...]],
        reduction_hint: ReductionHint = ReductionHint.DEFAULT,
        *,
        # Whether we have the option to fallback to aten
        can_fallback_to_aten: bool = True,
        **kwargs: Any,
    ) -> Sequence[Optional[Union[TensorBox, ShapeAsConstantBuffer]]]:
        pointwise_ranges = [*size[:axis], *size[axis + 1 :]]
        scan_ranges = [size[axis]]

        if not V.graph.has_feature(device, BackendFeature.SCAN):
            return [None] * len(dtypes)

        if len(dtypes) > 1 and not V.graph.has_feature(
            device, BackendFeature.TUPLE_REDUCTION
        ):
            return [None] * len(dtypes)

        sizevars = V.graph.sizevars
        scan_numel = sizevars.simplify(sympy_product(scan_ranges))

        assert len(dtypes) == len(inner_fns)

        # Scan with a single element is just a copy
        if sizevars.is_expr_static_and_true(sympy.Le(scan_numel, 1)):
            return [
                Pointwise.create(
                    device=device,
                    dtype=dtypes[output_index],
                    inner_fn=inner_fns[output_index],
                    ranges=size,
                )
                for output_index in range(len(dtypes))
            ]

        reduction_hint, num_splits = cls.num_splits(
            device=device,
            dtype=dtypes[0],
            inner_fn=inner_fns[0],
            axis=axis,
            pointwise_ranges=pointwise_ranges,
            scan_ranges=scan_ranges,
            combine_fn=combine_fn,
            scan_numel=scan_numel,
        )
        scan_type = Scan
        if num_splits > 1:
            supports_split = (
                torch.version.hip is None or (has_triton and triton_version >= "3.3.0")
            ) and (len(dtypes) == 1)
            if not supports_split:
                if can_fallback_to_aten:
                    # Fallback to ATen
                    return [None] * len(dtypes)
                else:
                    num_splits = 1
            else:
                scan_type = SplitScan

        def reindex(index: Sequence[Expr], scan_index: Sequence[Expr]) -> list[Expr]:
            assert len(scan_index) == len(scan_ranges)
            assert len(index) == len(pointwise_ranges)
            return [*index[:axis], *scan_index, *index[axis:]]

        results = [
            TensorBox.create(
                scan_type(
                    device=device,
                    dtype=dtypes[output_index],
                    dtypes=dtypes,
                    inner_fn=inner_fns[output_index],
                    inner_fns=inner_fns,
                    size=size,
                    ranges=pointwise_ranges,
                    scan_ranges=scan_ranges,
                    combine_fn=combine_fn,
                    reindex=reindex,
                    reduction_hint=reduction_hint,
                    output_index=output_index,
                    **kwargs,
                )
            )
            for output_index in range(len(dtypes))
        ]

        for result in results:
            result.realize()

        return results

    @classmethod
    def num_splits(
        cls,
        device: torch.device,
        dtype: torch.dtype,
        inner_fn: Callable[[Sequence[Expr]], OpsValue],
        axis: int,
        pointwise_ranges: list[Integer],
        scan_ranges: list[Integer],
        combine_fn: Callable[[tuple[Any, ...], tuple[Any, ...]], tuple[Any, ...]],
        scan_numel: Expr,
    ) -> tuple[ReductionHint, _IntLike]:
        # TODO: custom splitting heuristic for scan
        def wrapper_fn(idx: Sequence[Expr], reduction_idx: Sequence[Expr]) -> OpsValue:
            return inner_fn([*idx[:axis], *reduction_idx, *idx[axis:]])

        return Reduction.num_splits(
            device=device,
            dst_dtype=dtype,
            src_dtype=dtype,
            inner_fn=wrapper_fn,
            ranges=pointwise_ranges,
            reduction_ranges=scan_ranges,
            reduction_type="scan",
            reduction_numel=scan_numel,
        )


# This signifies a scan op that should go through TritonSplitScanKernel codegen on CUDA.
@ir_dataclass
class SplitScan(Scan):
    pass


@ir_dataclass
class Sort(Loops):
    # Sorts a tuple of key, value pairs
    sort_ranges: list[Integer]
    size: list[Integer]
    reindex: Callable[[Sequence[Expr], Sequence[Expr]], Sequence[Expr]]
    reduction_hint: ReductionHint
    output_index: int
    # output_index indexes the following tuples
    dtypes: tuple[torch.dtype, ...]
    inner_fns: tuple[Callable[..., Any], ...]

    stable: bool
    descending: bool

    # HACK we mimick reduction

    def get_unbacked_symbol_uses(self) -> OrderedSet[Symbol]:
        return (
            super().get_unbacked_symbol_uses()
            | OrderedSet().union(*(free_unbacked_symbols(e) for e in self.sort_ranges))
            | OrderedSet().union(*(free_unbacked_symbols(e) for e in self.size))
        )

    def __post_init__(self) -> None:
        assert len(self.ranges) + len(self.sort_ranges) == len(self.size)
        super().__post_init__()

    def store_reduction(
        self,
        output_name: Optional[str],
        indexer: Callable[[Sequence[Expr]], Expr],
        vars: Sequence[Expr],
        reduction_vars: Sequence[Expr],
    ) -> None:
        idx = self.reindex(vars, reduction_vars)
        values = tuple(inner_fn(idx) for inner_fn in self.inner_fns)
        result = ops.sort(self.dtypes, values, self.stable, self.descending)
        ops.store(output_name or "unnamed", indexer(idx), result[self.output_index])

    def get_reduction_type(self) -> Optional[str]:
        return "sort"

    def get_reduction_size(self) -> Sequence[Expr]:
        return self.sort_ranges

    def get_size(self) -> Sequence[Expr]:
        return self.size

    def get_pointwise_size(self) -> Sequence[Expr]:
        return self.ranges

    def index_length(self) -> int:
        return len(self.ranges) + len(self.sort_ranges)

    def inner_fn_args(self) -> Sequence[Sequence[Expr]]:
        index = self._index(self.ranges)
        rindex = self._index(self.sort_ranges, SymT.R0_INDEX)
        idx = self.reindex(index, rindex)
        return (idx,)

    def inner_fn_free_unbacked_symbols(self) -> OrderedSet[Symbol]:
        index = self._index(self.ranges)
        rindex = self._index(self.sort_ranges, SymT.R0_INDEX)
        idx = self.reindex(index, rindex)
        return extract_free_unbacked_symbols(self.inner_fn, idx)

    @classmethod
    def create(  # type: ignore[override]
        cls,
        device: torch.device,
        dtypes: tuple[torch.dtype, ...],
        inner_fns: tuple[Callable[[list[Expr]], Any], ...],
        size: list[Integer],
        axis: int,
        stable: bool,
        descending: bool,
        reduction_hint: ReductionHint = ReductionHint.DEFAULT,
        **kwargs: Any,
    ) -> Sequence[Optional[Union[TensorBox, ShapeAsConstantBuffer]]]:
        pointwise_ranges = [*size[:axis], *size[axis + 1 :]]
        sort_ranges = [size[axis]]

        if not V.graph.has_feature(device, BackendFeature.SORT):
            return [None] * len(dtypes)

        sizevars = V.graph.sizevars
        sort_numel = sizevars.simplify(sympy_product(sort_ranges))

        # Heuristic, smallest rblock where triton usually outperforms aten.sort
        # It also isn't bandwidth bound so fusion is unlikely to help.
        max_rblock = 512
        is_persistent_kernel = (
            config.triton.persistent_reductions
            and sizevars.is_expr_static_and_true(sympy.Le(sort_numel, max_rblock))
        )
        if not is_persistent_kernel:
            # We only support persistent triton kernels
            return [None] * len(dtypes)

        assert len(dtypes) == len(inner_fns)

        # Sort with a single element is just a copy
        if sizevars.is_expr_static_and_true(sympy.Le(sort_numel, 1)):
            return [
                Pointwise.create(
                    device=device,
                    dtype=dtypes[output_index],
                    inner_fn=inner_fns[output_index],
                    ranges=size,
                )
                for output_index in range(len(dtypes))
            ]

        def reindex(index: Sequence[Expr], sort_index: Sequence[Expr]) -> list[Expr]:
            assert len(sort_index) == len(sort_ranges)
            assert len(index) == len(pointwise_ranges)
            return [*index[:axis], *sort_index, *index[axis:]]

        results = [
            TensorBox.create(
                Sort(
                    device=device,
                    dtype=dtypes[output_index],
                    dtypes=dtypes,
                    inner_fn=inner_fns[output_index],
                    inner_fns=inner_fns,
                    size=size,
                    ranges=pointwise_ranges,
                    sort_ranges=sort_ranges,
                    reindex=reindex,
                    reduction_hint=reduction_hint,
                    output_index=output_index,
                    stable=stable,
                    descending=descending,
                    **kwargs,
                )
            )
            for output_index in range(len(dtypes))
        ]

        for result in results:
            result.realize()

        return results


def is_storage_and_layout(x: IRNode) -> bool:
    try:
        as_storage_and_layout(x, freeze=False)
        return True
    except NotImplementedError:
        return False


def is_contiguous_storage_and_layout(x: IRNode) -> bool:
    try:
        _buffer, layout = as_storage_and_layout(x, freeze=False)
        # pad the stride here so we will NOT claim an tensor as contiguous
        # if a padding is gonna happen.
        if layout.should_pad_strides():
            layout.pad_strides()
        return layout.is_contiguous()
    except NotImplementedError:
        return False


def as_storage_and_layout(
    x: IRNode,
    freeze: bool = True,
    want_contiguous: bool = False,
    stride_order: Optional[Sequence[Union[int, Integer]]] = None,
    allow_padding: bool = False,
    exact_strides: Optional[Sequence[Union[int, Integer]]] = None,
) -> tuple[StorageBox, Layout]:
    """
    Try to simplify x into a StorageBox and a Layout.

    allow_padding only affect how we apply stride_order. When allow_padding
    is True, we have the freedom to add padding when applying the stride_order.
    """
    if isinstance(x, TensorBox):
        return as_storage_and_layout(
            x.data,
            freeze=freeze,
            want_contiguous=want_contiguous,
            stride_order=stride_order,
            allow_padding=allow_padding,
            exact_strides=exact_strides,
        )
    if isinstance(x, StorageBox):
        _, layout = as_storage_and_layout(
            x.data,
            freeze=freeze,
            want_contiguous=want_contiguous,
            stride_order=stride_order,
            allow_padding=allow_padding,
            exact_strides=exact_strides,
        )
        return x, x.data.get_layout()
    if isinstance(x, Buffer):
        if freeze:
            if want_contiguous:
                x.freeze_layout()
                assert x.get_layout().is_contiguous()
            elif stride_order is not None:
                x.freeze_layout_with_stride_order(
                    stride_order, allow_padding=allow_padding
                )
            elif exact_strides is not None:
                x.freeze_layout_with_exact_strides(
                    exact_strides, allow_padding=allow_padding
                )
            else:
                x.decide_layout()
        return StorageBox(x), x.get_layout()
    if isinstance(x, ReinterpretView):
        # making the base of x contiguous or stride_ordered will not necessarily make
        # the ReinterpretView either, so don't pass along those arguments
        buffer, _ = as_storage_and_layout(
            x.data,
            freeze=freeze,
        )
        return buffer, x.layout
    raise NotImplementedError


def is_stride_order_storage_and_layout(
    x: IRNode, stride_order: Sequence[Union[int, Integer]]
) -> bool:
    try:
        _buffer, layout = as_storage_and_layout(x, freeze=False)
        return layout.is_stride_ordered(stride_order)
    except NotImplementedError:
        return False


@ir_dataclass
class BaseView(IRNode):
    data: IRNode

    def get_unbacked_symbol_uses(self) -> OrderedSet[Symbol]:
        return self.data.get_unbacked_symbol_uses()

    def make_reindexer(self) -> Callable[[Sequence[Expr]], Sequence[Expr]]:
        raise NotImplementedError(f"make_reindexer NYI on {self}")

    def make_indexer(self) -> Callable[[Sequence[Expr]], Expr]:
        inner = self.data.make_indexer()
        reindex = self.make_reindexer()

        def indexer(idx: Sequence[Expr]) -> Expr:
            return inner(reindex(idx))

        return indexer

    def make_loader(self) -> Callable[[Sequence[Expr]], OpsValue]:
        inner = self.data.make_loader()
        reindex = self.make_reindexer()

        def loader(idx: Sequence[Expr]) -> OpsValue:
            return inner(reindex(idx))

        return loader

    @property
    def dtype(self) -> torch.dtype:
        return self.data.get_dtype()

    def get_layout(self) -> Layout:
        return self.data.get_layout()

    def get_device(self) -> Optional[torch.device]:
        return self.data.get_device()

    def get_origin_node(self) -> Optional[torch.fx.Node]:
        return None

    def get_name(self) -> str:
        return self.data.get_name()

    def get_pointwise_size(self) -> Sequence[Expr]:
        return self.get_size()

    def mark_reuse(self, users: int) -> None:
        return self.data.mark_reuse(users)

    def has_exceeded_max_reads(self) -> bool:
        return self.data.has_exceeded_max_reads()

    def realize(self) -> Optional[str]:
        return self.data.realize()

    def realize_hint(self) -> None:
        self.data.realize_hint()

    def get_storage_numel(self) -> _IntLike:
        return self.data.get_storage_numel()

    def is_extern(self) -> bool:
        return self.data.is_extern()

    def is_module_buffer(self) -> bool:
        assert isinstance(self.data, (BaseView, StorageBox))
        return self.data.is_module_buffer()

    def get_read_names(self) -> OrderedSet[str]:
        return self.data.get_read_names()

    def get_reads(self) -> OrderedSet[Dep]:
        with patch.object(FlexibleLayout, "allow_indexing", True):
            return extract_read_writes(
                self.make_loader(),
                self.get_size(),
            ).reads

    def unwrap_view(self) -> IRNode:
        x: IRNode = self
        while isinstance(x, BaseView):
            x = x.data
        return x

    def constant_to_device(self, device: torch.device) -> IRNode:
        """Move this to a given device. Requires that all reads are to constants."""
        loader = self.make_loader()
        loader = patch.object(ConstantBuffer, "override_device", device)(loader)
        return Pointwise(
            device=device,
            dtype=self.get_dtype(),
            inner_fn=loader,
            ranges=self.get_size(),
        )


@ir_dataclass
class ExpandView(BaseView):
    size: Sequence[Expr]

    @staticmethod
    def _normalize_size(x: IRNode, new_size: Sequence[_IntLike]) -> Sequence[_IntLike]:
        """Replace `-1` with correct sizes"""
        sizevars = V.graph.sizevars
        new_size = [sympy.expand(s) for s in new_size]
        old_size = x.get_size()
        old_size = [None] * (len(new_size) - len(old_size)) + list(old_size)
        assert len(new_size) == len(old_size)
        for i in range(len(new_size)):
            if new_size[i] == -1:
                assert old_size[i] is not None
                new_size[i] = old_size[i]
            elif old_size[i] is None or V.graph.sizevars.shape_env.evaluate_expr(
                sympy.Eq(old_size[i], 1), size_oblivious=True
            ):
                pass
            else:
                # Sanity check: Expect broadcast compatibility
                #
                # NB: new_size[i] == old_size[i] is expected to already be
                # guarded because the meta formula was expected to have taught
                # us this equality.
                assert sizevars.size_hint(new_size[i] - old_size[i], fallback=0) == 0, (
                    "Broadcast failed in ExpandView({x.get_size()}, {new_size}) on dimension {i}"
                )
        return new_size

    @classmethod
    def create(cls, x: IRNode, new_size: Sequence[_IntLike]) -> BaseView:
        new_size = cls._normalize_size(x, new_size)

        if is_storage_and_layout(x):
            storage, old_layout = as_storage_and_layout(x)
            skip = len(new_size) - len(old_layout.size)
            assert skip >= 0
            new_stride = [sympy.S.Zero] * skip
            for stride, size in zip(old_layout.stride, old_layout.size):
                new_stride.append(
                    stride
                    if not V.graph.sizevars.shape_env.evaluate_expr(
                        sympy.Eq(size, 1), size_oblivious=True
                    )
                    else sympy.S.Zero
                )
            new_layout = FixedLayout(
                old_layout.device,
                old_layout.dtype,
                list(new_size),
                new_stride,
                old_layout.offset,
            )
            return ReinterpretView(data=storage, layout=new_layout)

        return ExpandView(data=x, size=new_size)

    def get_size(self) -> Sequence[Expr]:
        return self.size

    def make_reindexer(
        self,
    ) -> Callable[[Sequence[Expr]], Sequence[Expr]]:
        target = self.get_size()
        actual = self.data.get_size()
        skip = len(target) - len(actual)

        def reindex(
            index: Sequence[Expr],
        ) -> Sequence[Expr]:
            index = list(index[skip:])
            assert len(index) == len(actual)
            for i in range(len(actual)):
                if actual[i] == 1:
                    # zero out broadcast dimension
                    index[i] = sympy.S.Zero
            return index

        return reindex


@ir_dataclass
class PermuteView(BaseView):
    dims: list[Expr]

    @classmethod
    def create(cls, x: IRNode, dims: Sequence[int]) -> BaseView:
        dims = cls._map_neg_dims(dims)
        assert OrderedSet(dims) == OrderedSet(range(len(dims)))

        if is_storage_and_layout(x):
            storage, old_layout = as_storage_and_layout(x)
            new_layout = FixedLayout(
                old_layout.device,
                old_layout.dtype,
                [old_layout.size[i] for i in dims],
                [old_layout.stride[i] for i in dims],
                old_layout.offset,
            )
            return ReinterpretView(data=storage, layout=new_layout)

        return PermuteView(data=x, dims=dims)

    @classmethod
    def _map_neg_dims(cls, dims: Sequence[int]) -> list[int]:
        return [dim if dim >= 0 else len(dims) + dim for dim in dims]

    def get_size(self) -> Sequence[Expr]:
        assert OrderedSet(self._map_neg_dims(self.dims)) == OrderedSet(
            range(len(self.dims))
        )
        size = self.data.get_size()
        return [size[i] for i in self.dims]

    def make_reindexer(
        self,
    ) -> Callable[[Sequence[Expr]], Sequence[Expr]]:
        inv = {j: i for i, j in enumerate(self.dims)}
        inv = [inv[i] for i in range(len(self.dims))]
        assert OrderedSet(inv) == OrderedSet(range(len(self.dims)))

        def reindex(
            index: Sequence[Expr],
        ) -> Sequence[Expr]:
            return [index[i] for i in inv]

        return reindex


@ir_dataclass
class SqueezeView(BaseView):
    @classmethod
    def create(cls, x: IRNode, *, dim: Optional[int] = None) -> IRNode:
        if is_storage_and_layout(x):
            storage, old_layout = as_storage_and_layout(x)
            new_size = []
            new_stride = []
            if dim is not None:
                assert isinstance(dim, int), "expected integer dim argument"
                assert 0 <= dim and dim < len(old_layout.size)

            for i, (size, stride) in enumerate(zip(old_layout.size, old_layout.stride)):
                if dim is None:
                    if size != 1:
                        new_size.append(size)
                        new_stride.append(stride)
                else:
                    if i != dim:
                        new_size.append(size)
                        new_stride.append(stride)
                    else:
                        assert size == 1, "expected squeezed size to be 1"

            new_layout = FixedLayout(
                old_layout.device,
                old_layout.dtype,
                new_size,
                new_stride,
                old_layout.offset,
            )
            return ReinterpretView(data=storage, layout=new_layout)

        if dim is None:
            # redirect to a generic view
            return View.create(x, [s for s in x.get_size() if s != 1])
        else:
            assert x.get_size()[dim] == 1
            return View.create(x, [s for i, s in enumerate(x.get_size()) if i != dim])

    @staticmethod
    def squeezer(
        size: Sequence[Expr],
    ) -> tuple[list[int], Callable[[Sequence[Expr]], tuple[Expr]]]:
        new_size = [s for s in size if s != 1]
        not_one = [i for i, s in enumerate(size) if s != 1]
        length = len(size)

        def reindex(index: Sequence[Expr]) -> tuple[Expr]:
            assert len(index) == len(not_one), f"{index} {not_one}"
            new_index = [sympy.S.Zero] * length
            for idx, s in zip(not_one, index):
                new_index[idx] = s
            return tuple(new_index)

        return new_size, reindex

    def __init__(self, data: Any) -> None:
        raise AssertionError("use SqueezeView.create()")


@ir_dataclass
class GenericView(BaseView):
    size: Sequence[Expr]
    reindex: Callable[[Sequence[Expr]], Sequence[Expr]]

    def make_reindexer(
        self,
    ) -> Callable[[Sequence[Expr]], Sequence[Expr]]:
        return self.reindex

    def reindex_str(self) -> str:
        index_old = [
            sympy_index_symbol_with_prefix(SymT.INDEX, n) for n in range(len(self.size))
        ]
        index_new = list(self.reindex(index_old))
        return f"lambda {', '.join(map(str, index_old))}: {index_new}"

    def __str__(self) -> str:
        return self.str_helper(
            [self.data, f"size={self.size}", f"reindex={self.reindex_str()}"]
        )

    __repr__ = __str__

    @classmethod
    def create(
        cls,
        x: IRNode,
        new_size: Sequence[Expr],
        reindex: Callable[[Sequence[Expr]], Sequence[Expr]],
    ) -> BaseView:
        return cls(data=x, size=list(new_size), reindex=reindex)

    def get_size(self) -> Sequence[Expr]:
        return self.size


@ir_dataclass
class View(GenericView):
    @staticmethod
    def handle_negative_index(idx: Expr, size: Expr) -> Expr:
        idx = sympy.expand(idx)
        size = sympy.expand(size)
        evaluate_expr = V.graph.sizevars.shape_env.evaluate_expr
        if evaluate_expr(sympy.Lt(idx, 0)):
            idx = idx + size
        return idx

    @classmethod
    def create(cls, x: IRNode, new_size: Sequence[Expr]) -> IRNode:  # type: ignore[override]
        assert isinstance(new_size, (tuple, list))
        old_size, new_size = cls.resolve_negative_size(x.get_size(), new_size)

        # Skip pointless views
        if V.graph.sizevars.statically_known_list_equals(old_size, new_size):
            return x

        unbacked_symbols_in_sizes = False
        if (
            len(free_unbacked_symbols(old_size)) > 0
            or len(free_unbacked_symbols(new_size)) > 0
        ):
            unbacked_symbols_in_sizes = True

        if 0 in new_size:

            def fake_reindex(index: Any) -> tuple[int, ...]:
                return tuple([0] * len(old_size))

            return cls(data=x, size=list(new_size), reindex=fake_reindex)
        # TODO: a new class for FixedTransferLayout that output layout is constrained by input layout
        elif is_contiguous_storage_and_layout(x) or unbacked_symbols_in_sizes:
            if unbacked_symbols_in_sizes and (not is_contiguous_storage_and_layout(x)):
                # realize x; otherwise, the dynamic_reshape_indexer below will fail
                # due to the size_hint's inability to process unbacked SymInts
                # TODO: unbacked should not diverge from backed in determining striding
                # Need to require contiguous here instead of realize, see:
                # https://github.com/pytorch/pytorch/issues/145561
                x = ExternKernel.require_exact_strides(
                    x, FlexibleLayout.contiguous_strides(x.get_size())
                )

            storage, old_layout = as_storage_and_layout(x, want_contiguous=True)
            new_layout = FixedLayout(
                old_layout.device,
                old_layout.dtype,
                new_size,
                FlexibleLayout.contiguous_strides(new_size),
                old_layout.offset,
            )
            return ReinterpretView(data=storage, layout=new_layout)

        reindex = cls.dynamic_reshape_indexer(old_size, new_size)
        return cls(data=x, size=list(new_size), reindex=reindex)

    @staticmethod
    def resolve_negative_size(
        old_size: Sequence[Expr], new_size: Sequence[Expr]
    ) -> tuple[Sequence[Expr], Sequence[Expr]]:
        new_size = [V.graph.sizevars.simplify(x) for x in new_size]
        old_size = [V.graph.sizevars.simplify(x) for x in old_size]

        new_size = list(new_size)
        for i in range(len(new_size)):
            if new_size[i] == -1:
                new_size[i] = sympy.S.One
                new_size[i] = CleanDiv(sympy_product(old_size), sympy_product(new_size))
                break

        V.graph.sizevars.guard_equals(sympy_product(old_size), sympy_product(new_size))
        return old_size, new_size

    @classmethod
    def dynamic_reshape_indexer(
        cls, old_size: Sequence[Expr], new_size: Sequence[Expr]
    ) -> Callable[[Sequence[Expr]], Sequence[Expr]]:
        try:
            reindex = cls._dynamic_reshape_indexer(old_size, new_size)
        except (AssertionError, IndexError):
            # optimistic algorithm failed, lets do a fallback
            flat = [sympy_product(old_size)]
            reindex1 = cls._dynamic_reshape_indexer(old_size, flat)
            reindex2 = cls._dynamic_reshape_indexer(flat, new_size)
            reindex = fuse_reindexing(reindex1, reindex2)
        return reindex

    @staticmethod
    def _dynamic_reshape_indexer(
        old_size: Sequence[Expr], new_size: Sequence[Expr]
    ) -> Callable[[Sequence[Expr]], Sequence[Expr]]:
        """
        Perform a reshape entirely by modifying indexing math
        """
        size_hint = V.graph.sizevars.size_hint
        # TODO: These symbols may not escape, if they don't assert so and
        # treat them as temporary
        vars = [
            sympy_index_symbol_with_prefix(SymT.VIEW, i) for i in range(len(new_size))
        ]

        stack_new = list(zip(vars, new_size))
        stack_old = list(old_size)

        view_expr = []
        while stack_new and stack_old:
            size_old = stack_old.pop()
            var, size_new = stack_new.pop()
            if size_old == 1:
                view_expr.append(sympy.S.Zero)
                stack_new.append((var, size_new))  # re-add
            elif size_new == 1:
                stack_old.append(size_old)  # re-add
            elif size_hint(size_new) == size_hint(size_old):
                view_expr.append(var)
                V.graph.sizevars.guard_equals(size_new, size_old)
            elif size_hint(size_new) < size_hint(size_old):
                while size_hint(size_new) < size_hint(size_old):
                    var2, size_new2 = stack_new.pop()
                    var = var2 * size_new + var
                    size_new = size_new * size_new2
                view_expr.append(var)
                V.graph.sizevars.guard_equals(size_new, size_old)
            elif size_hint(size_new) > size_hint(size_old):
                divisor = sympy.S.One
                modulus = size_old
                view_expr.append(ModularIndexing(var, divisor, modulus))
                divisor = divisor * modulus
                while size_hint(size_new) > size_hint(size_old):
                    modulus = stack_old.pop()
                    view_expr.append(ModularIndexing(var, divisor, modulus))
                    divisor = divisor * modulus
                    size_old = size_old * modulus
                V.graph.sizevars.guard_equals(size_new, size_old)
            else:
                raise AssertionError

        while stack_old:
            size_old = stack_old.pop()
            V.graph.sizevars.guard_equals(size_old, 1)
            view_expr.append(sympy.S.Zero)

        while stack_new:
            var, size_new = stack_new.pop()
            V.graph.sizevars.guard_equals(size_new, 1)

        view_expr.reverse()
        assert len(view_expr) == len(old_size)

        def reindex(
            index: Sequence[Expr],
        ) -> Sequence[Expr]:
            assert len(index) == len(vars), (len(index), len(vars))
            replacements = dict(zip(vars, index))
            return tuple(sympy_subs(x, replacements) for x in view_expr)

        return reindex


@ir_dataclass
class ReinterpretView(BaseView):
    """Pretend our storage has a different layout"""

    layout: Layout

    def __post_init__(self) -> None:
        super().__post_init__()
        if isinstance(self.data, BaseView):
            object.__setattr__(self, "data", self.data.unwrap_view())

    def __str__(self) -> str:
        return self.str_helper(
            [
                self.data,
                self.layout,
            ]
        )

    __repr__ = __str__

    def get_name(self) -> str:
        return self.data.get_name()

    def get_device(self) -> Optional[torch.device]:
        return self.layout.device

    def get_origin_node(self) -> Optional[torch.fx.Node]:
        return None

    @property
    def dtype(self) -> torch.dtype:
        return self.layout.dtype

    def get_size(self) -> Sequence[Expr]:
        return list(self.layout.size)

    def get_stride(self) -> Sequence[Expr]:
        return list(self.layout.stride)

    def make_loader(self) -> Callable[[Sequence[Expr]], OpsValue]:
        def loader(index: Sequence[Expr]) -> OpsValue:
            indexer = self.layout.make_indexer()
            tmp_loader = ops.load(self.get_name(), indexer(index))
            if self.layout.dtype != self.data.dtype:
                return ops.to_dtype_bitcast(tmp_loader, self.dtype, self.data.dtype)
            else:
                return tmp_loader

        return loader

    def make_indexer(self) -> Callable[[Sequence[Expr]], Expr]:
        return self.layout.make_indexer()

    def get_layout(self) -> Layout:
        return self.layout

    def freeze_layout(self) -> None:
        pass

    def get_unbacked_symbol_uses(self) -> OrderedSet[sympy.Symbol]:
        return (
            free_unbacked_symbols(self.layout.size)
            | free_unbacked_symbols(self.layout.stride)
            | free_unbacked_symbols(self.layout.offset)
        )

    def codegen_reference(self, writer: Optional[IndentedBuffer] = None) -> str:
        # reinterpret_tensor is similar to as_strided except:
        # - offset is added to the existing offset (rather than replacing it)
        # - view tracking is disabled similar to unsafe_view
        return V.graph.wrapper_code.codegen_reinterpret_view(
            self.data,
            self.layout.size,
            self.layout.stride,
            self.layout.offset,
            writer.writeline if writer is not None else V.graph.wrapper_code.writeline,
            dtype=self.layout.dtype,
        )

    def num_reads(self) -> int:
        return 1


@ir_dataclass
class DtypeView(BaseView):
    """Pretend our storage has a different type"""

    target_dtype: torch.dtype

    @classmethod
    def create(cls, x: IRNode, new_dtype: torch.dtype) -> BaseView:
        if is_storage_and_layout(x):
            storage, old_layout = as_storage_and_layout(x)
            new_layout = FixedLayout(
                old_layout.device,
                new_dtype,
                old_layout.size,
                old_layout.stride,
                old_layout.offset,
            )
            return ReinterpretView(data=storage, layout=new_layout)
        return DtypeView(data=x, target_dtype=new_dtype)

    def __str__(self) -> str:
        return self.str_helper([self.data, self.target_dtype])

    __repr__ = __str__

    @property
    def dtype(self) -> torch.dtype:
        return self.target_dtype

    def get_size(self) -> Sequence[Expr]:
        return self.data.get_size()

    def make_loader(self) -> Callable[[Sequence[Expr]], OpsValue]:
        inner = self.data.make_loader()

        def loader(idx: Sequence[Expr]) -> OpsValue:
            return ops.to_dtype_bitcast(inner(idx), self.target_dtype, self.data.dtype)

        return loader


class SliceView(View):
    @classmethod
    def normalize_start_end(
        cls, x: IRNode, dim: int, start: int, end: int
    ) -> tuple[int, int]:
        """
        Normalize start and end such that both are in the range
        [0, x.get_size()[dim]] and start <= end.
        """
        sizevars = V.graph.sizevars
        dim_size = x.get_size()[dim]

        if any(free_unbacked_symbols(x) for x in (start, end, dim_size)):
            min_func = sympy.Min
            max_func = sympy.Max
        else:
            min_func = sizevars.evaluate_min
            max_func = sizevars.evaluate_max

        def clamp(x: Expr, lower: int, upper: int) -> Expr:
            clamped_lower = (
                x if sizevars.statically_known_geq(x, lower) else max_func(x, lower)
            )
            clamped_full = (
                clamped_lower
                if sizevars.statically_known_leq(clamped_lower, upper)
                else min_func(clamped_lower, upper)
            )
            return clamped_full

        def clamp_wrap(
            val: Union[int, None], lower: int, upper: int, default: Union[Expr, int]
        ) -> Union[Expr, int]:
            if val is None:
                # TODO(rec): can this really happen?
                return default
            val = cls.handle_negative_index(val, dim_size)
            return clamp(val, lower, upper)

        start = clamp_wrap(start, 0, dim_size, 0)
        end = clamp_wrap(end, start, dim_size, dim_size)
        return start, end

    @classmethod
    def create(  # type: ignore[override]
        cls,
        x: IRNode,
        dim: int,
        start: int,
        end: int,
        step: int = 1,
        clamp: bool = True,
    ) -> IRNode:
        step = sympy.expand(step)
        assert isinstance(step, Expr) or step > 0
        try:
            if start == 0 and end >= 2**63 - 1 and step == 1:
                return x
        except TypeError:
            pass

        new_size = list(x.get_size())

        # NB: Ordinarily we default to clamping.
        # We only don't clamp for split_with_sizes. For split_with_sizes, sizes should be already valid
        # failing in this situation is ok, since invalid sizes could trigger silent errors.
        if clamp:
            start, end = cls.normalize_start_end(x, dim, start, end)

        new_size[dim] = FloorDiv(end - start + (step - 1), step)

        if is_storage_and_layout(x):
            # Fast path
            storage, old_layout = as_storage_and_layout(x)
            new_stride = list(old_layout.stride)
            new_stride[dim] = new_stride[dim] * step
            new_layout = FixedLayout(
                old_layout.device,
                old_layout.dtype,
                new_size,
                new_stride,
                old_layout.offset + old_layout.stride[dim] * start,
            )
            return ReinterpretView(data=storage, layout=new_layout)

        def reindex(
            index: Sequence[Expr],
        ) -> Sequence[Expr]:
            assert len(index) == len(new_size), f"wrong ndim {index} {new_size}"
            index = list(index)
            index[dim] = index[dim] * step + start
            return index

        # redirect to a generic view
        return SliceView(data=x, size=new_size, reindex=reindex)


@ir_dataclass
class BaseConstant(IRNode):
    dtype: torch.dtype
    device: torch.device

    def get_size(self) -> Sequence[Expr]:
        return ()

    def get_device(self) -> Optional[torch.device]:
        return self.device

    def get_origin_node(self) -> Optional[torch.fx.Node]:
        return None

    def get_reads(self) -> OrderedSet[Dep]:
        return OrderedSet()


@ir_dataclass
class Constant(BaseConstant):
    value: Any
    dtype: torch.dtype
    device: torch.device

    def make_loader(self) -> Callable[[Sequence[Expr]], OpsValue]:
        def loader(index: Sequence[Expr]) -> OpsValue:
            return ops.constant(self.value, self.dtype)

        return loader

    def realize(self) -> Optional[str]:
        pass

    def constant_to_device(self, device: torch.device) -> IRNode:
        return Constant(value=self.value, dtype=self.dtype, device=device)


@ir_dataclass
class IndexingConstant(BaseConstant):
    index: Any
    dtype: torch.dtype
    device: torch.device

    def make_loader(self) -> Callable[[Sequence[Expr]], OpsValue]:
        def loader(index: Sequence[Expr]) -> OpsValue:
            return ops.index_expr(self.index, self.dtype)

        return loader

    def constant_to_device(self, device: torch.device) -> IRNode:
        return IndexingConstant(index=self.index, dtype=self.dtype, device=device)


def is_contiguous_strides_for_shape(
    stride: Sequence[_IntLike], shape: Sequence[_IntLike]
) -> bool:
    return all(
        size == 1 or left == right
        for left, right, size in zip(
            stride, FlexibleLayout.contiguous_strides(shape), shape
        )
    )


def get_align_for_dtype(dtype: torch.dtype) -> int:
    return config.padding_alignment_bytes // dtype.itemsize


class OutputSpec:
    """Abstract base for Layout, MultiOutputLayout, NoneLayout.
    Represents the memory layout of the output of an Operation."""

    def get_device(self) -> Optional[torch.device]:
        raise NotImplementedError(type(self).__name__)

    def storage_size(self) -> int:
        raise NotImplementedError(type(self).__name__)


@ir_dataclass
class Layout(OutputSpec):
    def __init__(
        self,
        device: torch.device,
        dtype: torch.dtype,
        size: Sequence[Expr],
        stride: Optional[Sequence[Expr]] = None,
        offset: Expr = Integer(0),
    ) -> None:
        if stride is None:
            stride = FlexibleLayout.contiguous_strides(size)
        self.device = device
        self.dtype = dtype
        assert len(size) == len(stride), f"size={size}, stride={stride}"
        assert all(isinstance(s, (Expr, int)) for s in size)
        self.size: Sequence[Expr] = size
        self.stride: Sequence[Expr] = stride
        self.offset: Expr = offset

    def __str__(self) -> str:
        offset = ""
        if self.offset != 0:
            offset = f", offset={self.offset}"

        device_index_str = "" if self.device.index is None else f":{self.device.index}"
        return (
            f"{type(self).__name__}('{self.device.type}{device_index_str}', {self.dtype}, "
            f"size={self.size}, stride={self.stride}{offset})"
        )

    __repr__ = __str__

    def get_device(self) -> torch.device:
        return self.device

    def is_contiguous(self) -> bool:
        return is_contiguous_strides_for_shape(self.stride, self.size)

    @staticmethod
    def is_channels_last_contiguous(
        shape: Sequence[_IntLike], strides: Sequence[_IntLike]
    ) -> bool:
        ndim = len(shape)
        if ndim not in [4, 5] or shape[1] == 1:
            return False
        for left, right, size in zip(
            strides, make_channels_last_strides_for(shape), shape
        ):
            if size != 1 and left != right:
                return False
        return True

    def is_transposed(self) -> bool:
        for left, right, size in zip(
            self.stride,
            reversed(FlexibleLayout.contiguous_strides(list(reversed(self.size)))),
            self.size,
        ):
            if size != 1 and left != right:
                return False
        return True

    def is_stride_ordered(self, order: Sequence[int]) -> bool:
        assert len(self.stride) == len(order)

        # ignore dimensions of size 1, they dont affect layout
        non_1_indices = [
            i
            for i, dim in enumerate(self.size)
            if V.graph.sizevars.size_hint(dim, fallback=2) != 1
        ]

        stride = [self.stride[i] for i in non_1_indices]
        order: Sequence[int] = [order[i] for i in non_1_indices]

        def sorted_indices(arr: Sequence[int]) -> Sequence[int]:
            sorted_arr = sorted(arr)
            return [sorted_arr.index(element) for element in arr]

        # since we may have removed dimensions, need to re-sort & re-index order
        order = sorted_indices(order)

        # reorder the stride given order
        stride_ordered = [-1] * len(order)
        for i in range(len(order)):
            stride_ordered[order[i]] = stride[i]
        # check if it is in ascending order
        for i in range(len(order) - 1):
            expr = stride_ordered[i] > stride_ordered[i + 1]
            if not isinstance(expr, bool):
                expr = V.graph._shape_env.evaluate_expr(
                    stride_ordered[i] > stride_ordered[i + 1], size_oblivious=True
                )
            if expr:
                return False
        return True

    def is_channels_last_stride_ordered(self) -> bool:
        # create channels_last order(NCHW, NCDHW, the C is the first order).
        order = [0] + list(reversed(range(1, len(self.stride) - 1)))
        order = [len(order)] + order
        return self.is_stride_ordered(order)

    @staticmethod
    def _pad_strides(
        in_strides: Sequence[int], size: Sequence[Expr], dtype: torch.dtype
    ) -> Sequence[int]:
        """
        The padding does not change stride order but makes sure all strides larger
        than the threshold are multiple of align.
        """
        align = get_align_for_dtype(dtype)
        if len(in_strides) == 0:
            return in_strides

        if not config.pad_channels_last and Layout.is_channels_last_contiguous(
            size, in_strides
        ):
            return in_strides

        current_fx_node = V.get_current_node()
        if hasattr(current_fx_node, "meta") and current_fx_node.meta.get(
            "dislike_padding", False
        ):
            return in_strides

        # get_stride_order does not work with dynamic shape. Also we can not
        # statically decide if a padding is needed or how much padding we should
        # do for dynamic shape.
        #
        # Skip padding the strides for dynamic shape for now.
        if not all(
            isinstance(s, (int, sympy.Integer))
            for s in itertools.chain(in_strides, size)
        ):
            return in_strides

        stride_order = get_stride_order(in_strides)
        fill_order = stride_order2fill_order(stride_order)

        new_strides = [0 for _ in range(len(in_strides))]
        # since we pad when the layout is flexible, we can decide the
        # smallest stride to be 1.
        new_strides[fill_order[0]] = 1

        padded = False
        for rank, idx in enumerate(fill_order[1:], start=1):
            prev_idx = fill_order[rank - 1]
            stride = new_strides[prev_idx] * size[prev_idx]

            if stride > config.padding_stride_threshold and stride % align != 0:
                stride = ceildiv(stride, align) * align
                padded = True
            new_strides[idx] = stride

        if not padded:
            # Consider a tensor with shape [256, 1, 5, 5]
            # Avoid strides like [25, 5, 5, 1] being padded to equivalent strides
            # [25, 25, 5, 1].
            return in_strides

        metrics.num_comprehensive_padding += 1
        return new_strides

    def pad_strides(self) -> None:
        assert isinstance(self, FlexibleLayout)
        assert self.stride is not None
        self.stride = self._pad_strides(self.stride, self.size, self.dtype)

    def should_pad_strides(self) -> bool:
        return config.comprehensive_padding and isinstance(self, FlexibleLayout)

    def as_fixed(self) -> FixedLayout:
        if isinstance(self, FixedLayout):
            return self

        if self.should_pad_strides():
            self.pad_strides()
        return FixedLayout(
            self.device,
            self.dtype,
            self.size,
            self.stride,
            self.offset,
        )

    def make_indexer(self) -> Callable[[Sequence[Expr]], Expr]:
        assert FlexibleLayout.allow_indexing, (
            f"convert {type(self).__name__} to FixedLayout first"
        )
        return self.as_fixed().make_indexer()

    def __eq__(self, other: object) -> bool:
        return (
            isinstance(other, Layout)
            and self.device == other.device
            and self.dtype == other.dtype
            and self.size == other.size
            and self.stride == other.stride
            and self.offset == other.offset
        )

    def storage_size(self) -> Expr:
        return compute_required_storage_length(self.size, self.stride, self.offset)


def _fixed_indexer(
    size: Sequence[Expr],
    stride: Optional[Sequence[Expr]] = None,
    offset: Expr = Integer(0),
) -> Callable[[Sequence[Expr]], Expr]:
    """A closure containing math to read a given element"""

    def indexer(index: Sequence[int]) -> int:
        assert stride is not None and len(index) == len(stride)
        assert len(index) == len(size)
        result = offset
        for idx, st, sz in zip(index, stride, size):
            if sz != 1:
                result = result + idx * st
        return result

    return indexer


class FixedLayout(Layout):
    """A Tensor layout we cannot change"""

    def make_indexer(self) -> Callable[[Sequence[Expr]], Expr]:
        """A closure containing math to read a given element"""
        return _fixed_indexer(self.size, self.stride, self.offset)


class FlexibleLayout(Layout):
    """A Tensor layout we are allowed to change"""

    allow_indexing = False

    # WARNING!  This doesn't handle zero size tensors correctly
    @staticmethod
    def contiguous_strides(sizes: Sequence[int]) -> Sequence[Expr]:
        if len(sizes) == 0:
            return []
        reversed_strides = [sympy.S.One]
        for size in reversed(sizes[1:]):
            reversed_strides.append(size * reversed_strides[-1])
        return list(reversed(reversed_strides))

    @staticmethod
    def fill_ordered(sizes: Sequence[int], order: Sequence[int]) -> Sequence[Expr]:
        """
        Create a stride based on the order the dimensions should be filled in.

        In this format, channels last would be:
            [1, 3, 2, 0]
        """
        assert OrderedSet(range(len(sizes))) == OrderedSet(order), (sizes, order)
        next_stride = sympy.S.One
        strides = [None] * len(order)

        for i in order:
            strides[i] = next_stride
            next_stride = next_stride * sizes[i]
        return strides

    @staticmethod
    def stride_ordered(sizes: Sequence[int], order: Sequence[int]) -> Sequence[Expr]:
        """
        Create a stride based on the sorted order of a permuted range.

        In this format, channels last would be:
            [3, 0, 2, 1]
        """
        assert OrderedSet(range(len(sizes))) == OrderedSet(order)
        fill_order = stride_order2fill_order(order)
        return FlexibleLayout.fill_ordered(sizes, fill_order)

    @staticmethod
    def stride_ordered_for_memory_format(
        sizes: Sequence[int], memory_format: torch.memory_format
    ) -> Sequence[Expr]:
        """
        Create a stride based on a memory format.

        Memory format is translasted into a stride order,
        so channels_last is the same as:
            FlexibleLayout.stride_ordered(sizes, [3, 0, 2, 1])

        This interface does not support memory_format `torch.preserve_format`
        which should be used to deduce a format from another source
        """
        if memory_format == torch.channels_last:
            return FlexibleLayout.stride_ordered(sizes, NHWC_STRIDE_ORDER)
        elif memory_format == torch.channels_last_3d:
            return FlexibleLayout.stride_ordered(sizes, NHWDC_STRIDE_ORDER)
        elif memory_format == torch.contiguous_format:
            return FlexibleLayout.contiguous_strides(sizes)
        else:
            log.debug(
                "stride_ordered_for_memory_format, unsuppored memory_format: %s",
                memory_format,
            )
            raise NotImplementedError

    @staticmethod
    def same_ordered(
        sizes: Sequence[int], stride: Sequence[_IntLike]
    ) -> Sequence[Expr]:
        """
        Create a stride that has the same stride order as given stride

        For example, if given stride is [1000, 1, 100, 10],
        the fill order should be [1, 3, 2, 0]
        """
        assert len(sizes) == len(stride)
        stride = [V.graph.sizevars.size_hint(x) for x in stride]
        fill_order = sorted(range(len(stride)), key=stride.__getitem__)
        return FlexibleLayout.fill_ordered(sizes, fill_order)

    def as_stride_order(
        self, order: Sequence[int], allow_padding: bool = False
    ) -> FixedLayout:
        new_stride = self.stride_ordered(self.size, order)
        if self.should_pad_strides() and allow_padding:
            new_stride = self._pad_strides(new_stride, self.size, self.dtype)

        return FixedLayout(
            self.device,
            self.dtype,
            self.size,
            new_stride,
            self.offset,
        )

    def as_exact_strides(
        self, exact_strides: Sequence[_IntLike], allow_padding: bool = False
    ) -> FixedLayout:
        new_stride = exact_strides
        if self.should_pad_strides() and allow_padding:
            new_stride = self._pad_strides(new_stride, self.size, self.dtype)

        return FixedLayout(
            self.device,
            self.dtype,
            self.size,
            new_stride,
            self.offset,
        )

    def as_fill_order(self, order: Sequence[int]) -> FixedLayout:
        new_stride = self.fill_ordered(self.size, order)
        if self.should_pad_strides():
            new_stride = self._pad_strides(new_stride, self.size, self.dtype)
        return FixedLayout(
            self.device,
            self.dtype,
            self.size,
            new_stride,
            self.offset,
        )

    def as_same_order(self, stride: Sequence[_IntLike]) -> FixedLayout:
        new_stride = self.same_ordered(self.size, stride)
        if self.should_pad_strides():
            new_stride = self._pad_strides(new_stride, self.size, self.dtype)
        return FixedLayout(
            self.device,
            self.dtype,
            self.size,
            new_stride,
            self.offset,
        )

    def __init__(
        self,
        device: torch.device,
        dtype: torch.dtype,
        size: Sequence[Expr],
        stride_order: Optional[Sequence[Union[int, Integer]]] = None,
    ) -> None:
        if stride_order:
            strides = FlexibleLayout.fill_ordered(size, stride_order)
        else:
            strides = FlexibleLayout.contiguous_strides(size)
        super().__init__(device, dtype, size, strides)


class NonOwningLayout(Layout):
    """Is a view into the storage of another tensor"""

    def __init__(self, view: Union[BaseView, TensorBox]) -> None:
        layout = view.get_layout()
        super().__init__(
            layout.device,
            layout.dtype,
            layout.size,
            layout.stride,
        )
        self.view = view

    def make_indexer(self) -> Callable[[Sequence[Expr]], Expr]:
        return self.as_fixed().make_indexer()

    def maybe_guard_aligned(self) -> bool:
        offset = self.view.get_layout().offset
        if offset == 0:
            return True
        from .utils import ALIGNMENT

        return V.graph.sizevars.statically_known_multiple_of(offset, ALIGNMENT)


class CommBufferType(Enum):
    SYMM_MEM = "symm_mem"


class CommBufferLayout(FixedLayout):
    """
    A layout that signifies the buffer is a comm buffer.
    In terms of striding, the layout is identical to `FixedLayout`.

    Buffers with this layout do not participate in in-place reuse - it can be
    neither the source nor the target for in-place reuse.

    For detailed motivation and usage of this layout, see
    NOTE [lowering-time collective optimization].
    """

    comm_buffer_type: CommBufferType
    group_name: str

    def __init__(
        self,
        layout: FlexibleLayout,
        comm_buffer_type: CommBufferType,
        group_name: str,
    ):
        if not isinstance(layout, FlexibleLayout):
            raise AssertionError(
                "A `CommBufferLayout` can only be initialized with "
                f"a `FlexibleLayout` (got {layout})."
            )

        fixed = layout.as_fixed()
        super().__init__(
            device=fixed.device,
            dtype=fixed.dtype,
            size=fixed.size,
            stride=fixed.stride,
            offset=fixed.offset,
        )
        self.comm_buffer_type = comm_buffer_type
        self.group_name = group_name


@ir_dataclass
class NoneLayout(OutputSpec):
    # This is janky, I figured out what fields to populate by just running
    # the model I was interested in and adding properties/methods as needed.
    # This doesn't inherit from Layout because Layout assumes you have stuff
    # like sizes, but I don't really have anything here.
    #
    # If you have an ir.Node with NoneLayout, you probably need to setup
    # dependencies manually in scheduler

    device: Optional[torch.device]
    size: list[int] = dataclasses.field(default_factory=lambda: [0])
    stride: list[int] = dataclasses.field(default_factory=lambda: [0])

    def storage_size(self) -> int:
        return 0

    def as_fixed(self) -> OutputSpec:
        return self

    def get_device(self) -> Optional[torch.device]:
        return self.device


class MutationLayoutSHOULDREMOVE(Layout):
    def __init__(self, target: IRNode) -> None:
        super().__init__(
            target.get_device_or_error(),
            target.get_dtype(),
            target.get_size(),
            None,
        )
        self.target = target
        name = self.get_buffer().get_name()
        V.graph.mark_buffer_mutated(name)

    @property
    def stride(self) -> Sequence[Expr]:  # type: ignore[override]
        return self.real_layout().stride

    @stride.setter
    def stride(self, value: Never) -> None:
        pass  # ignore setting of stride

    def storage_size(self) -> Expr:
        return self.real_layout().storage_size()

    def get_buffer(self) -> Buffer:
        def unwrap_views(target: Any) -> Any:
            if isinstance(target, MutationLayoutSHOULDREMOVE):
                return unwrap_views(target.target)
            if isinstance(target, BaseView):
                return unwrap_views(target.unwrap_view())
            if isinstance(target, MutableBox):
                return unwrap_views(target.data)
            return target

        result = unwrap_views(self.target)
        assert isinstance(result, Buffer), (
            "MutationLayoutSHOULDREMOVE must refer to a buffer"
        )
        return result

    def real_layout(self) -> Layout:
        return cast(Layout, self.get_buffer().layout)

    @classmethod
    def realize_into(
        cls, src: IRNode, dst: IRNode, unsafe_alias: bool = False
    ) -> IRNode:
        dst.realize()
        # NOTE: We must realize users of `dst` before we realize `src`, since
        # realization order determines scheduling order. Otherwise, src's
        # mutation would be scheduled before the existing users of dst!
        V.graph.mark_buffer_mutated(dst.get_name())

        if isinstance(src, TensorBox):
            src = src.data

        # We copy the contents of src into dst. In most cases this should
        # be fused into a single kernel by the scheduler.
        # NOTE: We cannot change src's layout to mutate dst directly as this
        # would alias src to dst, which is not correct as further mutations to
        # dst would effect users of src. However if there are no more users of
        # dst, we can alias src to dst.
        src.realize_hint()

        if not unsafe_alias:
            node = Pointwise.create(
                device=src.get_device(),
                dtype=src.get_dtype(),
                inner_fn=src.make_loader(),
                ranges=[
                    V.graph.sizevars.guard_equals(a, b)
                    for a, b in zip(src.get_size(), dst.get_size())
                ],
            )
            assert isinstance(node, TensorBox)
            src = node.data

        src.realize()
        assert hasattr(src, "data") and isinstance(src.data.layout, FlexibleLayout)
        src.data.layout = MutationLayoutSHOULDREMOVE(dst)
        return src.data

    def as_fixed(self) -> Self:  # type: ignore[override]
        return self

    def make_indexer(self) -> Callable[[Sequence[Expr]], Expr]:
        return self.target.make_indexer()


@ir_dataclass(frozen=False)
class Buffer(IRNode):
    # Name is sometimes None; e.g., ForceInPlace, where there isn't
    # a meaningful name
    name: Optional[str]
    layout: OutputSpec

    # Multi-output buffers will define 'outputs: List[Buffer]'. Confusingly,
    # MultiOutput does NOT define this!

    def __post_init__(self) -> None:
        super().__post_init__()
        self._post_init_setattr("origin_node", None)

    def make_indexer(self) -> Callable[[Sequence[Expr]], Expr]:
        return self.get_layout().make_indexer()

    def get_name(self) -> str:
        assert self.name, self
        return self.name

    def get_device(self) -> Optional[torch.device]:
        return self.get_output_spec().get_device()

    def get_defining_op(self) -> Optional[Operation]:
        return None

    @property
    def dtype(self) -> torch.dtype:
        return self.get_layout().dtype

    def get_size(self) -> Sequence[Expr]:
        return [*self.get_layout().size]

    def get_stride(self) -> list[Expr]:
        return [*self.get_layout().stride]

    def get_offset(self) -> Expr:
        return self.get_layout().offset

    def get_layout(self) -> Layout:
        if isinstance(self.layout, Layout):
            return self.layout
        raise NotImplementedError(type(self.layout).__name__)

    def get_output_spec(self) -> OutputSpec:
        return self.layout

    def get_storage_numel(self) -> int:
        return self.get_numel()

    def freeze_layout(self) -> None:
        if isinstance(self.layout, Layout) and not isinstance(
            self.layout, NonOwningLayout
        ):
            self.layout = self.layout.as_fixed()

    def freeze_layout_with_stride_order(
        self, order: Sequence[int], allow_padding: bool = False
    ) -> None:
        assert isinstance(self.layout, FlexibleLayout)
        self.layout = self.layout.as_stride_order(order, allow_padding=allow_padding)

    def freeze_layout_with_fill_order(self, order: Sequence[int]) -> None:
        assert isinstance(self.layout, FlexibleLayout)
        self.layout = self.layout.as_fill_order(order)

    def freeze_layout_with_same_order(self, stride: Sequence[int]) -> None:
        assert isinstance(self.layout, FlexibleLayout)
        self.layout = self.layout.as_same_order(stride)

    def freeze_layout_with_exact_strides(
        self, exact_strides: Sequence[int], allow_padding: bool = False
    ) -> None:
        assert isinstance(self.layout, FlexibleLayout)
        self.layout = self.layout.as_exact_strides(
            exact_strides, allow_padding=allow_padding
        )

    def is_zero_elements(self) -> bool:
        return V.graph.sizevars.is_expr_static_and_true(sympy.Eq(self.get_numel(), 0))

    def make_loader(self) -> Callable[[Sequence[Expr]], OpsValue]:
        # Loading from a zero-element buffer is a no-op
        if self.is_zero_elements():
            return partial(nop_loader_fn, dtype=self.get_dtype())

        def loader(index: Sequence[Expr]) -> OpsValue:
            indexer = self.make_indexer()
            return ops.load(self.name or "unnamed", indexer(index))

        return loader

    def codegen_reference(self, writer: Optional[IndentedBuffer] = None) -> str:
        return self.get_name()

    def decide_layout(self) -> None:
        pass

    def get_inputs_that_alias_output(self) -> Sequence[str]:
        if isinstance(self.layout, NonOwningLayout):
            return [self.layout.view.get_name()]
        return ()

    def get_mutation_names(self) -> Sequence[str]:
        if isinstance(self.layout, MutationLayoutSHOULDREMOVE):
            return [self.layout.target.get_name()]
        return ()

    def get_read_names(self) -> OrderedSet[str]:
        return OrderedSet([self.get_name()])

    def get_unbacked_symbol_uses(self) -> OrderedSet[sympy.Symbol]:
        return OrderedSet()

    def get_unbacked_symbol_defs(self) -> OrderedSet[sympy.Symbol]:
        return OrderedSet()

    def realize(self) -> Optional[str]:
        pass

    def should_allocate(self) -> bool:
        # Returns False by default.
        return False


@ir_dataclass(frozen=False)
class OperationBuffer(Buffer, Operation):
    # An operation that produces a single output buffer
    def get_outputs(self) -> list[Buffer]:
        return [self]

    def get_defining_op(self) -> Operation:
        return self

    # Skip implementation in Buffer
    get_operation_name = Operation.get_operation_name

    def __post_init__(self) -> None:
        Buffer.__post_init__(self)
        Operation.__post_init__(self)


class InputBuffer(Buffer):
    def num_reads(self) -> int:
        return 1


class DonatedBuffer(InputBuffer):
    """
    Represents a donated buffer which is a saved tensor that is not alias to any
    fwd inputs, fwd user outputs, and bwd outputs. We generally cannot inplace
    reuse the input tensor memory during backward since it might be used in another
    function. However, donated buffer can be inplace reused during backward
    to save memory.
    """


class ConstantBuffer(InputBuffer):
    override_device: Optional[torch.device] = None

    def make_loader(self) -> Callable[[Sequence[Expr]], OpsValue]:
        def loader(index: Sequence[Expr]) -> OpsValue:
            indexer = self.get_layout().make_indexer()
            return ops.load(
                V.graph.constant_name(self.get_name(), self.override_device),
                indexer(index),
            )

        return loader

    def constant_to_device(self, device: torch.device) -> IRNode:
        return ConstantBuffer(
            name=V.graph.constant_name(self.get_name(), device), layout=self.layout
        )


@ir_dataclass
class NoneAsConstantBuffer(IRNode):
    def get_reads(self) -> OrderedSet[Dep]:
        return OrderedSet()

    def get_unbacked_symbol_uses(self) -> OrderedSet[sympy.Symbol]:
        return OrderedSet()

    def codegen_reference(self, writer: Optional[IndentedBuffer] = None) -> str:
        return V.graph.wrapper_code.none_str

    def get_output_spec(self) -> OutputSpec:
        return NoneLayout(device=None)

    def has_tensor_output(self) -> bool:
        return False


@ir_dataclass
class ShapeAsConstantBuffer(IRNode):
    expr: Expr

    def get_unbacked_symbol_uses(self) -> OrderedSet[sympy.Symbol]:
        return free_unbacked_symbols(self.expr)

    def codegen_reference(self, writer: Optional[IndentedBuffer] = None) -> str:
        return V.graph.wrapper_code.codegen_sizevar(self.expr)

    def has_tensor_output(self) -> bool:
        return False


@ir_dataclass(frozen=False)
class ComputedBuffer(OperationBuffer):
    data: Loops

    def get_computed_buffer_name(self) -> Optional[str]:
        """
        Returns self.name if it exists, otherwise returns the name of the data node if that exists.
        If neither exist, returns None.
        """
        if self.name is not None:
            return self.name
        if hasattr(self.data, "name"):
            return self.data.name
        return None

    def num_reads(self) -> int:
        return self.data.num_reads()

    def get_reads(self) -> OrderedSet[Dep]:
        return self.data.get_reads()

    def get_read_names(self) -> OrderedSet[str]:
        return self.data.get_read_names()

    def get_read_writes(self) -> dependencies.ReadWrites:
        with patch.object(FlexibleLayout, "allow_indexing", True):
            if self.data.get_reduction_type():
                return extract_read_writes(
                    self.get_store_function(),
                    self.data.get_pointwise_size(),
                    self.data.get_reduction_size(),
                )
            else:
                return extract_read_writes(
                    self.get_store_function(),
                    self.data.get_size(),
                )

    def get_unbacked_symbol_uses(self) -> OrderedSet[sympy.Symbol]:
        # Ordinarily, we'd like to just peek at the arguments list,
        # but ComputedBuffers have no argument list.
        #
        # Morally, this logic needs to be synchronized with the
        # KernelArgs.size calls, which are responsible for making symbols make
        # there way as kernel arguments (and it is precisely passing in one of
        # those symbols that establishes a dependency).  However, we haven't
        # started codegen yet so we can't directly reuse that logic.
        #
        # For now, I'm just yoloing with the size of the buffer.  Not sure if
        # it is enough.
        #
        # One thing you might wonder is if this is enough for a ComputedBuffer
        # denoting a reduction over i0.  Empirically, it is enough, but for an
        # unusual reason: we only need accurate dependencies for item() call,
        # but it's impossible to end up with a reduction over i0 from an
        # item() call without a regular non-reduction buffer first.
        return (
            free_unbacked_symbols(self.get_size())
            | free_unbacked_symbols(self.get_stride())
            | free_unbacked_symbols(self.get_offset())
            | self.data.get_unbacked_symbol_uses()
        )

    def make_loader(self) -> Callable[[Sequence[Expr]], OpsValue]:
        if (
            not self.get_reduction_type()
            and self.name not in V.graph.mutated_buffers
            and self.num_reads() == 0
        ):
            # inline this op rather than generating ops.load()
            return self.data.make_loader()
        return super().make_loader()

    def get_store_function(self) -> Callable[..., None]:
        indexer = self.get_layout().as_fixed().make_indexer()
        if isinstance(self.data, (Reduction, Scan, Sort)):
            return partial(self.data.store_reduction, self.name, indexer)
        else:
            assert isinstance(self.data, Pointwise)
            return partial(self.data.store_output, self.name, indexer)

    def get_fill_order(self) -> Optional[list[int]]:
        """
        If our layout is still flexible, try to determine the stride order based on stride orders of reads.

        TODO(jansel): A better algorithm here would look at downstream consumers of this
                      value and try to do global graph-level layout optimization.
                      This is also something just begging to be autotuned.
        """
        if isinstance(self.layout, FlexibleLayout):
            (index_vars, reduction_vars), _ = dependencies.index_vars_squeeze(
                self.data.get_pointwise_size(), self.data.get_reduction_size()
            )
            reads = self.get_read_writes().reads
            # only consider reads to buffer of same size
            # ignore StarDeps because they don't contribute stride information
            assert all(
                isinstance(r, (dependencies.StarDep, dependencies.MemoryDep))
                for r in reads
            )
            reads = [
                sympy_subs(r.index, {v: sympy.S.Zero for v in reduction_vars if v != 0})
                for r in reads
                if isinstance(r, dependencies.MemoryDep)
            ]

            if reads:
                if isinstance(self.data, (Scan, Sort)):
                    indices = self.data.reindex(index_vars, reduction_vars)
                else:
                    indices = index_vars
                stride_lengths = [
                    V.graph.sizevars.stride_hints(expr, indices) for expr in reads
                ]
                from .scheduler import pick_loop_order

                return pick_loop_order(stride_lengths, self.get_size())

        return None

    def decide_layout(self) -> None:
        if isinstance(self.layout, FlexibleLayout):
            order = self.get_fill_order()
            if order:
                self.freeze_layout_with_fill_order(order)
            else:
                self.freeze_layout()

    @cache_on_self
    def get_default_sizes_body(
        self,
    ) -> tuple[
        tuple[list[Expr], list[Expr]],
        LoopBody,
        tuple[list[Expr], list[Expr]],
    ]:
        args, var_ranges = dependencies.index_vars_squeeze(
            self.data.get_pointwise_size(), self.data.get_reduction_size(), prefix="q"
        )
        with patch.object(ConstantBuffer, "override_device", self.get_device()):
            body = LoopBody(
                self.get_store_function(),
                (args if self.get_reduction_type() else args[:1]),
                var_ranges,
                *args,
            )
        index_vars = []
        reduce_vars: list[Any] = []
        index_size = []
        reduce_size = []
        for v, s in var_ranges.items():
            if v in args[0]:
                assert not reduce_vars
                index_vars.append(v)
                index_size.append(s)
            else:
                assert v in args[1]
                reduce_vars.append(v)
                reduce_size.append(s)
        return (index_size, reduce_size), body, (index_vars, reduce_vars)

    def simplify_and_reorder(
        self,
        extra_indexing_constraints: Optional[tuple[dict[Any, Any], list[Any]]] = None,
        recompute_sizes_body_func: Optional[Callable[..., Any]] = None,
    ) -> tuple[tuple[list[Expr], list[Expr]], Optional[LoopBody]]:
        """
        This is a main place where we do loop transformations in a
        backend-agnostic way.

        Here we:
            1) Remove any 1 dimensions
            2) Fuse contiguous dimensions together
            3) Reorder dimensions based on stride orders

        Optional argument extra_indexing_constraints can be used to append additional
        indexing expressions to existing ones derived from buffer's body. This can be useful
        to fuse scheduler nodes with compatible ranges, e.g. (s0*s1*...,) and (s0, s1, s2, ...)
        on CPU by preventing indexing simplifications and obtaining index/reduce ranges for
        the scheduler node compatible with other nodes.
        Optional argument recompute_sizes_body_func can be used to recompute sizes and body
        on the default body. This can be useful to append additional loop transformations.
        """
        (
            (index_size, reduce_size),
            body,
            (index_vars, reduce_vars),
        ) = self.get_default_sizes_body()

        if recompute_sizes_body_func:
            (
                (index_size, reduce_size),
                body,
                (index_vars, reduce_vars),
            ) = recompute_sizes_body_func(
                (index_size, reduce_size), body, (index_vars, reduce_vars)
            )

        index_formulas = [*body.indexing_exprs.values()]
        if extra_indexing_constraints is not None:
            assert (
                isinstance(extra_indexing_constraints, tuple)
                and len(extra_indexing_constraints) == 2
            )
            extra_indexing_ranges, extra_indexing_expr = extra_indexing_constraints
            assert isinstance(extra_indexing_ranges, dict)
            assert isinstance(extra_indexing_expr, list)
            assert all(isinstance(f, Expr) for f in extra_indexing_expr)

            expected_var_ranges = body.var_ranges
            assert expected_var_ranges == extra_indexing_ranges, (
                expected_var_ranges,
                extra_indexing_ranges,
            )
            # remove already existing expressions
            extra_indexing_expr = [
                e for e in extra_indexing_expr if e not in index_formulas
            ]
            index_formulas += extra_indexing_expr

        memory_addrs = [*body.get_write_exprs()]
        if not V.graph.has_feature(self, BackendFeature.PREFER_STORE_LOOP_ORDER):
            memory_addrs.extend(body.get_read_exprs())

        def simplify_and_reorder(
            x_vars: Sequence[sympy.Symbol],
            support_vars: Sequence[sympy.Symbol],
            sizes: Sequence[int],
            simplify_loops: bool,
        ) -> tuple[
            list[int],
            Callable[[Sequence[int]], Sequence[int]],
            Callable[[Sequence[int]], Sequence[int]],
        ]:
            sizes, reindex0, reindex1 = self._apply_loop_reordering(
                x_vars, support_vars, sizes, memory_addrs
            )
            # for NHWC: reindex0([0,1,2,3]) = [0,2,3,1], reindex1([0,1,2,3]) = [0,3,2,1]
            x_vars = reindex0(x_vars)

            if simplify_loops:
                sizes, reindex2, _prune = V.graph.sizevars._simplify_loops(
                    x_vars,
                    sizes,
                    index_prevent_reordering(index_formulas, x_vars, sizes),
                )
                reindex = fuse_reindexing(reindex1, reindex2)
            else:
                reindex = reindex1
            return sizes, reindex, reindex1

        support_vars = index_vars + reduce_vars
        should_merge_loops = (
            not is_gpu(get_device_type(self)) or not config.loop_ordering_after_fusion
        )
        iter_ranges, iter_reindex, _ = simplify_and_reorder(
            index_vars,
            support_vars,
            index_size,
            should_merge_loops,
        )

        # Like iteration dimensions, we may also want to delay merging reduction dimensions.
        # E.g., if we reduce a tensor [M, N, K] for its M and N dimensions followed by a pointwise
        # kernel, merging M and N dimension too early makes it hard to decide what loop order
        # we should pick for the piontwise kernel so that it is fusible with the reduction.
        reduce_ranges, reduce_reindex, _ = simplify_and_reorder(
            reduce_vars, support_vars, reduce_size, should_merge_loops
        )

        # retrace the loop body with simplification and reordering applied
        (iter_vars, reduce_vars), var_ranges = dependencies.index_vars_no_squeeze(
            iter_ranges,
            reduce_ranges,
            prefix="p",
        )
        body = LoopBody(
            body,
            [iter_reindex(iter_vars), reduce_reindex(reduce_vars)],
            var_ranges,
            iter_vars,
            reduce_vars,
        )
        return (iter_ranges, reduce_ranges), body

    @staticmethod
    def _apply_loop_reordering(
        index_vars: Sequence[sympy.Symbol],
        support_vars: Sequence[sympy.Symbol],
        sizes: Sequence[int],
        memory_addrs: list[sympy.Expr],
        priority_idx: Optional[list[int]] = None,
    ) -> tuple[
        list[int],
        Callable[[Sequence[int]], Sequence[int]],
        Callable[[Sequence[int]], Sequence[int]],
    ]:
        """
        Shuffle the order of loops around to hopefully improve performance.
        """
        from .scheduler import pick_loop_order

        if priority_idx is None:
            priority_idx = []

        try:
            strides = [
                V.graph.sizevars.stride_hints(expr, index_vars, support_vars)
                for expr in memory_addrs
            ]
            assert len(strides) == len(memory_addrs) and len(strides[0]) == len(
                index_vars
            )
            order = list(reversed(pick_loop_order(strides, sizes, priority_idx)))
        except Exception:
            if config.debug:
                log.warning(
                    "Did not simplify complex index:\n%s\n%s",
                    dict(zip(index_vars, sizes)),
                    memory_addrs,
                )
            order = list(range(len(sizes)))
        sizes = [sizes[i] for i in order]
        return sizes, same_reorder(order), inverse_reorder(order)

    def get_reduction_size(self) -> Sequence[Expr]:
        return self.data.get_reduction_size()

    def get_reduction_type(self) -> Optional[str]:
        return self.data.get_reduction_type()

    def is_no_op(self) -> bool:
        return self.data.is_zero_elements()

    def should_allocate(self) -> bool:
        return True

    def constant_to_device(self, device: torch.device) -> IRNode:
        """Move this to a given device. Requires that all reads are to constants."""
        return self.data.constant_to_device(device)


class TemplateBuffer(OperationBuffer):
    """
    Represents a Triton (in the future other type) of template operator
    that we can fuse an epilogue onto.
    """

    def __init__(
        self,
        layout: OutputSpec,
        inputs: Sequence[IRNode],
        make_kernel_render: Optional[Callable[..., Any]],
    ) -> None:
        super().__init__(name=None, layout=layout)
        self.inputs = InputsKernel.unwrap_storage(inputs)
        self.make_kernel_render = make_kernel_render
        self.name = V.graph.register_buffer(self)
        V.graph.register_operation(self)

    def get_read_writes(self) -> dependencies.ReadWrites:
        return self.extract_read_writes(normalize=True)

    def extract_read_writes(self, normalize: bool = False) -> dependencies.ReadWrites:
        name = self.get_name()
        indexer = self.get_layout().make_indexer()

        def dummy(index: Sequence[Any], rindex: Sequence[Any]) -> None:
            assert len(rindex) == 0
            ops.store(name, indexer(index), "fake")

        deps = dependencies.extract_read_writes(
            dummy, self.get_size(), (), normalize=normalize
        )

        for inp in self.inputs:
            assert isinstance(inp, (Buffer, ReinterpretView))
            assert isinstance(inp.layout, Layout)
            indexer = inp.layout.make_indexer()

            def dummy(index: Sequence[Any], rindex: Sequence[Any]) -> None:
                assert len(rindex) == 0
                ops.load(inp.get_name(), indexer(index))

            deps.reads |= dependencies.extract_read_writes(
                dummy, inp.get_size(), (), normalize=True
            ).reads

        return deps

    def get_reduction_size(self) -> Sequence[Expr]:
        return sympy.S.One

    def get_reduction_type(self) -> Optional[str]:
        return None

    def should_allocate(self) -> bool:
        return True

    def simplify_and_reorder(
        self,
        extra_indexing_constraints: Optional[tuple[dict[Any, Any], list[Any]]] = None,
        recompute_sizes_body_func: Optional[Callable[..., Any]] = None,
    ) -> tuple[tuple[Sequence[Expr], list[Expr]], Optional[LoopBody]]:
        return (
            (
                self.get_size(),
                [],
            ),
            None,
        )


class TritonTemplateBuffer(TemplateBuffer):
    def __init__(
        self,
        layout: Layout,
        inputs: Sequence[IRNode],
        make_kernel_render: Optional[Callable[..., Any]],
        mutated_inputs: Optional[Iterable[IRNode]] = None,
        allowed_prologue_inps: Optional[OrderedSet[str]] = None,
    ) -> None:
        """
        NOTE:[TritonTemplates with multiple outputs]
        We want the ability for TritonTemplates to output multiple tensors. Triton
        kernels have no notion of outputs and this is done by creating tensors that
        are then mutated by the kernel. Currenlty our STORE_OUTPUT codegen doesn't
        support creating multinode outputs for triton templates.
        We work around this by creating an extra input buffer during the lowering
        and we mark them as mutated inputs.
        """
        super().__init__(layout, inputs, make_kernel_render)
        self.mutated_inputs = mutated_inputs
        self.outputs: list[Buffer] = [self]
        if mutated_inputs is not None:
            # Ensure that the mutated inputs are only allowed for certain nodes
            allowed_set = (
                torch.ops.higher_order.flex_attention,
                torch.ops.higher_order.flex_attention_backward,
            )
            current_node = V.graph.current_node.target
            assert current_node in allowed_set, (
                f"Mutated inputs are only allowed for {allowed_set} but got {current_node}"
            )
            assert isinstance(self.inputs[0], IRNode)
            device = self.inputs[0].get_device()
            self.outputs += [
                MutationOutput(NoneLayout(device=device), buf, self)
                for buf in mutated_inputs
            ]

        self.allowed_prologue_inps = (
            allowed_prologue_inps if allowed_prologue_inps else OrderedSet()
        )

    def get_outputs(self) -> list[Buffer]:
        return self.outputs

    def get_allowed_prologue_inps(self) -> OrderedSet[str]:
        return self.allowed_prologue_inps

    def __str__(self) -> str:
        out = f"TritonTemplateBuffer(layout={self.layout})"
        return out


PrimitiveInfoType = Union[int, float, bool, str, list[Union[int, str, float, bool]]]


class ChoiceCaller:
    """
    Represents a possible choice used in autotune_process.py.
    During autotuning, self.benchmark() is first called to get benchmark result,
    and if this choice is selected, self.output_node() is called to get the output_node.

    Children classes: TritonTemplateCaller, CUDATemplateCaller.
    """

    def __init__(
        self,
        name: str,
        input_nodes: list[Buffer],
        layout: Layout,
        description: str,
    ) -> None:
        super().__init__()
        self.name = name
        self.layout = layout
        self.input_nodes = input_nodes
        # An additional description used to describe the choice (useful for
        # knowing what autotuning is choosing)
        self.description = description

    def benchmark(self, *args: Any, out: Tensor) -> float:
        algo = self.to_callable()
        return benchmarker.benchmark(algo, args, {"out": out})

    def call_name(self) -> str:
        raise NotImplementedError

    def to_callable(self) -> Callable[..., Any]:
        raise NotImplementedError

    def hash_key(self) -> str:
        raise NotImplementedError

    def output_node(self) -> Union[TensorBox, ShapeAsConstantBuffer]:
        raise NotImplementedError

    def info_dict(self) -> dict[str, Union[PrimitiveInfoType, list[PrimitiveInfoType]]]:
        """Information returned here is logged to the autotune log file when that is enabled."""
        return {}

    def autoheuristic_id(self) -> str:
        return "unsupported_choice"


class TritonTemplateCallerBase(ChoiceCaller):
    def get_make_kernel_render(self) -> Any:
        raise NotImplementedError


class MultiTemplateBuffer(TritonTemplateBuffer):
    """
    Represents a Buffer with multiple backing implementation choices.

    Choices can be TritonTemplates or ExternKernels. During scheduling if there is a potential
    epilogue we will benchmark each of the choices with the epilogue to determine an implementation.
    Otherwise, the fastest base choice will be chosen.
    """

    def __init__(
        self,
        layout: Layout,
        inputs: Sequence[IRNode],
        choice_timings: Callable[[], dict[ChoiceCaller, float]],
        unfiltered_choices: list[ChoiceCaller],
        allowed_prologue_inps: OrderedSet[str],
    ) -> None:
        super().__init__(
            layout=layout,
            inputs=inputs,
            make_kernel_render=None,
            allowed_prologue_inps=allowed_prologue_inps,
        )
        self._choice_timings_fn = choice_timings
        self._choice_timings: Optional[dict[ChoiceCaller, float]] = None
        self.original_inputs = inputs
        self._output_plannable = all(
            isinstance(choice, TritonTemplateCallerBase)
            or (
                isinstance(choice, torch._inductor.select_algorithm.ExternKernelCaller)
                and choice.has_out_variant
            )
            for choice in unfiltered_choices
        )

    @property
    def output_plannable(self) -> bool:
        """
        Are all possible choices TritonTemplates or Extern Kernels with out variants
        """
        return self._output_plannable

    @property
    def choice_timings(self) -> dict[ChoiceCaller, float]:
        if self._choice_timings is None:
            self._choice_timings = self._choice_timings_fn()
        return self._choice_timings

    @contextlib.contextmanager
    def swap_as_triton_caller(self, caller: TritonTemplateCallerBase) -> Iterator[None]:
        assert isinstance(caller, torch._inductor.select_algorithm.TritonTemplateCaller)
        assert self.layout == caller.layout

        render = self.make_kernel_render
        self.make_kernel_render = caller.get_make_kernel_render()
        try:
            yield
        finally:
            self.make_kernel_render = render

    def finalize_as_triton_caller(self, caller: TritonTemplateCallerBase) -> None:
        assert isinstance(caller, torch._inductor.select_algorithm.TritonTemplateCaller)
        assert self.get_size() == caller.layout.size
        assert self.get_stride() == caller.layout.stride
        self.make_kernel_render = caller.get_make_kernel_render()

    def get_min_choice(self) -> tuple[ChoiceCaller, float]:
        return min(self.choice_timings.items(), key=lambda x: x[1])


class CUDATemplateBuffer(TemplateBuffer):
    def __init__(
        self,
        layout: Layout,
        inputs: Sequence[IRNode],
        make_kernel_render: Callable[..., Any],
        workspace_size: int,
        template: CUDATemplate,
    ) -> None:
        super().__init__(layout, inputs, make_kernel_render)
        # Global memory (in bytes) needed for this template.
        self.workspace_size = workspace_size
        self.template = template

    def get_workspace_size(self) -> int:
        return self.workspace_size if self.workspace_size is not None else 0


class CppTemplateBuffer(TemplateBuffer):
    def __init__(
        self,
        layout: Layout,
        inputs: Sequence[IRNode],
        make_kernel_render: Callable[..., Any],
        template: CUDATemplate,
        choice: Any,
    ) -> None:
        super().__init__(layout, inputs, make_kernel_render)
        self.template = template
        self.choice = choice
        self.outputs: Optional[list[Buffer]] = None

    def get_layout(self) -> Layout:
        if isinstance(self.layout, MultiOutputLayout):
            assert isinstance(self.outputs, Iterable)
            first_output = self.outputs[0]
            assert isinstance(first_output, Buffer)
            layout = first_output.layout
            assert isinstance(layout, Layout)
            return layout
        else:
            return super().get_layout()


@ir_dataclass(frozen=False)
class InputsKernel(OperationBuffer):
    inputs: Sequence[Union[IRNode, Sequence[IRNode]]]

    @functools.cached_property
    def inputs_as_nodes(self) -> Sequence[IRNode]:
        assert all(isinstance(i, IRNode) for i in self.inputs)
        return cast(Sequence[IRNode], self.inputs)

    def get_read_writes(self) -> dependencies.ReadWrites:
        reads = OrderedSet[dependencies.Dep]()
        StarDep = dependencies.StarDep
        for input in self.inputs:
            if isinstance(input, Sequence):
                reads.update(StarDep(x.get_name()) for x in input)
            elif isinstance(input, ShapeAsConstantBuffer):
                # Skip creating dependncy for symbolics as they're visible globally
                continue
            else:
                reads.add(StarDep(input.get_name()))

        writes = OrderedSet[dependencies.Dep](
            StarDep(buf.get_name()) for buf in self.get_outputs()
        )

        return dependencies.ReadWrites(
            reads=reads,
            writes=writes,
            index_exprs=OrderedSet(),
        )

    def get_reads(self) -> OrderedSet[Dep]:
        return self.get_read_writes().reads

    @classmethod
    def unwrap_storage_for_input(cls, x: IRNode) -> IRNode:
        if isinstance(x, TensorBox):
            x = x.data
        if isinstance(x, StorageBox):
            x = x.data
        if isinstance(x, BaseView) and not isinstance(x, ReinterpretView):
            x = ExternKernel.realize_input(x)
        if isinstance(x, TensorBox):
            # when converting to ReinterpretView fails in the
            # realize_input call above, the result will be wrapped
            # into TensorBox / StorageBox pair as a result of the
            # cls.copy_input call; so we should unwrap recursively
            return cls.unwrap_storage_for_input(x)
        if isinstance(x, TorchBindObject):
            return x
        assert isinstance(x, (Buffer, ReinterpretView)), x
        return x

    @staticmethod
    def unwrap_storage(
        inputs: Sequence[Union[IRNode, Sequence[IRNode]]],
    ) -> list[Union[IRNode, Sequence[IRNode]]]:
        inputs_new: list[Union[IRNode, Sequence[IRNode]]] = []
        for x in inputs:
            if isinstance(x, Sequence):
                x = [InputsKernel.unwrap_storage_for_input(i) for i in x]
            else:
                x = InputsKernel.unwrap_storage_for_input(x)
            inputs_new.append(x)
        return inputs_new

    def is_extern(self) -> bool:
        return True

    def num_reads(self) -> int:
        return 1


class NopKernel(InputsKernel):
    def is_no_op(self) -> bool:
        return True

    def get_reads(self) -> OrderedSet[Dep]:
        return OrderedSet()


class ConcatKernel(NopKernel):
    """
    There isn't actually a real kernel for concat, we just change the
    storage for the upstream data.
    """

    @classmethod
    def create(cls, inputs: Sequence[IRNode], dim: int) -> StorageBox:
        device = inputs[0].get_device()
        dtype = inputs[0].get_dtype()
        new_size = list(inputs[0].get_size())
        offsets_start = [0]
        offsets_end = [new_size[dim]]
        assert 0 <= dim < len(new_size)
        for i in range(1, len(inputs)):
            input_size = inputs[i].get_size()
            offsets_start.append(new_size[dim])
            assert len(input_size) == len(new_size)
            assert inputs[i].get_dtype() == dtype
            assert inputs[i].get_device() == device
            for j in range(len(new_size)):
                if j == dim:
                    new_size[j] = new_size[j] + input_size[j]
                else:
                    new_size[j] = V.graph.sizevars.guard_equals(
                        new_size[j], input_size[j]
                    )
            offsets_end.append(new_size[dim])

        output_stride = FlexibleLayout.contiguous_strides(new_size)
        if config.comprehensive_padding:
            # Ensure the output stride matches the alignment requirements
            output_stride = Layout._pad_strides(
                output_stride, new_size, inputs[0].dtype
            )

        # If any of the inputs is in CL format, use CL format for the output
        for i in range(len(inputs)):
            x = inputs[i]
            if is_storage_and_layout(x):
                layout = x.get_layout()
                if isinstance(
                    layout, FixedLayout
                ) and Layout.is_channels_last_contiguous(layout.size, layout.stride):
                    # use CL stride for the output
                    output_stride = make_channels_last_strides_for(new_size)
                    break
        any_input_is_storage_and_layout = any(is_storage_and_layout(x) for x in inputs)
        fx_node_args = V.graph.current_node.args[0]
        assert isinstance(fx_node_args, list)
        # If any of the inputs has meta tensor and the meta tensor is in CL format, use CL format for the output
        if any_input_is_storage_and_layout is False and any(
            "val" in arg.meta
            and (
                arg.meta["val"].is_contiguous(memory_format=torch.channels_last)
                or arg.meta["val"].is_contiguous(memory_format=torch.channels_last_3d)
            )
            for arg in fx_node_args
        ):
            output_stride = make_channels_last_strides_for(new_size)

        assert device is not None
        concat_kernel = ConcatKernel(
            name=None,
            layout=FixedLayout(
                device=device,
                dtype=dtype,
                size=new_size,
                stride=output_stride,
            ),
            inputs=[],
        )
        kernel = StorageBox(concat_kernel)
        op_names = []
        for i, inp in enumerate(inputs):
            assert isinstance(inp, (BaseView, MutableBox))
            input_buffer = cls.realize_into(
                inp,
                SliceView.create(
                    kernel, dim, offsets_start[i], offsets_end[i], clamp=False
                ),
            )
            assert isinstance(input_buffer, Buffer)
            assert isinstance(concat_kernel.inputs, list)
            concat_kernel.inputs.append(input_buffer)

            if isinstance(inp.data, BaseView):
                input_unwrapped = inp.data.unwrap_view()
            else:
                input_unwrapped = inp.data

            if (
                isinstance(input_unwrapped, StorageBox)
                and input_unwrapped.is_input_buffer()
                and (dev := inp.get_device()) is not None
                and is_gpu(dev.type)
                and not is_dynamic(input_buffer)
            ):
                op_names.append(input_buffer.get_operation_name())

        if len(op_names) > 1 and V.graph.has_feature(device, BackendFeature.FOREACH):
            V.graph.register_operation_list(op_names)

        concat_kernel.name = V.graph.register_buffer(concat_kernel)
        concat_kernel.inputs = cls.unwrap_storage(concat_kernel.inputs)
        V.graph.register_operation(concat_kernel)

        return kernel

    @classmethod
    def can_realize_into_without_copy(
        cls, src: IRNode, dst: Optional[IRNode] = None
    ) -> bool:
        if isinstance(src, TensorBox):
            # unwrap a TensorBox
            return cls.can_realize_into_without_copy(src.data, dst)

        assert isinstance(src, (BaseView, StorageBox))
        if isinstance(src.data, MultiTemplateBuffer):
            if (
                not isinstance(src.data.layout, FixedLayout)
                or not src.data.output_plannable
            ):
                return False

            # we call can_realize_into_without_copy in cat lowering before we've decided
            # on output format, optimistically assume layout matches
            if dst is None:
                return True

            # otherwise, check equality of layouts
            if not len(src.get_stride()) == len(dst.get_stride()):
                return False

            return all(
                V.graph.sizevars.statically_known_equals(s1, s2)
                for s1, s2 in zip(src.get_stride(), dst.get_stride())
            )

        return (
            hasattr(src.data, "layout")
            and isinstance(src.data.layout, FlexibleLayout)
            and not isinstance(src.data, ExternKernelAlloc)
        )

    @classmethod
    def realize_into(cls, src: IRNode, dst: IRNode) -> IRNode:
        # Attempt to turn this into a ReinterpretView rather than assert.
        # This has concessions around layout, as as_storage_and_layout
        # can cause us to go from flexible to fixed layout.
        if not isinstance(dst, ReinterpretView):
            if is_storage_and_layout(dst):
                storage, layout = as_storage_and_layout(dst)
                dst = ReinterpretView(data=storage, layout=layout)
        assert isinstance(dst, ReinterpretView), dst
        if isinstance(src, TensorBox):
            # unwrap a TensorBox
            return cls.realize_into(src.data, dst)

        if isinstance(src, StorageBox):
            src.realize()
            # ExternKernelAlloc has specific requirements for output layout, should create a copy
            assert hasattr(src.data, "layout")
            if cls.can_realize_into_without_copy(src, dst):
                src.data.layout = NonOwningLayout(dst)
                return src.data
        # introduce a copy
        pw = Pointwise.create(
            device=src.get_device(),
            dtype=src.get_dtype(),
            inner_fn=src.make_loader(),
            ranges=[
                V.graph.sizevars.guard_equals(a, b)
                for a, b in zip(src.get_size(), dst.get_size())
            ],
        )
        return cls.realize_into(pw, dst)

    def should_allocate(self) -> bool:
        return True


@ir_dataclass(frozen=False)
class ExternKernel(InputsKernel):
    constant_args: Sequence[Any] = ()
    kwargs: dict[str, Any] = dataclasses.field(default_factory=dict)
    output_view: Optional[ReinterpretView] = None
    python_kernel_name: Optional[str] = None
    cpp_kernel_name: Optional[str] = None
    # FIXME: in some cases we sill need to explicitly pass in ordered_kwargs_for_cpp_kernel
    # We shouldn't need to do this since the information can be retrieved from op_overload._schema.
    ordered_kwargs_for_cpp_kernel: Iterable[str] = dataclasses.field(
        default_factory=list
    )
    op_overload: Optional[_OpOverloads] = None
    arg_properties: Optional[list[dict[str, Any]]] = None
    allarg_properties: dict[str, dict[str, Any]] = dataclasses.field(
        default_factory=dict
    )
    kwarg_properties: Optional[dict[str, dict[str, Any]]] = None
    unbacked_bindings: dict[sympy.Symbol, pytree.KeyPath] = dataclasses.field(
        default_factory=dict
    )
    mutation_outputs: list[MutationOutput] = dataclasses.field(default_factory=list)

    def __init__(
        self,
        name: Optional[str],
        layout: OutputSpec,
        inputs: Sequence[Union[IRNode, Sequence[IRNode]]],
        constant_args: Sequence[Any] = (),
        kwargs: Optional[dict[str, Any]] = None,
        output_view: Optional[ReinterpretView] = None,
        python_kernel_name: Optional[str] = None,
        cpp_kernel_name: Optional[str] = None,
        ordered_kwargs_for_cpp_kernel: Iterable[str] = (),
        op_overload: Optional[_OpOverloads] = None,
    ) -> None:
        super().__init__(
            name=name,
            layout=layout,
            inputs=inputs,
        )
        self.constant_args = constant_args
        self.kwargs = kwargs if kwargs else {}
        self.output_view = output_view
        self.op_overload = op_overload
        self.set_cpp_kernel_name(cpp_kernel_name)
        self.set_python_kernel_name(python_kernel_name)
        self.ordered_kwargs_for_cpp_kernel = ordered_kwargs_for_cpp_kernel
        self.collect_arg_kwarg_properties()
        self.unbacked_bindings = {}
        self.mutation_outputs = []
        self.fx_node = V.graph.current_node

    def get_outputs(self) -> list[Buffer]:
        return [self, *self.mutation_outputs]

    def get_unbacked_symbol_defs(self) -> OrderedSet[sympy.Symbol]:
        return OrderedSet()

    def collect_arg_kwarg_properties(self) -> None:
        # if self.op_overload is torch._ops.OpOverload, we can use its schema to collect additional
        # information for args and kwargs, e.g. type and default value, to help with the cpp wrapper codegen
        self.arg_properties = (
            [
                {
                    "name": x.name,
                    "type": x.real_type,
                    "default_value": x.default_value,
                }
                for x in self.op_overload._schema.arguments
                if not x.kwarg_only
            ]
            if isinstance(self.op_overload, torch._ops.OpOverload)
            else [{} for i in range(len(self.inputs))]
        )
        self.allarg_properties = (
            {
                x.name: {"type": x.real_type, "default_value": x.default_value}
                for x in self.op_overload._schema.arguments
            }
            if isinstance(self.op_overload, torch._ops.OpOverload)
            else {}
        )
        # FIXME: self.kwargs does not always match kwargs defined in schema, so sometimes
        # ordered_kwargs_for_cpp_kernel is explicilty passed in.
        if isinstance(self.op_overload, torch._ops.OpOverload):
            if not self.ordered_kwargs_for_cpp_kernel:
                self.ordered_kwargs_for_cpp_kernel = [
                    x.name for x in self.op_overload._schema.arguments if x.kwarg_only
                ]
            self.schema_kwargs = [
                x for x in self.op_overload._schema.arguments if x.kwarg_only
            ]

    def decide_layout(self) -> None:
        if isinstance(self.layout, FlexibleLayout):
            self.apply_constraint()
            self.freeze_layout()

    def codegen_comment(self, wrapper: PythonWrapperCodegen) -> None:
        origin_str, _detailed_origin_str = get_kernel_metadata(self, wrapper)
        if origin_str:
            wrapper.writeline(origin_str)

    def codegen(self, wrapper: PythonWrapperCodegen) -> None:
        raise NotImplementedError

    def set_cpp_kernel_name(self, cpp_kernel_name: Optional[str] = None) -> None:
        self.cpp_kernel_name = cpp_kernel_name
        if not V.graph.cpp_wrapper or not isinstance(
            self.op_overload, torch._ops.OpOverload
        ):
            return

        kernel = self.op_overload
        if self.cpp_kernel_name is None:
            # Try to construct cpp_kernel_name from op_overload
            if kernel.namespace == "aten":
                # Calling with the default kernel name can lead to ambiguous behavior like the following example.
                # repeat_interleave(const at::Tensor & repeats, std::optional<int64_t> output_size=std::nullopt)
                # repeat_interleave(const at::Tensor & self, int64_t repeats,
                #       std::optional<int64_t> dim=std::nullopt, std::optional<int64_t> output_size=std::nullopt)
                opname = (
                    kernel.__name__.split(".")[0]
                    if kernel._overloadname == "default"
                    else kernel.__name__.replace(".", "_")
                )
                self.cpp_kernel_name = f"at::_ops::{opname}::call"
            else:
                self.cpp_kernel_name = kernel._schema.name

    def set_python_kernel_name(self, python_kernel_name: Optional[str]) -> None:
        self.python_kernel_name = python_kernel_name
        if python_kernel_name is not None:
            return

        kernel = self.op_overload
        if kernel is None:
            pass
        elif isinstance(kernel, torch._ops.HigherOrderOperator):
            self.python_kernel_name = f"torch.ops.higher_order.{kernel.__name__}"
        else:
            self.python_kernel_name = (
                f"{kernel.__module__.replace('._ops.', '.ops.')}.{kernel.__name__}"
            )

    def get_kernel_name(self) -> str:
        from .codegen.cpp_wrapper_cpu import CppWrapperCpu

        device = d.type if (d := self.get_device()) else V.graph.device_type
        if V.graph.cpp_wrapper:
            assert isinstance(V.graph.wrapper_code, CppWrapperCpu)
            assert self.cpp_kernel_name is not None
            return V.graph.wrapper_code.get_c_shim_func_name(
                self.cpp_kernel_name, device
            )
        else:
            assert self.python_kernel_name is not None
            return self.python_kernel_name

    @staticmethod
    def copy_input(x: IRNode) -> Union[TensorBox, ShapeAsConstantBuffer]:
        pw = Pointwise.create(
            device=x.get_device(),
            dtype=x.get_dtype(),
            inner_fn=x.make_loader(),
            ranges=x.get_size(),
            origin_node=x.get_origin_node(),
            traceback=x.get_traceback(),
        )
        pw.realize()
        return pw

    @classmethod
    def process_kernel(
        cls, kernel: _OpOverloads, *args: Any, **kwargs: Any
    ) -> tuple[
        Any,
        list[Any],
        list[Any],
        Callable[[Any, Any], Any],
        Optional[dict[sympy.Symbol, pytree.KeyPath]],
    ]:
        binded_args = {"args": args, "kwargs": kwargs}

        args_flat, args_spec = pytree.tree_flatten(binded_args)

        is_arg_tensor = []
        # tensor_args can be either tensor or torchbind objects
        tensor_args = []
        non_tensor_args: list[Any] = []
        for arg in args_flat:
            is_arg_tensor.append(
                isinstance(arg, IRNode) and not isinstance(arg, GeneratorState)
            )
            if is_arg_tensor[-1]:
                tensor_args.append(arg)
            else:
                if isinstance(arg, Expr):
                    arg = V.graph.sizevars.shape_env.create_symintnode(arg, hint=None)
                non_tensor_args.append(arg)

        def unflatten_args(
            new_tensor_args: Sequence[Any], new_non_tensor_args: Sequence[Any]
        ) -> tuple[list[Any], dict[str, Any]]:
            result = []
            it_tensors = iter(new_tensor_args)
            it_non_tensors = iter(new_non_tensor_args)
            for is_tensor in is_arg_tensor:
                if is_tensor:
                    result.append(next(it_tensors))
                else:
                    result.append(next(it_non_tensors))
            r = pytree.tree_unflatten(result, args_spec)
            return r.get("args", []), r.get("kwargs", {})

        tensor_args = [cls.realize_input(x) for x in tensor_args]

        # freeze layout otherwise our output stride calculation might
        # become incorrect
        for x in tensor_args:
            if is_storage_and_layout(x):
                as_storage_and_layout(x, freeze=True)

        # Rerun fake tensor propagation, because Inductor may have changed the
        # strides of inputs and we need to determine accurately what the
        # output stride will be.
        example_args: list[
            Union[torch.Tensor, torch._C.ScriptObject, torch.Generator]
        ] = []

        # We need to retain the constant values of fake tensors that we originally
        # propagated the graph with, because for some operators running without a
        # constant would trigger an error / DataDependentException
        for x in tensor_args:
            # if x is a view of a constant, we need to realize the view
            # (we can't pass the constant into the kernel directly)
            if not isinstance(x, BaseView) and x.get_name() in V.graph.constants:
                example_args.append(V.graph.constants[x.get_name()])
            elif (
                not isinstance(x, BaseView)
                and x.get_name() in V.graph.torchbind_constants
            ):
                example_args.append(V.graph.torchbind_constants[x.get_name()])
            elif isinstance(x, TorchBindObject):
                example_args.append(x.get_real_obj())
            elif isinstance(x, torch._inductor.ir.GeneratorState):
                device_index = x.device.index
                assert x.device.type == "cuda" and device_index is not None
                example_args.append(
                    torch.cuda.default_generators[device_index].clone_state()
                )
            else:
                example_args.append(ir_node_to_tensor(x, guard_shape=True))

        new_args, new_kwargs = unflatten_args(example_args, non_tensor_args)
        example_output = kernel(*new_args, **new_kwargs)

        unbacked_bindings: Optional[dict[sympy.Symbol, pytree.KeyPath]] = None
        if shape_env := V.fake_mode.shape_env:
            rebind_unbacked(shape_env, V.current_node, example_output)
            unbacked_bindings = compute_unbacked_bindings(
                shape_env, example_output, V.current_node.meta.get("val")
            )

        example_out_li = (
            [example_output]
            if not isinstance(example_output, (list, tuple))
            else example_output
        )
        for t in example_out_li:
            if isinstance(t, torch.Tensor) and t.is_sparse:
                msg = "sparsity not handled. Please file issue for sparse inference weights."
                if stack_trace := V.graph.current_node.meta.get("stack_trace", None):
                    msg = f"{msg} Found from : \n {stack_trace}"
                V.graph.disable_cudagraphs_reason = msg

        return (
            example_output,
            tensor_args,
            non_tensor_args,
            unflatten_args,
            unbacked_bindings,
        )

    @classmethod
    def convert_to_reinterpret_view(cls, x: IRNode) -> ReinterpretView:
        """
        In order to pass this to an extern kernel we need a
        ReinterpretView not a View.  This allows us to avoid some
        unneeded copies.
        """
        assert isinstance(x, BaseView)
        if isinstance(x, ReinterpretView):
            return x

        # NOTE: Don't use extract_read_writes here as it fails when
        # make_loader() inlines the computation
        x_unwrap_view = x.unwrap_view()
        buf = V.graph.get_buffer(x_unwrap_view.get_name())
        assert buf is not None
        x_unwrap_view_fx_node = buf.get_origin_node()
        # Prefer channels last format according to how the format is set from eager.
        if (
            x_unwrap_view_fx_node is not None
            and "val" in x_unwrap_view_fx_node.meta
            and hasattr(x_unwrap_view, "layout")
            and isinstance(x_unwrap_view.layout, FlexibleLayout)
            and (
                x_unwrap_view_fx_node.meta["val"].is_contiguous(
                    memory_format=torch.channels_last
                )
                or x_unwrap_view_fx_node.meta["val"].is_contiguous(
                    memory_format=torch.channels_last_3d
                )
            )
        ):
            x_unwrap_view.freeze_layout_with_same_order(
                make_channels_last_strides_for(x_unwrap_view.get_size())
            )
        else:
            x_unwrap_view.freeze_layout()

        index_args, var_ranges = dependencies.index_vars_squeeze(
            x.get_size(), prefix="r"
        )
        range_vars = index_args[0]
        index = x.make_indexer()(range_vars)

        index = V.graph.sizevars.simplify_with_ranges(index, var_ranges)
        strides = V.graph.sizevars.stride_vars(index, range_vars)
        offset = V.graph.sizevars.offset_var(index, range_vars)
        expected = sympy_dot(range_vars, strides) + offset

        if index != expected:
            log.debug(
                "convert_to_reinterpret_view failed: stride=%s offset=%s index=%s",
                strides,
                offset,
                index,
            )
            raise NotImplementedError

        return ReinterpretView(
            data=x.data,
            layout=FixedLayout(
                device=x.get_device_or_error(),
                dtype=x.get_dtype(),
                size=x.get_size(),
                stride=strides,
                offset=offset,
            ),
        )

    @classmethod
    def realize_input(cls, x: IRNode) -> IRNode:
        if x is None:
            return NoneAsConstantBuffer()
        if isinstance(x, (Expr, sympy.logic.boolalg.Boolean, int)):
            return ShapeAsConstantBuffer(expr=x)
        if isinstance(x, Constant):
            return V.graph.add_tensor_constant(
                torch.tensor(x.value, dtype=x.get_dtype(), device=x.get_device())
            )
        if isinstance(x, ConstantBuffer):
            return x
        if isinstance(x, TensorBox):
            return cls.realize_input(x.data)
        if isinstance(x, ReinterpretView):
            return ReinterpretView(
                data=cls.realize_input(x.data), layout=x.get_layout()
            )
        if isinstance(x, BaseView):
            x.realize()
            if is_storage_and_layout(x.unwrap_view()):
                try:
                    return cls.convert_to_reinterpret_view(x)
                except NotImplementedError:
                    pass
        if isinstance(x, StorageBox):
            # TODO(jansel): impose layout preference on realized buffer
            x.realize()
            return x
        if isinstance(x, (NonTensorObj, ShapeAsConstantBuffer)):
            return x
        return cls.copy_input(x)

    @classmethod
    def require_stride1(cls, x: IRNode) -> IRNode:
        if is_storage_and_layout(x):
            if len(x.get_stride()) == 0:
                return x
            for stride in x.get_stride():
                if stride == 1:
                    return x
        return cls.copy_input(x)

    @classmethod
    def require_strides(
        cls,
        x: IRNode,
        order: Optional[Sequence[int]] = None,
        exact_strides: Optional[Sequence[_IntLike]] = None,
        allow_padding: bool = False,
    ) -> IRNode:
        assert order is not None or exact_strides is not None
        # Layout generally doesn't matter, but some consuming external ops might have requirements
        if x.get_numel() in (0, 1) and not exact_strides:
            return x

        # require x to have the layout
        if is_storage_and_layout(x):
            if isinstance(x.get_layout(), FlexibleLayout):
                if order:
                    # If the the FlexibleLayout already has the size and stride in the required order,
                    # freeze it to a FixedLayout by using its current size and stride.
                    # The behavior of using its current size and stride or the given order can be different
                    # if the size and stride has ambiguilty, for example for a 4D input where the iC = 1:
                    # size=[s0, 1, 28, 28], stride=[784, 784, 28, 1]. If the required order is [3, 0, 2, 1] (channels last),
                    # the current size and stride already satisfies this order.
                    # However by freezing it to the required order, the layout will be changed to:
                    # size=[s0, 1, 28, 28], stride=[784, 1, 28, 1]), which is not actually necessary.

                    # fix flexiblelayout to be FixedLayout with stride_order
                    as_storage_and_layout(
                        x,
                        freeze=True,
                        want_contiguous=False,
                        stride_order=(
                            get_stride_order(
                                V.graph.sizevars.size_hints(x.get_layout().stride)
                            )
                            if is_stride_order_storage_and_layout(x, order)
                            else order
                        ),
                        allow_padding=allow_padding,
                    )
                    return x
                else:
                    # If the exact_strides is given, freeze the FlexibleLayout to a FixedLayout with the exact_strides.
                    as_storage_and_layout(
                        x,
                        freeze=True,
                        want_contiguous=False,
                        stride_order=None,
                        allow_padding=allow_padding,
                        exact_strides=exact_strides,
                    )
                    return x
            elif isinstance(x.get_layout(), (FixedLayout, NonOwningLayout)) and (
                (order and x.get_layout().is_stride_ordered(order))
                or (
                    exact_strides
                    and significant_strides_equal(
                        exact_strides, x.get_layout().stride, x.get_size()
                    )
                )
            ):
                return (
                    try_match_insignificant_strides(x, exact_strides)
                    if exact_strides is not None
                    else x
                )
            elif isinstance(
                (mutation_layout := x.get_layout()), MutationLayoutSHOULDREMOVE
            ):
                if isinstance(
                    (real_layout := mutation_layout.real_layout()), FlexibleLayout
                ):
                    raise AssertionError(
                        "the MutationLayoutSHOULDREMOVE's real layout shouldn't be FlexibleLayout"
                    )
                elif isinstance(real_layout, FixedLayout) and (
                    (order and real_layout.is_stride_ordered(order))
                    or (
                        exact_strides
                        and significant_strides_equal(
                            exact_strides, real_layout.stride, x.get_size()
                        )
                    )
                ):
                    return x

        # TODO - Storage to InputBuffer
        if isinstance(x, InputBuffer) and (
            (order and x.get_layout().is_stride_ordered(order))
            or (
                exact_strides
                and significant_strides_equal(
                    exact_strides, x.get_layout().stride, x.get_size()
                )
            )
        ):
            return x
        if (
            isinstance(x, TensorBox)
            and isinstance(x.data, BaseView)
            and not isinstance(x.data, ReinterpretView)
            and is_storage_and_layout(unwrap_view := x.unwrap_view())
            and hasattr(unwrap_view, "data")
            and not isinstance(unwrap_view.data, ExternKernelAlloc)
        ):
            try:
                x.data = cls.convert_to_reinterpret_view(x.data)
                if order:
                    return cls.require_stride_order(
                        x, order, allow_padding=allow_padding
                    )
                elif exact_strides:
                    return cls.require_exact_strides(
                        x, exact_strides, allow_padding=allow_padding
                    )
            except NotImplementedError:
                pass

        # Preserve ExpandView representation that would be lost during copy_input
        # Without representation of the expand in inductor IR, in codegen we end up
        # launching a grid for the full size tensor and doing redundant computation
        # across expanded dims.
        # TODO: could also be good to have a codegen fix to recognize overlapping elements

        expanded_dims: Optional[list[int]] = None
        orig_size = x.get_size()
        if exact_strides is not None:
            sizevars = V.graph.sizevars
            expanded_dims = [
                i
                for i in range(len(x.get_size()))
                if sizevars.statically_known_equals(exact_strides[i], 0)
                and sizevars.statically_known_geq(x.get_size()[i], 2)
            ]

            for dim in expanded_dims:
                x = torch._inductor.lowering.slice_(x, dim, 0, 1)

        # Although this is a clone, inductor is good about fusing clones into previous
        # operations if they weren't realized and their layouts were flexible.
        x = cls.copy_input(x)

        as_storage_and_layout(
            x,
            freeze=True,
            want_contiguous=False,
            stride_order=order,
            allow_padding=allow_padding,
            exact_strides=exact_strides,
        )
        if order:
            assert is_stride_order_storage_and_layout(x, order)
        elif expanded_dims:
            assert orig_size is not None and exact_strides is not None
            x = torch._inductor.lowering.expand(x, orig_size)
            # the expand will sometimes may change insignificant strides, so match them back
            return try_match_insignificant_strides(x, exact_strides)

        return x

    @classmethod
    def require_exact_strides(
        cls, x: IRNode, exact_strides: Sequence[_IntLike], allow_padding: bool = False
    ) -> IRNode:
        return cls.require_strides(
            x, exact_strides=exact_strides, allow_padding=allow_padding
        )

    @classmethod
    def require_stride_order(
        cls, x: IRNode, order: Sequence[int], allow_padding: bool = False
    ) -> IRNode:
        return cls.require_strides(x, order=order, allow_padding=allow_padding)

    @classmethod
    def require_channels_last(cls, x: IRNode) -> IRNode:
        return cls.require_stride_order(x, NHWC_STRIDE_ORDER)

    @classmethod
    def require_channels_last_3d(cls, x: IRNode) -> IRNode:
        return cls.require_stride_order(x, NHWDC_STRIDE_ORDER)

    @classmethod
    def require_contiguous(cls, x: IRNode) -> IRNode:
        return cls.require_stride_order(x, list(reversed(range(len(x.get_size())))))

    def apply_constraint(self) -> None:
        pass

    def fill_non_provided_args(
        self, args: Sequence[Any], kwargs: dict[str, Any]
    ) -> Sequence[Any]:
        # Previously, we want to maintain forward-compatibility by skipping
        # default args in the serialized artifacts in fbcode. However,
        # some of our shim interfaces require default values being OrderedSet.
        # Discussed with Sherlock offline and we decided to allow serializing
        # default args into the C++ wrapper code for now. We will refine this
        # part if we see real FC requirement. More details related to FC
        # can be found at:
        # https://docs.google.com/document/d/1FzWm-sHYwmRi3x_g036kOxd99KaYquUsA-L5JwOn8ys/edit?usp=sharing
        assert isinstance(args, Sequence)
        if not isinstance(args, list):
            args = list(args)
        assert self.arg_properties, "ExternKernel.arg_properties should not be empty"

        n_args = len(args)
        n_pos_args = len(self.arg_properties)
        # For cpp wrapper, if some positional args are not provided, we need to check
        # if they're in the kwargs or use their default value
        if n_args < n_pos_args:
            log.debug(
                "%s has %d unprovided positional arguments. "
                "Will check if they are in the keyword arguments or will use default values.",
                self.op_overload,
                n_pos_args - n_args,
            )
            for i in range(n_args, n_pos_args):
                arg_name = self.arg_properties[i]["name"]
                args.append(
                    kwargs[arg_name]
                    if arg_name in kwargs
                    else self.arg_properties[i]["default_value"]
                )
        return args

    def codegen_const_args(self, names: Optional[list[str]] = None) -> list[str]:
        if V.graph.cpp_wrapper:
            result = []
            # Aten ops follow the convention that tensor args are before non-tensor args,
            # in which case the following 'len(self.inputs) + i' logic works. But this
            # may not be true for other ops, and if that is the case, caller needs to
            # pass in a list of const arg names for arg_properties lookup.
            name_to_arg_properties = None
            if names and self.arg_properties:
                assert len(self.constant_args) == len(names), (
                    "names passed to codegen_const_args does not match self.constant_args"
                )
                name_to_arg_properties = {
                    arg.get("name"): arg for arg in self.arg_properties
                }

            for i, x in enumerate(self.constant_args):
                if name_to_arg_properties is not None:
                    assert names is not None
                    prop = name_to_arg_properties.get(names[i])
                    type_ = prop.get("type") if prop else None
                else:
                    idx = len(self.inputs) + i
                    type_ = (
                        self.arg_properties[idx].get("type")
                        if self.arg_properties and idx < len(self.arg_properties)
                        else None
                    )
                result.append(V.graph.wrapper_code.val_to_arg_str(x, type_))
            return result
        else:
            return [V.graph.wrapper_code.val_to_arg_str(a) for a in self.constant_args]

    def codegen_args(self) -> list[str]:
        if V.graph.cpp_wrapper and self.op_overload is not None:
            # cpp wrapper needs special logic to fill in missing args with default values
            inputs = self.fill_non_provided_args(
                [*self.inputs, *self.constant_args], self.kwargs
            )
            # fill_non_provided_args has handled constant args, so no need to codegen for that later
            need_codegen_constant_args = False
        else:
            inputs = self.inputs
            need_codegen_constant_args = True

        args = []
        for i, x in enumerate(inputs):
            if V.graph.cpp_wrapper:
                assert self.arg_properties and i < len(self.arg_properties), (
                    "Invalid access to ExternKernel.arg_properties"
                )
                type_ = self.arg_properties[i].get("type")
                args.append(V.graph.wrapper_code.val_to_arg_str(x, type_))
            else:
                args.append(V.graph.wrapper_code.val_to_arg_str(x))
        if need_codegen_constant_args:
            args.extend(self.codegen_const_args())
        return args

    def get_kwargs_value(self, arg_name: str, **kwargs: Any) -> Any:
        """Given an argument name, queries for values in (in order):
        1. any provided kwargs for this function.
        2. the class self.kwargs member.
        3. any available default arguments in self.allarg_properties."""
        if arg_name in kwargs:
            return kwargs.get(arg_name)
        if arg_name in self.kwargs:
            return self.kwargs.get(arg_name)
        if (arg := self.allarg_properties.get(arg_name)) is not None:
            return arg.get("default_value")
        raise AssertionError(f"{arg_name} not in self.allarg_properties")

    def codegen_kwargs(self, skip_out: bool = False) -> list[str]:
        if V.graph.cpp_wrapper:
            if self.op_overload is not None and len(self.schema_kwargs) == 0:
                # All the args should have been generated by fill_non_provided_args in codegen_args
                return []

            kwargs = []
            for arg_name in self.ordered_kwargs_for_cpp_kernel:
                if skip_out and arg_name == "out":
                    # ExternKernelOut has its own logic for inserting the out parameter
                    continue

                v = self.get_kwargs_value(arg_name)
                if isinstance(v, Expr):
                    kwargs.append(v)
                else:
                    assert self.allarg_properties is not None
                    type_ = self.allarg_properties.get(arg_name, {}).get("type")
                    kwargs.append(V.graph.wrapper_code.val_to_arg_str(v, type_))
        else:
            kwargs = [
                f"{k}={V.graph.wrapper_code.val_to_arg_str(v)}"
                for k, v in self.kwargs.items()
            ]
        return kwargs

    def codegen_size_asserts(self, wrapper: PythonWrapperCodegen) -> None:
        if config.size_asserts and not V.graph.cpp_wrapper:
            # comparing strides for 0 size tensor is tricky. Ignore them for now.
            if sympy_product(self.get_size()) == 0:
                return
            size = V.graph.wrapper_code.codegen_shape_tuple(self.get_size())
            stride = V.graph.wrapper_code.codegen_shape_tuple(self.get_stride())
            wrapper.writeline(
                f"assert_size_stride({self.get_name()}, {size}, {stride})"
            )

    def get_group_stride(self) -> tuple[list[Sequence[Expr]], list[Expr]]:
        """
        get output sizes and strides, for template_codegen
        """
        _size = self.get_size()
        _stride = self.get_stride()
        # iter_ranges = _size of output tensor, reduce_range = [] because no reduction
        return [_size, []], _stride

    def canonicalize(self) -> tuple[Expr, Sequence[Expr]]:
        """
        Manually get canonicalization of the output index
        """
        # manually generate index formula for conv
        sizevars = V.graph.sizevars
        sizes = self.get_size()
        strides = self.get_stride()
        strides = [sizevars.size_hint(x) for x in strides]
        # TODO: I can't tell if the symbols here are temporary
        index_vars = [sympy_index_symbol(f"d{i}") for i in range(len(sizes))]
        # reorder index vars according to stride
        index_order = sorted(range(len(strides)), key=strides.__getitem__, reverse=True)
        lookup = {pos: idx for idx, pos in enumerate(index_order)}
        order = [lookup[i] for i in range(len(lookup))]
        index_vars = [index_vars[i] for i in order]
        indexer = self.make_indexer()
        index = indexer(index_vars)

        new_sizes, reindex, _prune = V.graph.sizevars._simplify_loops(
            index_vars, sizes, [index]
        )

        # assign new variables each dimension to deal with numbering mismatches
        # d0, d1, d2 could become d0, d2 -- which won't match d0, d1
        _, add_var = var_builder("c")
        replacement = dict(zip(index_vars, reindex([add_var(x) for x in new_sizes])))

        index = sympy_subs(sympy.expand(index), replacement)
        return index, tuple(new_sizes)

    def get_unbacked_symbol_uses(self) -> OrderedSet[sympy.Symbol]:
        # NB: It's not necessary to check regular inputs as we automatically
        # have dependencies on them
        r = OrderedSet[sympy.Symbol]()
        for arg in self.constant_args:
            r |= maybe_free_unbacked_symbols(arg)
        for arg in self.kwargs.values():
            r |= maybe_free_unbacked_symbols(arg)
        return r

    def __str__(self) -> str:
        kernel_name = getattr(self, "python_kernel_name", None)
        lines = [
            f"python_kernel_name={kernel_name!r}",
        ]
        lines += [
            f"{field.name}={getattr(self, field.name)}"
            for field in dataclasses.fields(self)
        ]
        lines.append(f"origin_node={self.origin_node!r}")
        return self.str_helper(lines)

    __repr__ = __str__


@ir_dataclass(frozen=False)
class ExternKernelOut(ExternKernel):
    def codegen(self, wrapper: PythonWrapperCodegen) -> None:
        self.codegen_comment(wrapper)
        args = [*self.codegen_args(), *self.codegen_kwargs(skip_out=True)]
        kernel_name = self.get_kernel_name()
        if (
            V.graph.cpp_wrapper
            and self.cpp_kernel_name == "torch::inductor::_mm_plus_mm"
        ):
            # For https://github.com/pytorch/pytorch/issues/128474
            kernel_name = "aoti_torch__mm_plus_mm_out"
        else:
            kernel_name = self.get_kernel_name()
        device = d.type if (d := self.get_device()) else V.graph.device_type
        wrapper.generate_extern_kernel_out(
            kernel_name,
            self.codegen_reference(),
            self.output_view.codegen_reference() if self.output_view else None,
            args,
            device,
        )

    def __init__(
        self,
        layout: Layout,
        inputs: Sequence[IRNode],
        constant_args: Sequence[Any] = (),
        kwargs: Optional[dict[str, Any]] = None,
        output_view: Optional[ReinterpretView] = None,
        python_kernel_name: Optional[str] = None,
        cpp_kernel_name: Optional[str] = None,
        ordered_kwargs_for_cpp_kernel: Sequence[Any] = (),
        op_overload: Optional[_OpOverloads] = None,
    ) -> None:
        unwrapped_inputs = self.unwrap_storage(inputs)
        assert isinstance(unwrapped_inputs, Sequence)
        super().__init__(
            None,
            layout,
            unwrapped_inputs,
            constant_args,
            kwargs or {},
            None,
            python_kernel_name,
            cpp_kernel_name,
            ordered_kwargs_for_cpp_kernel,
            op_overload,
        )
        self.name = V.graph.register_buffer(self)
        V.graph.register_operation(self)

    def should_allocate(self) -> bool:
        return True


class RandomSeeds(ExternKernelOut):
    def __init__(self, count: int, device: torch.device) -> None:
        limits = torch.iinfo(torch.int64)
        super().__init__(
            layout=FixedLayout(
                device=device,
                dtype=torch.int64,
                size=[count],
            ),
            inputs=[],
            constant_args=[limits.min, limits.max, [count]],
            python_kernel_name="aten.randint.low_out",
            # FIXME: Ideally we should only use at::_ops::randint_low_out::call here,
            # but the signature is different from is at::randint_out. Again,
            # we can simplify the code when only keeping an ABI-compatible version.
            cpp_kernel_name="at::_ops::randint_low_out::call",
            op_overload=aten.randint.low_out,
        )


class ExternKernelAlloc(ExternKernel):
    def codegen(self, wrapper: PythonWrapperCodegen) -> None:
        self.codegen_comment(wrapper)
        args = [*self.codegen_args(), *self.codegen_kwargs()]
        V.graph.wrapper_code.generate_extern_kernel_alloc(self, args)
        if isinstance(self.layout, Layout):
            self.codegen_size_asserts(wrapper)

    def __init__(
        self,
        layout: OutputSpec,
        inputs: Sequence[IRNode],
        constant_args: Sequence[Any] = (),
        kwargs: Optional[dict[str, Any]] = None,
        python_kernel_name: Optional[str] = None,
        cpp_kernel_name: Optional[str] = None,
        ordered_kwargs_for_cpp_kernel: Sequence[Any] = (),
        op_overload: Optional[_OpOverloads] = None,
    ) -> None:
        unwrapped_inputs = self.unwrap_storage(inputs)
        assert all(isinstance(i, IRNode) for i in unwrapped_inputs)
        super().__init__(
            None,
            layout,
            cast(Sequence[IRNode], unwrapped_inputs),
            constant_args,
            kwargs or {},
            None,
            python_kernel_name,
            cpp_kernel_name,
            ordered_kwargs_for_cpp_kernel,
            op_overload,
        )
        # We need output buffers for generating kernel arguments in the
        # abi-compatible mode, where we retrieve outputs by pass each individual
        # output through the abi-compatible interface.
        self.outputs: Sequence[Any] = []
        self.name = V.graph.register_buffer(self)
        V.graph.register_operation(self)

    def should_allocate(self) -> bool:
        return False

    def apply_constraint(self) -> None:
        raise NotImplementedError


class MutationOutput(Buffer):
    """
    An output buffer that represents the mutation of a pre-existing buffer
    """

    def __init__(
        self, layout: OutputSpec, mutated_node: IRNode, mutating_node: Operation
    ) -> None:
        super().__init__(name=None, layout=layout)
        mutated_node_name = mutated_node.get_name()
        V.graph.mark_buffer_mutated(mutated_node_name)
        self.mutation_names = [mutated_node_name]
        self.mutating_node: Operation = mutating_node
        self.name = V.graph.register_buffer(self)

    def get_defining_op(self) -> Operation:
        return self.mutating_node

    def get_mutation_names(self) -> list[str]:
        return self.mutation_names

    def should_allocate(self) -> bool:
        return False


class TMADescriptor(ExternKernel):
    """
    An IR node representing a host-side TMA descriptor in the Triton API
    (the ones obtained via create_{1d,2d}_tma_descriptor calls). Mostly
    useful for user-defined Triton kernels relying on host-side TMA; but
    can, in principle, be used for Inductor's Triton templates, too.
    """

    # as TMA descriptors are immutable,
    # we can dedup them by the input args
    _CACHE: dict[Any, TMADescriptor] = {}

    @classmethod
    def create(
        cls,
        tensor: IRNode,
        dims: list[Union[int, torch.SymInt]],
        block_dims: list[Union[int, torch.SymInt]],
        element_size: Optional[int] = None,
    ) -> TMADescriptor:
        key = (id(tensor), dims, block_dims, element_size)
        if key not in cls._CACHE:
            cls._CACHE[key] = TMADescriptor(tensor, dims, block_dims, element_size)
        return cls._CACHE[key]

    def __init__(
        self,
        tensor: IRNode,
        dims: list[Union[int, torch.SymInt]],
        block_dims: list[Union[int, torch.SymInt]],
        element_size: Optional[int] = None,
    ) -> None:
        assert len(dims) in (1, 2)
        assert len(dims) == len(block_dims)

        if element_size is None:
            element_size = tensor.get_dtype().itemsize

        self.tensor = tensor
        self.dims = dims
        self.block_dims = block_dims
        self.element_size = element_size
        self.rank = len(self.dims)

        inputs = [tensor]
        constant_args = [
            *self.dims,
            *self.block_dims,
            self.element_size,
        ]

        assert all(isinstance(i, Buffer) for i in inputs)
        super().__init__(
            None,
            # link back to the underlying tensor in terms of ownership
            # to avoid getting the underlying tensor deleted *before*
            # the TMADescriptor node can be deleted.
            NonOwningLayout(
                ReinterpretView(
                    data=tensor,
                    layout=tensor.get_layout(),
                )
            ),
            cast(Sequence[Buffer], inputs),
            tuple(constant_args),
            None,
        )

        self.name = V.graph.register_buffer(self)
        V.graph.register_operation(self)

    def codegen(self, wrapper: PythonWrapperCodegen) -> None:
        wrapper.generate_tma_descriptor(self)


class UserDefinedTritonKernel(ExternKernel):
    def get_kernel_and_metadata(self) -> tuple[Kernel, Any, list[str], list[str]]:
        from triton.runtime.autotuner import Autotuner

        from torch._higher_order_ops.triton_kernel_wrap import kernel_side_table

        kernel = kernel_side_table.get_kernel(self.kernel_idx)
        configs = []
        restore_value_args: list[str] = []
        reset_to_zero_args: list[str] = []
        if isinstance(kernel, Autotuner):
            # https://github.com/triton-lang/triton/pull/5083
            # changes kernel.restore_idx to kernel.restore_value
            if hasattr(kernel, "restore_idx"):
                restore_value_args.extend(
                    kernel.fn.arg_names[i] for i in kernel.restore_idx
                )
            else:
                assert hasattr(kernel, "restore_value")
                restore_value_args.extend(kernel.restore_value)

            if hasattr(kernel, "reset_idx"):
                for i in kernel.reset_idx:
                    reset_to_zero_args.append(kernel.fn.arg_names[i])
            else:
                assert hasattr(kernel, "reset_to_zero")
                reset_to_zero_args.extend(kernel.reset_to_zero)

            configs = kernel.configs
            kernel = kernel.fn
        return kernel, configs, restore_value_args, reset_to_zero_args

    def codegen(self, wrapper: PythonWrapperCodegen) -> None:
        from torch._inductor.utils import triton_version_uses_attrs_dict

        (
            kernel,
            configs,
            restore_value_args,
            reset_to_zero_args,
        ) = self.get_kernel_and_metadata()

        # Definition of kernel
        new_name, triton_meta = wrapper.define_user_defined_triton_kernel(
            kernel, configs, self.kwargs, restore_value_args, reset_to_zero_args
        )
        raw_args = [
            self.get_kwargs_value(k) for k in self.ordered_kwargs_for_cpp_kernel
        ]

        # NOTE: raw_args doesn't include autotuned args.
        # But, kernel.constexprs includes indices of autotuned args.
        # So, let's recalculate constexpr indices wrt to raw_args.
        constexpr_indices: list[int] = []

        assert hasattr(kernel, "arg_names") and hasattr(kernel, "constexprs")
        for idx, kwarg in enumerate(self.ordered_kwargs_for_cpp_kernel):
            if kernel.arg_names.index(kwarg) in kernel.constexprs:
                constexpr_indices.append(idx)

        # Create a copy of triton_meta to avoid modifying the original version.
        triton_meta = copy.deepcopy(triton_meta)
        if not triton_version_uses_attrs_dict():
            """
            Filter out None args.

            see https://github.com/pytorch/pytorch/issues/115344

            Two cases for a None arg:
            1. The arg is already tl.constexpr, so leave it in
            2. The arg is not tl.constexpr so we have to remove it
            """

            constexpr_indices_set = OrderedSet(constexpr_indices)
            REMOVED = object()
            raw_args = [
                (
                    (idx, arg)
                    if (arg is not None)
                    or (arg is None and idx in constexpr_indices_set)
                    else (idx, REMOVED)
                )
                for idx, arg in enumerate(raw_args)
            ]
            removed_none_args = [idx for idx, val in raw_args if val == REMOVED]
            raw_args = [val for idx, val in raw_args if val != REMOVED]

            # We have to compute the constexpr indices for the new, filtered raw_args
            # We also have to adjust equal_to_1.
            if removed_none_args:
                eq1_indices_set = OrderedSet[int](triton_meta["configs"][0].equal_to_1)
                constexpr_indices = []
                equal_to_1 = []
                index_shift = 0
                for idx, kwarg in enumerate(self.ordered_kwargs_for_cpp_kernel):
                    # every time we encounter an idx we removed, adjust by one to account for it
                    # So for example if we had [None, const X]
                    # iter 1:
                    #   None was removed, adjust=1
                    # iter 2:
                    #  X is const at idx=1, but the adjusted idx is 0 now, because None was removed
                    if idx in removed_none_args:
                        index_shift += 1
                        continue
                    assert hasattr(kernel, "arg_names") and hasattr(
                        kernel, "constexprs"
                    )
                    arg_index = kernel.arg_names.index(kwarg)
                    if arg_index in kernel.constexprs:
                        constexpr_indices.append(idx - index_shift)
                    if arg_index in eq1_indices_set:
                        equal_to_1.append(idx - index_shift)

                triton_meta["configs"][0].equal_to_1 = equal_to_1

        # Call to kernel
        self.codegen_comment(wrapper)
        wrapper.generate_user_defined_triton_kernel(
            new_name,
            raw_args,
            self.grid,
            configs,
            triton_meta,
            constexpr_indices,
        )

    def get_unbacked_symbol_uses(self) -> OrderedSet[sympy.Symbol]:
        # add unbacked symbols used in the grid to the ones used
        # in the kwargs (the latter is generated by ExternKernel)
        return super().get_unbacked_symbol_uses() | free_unbacked_symbols(self.grid)

    def get_unbacked_symbol_defs(self) -> OrderedSet[sympy.Symbol]:
        return OrderedSet()

    def __init__(
        self,
        *,
        kernel_idx: int,
        grid: Any,
        tma_descriptor_metadata: dict[str, Any],
        kernel_args: dict[str, Any],
    ) -> None:
        inputs: list[IRNode] = []
        kwargs: dict[str, IRNode] = {}
        constant_args: list[IRNode] = []

        for k, v in kernel_args.items():
            if isinstance(v, TensorBox):
                t = InputsKernel.unwrap_storage_for_input(self.realize_input(v))
                if k in tma_descriptor_metadata:
                    t = TMADescriptor.create(t, *tma_descriptor_metadata[k])
                inputs.append(t)
                kwargs[k] = t
            else:
                constant_args.append(v)
                kwargs[k] = v

        assert len(inputs) != 0
        self.device = inputs[0].get_device()

        assert isinstance(inputs, Sequence)
        super().__init__(
            None,
            NoneLayout(device=self.device),
            inputs,
            tuple(constant_args),
            kwargs,
        )
        self.kernel_idx = kernel_idx
        self.grid = grid

        kernel, configs, _, _ = self.get_kernel_and_metadata()

        # If we are autotuning, not all arguments will be passed
        assert hasattr(kernel, "arg_names")
        self.ordered_kwargs_for_cpp_kernel = [
            arg for arg in kernel.arg_names if arg in kernel_args
        ]

        from torch._higher_order_ops.triton_kernel_wrap import identify_mutated_tensors

        autotuned_kwargs = configs[0].kwargs if len(configs) > 0 else {}
        self.mutable_args = [
            kernel_args[key]
            for key in identify_mutated_tensors(
                kernel, {**kernel_args, **autotuned_kwargs}
            )
        ]

        self.mutation_outputs = [
            MutationOutput(NoneLayout(device=self.device), buf, self)
            for buf in self.mutable_args
        ]
        V.graph.register_operation(self)

    def get_outputs(self) -> list[Buffer]:
        return list(self.mutation_outputs)

    def get_device(self) -> Optional[torch.device]:
        return self.device


class InplaceBernoulliFallback(ExternKernel):
    """
    This needs to be a custom class to handle mutation properly
    """

    def codegen(self, wrapper: PythonWrapperCodegen) -> None:
        assert all(isinstance(t, IRNode) for t in self.inputs)
        (x,) = (cast(IRNode, t).codegen_reference() for t in self.inputs)

        if V.graph.cpp_wrapper:
            # Inductor doesn't really support aten Generator, so the Generator kwarg is always NULL here,
            # which needs to be explicitly generated for cpp wrapper
            wrapper.writeline(
                f"{self.get_kernel_name()}({x}, {', '.join(map(repr, self.constant_args))}, NULL){wrapper.ending}"
            )
        else:
            wrapper.writeline(
                f"{self.get_kernel_name()}({x}, {', '.join(map(repr, self.constant_args))}){wrapper.ending}"
            )

    def should_allocate(self) -> bool:
        return False

    def get_mutation_names(self) -> list[str]:
        return [self.inputs_as_nodes[0].get_name()]

    def get_unbacked_symbol_defs(self) -> OrderedSet[sympy.Symbol]:
        return OrderedSet()

    def __init__(
        self, op_overload: _OpOverloads, x: IRNode, *constant_args: Any
    ) -> None:
        super().__init__(
            None,
            NoneLayout(device=x.get_device()),
            self.unwrap_storage([x]),
            constant_args,
            op_overload=op_overload,
        )
        V.graph.mark_buffer_mutated(x.get_name())
        self.name = V.graph.register_buffer(self)
        V.graph.register_operation(self)


def _str_to_bool(s: str) -> bool:
    try:
        if (b := int(s)) in (0, 1):
            return bool(b)
    except ValueError:
        pass

    assert s in ("False", "True"), s
    return s == "True"


# Used to deal with torch.complex types
class InplaceCopyFallback(ExternKernel):
    """
    This needs to be a custom class to handle mutation properly
    """

    def codegen(self, wrapper: PythonWrapperCodegen) -> None:
        (dst, src, non_blocking) = self.codegen_args()

        # TODO(rec): non_blocking is definitely a `str` here, and definitely
        # a `bool` elsewhere. Is this pattern, repeated below, a bug?
        wrapper.codegen_device_copy(src, dst, _str_to_bool(non_blocking))

    def should_allocate(self) -> bool:
        return False

    def get_mutation_names(self) -> list[str]:
        return [self.inputs_as_nodes[0].get_name()]

    def get_unbacked_symbol_defs(self) -> OrderedSet[sympy.Symbol]:
        return OrderedSet()

    def __init__(
        self,
        layout: OutputSpec,
        inputs: Sequence[IRNode],
        constant_args: Sequence[Any],
    ) -> None:
        super().__init__(
            None,
            layout,
            inputs,
            constant_args,
            python_kernel_name="aten.copy_",
            cpp_kernel_name="aoti_torch_copy_",
        )
        V.graph.mark_buffer_mutated(inputs[0].get_name())
        self.name = V.graph.register_buffer(self)
        V.graph.register_operation(self)

    @classmethod
    def create(
        cls, dst: IRNode, src: IRNode, non_blocking: bool = False
    ) -> InplaceCopyFallback:
        inputs = [cls.realize_input(t) for t in [dst, src]]
        constant_args = (non_blocking,)
        result = InplaceCopyFallback(
            NoneLayout(device=dst.get_device()),
            inputs,
            constant_args,
        )
        return result


class MutatingFirstArgExternKernel(ExternKernel):
    """
    This needs to be a custom class to handle mutation properly
    """

    def codegen(self, wrapper: PythonWrapperCodegen) -> None:
        argrefs = [
            *(t.codegen_reference() for t in self.inputs_as_nodes),
            *map(repr, self.constant_args),
        ]
        wrapper.writeline(
            f"{self.get_kernel_name()}({', '.join(argrefs)}){wrapper.ending}"
        )

    def should_allocate(self) -> bool:
        return False

    def get_mutation_names(self) -> list[str]:
        return [self.inputs_as_nodes[0].get_name()]

    def get_unbacked_symbol_defs(self) -> OrderedSet[sympy.Symbol]:
        return OrderedSet()

    def has_side_effects(self) -> bool:
        return True


class ResizeStorageBytes(MutatingFirstArgExternKernel):
    def __init__(self, variable: IRNode, new_size: int) -> None:
        assert isinstance(new_size, int), "TODO: dynamic shapes"
        super().__init__(
            None,
            NoneLayout(device=variable.get_device()),
            self.unwrap_storage([variable]),
            constant_args=(new_size,),
        )
        V.graph.mark_buffer_mutated(variable.get_name())
        self.name = V.graph.register_buffer(self)
        V.graph.register_operation(self)
        self.python_kernel_name = "inductor_ops.resize_storage_bytes_"
        self.cpp_kernel_name = "torch::inductor::resize_storage_bytes_"
        assert isinstance(variable, (BaseView, StorageBox))
        V.graph.never_reuse_buffers.add(variable.data.get_name())


class SetSourceTensorKernel(ExternKernelAlloc):
    def __init__(self, self_tensor: IRNode, storage_tensor: IRNode) -> None:
        storage_tensor.freeze_layout()
        super().__init__(
            storage_tensor.get_layout(),
            [self_tensor, storage_tensor],
            python_kernel_name="torch.ops.aten.set_.source_Tensor",
            op_overload=torch.ops.aten.set_.source_Tensor,
        )
        assert isinstance(self_tensor, (BaseView, StorageBox, TensorBox))
        V.graph.never_reuse_buffers.add(self_tensor.data.get_name())
        V.graph.never_reuse_buffers.add(storage_tensor.get_name())
        V.graph.never_reuse_buffers.add(self.get_name())
        device = storage_tensor.get_device()
        self.mutation_outputs = [
            MutationOutput(NoneLayout(device=device), self_tensor, self),
            MutationOutput(NoneLayout(device=device), storage_tensor, self),
        ]

    def get_inputs_that_alias_output(self) -> Sequence[str]:
        return [self.inputs_as_nodes[0].get_name(), self.inputs_as_nodes[1].get_name()]


class ScatterFallback(ExternKernel):
    """
    This needs to be a custom class to handle mutation properly.
    This class handles both aten.scatter_ and aten.scatter_reduce_.
    It also handle the case `src` being a scalar properly.
    """

    def codegen(self, wrapper: PythonWrapperCodegen) -> None:
        reduce = self.kwargs["reduce"]
        if V.graph.cpp_wrapper:
            # Follow aten/src/ATen/native/ReductionType.h:get_operator_enum
            get_operator_enum = {"add": "sum", "multiply": "prod"}
            if reduce in get_operator_enum:
                reduce = get_operator_enum[reduce]

        if self.src_is_tensor:
            (x, index, src) = (t.codegen_reference() for t in self.inputs_as_nodes)
        else:
            (x, index) = (t.codegen_reference() for t in self.inputs_as_nodes)
            src = self.constant_args[1]
        wrapper.generate_scatter_fallback(
            x,
            [x, self.constant_args[0], index, src],
            self.cpp_kernel_name,
            self.python_kernel_name,
            self.src_is_tensor,
            reduce,
            self.codegen_kwargs(),
        )

    def should_allocate(self) -> bool:
        return False

    def get_mutation_names(self) -> list[str]:
        return [self.inputs_as_nodes[0].get_name()]

    def get_unbacked_symbol_defs(self) -> OrderedSet[sympy.Symbol]:
        return OrderedSet()

    def __init__(
        self,
        op_overload: _OpOverloads,
        x: IRNode,
        dim: int,
        index: IRNode,
        src: IRNode,
        *,
        reduce: Optional[str] = None,
        include_self: bool = True,
    ) -> None:
        self.src_is_tensor = isinstance(src, TensorBox)

        constant_args: tuple[Any, ...]
        if self.src_is_tensor:
            tensors = [self.realize_input(t) for t in [x, index, src]]
            constant_args = (dim,)
        else:
            tensors = [self.realize_input(t) for t in [x, index]]
            constant_args = (dim, src)

        super().__init__(
            None,
            NoneLayout(device=x.get_device()),
            self.unwrap_storage(tensors),
            constant_args,
            {"reduce": reduce, "include_self": include_self},
            python_kernel_name=str(op_overload),
            ordered_kwargs_for_cpp_kernel=["reduce", "include_self"],
            op_overload=op_overload,
        )
        V.graph.mark_buffer_mutated(x.get_name())
        self.name = V.graph.register_buffer(self)
        V.graph.register_operation(self)


class IndexPutFallback(ExternKernel):
    """
    This needs to be a custom class to handle mutation and indices properly
    """

    def codegen(self, wrapper: PythonWrapperCodegen) -> None:
        (x, values, *valid_indices) = (
            t.codegen_reference() for t in self.inputs_as_nodes
        )
        indices = []
        iter_valid_indices = iter(valid_indices)
        for i, _ in enumerate(self.indices):
            if self.indices[i] is not None:
                indices.append(next(iter_valid_indices))
            else:
                indices.append(V.graph.wrapper_code.none_str)

        wrapper.generate_index_put_fallback(
            self.get_kernel_name(), x, indices, values, *self.codegen_const_args()
        )

    def should_allocate(self) -> bool:
        return False

    def get_mutation_names(self) -> list[str]:
        return [self.inputs_as_nodes[0].get_name()]

    def get_unbacked_symbol_defs(self) -> OrderedSet[sympy.Symbol]:
        return OrderedSet()

    def __init__(
        self,
        op_overload: torch._ops.OpOverload,
        x: IRNode,
        indices: list[Any],
        values: Sequence[Any],
        accumulate: Any,
    ) -> None:
        self.indices = indices
        valid_indices = [i for i in indices if i is not None]
        tensors = [self.realize_input(x) for x in [x, values, *valid_indices]]
        cpp_kernel_name = "aoti_torch_index_put_out"
        super().__init__(
            None,
            NoneLayout(device=x.get_device()),
            self.unwrap_storage(tensors),
            (accumulate,),
            python_kernel_name="aten.index_put_",
            cpp_kernel_name=cpp_kernel_name,
            op_overload=op_overload,
        )
        V.graph.mark_buffer_mutated(self.inputs_as_nodes[0].get_name())
        self.name = V.graph.register_buffer(self)
        V.graph.register_operation(self)


class DeviceCopy(ExternKernelOut):
    @classmethod
    def create(cls, x: IRNode, device: torch.device, non_blocking: bool) -> DeviceCopy:
        if (
            not x.is_extern()
            and all(r in V.graph.constants for r in x.get_read_names())
            and not config.aot_inductor.use_runtime_constant_folding
        ):
            dev = x.constant_to_device(device)
            assert isinstance(dev, DeviceCopy)
            return dev

        V.graph.add_device_info(device)
        x_device = x.get_device()
        assert x_device is not None
        V.graph.add_device_info(x_device)

        developer_warning("DeviceCopy in input program")
        constant_args = (non_blocking,)
        return DeviceCopy(
            FlexibleLayout(
                device=device,
                dtype=x.get_dtype(),
                size=x.get_size(),
            ),
            [cls.realize_input(x)],
            constant_args,
        )

    def codegen(self, wrapper: PythonWrapperCodegen) -> None:
        args = self.codegen_args()
        assert len(args) == 2
        if self.output_view:
            wrapper.codegen_device_copy(
                args[0], self.output_view.codegen_reference(), _str_to_bool(args[1])
            )
        else:
            wrapper.codegen_device_copy(
                args[0], self.codegen_reference(), _str_to_bool(args[1])
            )


class DynamicScalar(ExternKernel):
    """
    The result of a call to aten._local_scalar_dense.
    """

    def get_reads(self) -> OrderedSet[Dep]:
        return OrderedSet()

    def should_allocate(self) -> bool:
        return False

    def __init__(
        self, sym: sympy.Symbol, keypath: pytree.KeyPath, data: IRNode
    ) -> None:
        data.realize()
        super().__init__(
            None, NoneLayout(device=torch.device("cpu")), self.unwrap_storage([data])
        )
        self.sym = sym
        self.keypath = keypath

    def get_unbacked_symbol_defs(self) -> OrderedSet[sympy.Symbol]:
        return OrderedSet([self.sym])

    def codegen(self, wrapper: PythonWrapperCodegen) -> None:
        wrapper.codegen_dynamic_scalar(self)


class AssertScalar(ExternKernel):
    """
    The result of a call to aten._assert_scalar
    """

    def get_reads(self) -> OrderedSet[Dep]:
        return OrderedSet()

    def should_allocate(self) -> bool:
        return False

    def __init__(self, scalar: SympyBoolean, msg: str) -> None:
        super().__init__(
            # Buffer(name, layotu)
            None,
            NoneLayout(device=torch.device("cpu")),
            # InputsKernel(inputs)
            [],
        )
        self.scalar = scalar
        self.msg = msg

    def has_side_effects(self) -> bool:
        return True

    def get_unbacked_symbol_uses(self) -> OrderedSet[sympy.Symbol]:
        return free_unbacked_symbols(self.scalar)

    def codegen(self, wrapper: PythonWrapperCodegen) -> None:
        if not config.scalar_asserts:
            return
        # NB: It is EXTREMELY important not to simplify the scalar under assertion here,
        # because simplify is done with respect to runtime asserts.  So if you have
        # "u0 == 0" in the runtime asserts, if you subsequently try to
        # simplify(u0 == 0), you will get True (because we've already runtime assert'ed
        # that it's true).  But we're code generating the actual runtime assert here!!
        symbol = next(iter(self.get_unbacked_symbol_uses()))
        if V.graph.cpp_wrapper:
            symbol_str = f"std::to_string({symbol})"
            sizevar = V.graph.wrapper_code.codegen_cpp_sizevar(
                self.scalar, simplify=False
            )
            # TODO: when we start compiling in C++20, annotate with [[unlikely]].
            wrapper.writeline(
                f'if (!({sizevar})) {{ throw std::runtime_error("Expected {self.msg} but received " + {symbol_str}); }}'
            )
        else:
            sizevar = V.graph.wrapper_code.codegen_python_sizevar(
                self.scalar, simplify=False
            )
            wrapper.writeline(f"if not {sizevar}:")
            wrapper.writeline(f"    raise RuntimeError({repr(self.msg)})")
            # No one should ever use this buffer, but for uniformity
            # define the variable and assign it None
            wrapper.writeline(f"{self.get_name()} = None")


@ir_dataclass(frozen=False)
class ExternKernelNode:
    name: str
    node: export_schema.Node


class FallbackKernel(ExternKernelAlloc):
    def __init__(
        self,
        layout: OutputSpec,
        kernel: _OpOverloads,
        tensor_args: Sequence[IRNode],
        nontensor_args: Sequence[Any],
        unflatten_args: Callable[..., Any],
        kwargs: Optional[dict[str, Any]] = None,
        *,
        unbacked_bindings: Optional[dict[sympy.Symbol, pytree.KeyPath]] = None,
    ) -> None:
        super().__init__(
            layout,
            tuple(tensor_args),
            tuple(nontensor_args),
            op_overload=kernel,
        )

        self.use_runtime_dispatch = False
        self.unbacked_bindings = unbacked_bindings or {}

        assert isinstance(
            kernel, (torch._ops.OpOverload, torch._ops.HigherOrderOperator)
        ), f"Fails to create FallbackKernel for {kernel}: {type(kernel)} not supported"
        self.op_overload = kernel
        self.unflatten_args = unflatten_args
        self.kwargs = {} if kwargs is None else kwargs
        assert self.python_kernel_name is not None
        V.graph.warn_fallback(self.python_kernel_name)

        # args that are aliased
        self.alias_names: list[str] = []
        # args that are mutated AND returned from the op
        self.mutation_names: list[str] = []

        if isinstance(self.op_overload, torch._ops.HigherOrderOperator):
            # We assume here that HOPs with FallbackKernel are functional.
            # This may not always be true! HOPs must individually opt-in to
            # FallbackKernel, so please check this if you opt-in.
            return

        if "_c10d_functional" in self.op_overload.name():
            # _c10d_functional kernels are lowered into _CollectiveKernel which
            # derives from FallbackKernel for the cpp codegen. The kernels
            # don't pass the can_auto_functionalize check, but their mutation
            # is handled properly by _CollectiveKernel.
            return

        schema = self.op_overload._schema

        # NOTE: [FallbackKernel supported operators]
        # We only support three types of operators:
        # - functional ops
        # - view ops
        # - inplace aten ops
        # - mutating ops that are auto-functionalizable. That is,
        # the operator may mutate any number of inputs, but its outputs
        # may not alias any of the inputs.
        #
        # The unsupported cases usually do not show up here (because
        # AOTAutograd functionalized them away); the only way for an in-place
        # op to show up here is if a lowering or pass introduced it.
        if torch._library.utils.mutates_and_returns_first_arg(self.op_overload):
            self.mutation_names.append(tensor_args[0].get_name())
            return

        if schema.is_mutable and not can_auto_functionalize(kernel):
            raise NotImplementedError(
                f"NYI: Can't generate FallbackKernel for {kernel}"
            )

        args, kwargs = self.unflatten_args(self.inputs, self.constant_args)

        def handle_aliasing_and_mutation(info: torch._C.Argument, arg: Any) -> None:
            # Assertions to make sure we didn't mismatch args
            if isinstance(info.type, torch.ListType):
                assert isinstance(arg, (list, tuple))
            if library_utils.is_tensor_like_type(info.type):
                # PyTorch also accepts None and scalar types for args marked as "Tensor".
                # We're not going to check all of them here.
                assert not isinstance(arg, (tuple, list))

            if arg is None:
                return
            if info.alias_info is None:
                return

            def add_alias(t: IRNode) -> None:
                self.alias_names.append(t.get_name())
                assert info.alias_info is not None
                if info.alias_info.is_write:
                    self.mutation_outputs.append(
                        MutationOutput(NoneLayout(device=t.get_device()), t, self)
                    )

            if library_utils.is_tensorlist_like_type(info.type):
                if arg is not None:
                    for optional_tensor_arg in arg:
                        add_alias(optional_tensor_arg)
            else:
                assert library_utils.is_tensor_like_type(info.type)
                add_alias(arg)

        for info, arg in torch._library.utils.zip_schema(schema, args, kwargs):
            handle_aliasing_and_mutation(info, arg)

    def codegen_unbacked_symbol_defs(self, wrapper) -> None:  # type: ignore[no-untyped-def]
        return wrapper.codegen_unbacked_symbol_defs_for_outputs(
            self.get_name(), self.outputs, getattr(self, "unbacked_bindings", None)
        )

    def get_unbacked_symbol_defs(self) -> OrderedSet[sympy.Symbol]:
        if unbacked_bindings := getattr(self, "unbacked_bindings", None):
            resolved = resolve_unbacked_bindings(
                V.graph.sizevars.shape_env, unbacked_bindings
            )
            assert resolved is not None
            return OrderedSet(resolved)
        else:
            return OrderedSet()

    def codegen_args(self) -> list[str]:
        @dataclasses.dataclass
        class Shim:
            ref: Any

            def __repr__(self) -> str:
                return self.ref

        tensor_args = [Shim(x.codegen_reference()) for x in self.inputs_as_nodes]
        args, kwargs = self.unflatten_args(tensor_args, self.constant_args)
        if V.graph.cpp_wrapper and isinstance(self.op_overload, torch._ops.OpOverload):
            args = self.fill_non_provided_args(args, kwargs)
            args = [
                V.graph.wrapper_code.val_to_arg_str(x, param.real_type)
                for param, x in zip(self.op_overload._schema.arguments, args)
            ]
        else:
            args = [V.graph.wrapper_code.val_to_arg_str(x) for x in args]

        # let self.codegen_kwargs handle kwargs
        self.kwargs.update(kwargs)
        return args

    @staticmethod
    def find_device(
        tensor_args: Optional[Sequence[Tensor]], example_output: Sequence[Any]
    ) -> Optional[torch.device]:
        devices: list[torch.device]

        if tensor_args:
            for arg in tensor_args:
                if d := arg.get_device():  # TODO(rec): mypy thinks d is an int!
                    assert isinstance(d, torch.device)
                    return d
        if isinstance(example_output, torch.Tensor):
            return example_output.device
        if isinstance(example_output, (list, tuple)):
            device_set = OrderedSet(
                FallbackKernel.find_device(None, x) for x in example_output
            )
            # Remove None
            devices = [device for device in device_set if device]
            if len(devices) == 1:
                return devices[0]
            for device in devices:
                if is_gpu(device.type):
                    return device
            return devices[0]
        return None

    def has_side_effects(self) -> bool:
        if isinstance(self.op_overload, torch._ops.HigherOrderOperator):
            return False
        return get_schema_info(self.op_overload).is_mutable()

    def get_inputs_that_alias_output(self) -> Sequence[str]:
        return self.alias_names

    def get_mutation_names(self) -> Sequence[str]:
        assert len(self.mutation_names) <= 1
        return self.mutation_names

    # ProxyExecutor Design Note
    # We export the ExternFallbackNodes (for custom ops) into a serialized file
    # and run it with a host side proxy executor to address the ABI problem
    # This is currently only implemented for fbcode. Eventually, we will also make this work for OSS.
    # Detailed design doc can be found at
    # https://docs.google.com/document/d/1wC4DOZFaYym2t1Esz0X5yxlLI3RDnSiyRbUus3bkJ64/edit?usp=sharing
    def export_extern_kernel_node(self) -> Sequence[Any]:
        log.debug(
            "Extern kernel node added for node %s with target %s.",
            self.get_name(),
            self.op_overload,
        )

        assert isinstance(self, FallbackKernel)
        args, kwargs = self.unflatten_args(self.inputs, self.constant_args)
        args = self.fill_non_provided_args(args, kwargs)
        ordered_kwargs = [
            self.get_kwargs_value(key, **kwargs)
            for key in self.ordered_kwargs_for_cpp_kernel
        ]
        target = self.op_overload

        if not V.graph.aot_mode:
            # No need to serialize in the cpp wrapper JIT mode
            return [*args, *ordered_kwargs]

        serializer = GraphModuleSerializer(None, [])
        named_arguments = serializer.serialize_inputs(target, args, kwargs)

        # serialize_outputs
        def handle_single_output(
            return_type: Union[torch.TensorType, torch.ListType],
            output: Union[IRNode, Sequence[IRNode]],
        ) -> export_schema.Argument:
            if isinstance(return_type, torch.TensorType):
                # For single Tensor
                out = output
                if isinstance(output, (list, tuple)):
                    assert len(output) == 1
                    out = output[0]
                assert isinstance(out, IRNode)
                return export_schema.Argument.create(
                    as_tensor=export_schema.TensorArgument(name=out.get_name())
                )
            elif isinstance(return_type, torch.ListType) and isinstance(
                return_type.getElementType(), torch.TensorType
            ):
                assert isinstance(output, Sequence)
                # For single TensorList
                return export_schema.Argument.create(
                    as_tensors=[
                        export_schema.TensorArgument(name=out.get_name())
                        for out in output
                    ]
                )
            else:
                raise RuntimeError(f"Unsupported return type {type(return_type)}")

<<<<<<< HEAD
        assert isinstance(target, torch._ops.OpOverload)
        returns = target._schema.returns
=======
        if isinstance(target, torch._higher_order_ops.torchbind.CallTorchBind):
            returns = target.schema(args[0], args[1]).returns  # type: ignore[union-attr]
        else:
            returns = target._schema.returns  # type: ignore[union-attr]
>>>>>>> 67fc8b5e
        if len(returns) == 1:
            # NOTE: [special handling of all_reduce_coalesced_'s return value]
            # all_reduce_coalesced_ return a list of tensors via self.mutation_outputs
            outputs = self.outputs if self.outputs else self.mutation_outputs
            return_type = returns[0].real_type
            output_arguments = [handle_single_output(return_type, outputs)]
        else:
            # For tuple returns, e.g "-> (Tensor, Tensor)" or "-> (Tensor, Tensor[])"
            # Not generating output args for self.mutation_outputs
            output_arguments = [
                handle_single_output(return_schema.real_type, output)
                for return_schema, output in zip(returns, self.outputs)
            ]

        assert self.op_overload is not None
        node = ExternKernelNode(
            name=self.get_name(),
            node=export_schema.Node(
                target=self.op_overload.name(),
                inputs=named_arguments,
                outputs=output_arguments,
                metadata={},
            ),
        )

        V.graph.extern_kernel_nodes.append(node)

        return [*args, *ordered_kwargs]

    def codegen(self, wrapper: PythonWrapperCodegen) -> None:
        kernel = self.op_overload
        assert kernel is not None
        if kernel.namespace == "aten":
            # Aten Fallback Ops
            assert isinstance(kernel, torch._ops.OpOverload)
            if V.graph.cpp_wrapper:
                from torchgen.aoti.fallback_ops import inductor_fallback_ops

                if str(kernel) not in inductor_fallback_ops:
                    # C shim v2 is torchgen-ed, which should cover all aten ops.
                    # If you do hit a missed op, please update fallback_ops.py.
                    log.warning(
                        "%s is missing a c-shim implementation, using proxy executor as fallback",
                        kernel,
                    )
                    self.use_runtime_dispatch = True
        elif kernel.namespace == "_quantized":
            # Internal Quantized Fallback Ops
            assert isinstance(kernel, torch._ops.OpOverload)
        elif V.graph.cpp_wrapper:
            # For non-aten OpOverload, i.e. custom ops
            self.use_runtime_dispatch = True

        def do_runtime_dispatch() -> None:
            args: list[str] = []
            exported_args = self.export_extern_kernel_node()

            assert self.python_kernel_name is not None
            assert self.cpp_kernel_name is not None
            assert isinstance(self.op_overload, torch._ops.OpOverload)

            wrapper.generate_fallback_kernel_with_runtime_lookup(
                self.get_name(),
                self.python_kernel_name,
                self.cpp_kernel_name,
                args,
                self.op_overload,
                exported_args,
                # NOTE: [special handling of all_reduce_coalesced_'s return value]
                self.outputs if self.outputs else self.mutation_outputs,
            )

        def is_number(t: torch.JitType) -> bool:
            return isinstance(t, torch.NumberType) or (
                isinstance(t, torch.OptionalType)
                and isinstance(t.getElementType(), torch.NumberType)
            )

        self.codegen_comment(wrapper)
        if self.use_runtime_dispatch:
            do_runtime_dispatch()
        else:
            args = [*self.codegen_args(), *self.codegen_kwargs()]
            if (
                V.graph.cpp_wrapper
                and isinstance(kernel, torch._ops.OpOverload)
                and any(
                    "c10::complex" in arg_str and is_number(op_arg.real_type)
                    for arg_str, op_arg in zip(args, kernel._schema.arguments)
                )
            ):
                # Handle the special case where a complex number is input to a
                # cpp_wrapper C-shim kernel.  If the corresponding argument is a number,
                # the torchgen-created shim API will use type "double", which cannot be
                # converted to from a c10::complex.  In these cases, fallback to runtime
                # dispatch.
                do_runtime_dispatch()
            else:
                V.graph.wrapper_code.generate_fallback_kernel(self, args)
                if isinstance(self.layout, Layout):
                    self.codegen_size_asserts(wrapper)

        self.codegen_unbacked_symbol_defs(wrapper)

    @staticmethod
    def tensor_to_layout(output: torch.Tensor) -> FixedLayout:
        return FixedLayout(
            output.device,
            output.dtype,
            convert_shape_to_inductor(output.size()),
            convert_shape_to_inductor(output.stride()),
        )

    @classmethod
    def create(cls, kernel: _OpOverloads, *args: Any, **kwargs: Any) -> FallbackKernel:
        fake_incorrect_kernels = (aten._fused_moving_avg_obs_fq_helper_functional,)
        context: AbstractContextManager[None] = (
            V.graph.fake_mode if kernel not in fake_incorrect_kernels else nullcontext()  # type: ignore[assignment]
        )
        with context:
            (
                example_output,
                tensor_args,
                non_tensor_args,
                unflatten_args,
                unbacked_bindings,
            ) = cls.process_kernel(kernel, *args, **kwargs)

        device = cls.find_device(tensor_args, example_output)
        if example_output is None:
            packed = cls(
                NoneLayout(device=device),
                kernel,
                tensor_args,
                non_tensor_args,
                unflatten_args,
                unbacked_bindings=unbacked_bindings,
            )

        else:
            assert device, "Not sure where to find device info"
            packed = cls(
                MultiOutputLayout(device=device),
                kernel,
                tensor_args,
                non_tensor_args,
                unflatten_args,
                unbacked_bindings=unbacked_bindings,
            )

        def generate_output(output: Any, indices: list[tuple[Any, int]]) -> Any:
            if isinstance(output, (list, tuple)):
                return type(output)(
                    generate_output(output[i], indices + [(type(output), i)])
                    for i in range(len(output))
                )
            elif isinstance(output, dict):
                return {
                    key: generate_output(val, indices + [(type(output), key)])
                    for key, val in output.items()
                }
            elif isinstance(output, torch.Tensor):
                return MultiOutput(
                    cls.tensor_to_layout(output),
                    packed,
                    indices,
                )
            elif isinstance(output, int):
                return output
            elif isinstance(output, torch.SymInt):
                return output.node.expr
            else:
                assert output is None, (
                    f"FallbackKernel output type {type(output)} is not supported"
                )
                return None

        outputs = generate_output(example_output, [])
        if isinstance(outputs, (list, tuple)):
            packed.outputs = outputs
        elif isinstance(outputs, dict):
            packed.outputs = tuple(outputs)
        else:
            packed.outputs = [outputs]
        return outputs

    def apply_constraint(self) -> None:
        return super().apply_constraint()


@ir_dataclass(frozen=False)
class ComplexView(FallbackKernel):
    """View a complex number as two dtyped numbers or vice versa"""

    def should_allocate(self) -> bool:
        return False

    def get_inputs_that_alias_output(self) -> Sequence[str]:
        # Signal to codegen that our output buffer isn't safe to reuse
        return [self.inputs_as_nodes[0].get_name()]

    def __init__(
        self,
        layout: OutputSpec,
        kernel: _OpOverloads,
        tensor_args: Sequence[IRNode],
        nontensor_args: Sequence[Any],
        unflatten_args: Callable[..., Any],
        *,
        unbacked_bindings: Optional[dict[sympy.Symbol, pytree.KeyPath]] = None,
    ) -> None:
        super().__init__(
            layout,
            kernel,
            tensor_args,
            nontensor_args,
            unflatten_args,
            unbacked_bindings=unbacked_bindings,
        )


@ir_dataclass
class MultiOutputLayout(OutputSpec):
    device: torch.device

    def get_device(self) -> Optional[torch.device]:
        return self.device


class MultiOutput(ExternKernel):
    # Given an input MultiOutputLayout buffer, indexes out an actual buffer
    # from that result.  This doesn't actually produce multiple outputs,
    # that's MultiOutputLayout!
    def codegen_list_tuple_access(
        self, basename: str, indices: Sequence[Sequence[Any]]
    ) -> str:
        if len(indices) > 0:
            itype, i = indices[0]
            if issubclass(itype, list):
                return self.codegen_list_tuple_access(f"{basename}[{i}]", indices[1:])
            elif issubclass(itype, tuple):
                # cpp wrapper code needs to use std::get<> to access a tuple
                tuple_access = V.graph.wrapper_code.codegen_tuple_access(
                    basename, self.get_name(), str(i)
                )
                return self.codegen_list_tuple_access(tuple_access, indices[1:])
            elif issubclass(itype, dict):
                return self.codegen_list_tuple_access(f"{basename}['{i}']", indices[1:])
            else:
                raise AssertionError("non supported index type: ", itype)
        else:
            return basename

    def codegen(self, wrapper: PythonWrapperCodegen) -> None:
        wrapper.codegen_multi_output(
            self.get_name(),
            self.codegen_list_tuple_access(
                self.inputs_as_nodes[0].get_name(), self.indices
            ),
        )
        self.codegen_size_asserts(wrapper)

    def __init__(
        self, layout: OutputSpec, input: IRNode, indices: list[tuple[Any, ...]]
    ) -> None:
        super().__init__(None, layout, [input], ())
        self.name = V.graph.register_buffer(self)
        V.graph.register_operation(self)
        self.indices = indices

    def get_unbacked_symbol_uses(self) -> OrderedSet[sympy.Symbol]:
        return self.inputs_as_nodes[0].get_unbacked_symbol_uses()

    def should_allocate(self) -> bool:
        if len(self.inputs) == 1 and (
            isinstance(self.inputs_as_nodes[0], CppTemplateBuffer)  # Grouped GEMM
        ):
            return True
        return False

    def get_inputs_that_alias_output(self) -> Sequence[str]:
        return [
            inp.get_name()
            for inp in self.inputs
            if isinstance(inp, FallbackKernel)
            and len(inp.get_inputs_that_alias_output()) > 0
        ]


# We just use a normal dataclass for MutableBox/TensorBox/StorageBox since
# they're mainly lowering-time constructs that we expect to mutate and such.
@dataclasses.dataclass
class MutableBox(IRNode):
    """
    TensorBox / StorageBox allow in-place mutation of Tensors
    """

    data: IRNode

    def has_exceeded_max_reads(self) -> bool:
        return self.data.has_exceeded_max_reads()

    def get_device(self) -> Optional[torch.device]:
        return self.data.get_device()

    def make_loader(self) -> Callable[[Sequence[Expr]], OpsValue]:
        return self.data.make_loader()

    def make_indexer(self) -> Callable[[Sequence[Expr]], Expr]:
        return self.data.make_indexer()

    def get_stride(self) -> Sequence[_IntLike]:
        return self.data.get_stride()

    def get_name(self) -> str:
        return self.data.get_name()

    def has_large_inner_fn(self, threshold: Optional[int] = None) -> bool:
        return self.data.has_large_inner_fn(threshold)

    def mark_reuse(self, users: int) -> None:
        return self.data.mark_reuse(users)

    def realize_hint(self) -> None:
        return self.data.realize_hint()

    def unwrap_view(self) -> IRNode:
        return self.data.unwrap_view()

    def freeze_layout(self) -> None:
        return self.data.freeze_layout()

    def freeze_layout_with_stride_order(
        self, order: Sequence[int], allow_padding: bool = False
    ) -> None:
        return self.data.freeze_layout_with_stride_order(order, allow_padding)

    def freeze_layout_with_fill_order(self, order: Sequence[int]) -> None:
        return self.data.freeze_layout_with_fill_order(order)

    def freeze_layout_with_same_order(self, stride: Sequence[_IntLike]) -> None:
        return self.data.freeze_layout_with_same_order(stride)

    def freeze_layout_with_exact_strides(
        self, exact_strides: list[_IntLike], allow_padding: bool = False
    ) -> None:
        return self.data.freeze_layout_with_exact_strides(exact_strides, allow_padding)

    def get_read_writes(self) -> dependencies.ReadWrites:
        return self.data.get_read_writes()

    def get_reads(self) -> OrderedSet[Dep]:
        return self.data.get_reads()

    def num_reads(self) -> int:
        return self.data.num_reads()

    def get_storage_numel(self) -> _IntLike:
        return self.data.get_storage_numel()

    def get_reduction_type(self) -> Optional[str]:
        return self.data.get_reduction_type()

    def get_reduction_size(self) -> Sequence[Expr]:
        return self.data.get_reduction_size()

    def is_extern(self) -> bool:
        return self.data.is_extern()

    def is_no_op(self) -> bool:
        return self.data.is_no_op()

    def constant_to_device(self, device: torch.device) -> IRNode:
        return self.data.constant_to_device(device)

    def get_mutation_names(self) -> Sequence[str]:
        return self.data.get_mutation_names()

    def get_operation_name(self) -> str:
        return self.data.get_operation_name()

    def get_inputs_that_alias_output(self) -> Sequence[str]:
        return self.data.get_inputs_that_alias_output()

    def realize(self) -> Optional[str]:
        return self.data.realize()

    def get_unbacked_symbol_uses(self) -> OrderedSet[sympy.Symbol]:
        return self.data.get_unbacked_symbol_uses()

    def get_read_names(self) -> OrderedSet[str]:
        return self.data.get_read_names()

    def get_defining_op(self) -> Optional[Operation]:
        return self.data.get_defining_op()

    def codegen_reference(self, writer: Optional[IndentedBuffer] = None) -> str:
        return self.data.codegen_reference(writer)

    @property
    def layout(self) -> OutputSpec:
        # we intentionally call get_output_spec (rather than get_layout) since Buffer.layout is an OutputSpec
        return self.data.get_output_spec()

    def get_layout(self) -> Layout:
        return self.data.get_layout()

    def get_output_spec(self) -> OutputSpec:
        return self.data.get_output_spec()

    def get_size(self) -> Sequence[Expr]:
        return self.data.get_size()

    @property
    def dtype(self) -> torch.dtype:
        return self.data.dtype

    def __str__(self) -> str:
        if isinstance(self.data, MutableBox):
            line0 = f"{type(self).__name__}({type(self.data).__name__}("
            endl = "))"
            inner = self.data.data
        else:
            line0 = f"{type(self).__name__}("
            inner = self.data
            endl = ")"

        lines = [
            line0,
            indent(str(inner)),
            endl,
        ]
        return "\n".join(lines)

    __repr__ = __str__


class TensorBox(MutableBox):
    @staticmethod
    def create(data: IRNode) -> Union[TensorBox, ShapeAsConstantBuffer]:
        if isinstance(data, ShapeAsConstantBuffer):
            return data
        return TensorBox(StorageBox(data))


class StorageBox(MutableBox):
    def is_input_buffer(self) -> bool:
        if isinstance(self.data, (InputBuffer, ReinterpretView)):
            return self.data.get_name() in V.graph.graph_inputs
        return False

    def is_module_buffer(self) -> bool:
        return (
            isinstance(self.data, (ConstantBuffer))
            and self.data.get_name() in V.graph.constants
        )

    def realize(self) -> Optional[str]:
        if isinstance(
            self.data,
            (
                ComputedBuffer,
                InputsKernel,
                InputBuffer,
                ReinterpretView,
                TemplateBuffer,
            ),
        ):
            return self.data.get_name()
        assert isinstance(self.data, (Pointwise, Reduction, Scan, Sort)), type(
            self.data
        )
        origin_node = self.data.get_origin_node()
        traceback = self.data.get_traceback()
        device = self.data.get_device()
        assert device is not None
        self.data = ComputedBuffer(
            name=None,
            layout=FlexibleLayout(
                device=device,
                dtype=self.data.get_dtype(),
                size=self.data.get_size(),
            ),
            data=self.data,
        )
        self.data.name = V.graph.register_buffer(self.data)
        V.graph.register_operation(self.data)
        self.data.origins = self.origins
        self.data.origin_node = origin_node
        self.data.traceback = traceback
        return self.data.name

    def realize_hint(self) -> None:
        """
        Called on buffers we expect to be forced to realize later.
        """
        if (
            isinstance(self.data, (Pointwise, Reduction))
            and self.data.inner_fn_opcount().nontrivial_read_count > 1
        ):
            self.realize()

    def has_exceeded_max_reads(self) -> bool:
        return isinstance(self.data, Pointwise) and (
            self.num_reads() > config.realize_acc_reads_threshold
            or self.has_large_inner_fn()
        )

    def should_realize_on_reuse(self, users: int) -> bool:
        """
        A heuristic to decide if we should realize a tensor
        that is used multiple times.
        """
        if users > 1 and isinstance(self.data, (Pointwise, Reduction)):
            if is_cpu(self.data):
                # Heuristic for realizing reused result of heavy ops on cpu
                opcount = self.data.inner_fn_opcount()
                heavy_ops = ["exp", "sigmoid"]  # a list of heavy ops
                if any(x in opcount.used_ops for x in heavy_ops):
                    return True
            return (
                self.num_reads() > config.realize_reads_threshold
                or self.has_large_inner_fn()
            )
        return False

    def mark_reuse(self, users: int) -> None:
        if self.should_realize_on_reuse(users):
            self.realize()

    def num_reads(self) -> int:
        return self.data.num_reads()


@ir_dataclass(frozen=False)
class Subgraph(IRNode):
    name: str
    graph_module: torch.fx.GraphModule
    graph: Optional[GraphLowering] = None


def _has_aliased_buffers(buffers: Sequence[IRNode]) -> bool:
    buffers = [
        buffer.unwrap_view() if isinstance(buffer, ReinterpretView) else buffer
        for buffer in buffers
    ]
    # assuming the same buffer is represented by the same IRNode object
    return len(OrderedSet(id(buffer) for buffer in buffers)) < len(buffers)


@ir_dataclass(frozen=False)
class InvokeSubgraph(ExternKernel):
    subgraph: Optional[Subgraph] = None
    operands: Optional[Sequence[TensorBox]] = None
    outputs: Optional[Sequence[IRNode]] = None

    def __init__(
        self,
        subgraph: Subgraph,
        operands: Sequence[TensorBox],
        layout: MultiOutputLayout,
    ) -> None:
        super().__init__(
            name=None,
            layout=layout,
            inputs=operands,
        )
        self.subgraph = subgraph
        self.name = V.graph.register_buffer(self)
        V.graph.register_operation(self)

    @classmethod
    def create(cls, subgraph: Subgraph, operands: Sequence[IRNode]) -> Sequence[IRNode]:
        # TODO(anijain2305) - Support sym expr as operands in future.
        fx_operands = V.graph.current_node.args[-1]

        assert isinstance(fx_operands, Sequence)
        assert all(isinstance(n, Node) for n in fx_operands)
        fake_operands = [cast(Node, x).meta["val"] for x in fx_operands]

        # Realize the inputs. Also intermediates can have different strides than
        # the inputs of the subgraph. So, force the intermediates to have same
        # strides as that of subgraph inputs.
        operands: list[IRNode] = [cls.realize_input(x) for x in operands]

        def handle_sym_expr(stride: Sequence[Expr]) -> list[Expr]:
            return [s.node.expr if isinstance(s, torch.SymInt) else s for s in stride]

        new_operands: list[IRNode] = []
        for idx, operand in enumerate(operands):
            if isinstance(operand, ShapeAsConstantBuffer):
                new_operands.append(operand)
            else:
                example_stride = handle_sym_expr(fake_operands[idx].stride())
                new_operands.append(cls.require_exact_strides(operand, example_stride))

        operands = new_operands

        if subgraph.graph is None:
            # create and lower subgraphs
            subgraph.graph = V.graph.make_subgraph(
                gm=subgraph.graph_module,
                example_inputs=fake_operands,
                subgraph_name=subgraph.name,
            )
            with V.set_graph_handler(subgraph.graph):
                subgraph.graph.run(*fake_operands)

        outputs = subgraph.graph.graph_outputs

        # Find the device - operands could be integers from shapes, so we can't
        # use operands[0]
        device = None
        for operand in operands:
            if not isinstance(operand, ShapeAsConstantBuffer):
                device = operand.get_device()
                break
        assert device is not None

        assert all(isinstance(o, TensorBox) for o in operands)
        invoke_subgraph = InvokeSubgraph(
            subgraph=subgraph,
            operands=cast(list[TensorBox], operands),
            layout=MultiOutputLayout(device=device),
        )

        def make_output(ind: int, output: IRNode) -> IRNode:
            if isinstance(output, (ShapeAsConstantBuffer, NoneAsConstantBuffer)):
                return output
            device = output.get_device()
            assert device is not None
            return MultiOutput(
                FixedLayout(
                    device=device,
                    dtype=output.get_dtype(),
                    size=output.get_size(),
                    stride=output.get_stride(),
                    offset=output.get_layout().offset,
                ),
                invoke_subgraph,
                [(list, ind)],
            )

        outs = [make_output(i, output) for i, output in enumerate(outputs)]
        invoke_subgraph.outputs = outs
        return outs

    def codegen(self, wrapper: PythonWrapperCodegen) -> None:
        wrapper.codegen_invoke_subgraph(self)


@ir_dataclass(frozen=False)
class Conditional(ExternKernel):
    predicate: Optional[IRNode] = None
    operands: Sequence[IRNode] = ()
    true_subgraph: Optional[Subgraph] = None
    false_subgraph: Optional[Subgraph] = None
    outputs: Sequence[IRNode] = ()

    def __init__(
        self,
        predicate: IRNode,
        operands: Sequence[IRNode],
        true_subgraph: Subgraph,
        false_subgraph: Subgraph,
        layout: MultiOutputLayout,
        unbacked_bindings: Optional[dict[sympy.Symbol, pytree.KeyPath]],
    ) -> None:
        self.predicate = predicate
        self.operands = operands
        self.true_subgraph = true_subgraph
        self.false_subgraph = false_subgraph

        sym_args, tensor_args = _split_by_sym_type([predicate, *operands])

        super().__init__(
            name=None,
            layout=layout,
            inputs=tensor_args,
            constant_args=sym_args,
        )
        if unbacked_bindings is not None:
            self.unbacked_bindings = unbacked_bindings

        self.name = V.graph.register_buffer(self)
        V.graph.register_operation(self)

    @classmethod
    def create(
        cls,
        predicate: TensorBox,
        true_fn: Subgraph,
        false_fn: Subgraph,
        operands: list[Union[TensorBox, ShapeAsConstantBuffer]],
    ) -> Sequence[IRNode]:
        predicate = cls.realize_input(predicate)
        operands = [cls.realize_input(x) for x in operands]
        fx_operands: Argument = V.graph.current_node.args[-1]

        assert isinstance(fx_operands, Sequence)
        assert all(isinstance(n, Node) for n in fx_operands)
        fake_operands = [cast(Node, x).meta["val"] for x in fx_operands]

        for subgraph in (true_fn, false_fn):
            if subgraph.graph is None:
                # create and lower subgraphs
                subgraph.graph = V.graph.make_subgraph(
                    gm=subgraph.graph_module,
                    example_inputs=fake_operands,
                    subgraph_name=subgraph.name,
                )
                with V.set_graph_handler(subgraph.graph):
                    subgraph.graph.run(*fake_operands)

        assert true_fn.graph is not None
        assert false_fn.graph is not None
        true_outputs = true_fn.graph.graph_outputs
        false_outputs = false_fn.graph.graph_outputs

        for name, outputs in (("true_fn", true_outputs), ("false_fn", false_outputs)):
            if _has_aliased_buffers(true_outputs):
                raise AssertionError(
                    "Output aliasing is currently not supported in compiled torch.cond. "
                    f"The outputs of the {name} subgraph of torch.cond are aliased: {outputs}"
                )

        # make sure true and false outputs are structurally equivalent
        assert len(true_outputs) == len(false_outputs), (true_outputs, false_outputs)
        for i, (to, fo) in enumerate(zip(true_outputs, false_outputs)):
            assert to.get_device() == fo.get_device(), (i, to, fo)
            assert to.get_dtype() == fo.get_dtype(), (i, to, fo)
            assert to.get_layout().offset == fo.get_layout().offset, (i, to, fo)

        device = next(
            o.get_device()
            for o in [predicate] + operands
            if not isinstance(o, ShapeAsConstantBuffer)
        )
        unbacked_bindings = resolve_unbacked_bindings(
            V.graph.sizevars.shape_env,
            V.graph.current_node.meta.get("unbacked_bindings", None),
        )
        assert device is not None, "cannot determine device"
        conditional = Conditional(
            predicate=predicate,
            operands=operands,
            true_subgraph=true_fn,
            false_subgraph=false_fn,
            layout=MultiOutputLayout(device=device),
            unbacked_bindings=unbacked_bindings,
        )

        def _maybe_expr(s: Union[int, torch.SymInt]) -> Union[int, sympy.expr]:
            if isinstance(s, int):
                return s
            return s.node.expr

        outputs = [
            MultiOutput(
                FixedLayout(
                    device=device,
                    dtype=output.get_dtype(),
                    size=[_maybe_expr(sz) for sz in merged_output.size()],
                    stride=[_maybe_expr(sz) for sz in merged_output.stride()],
                    offset=output.get_layout().offset,
                ),
                conditional,
                [(list, i)],
            )
            # as the true and false outputs are equivalent,
            # we can use either of them here as a "template"
            for i, (output, merged_output) in enumerate(
                zip(true_outputs, V.graph.current_node.meta["val"])
            )
        ]

        conditional.outputs = outputs  # type: ignore[assignment]
        return outputs

    def codegen(self, wrapper: PythonWrapperCodegen) -> None:
        wrapper.codegen_conditional(self)
        wrapper.codegen_unbacked_symbol_defs_for_outputs(
            self.get_name(), self.outputs, getattr(self, "unbacked_bindings", {})
        )

    def get_unbacked_symbol_defs(self) -> OrderedSet[sympy.Symbol]:
        if unbacked_bindings := getattr(self, "unbacked_bindings", None):
            resolved = resolve_unbacked_bindings(
                V.graph.sizevars.shape_env, unbacked_bindings
            )
            assert resolved is not None
            return resolved.keys()  # type: ignore[return-value]
        else:
            return OrderedSet()


def _split_by_sym_type(
    args: list[Any],
) -> tuple[list[ShapeAsConstantBuffer], list[Any]]:
    non_sym_args = []
    sym_args = []
    for arg in args:
        if isinstance(arg, ShapeAsConstantBuffer):
            sym_args.append(arg.expr)
        else:
            non_sym_args.append(arg)

    return sym_args, non_sym_args


@ir_dataclass(frozen=False)
class WhileLoop(ExternKernel):
    carried_inputs: Sequence[IRNode] = ()
    additional_inputs: Sequence[IRNode] = ()
    cond_subgraph: Optional[Subgraph] = None
    body_subgraph: Optional[Subgraph] = None
    outputs: Sequence[MultiOutput] = ()

    def __init__(
        self,
        carried_inputs: Sequence[IRNode],
        additional_inputs: Sequence[IRNode],
        cond_subgraph: Subgraph,
        body_subgraph: Subgraph,
        layout: MultiOutputLayout,
    ) -> None:
        self.carried_inputs = carried_inputs
        self.additional_inputs = additional_inputs
        self.cond_subgraph = cond_subgraph
        self.body_subgraph = body_subgraph

        sym_args, tensor_args = _split_by_sym_type(
            [*carried_inputs, *additional_inputs]
        )
        super().__init__(
            name=None,
            layout=layout,
            inputs=tensor_args,
            constant_args=sym_args,
        )

        self.name = V.graph.register_buffer(self)
        V.graph.register_operation(self)

    @classmethod
    def create(
        cls,
        cond_fn: Subgraph,
        body_fn: Subgraph,
        carried_inputs: list[Union[TensorBox, ShapeAsConstantBuffer]],
        additional_inputs: list[Union[TensorBox, ShapeAsConstantBuffer]],
    ) -> list[MultiOutput]:
        carried_inputs = [cls.realize_input(x) for x in carried_inputs]
        additional_inputs = [cls.realize_input(x) for x in additional_inputs]
        all_inputs = carried_inputs + additional_inputs

        assert isinstance(V.graph.current_node.args[-1], Iterable)
        assert isinstance(V.graph.current_node.args[-2], Iterable)
        fx_all_inputs: list[Node] = [
            *V.graph.current_node.args[-2],
            *V.graph.current_node.args[-1],
        ]
        fake_all_inputs = [x.meta["val"] for x in fx_all_inputs]

        for subgraph in (cond_fn, body_fn):
            if subgraph.graph is None:
                # create and lower subgraphs
                subgraph.graph = V.graph.make_subgraph(
                    gm=subgraph.graph_module,
                    example_inputs=fx_all_inputs,
                    subgraph_name=subgraph.name,
                )
                with V.set_graph_handler(subgraph.graph):
                    subgraph.graph.run(*fake_all_inputs)

        assert cond_fn.graph and body_fn.graph
        cond_outputs = cond_fn.graph.graph_outputs
        body_outputs = body_fn.graph.graph_outputs

        if _has_aliased_buffers(body_outputs):
            raise AssertionError(
                "Output aliasing is currently not supported in compiled torch.while_loop. "
                f"The outputs of the body_fn subgraph of torch.while_loop are aliased: {body_outputs}"
            )

        # make sure cond_fn returns a boolean scalar Tensor
        assert len(cond_outputs) == 1, cond_outputs
        p = cond_outputs[0]
        if not isinstance(p, ShapeAsConstantBuffer):
            assert p.get_dtype() == torch.bool, p
            assert len(p.get_size()) == 0, p

        assert len(all_inputs) > 0, (
            "torch.while_loop is assumed to have at least one operand."
        )

        device = all_inputs[0].get_device()

        # make sure carried_inputs and body outputs are structurally equivalent
        assert len(carried_inputs) == len(body_outputs), (carried_inputs, body_outputs)
        for i, (op, bo) in enumerate(zip(carried_inputs, body_outputs)):

            def _guard_list_equals(
                lhs_exprs: Sequence[Union[int, sympy.expr]],
                rhs_exprs: Sequence[Union[int, sympy.expr]],
            ) -> None:
                assert len(lhs_exprs) == len(rhs_exprs)
                for lhs, rhs in zip(lhs_exprs, rhs_exprs):
                    V.graph.sizevars.guard_equals(lhs, rhs)

            _guard_list_equals(op.get_size(), bo.get_size())
            _guard_list_equals(op.get_stride(), bo.get_stride())
            # assume all carried_inputs and outputs are on the same device
            # as the MultiOutputLayout below requires single device
            assert op.get_device() == bo.get_device(), (i, op, bo, device)
            assert op.get_dtype() == bo.get_dtype(), (i, op, bo)
            assert op.get_layout().offset == bo.get_layout().offset, (i, op, bo)

        assert device is not None
        while_loop = WhileLoop(
            carried_inputs=carried_inputs,
            additional_inputs=additional_inputs,
            cond_subgraph=cond_fn,
            body_subgraph=body_fn,
            # asserted above that there is at least one operand
            layout=MultiOutputLayout(device=device),
        )

        def make_multi(i: int, output: IRNode) -> MultiOutput:
            device = output.get_device()
            assert device is not None
            return MultiOutput(
                FixedLayout(
                    device=device,
                    dtype=output.get_dtype(),
                    size=output.get_size(),
                    stride=output.get_stride(),
                    offset=output.get_layout().offset,
                ),
                while_loop,
                [(list, i)],
            )

        outputs = [make_multi(i, o) for i, o in enumerate(body_outputs)]

        for inp, out in zip(carried_inputs, outputs):
            if inp.get_name() in V.graph.graph_inputs:
                # if a carried input of the while_loop is a graph input,
                # it can be returned as is when the number of iterations
                # is zero. due to this, we can't (generally) reuse the
                # output buffers corresponding to the graph inputs, as
                # the inputs may end up being mutated.
                V.graph.never_reuse_buffers.add(out.get_name())

        while_loop.outputs = outputs
        return outputs

    def codegen(self, wrapper: PythonWrapperCodegen) -> None:
        wrapper.codegen_while_loop(self)


class EffectfulKernel(FallbackKernel):
    def __init__(
        self,
        layout: OutputSpec,
        kernel: _OpOverloads,
        tensor_args: Sequence[IRNode],
        nontensor_args: Sequence[Any],
        unflatten_args: Callable[..., Any],
        kwargs: Optional[dict[str, Any]] = None,
        *,
        unbacked_bindings: Optional[dict[sympy.Symbol, pytree.KeyPath]] = None,
    ) -> None:
        super().__init__(
            layout,
            kernel,
            tensor_args,
            nontensor_args,
            unflatten_args,
            kwargs=None,
            unbacked_bindings=unbacked_bindings,
        )

        from torch._higher_order_ops.effects import get_effect_key

        uncovered_args = [
            a.value if isinstance(a, TorchBindObject) else a for a in tensor_args
        ]
        effect_type = get_effect_key(kernel, (*nontensor_args, *uncovered_args), kwargs)
        assert effect_type is not None
        self.effect_type = effect_type
        self.prev_effect_buffer = V.graph.effectful_ops.get(effect_type, None)
        V.graph.effectful_ops[effect_type] = self

    def get_read_writes(self) -> dependencies.ReadWrites:
        read_writes = super().get_read_writes()

        if self.prev_effect_buffer is not None:
            read_writes.reads.add(
                dependencies.StarDep(self.prev_effect_buffer.get_name())
            )

        return read_writes

    def has_side_effects(self) -> bool:
        return True


class NonTensorObj(IRNode):
    pass


@ir_dataclass
class TorchBindObject(NonTensorObj):
    from torch._library.fake_class_registry import FakeScriptObject

    name: str
    value: Union[FakeScriptObject, torch.ScriptObject]

    def get_name(self):  # type: ignore[no-untyped-def]
        return self.name

    def codegen_reference(self, writer: Optional[IndentedBuffer] = None) -> str:
        return self.name

    def get_value(self) -> Union[FakeScriptObject, torch.ScriptObject]:
        return self.value

    def get_real_obj(self) -> torch.ScriptObject:
        if isinstance(self.value, torch.ScriptObject):
            return self.value
        else:
            return self.value.real_obj

    def get_buf_bytes(self) -> int:
        # Returns the sum of all tensors in the flattened object
        real_script_obj = self.get_real_obj()
        flat_dict = dict(real_script_obj.__obj_flatten__())  # type: ignore[attr-defined]
        flat_elems = pytree.tree_flatten(flat_dict)[0]
        flat_sizes = [
            x.element_size() * x.numel()
            for x in flat_elems
            if isinstance(x, torch.Tensor)
        ]
        return functools.reduce(lambda x, y: x + y, flat_sizes, 0)


@ir_dataclass
class GeneratorState(NonTensorObj):
    name: str
    device: torch.device

    def get_name(self) -> str:
        return self.name

    def codegen_reference(self, writer: Optional[IndentedBuffer] = None) -> str:
        return self.name


class _CollectiveKernel(FallbackKernel):
    def should_allocate(self) -> bool:
        return False

    def has_side_effects(self) -> bool:
        return True

    # This is identical to FallbackKernel.set_cpp_kernel(), minus the
    # part that checks against input aliasing and mutation.
    def set_cpp_kernel_name(self, cpp_kernel_name: Optional[str] = None) -> None:
        assert type(self.op_overload) is torch._ops.OpOverload, (
            "Setting cpp kernel needs a valid op_overload"
        )
        kernel = self.op_overload
        self.cpp_kernel_name = kernel._schema.name

        self.ordered_kwargs_for_cpp_kernel = [
            x.name for x in kernel._schema.arguments if x.kwarg_only
        ]

    # NOTE: [In-Place Collective Safety]
    # Between the initiation and completion of an in-place collective, the
    # input buffers are subject to both volatile reads and volatile writes.
    # They must not be read, written to or reused by another kernel. To ensure
    # the constraints, we model collective -> wait_tensor as as two-step
    # mutation of the input buffers.
    @classmethod
    def create_inplace(
        cls,
        kernel: _OpOverloads,
        inputs: Union[IRNode, list[IRNode]],
        *args: Any,
        **kwargs: Any,
    ) -> None:
        with V.graph.fake_mode:
            (
                _example_output,
                tensor_args,
                non_tensor_args,
                unflatten_args,
                unbacked_bindings,
            ) = cls.process_kernel(kernel, inputs, *args, **kwargs)
        assert not unbacked_bindings, f"{kernel} {unbacked_bindings}"
        for tensor_arg in tensor_args:
            tensor_arg.realize()

        device = tensor_args[0].get_device()
        packed = cls(
            NoneLayout(device=device),
            kernel,
            tensor_args,
            non_tensor_args,
            unflatten_args,
        )

        inps = pytree.tree_leaves(inputs)
        packed.mutation_outputs.extend(
            [MutationOutput(NoneLayout(device=device), buf, packed) for buf in inps]
        )

        # For inplace collective ops, the input is guaranteed to be alias of the returned value of op.
        packed.alias_names.extend([inp.get_name() for inp in inps])
        if "out" in kwargs:
            packed.mutation_outputs.append(
                MutationOutput(NoneLayout(device=device), kwargs["out"], packed)
            )
            # For out-variant collective ops, the `out=` arg is guaranteed to be alias of the returned value of op.
            packed.alias_names.append(kwargs["out"].get_name())

    # NOTE: [Out-of-Place Collective Safety]
    # Between the initiation and completion of an out-of-place collective:
    #
    # Input buffers:
    # - Are subject to volatile reads
    # - Can be read by another kernel
    # - Must not be written to or reused by another kernel
    #
    # Output buffers:
    # - Are subject to volatile writes
    # - Must not be read, written to or reused by another kernel
    #
    # To ensure the safety of input buffers without sacrificing read
    # availability, we add input buffers as read deps of wait_tensor kernels.
    #
    # To ensure the safety of output buffers, we model wait_tensor as a
    # mutation to the output buffer. Note we also assumes the user program being
    # correct and the output buffer is not consumed by kernels other than
    # wait_tensor.
    #
    # TODO(yifu): add a pre-grad pass to validate the correctness of collective
    # usage in the user program.
    @classmethod
    def create_out_of_place(
        cls,
        kernel: _OpOverloads,
        inputs: Union[TensorBox, list[TensorBox]],
        *args: Any,
        **kwargs: Any,
    ) -> Union[list[MultiOutput], _CollectiveKernel]:
        with V.graph.fake_mode:
            (
                example_output,
                tensor_args,
                non_tensor_args,
                unflatten_args,
                unbacked_bindings,
            ) = cls.process_kernel(kernel, inputs, *args, **kwargs)
        assert not unbacked_bindings, f"{kernel}, {unbacked_bindings}"
        for tensor_arg in tensor_args:
            tensor_arg.realize()

        if isinstance(example_output, list):
            device = cls.find_device(tensor_args, example_output)
            assert device is not None
            packed = cls(
                MultiOutputLayout(device=device),
                kernel,
                tensor_args,
                non_tensor_args,
                unflatten_args,
            )
            packed.outputs = [
                MultiOutput(
                    cls.tensor_to_layout(tensor),
                    packed,
                    [(list, i)],
                )
                for i, tensor in enumerate(example_output)
            ]
            return packed.outputs
        else:
            packed = cls(
                cls.tensor_to_layout(example_output),
                kernel,
                tensor_args,
                non_tensor_args,
                unflatten_args,
            )
            packed.outputs = [packed]
            return packed


class _WaitKernel(_CollectiveKernel):
    def get_volatile_reads(self) -> Sequence[IRNode]:
        inp = self.inputs_as_nodes[0]
        if isinstance(inp, _CollectiveKernel):
            # Out-of-place single-output
            i = inp.inputs[0]
            assert isinstance(i, IRNode)
            return [i]
        elif isinstance(inp, MultiOutput):
            # This can be two things:
            # 1. Out-of-place multi-output coll
            # 2. In-place coll with inputs coming from another MultiOutput
            coll = inp.inputs[0]
            # Case 1
            if isinstance(coll, _CollectiveKernel):
                _, idx = inp.indices[0]
                return [coll.inputs[idx]]
            # Case 2
            return []
        else:
            # In-place requires no additional deps handling for volatile
            # reads since the inputs are mutated.
            return []

    @classmethod
    def create_wait(cls, kernel: _OpOverloads, inp: TensorBox) -> None:
        with V.graph.fake_mode:
            (
                _example_output,
                tensor_args,
                non_tensor_args,
                unflatten_args,
                unbacked_bindings,
            ) = cls.process_kernel(kernel, inp)
        assert not unbacked_bindings, f"{kernel} {unbacked_bindings}"
        packed = cls(
            NoneLayout(device=inp.get_device()),
            kernel,
            tensor_args,
            non_tensor_args,
            unflatten_args,
        )
        packed.mutation_outputs.append(
            MutationOutput(NoneLayout(device=inp.get_device()), inp, packed)
        )

    def get_read_writes(self) -> dependencies.ReadWrites:
        read_writes = super().get_read_writes()
        # See [Out-of-Place Collective Safety].
        volatile_reads = self.get_volatile_reads()
        for vr in volatile_reads:
            read_writes.reads.add(dependencies.StarDep(vr.get_name()))
        return read_writes


# NB: recursive structure here reflects val_to_arg_str, avoid
# calling free_unbacked_symbols on "exotic" types that don't get pexpr
# treatment
def maybe_free_unbacked_symbols(s: object) -> OrderedSet[Symbol]:
    if isinstance(s, (SymTypes, Expr)):
        # This branch should be impossible in return position
        return free_unbacked_symbols(s)
    elif isinstance(s, (tuple, list)):
        r = OrderedSet[sympy.Symbol]()
        for t in s:
            r |= maybe_free_unbacked_symbols(t)
        return r
    elif isinstance(s, torch.Tensor):
        # This branch is impossible in constant-args position
        return free_unbacked_symbols(s)
    else:
        return OrderedSet()<|MERGE_RESOLUTION|>--- conflicted
+++ resolved
@@ -6053,8 +6053,7 @@
         # NOTE: raw_args doesn't include autotuned args.
         # But, kernel.constexprs includes indices of autotuned args.
         # So, let's recalculate constexpr indices wrt to raw_args.
-        constexpr_indices: list[int] = []
-
+        constexpr_indices = []
         assert hasattr(kernel, "arg_names") and hasattr(kernel, "constexprs")
         for idx, kwarg in enumerate(self.ordered_kwargs_for_cpp_kernel):
             if kernel.arg_names.index(kwarg) in kernel.constexprs:
@@ -6104,10 +6103,10 @@
                     if idx in removed_none_args:
                         index_shift += 1
                         continue
+                    arg_index = kernel.arg_names.index(kwarg)
                     assert hasattr(kernel, "arg_names") and hasattr(
                         kernel, "constexprs"
                     )
-                    arg_index = kernel.arg_names.index(kwarg)
                     if arg_index in kernel.constexprs:
                         constexpr_indices.append(idx - index_shift)
                     if arg_index in eq1_indices_set:
@@ -6750,7 +6749,7 @@
         for info, arg in torch._library.utils.zip_schema(schema, args, kwargs):
             handle_aliasing_and_mutation(info, arg)
 
-    def codegen_unbacked_symbol_defs(self, wrapper) -> None:  # type: ignore[no-untyped-def]
+    def codegen_unbacked_symbol_defs(self, wrapper: PythonWrapperCodegen) -> None:
         return wrapper.codegen_unbacked_symbol_defs_for_outputs(
             self.get_name(), self.outputs, getattr(self, "unbacked_bindings", None)
         )
@@ -6885,26 +6884,23 @@
             else:
                 raise RuntimeError(f"Unsupported return type {type(return_type)}")
 
-<<<<<<< HEAD
-        assert isinstance(target, torch._ops.OpOverload)
-        returns = target._schema.returns
-=======
         if isinstance(target, torch._higher_order_ops.torchbind.CallTorchBind):
             returns = target.schema(args[0], args[1]).returns  # type: ignore[union-attr]
         else:
-            returns = target._schema.returns  # type: ignore[union-attr]
->>>>>>> 67fc8b5e
+            assert isinstance(target, torch._ops.OpOverload)
+            returns = target._schema.returns
+
         if len(returns) == 1:
             # NOTE: [special handling of all_reduce_coalesced_'s return value]
             # all_reduce_coalesced_ return a list of tensors via self.mutation_outputs
             outputs = self.outputs if self.outputs else self.mutation_outputs
-            return_type = returns[0].real_type
+            return_type = returns[0].real_type  # type: ignore[attr-defined]
             output_arguments = [handle_single_output(return_type, outputs)]
         else:
-            # For tuple returns, e.g "-> (Tensor, Tensor)" or "-> (Tensor, Tensor[])"
+            # For tuple returns, e.g "-> (Tensor, Tensor)" or "-> (Tesnor, Tensor[])"
             # Not generating output args for self.mutation_outputs
             output_arguments = [
-                handle_single_output(return_schema.real_type, output)
+                handle_single_output(return_schema.real_type, output)  # type: ignore[attr-defined]
                 for return_schema, output in zip(returns, self.outputs)
             ]
 
@@ -7010,9 +7006,11 @@
     @classmethod
     def create(cls, kernel: _OpOverloads, *args: Any, **kwargs: Any) -> FallbackKernel:
         fake_incorrect_kernels = (aten._fused_moving_avg_obs_fq_helper_functional,)
-        context: AbstractContextManager[None] = (
-            V.graph.fake_mode if kernel not in fake_incorrect_kernels else nullcontext()  # type: ignore[assignment]
-        )
+        if kernel not in fake_incorrect_kernels:
+            context = cast(AbstractContextManager[None], V.graph.fake_mode)
+        else:
+            context = nullcontext()
+
         with context:
             (
                 example_output,
@@ -7670,7 +7668,7 @@
             )
         ]
 
-        conditional.outputs = outputs  # type: ignore[assignment]
+        conditional.outputs = outputs  # Hype: ignore[assignment]
         return outputs
 
     def codegen(self, wrapper: PythonWrapperCodegen) -> None:
@@ -7685,7 +7683,7 @@
                 V.graph.sizevars.shape_env, unbacked_bindings
             )
             assert resolved is not None
-            return resolved.keys()  # type: ignore[return-value]
+            return OrderedSet(resolved.keys())
         else:
             return OrderedSet()
 
@@ -7913,7 +7911,7 @@
     name: str
     value: Union[FakeScriptObject, torch.ScriptObject]
 
-    def get_name(self):  # type: ignore[no-untyped-def]
+    def get_name(self) -> str:
         return self.name
 
     def codegen_reference(self, writer: Optional[IndentedBuffer] = None) -> str:
@@ -7931,7 +7929,10 @@
     def get_buf_bytes(self) -> int:
         # Returns the sum of all tensors in the flattened object
         real_script_obj = self.get_real_obj()
-        flat_dict = dict(real_script_obj.__obj_flatten__())  # type: ignore[attr-defined]
+        assert hasattr(real_script_obj, "__obj_flatten__")
+        flat_dict = dict(
+            real_script_obj.__obj_flatten__()
+        )  # Hype: ignore[attr-defined]
         flat_elems = pytree.tree_flatten(flat_dict)[0]
         flat_sizes = [
             x.element_size() * x.numel()
