from __future__ import annotations

import atexit
import contextlib
import dataclasses
import enum
import functools
import io
import itertools
import json
import logging
import os
import queue
import sys
import time
import warnings
from abc import ABC, abstractmethod
<<<<<<< HEAD
from collections import namedtuple
from dataclasses import dataclass
from inspect import currentframe
from itertools import count
from typing import (
    Any,
    Callable,
    ContextManager,
    Mapping,
    Optional,
    Type,
    TYPE_CHECKING,
    TypeVar,
    Union,
)
from typing_extensions import (
    Never,
    override,
    ParamSpec,
    Protocol,
    Self,
    TypedDict,
    TypeGuard,
    Unpack,
)
=======
from contextlib import AbstractContextManager
from dataclasses import dataclass
from inspect import currentframe
from itertools import count
from typing import Any, Callable, Optional, TYPE_CHECKING, TypeVar, Union
from typing_extensions import Never, override, ParamSpec, Protocol, TypedDict, Unpack
>>>>>>> 9c40cc06
from unittest import mock

import torch._inductor.async_compile  # noqa: F401 required to warm up AsyncCompile pools
import torch.fx
import torch.utils._pytree as pytree
from functorch.compile import min_cut_rematerialization_partition
from torch import fx
from torch._dispatch.python import enable_python_dispatcher
from torch._dynamo import (
    compiled_autograd,
    config as dynamo_config,
    logging as dynamo_logging,
    utils as dynamo_utils,
)
from torch._dynamo.device_interface import get_interface_for_device
from torch._dynamo.repro.after_aot import wrap_compiler_debug
from torch._dynamo.utils import (
    CompileEventLogger,
    counters,
    detect_fake_mode,
    dynamo_timed,
    flatten_graph_inputs,
    lazy_format_graph_code,
    set_feature_use,
)
from torch._functorch import config as functorch_config
from torch._functorch._aot_autograd.subclass_parametrization import (
    unwrap_tensor_subclass_parameters,
)
from torch._functorch.aot_autograd import (
    aot_export_module,
    make_boxed_func,
    SerializableAOTDispatchCompiler,
)
from torch._inductor.codecache import (
    BypassFxGraphCache,
    code_hash,
    FxGraphCache,
    output_code_log,
)
from torch._inductor.compile_worker.subproc_pool import (
    AnyPool,
    SubprocKind,
    SubprocPool,
)
from torch._inductor.cudagraph_utils import BoxedDeviceIndex, PlaceholderInfo
from torch._inductor.debug import save_args_for_compile_fx_inner
from torch._inductor.metrics import CachedMetricsDeltas, CachedMetricsHelper
from torch._inductor.output_code import (
    CompiledAOTI,
    CompiledFxGraph,
    CompiledFxGraphConstants,
    CompiledFxGraphConstantsWithGm,
    get_expanded_dims,
    index_expanded_dims,
    OutputCode,
)
from torch._inductor.runtime.runtime_utils import cache_dir
from torch._inductor.utils import (
    BoxedBool,
    clear_inductor_caches,
    count_tangents,
    fresh_inductor_cache,
    InputType,
    is_gpu,
    should_assume_input_aligned,
    should_use_remote_fx_graph_cache,
    tensor_is_aligned,
)
from torch._logging import trace_structured
from torch._utils_internal import compile_time_strobelight_meta
from torch.fx import GraphModule
from torch.fx.experimental.symbolic_shapes import free_unbacked_symbols, SymExprPrinter
from torch.fx.passes.fake_tensor_prop import FakeTensorProp
from torch.monitor import _WaitCounter
from torch.utils._ordered_set import OrderedSet

from .._dynamo.backends.common import aot_autograd
from .._dynamo.exc import ShortenTraceback, SkipFrame
from ..fx._lazy_graph_module import _use_lazy_graph_module
from ..fx.graph import _PyTreeCodeGen
from ..utils._triton import has_triton
from . import config, metrics
from .debug import DebugContext
from .decomposition import select_decomp_table
from .exc import InductorError
from .fx_passes.joint_graph import joint_graph_passes
from .fx_passes.post_grad import post_grad_passes, view_to_reshape
from .fx_passes.pre_grad import pre_grad_passes
from .graph import GraphLowering
from .ir import get_device_type, IRNode
from .output_code import complex_memory_overlap as complex_memory_overlap  # noqa: F401
from .triton_bundler import TritonBundler
from .utils import (
    align_inputs_from_check_idxs,
    clone_preserve_strides,
    copy_misaligned_inputs,
    get_cloned_parameter_buffer_name,
    get_first_incompatible_cudagraph_node,
    maybe_get_suppress_shape_guards_ctx,
    output_node,
    remove_unaligned_input_idxs,
    shape_env_from_inputs,
)
from .virtualized import V


if TYPE_CHECKING:
<<<<<<< HEAD
    import types
    from collections.abc import Generator, Sequence
=======
    from collections.abc import Generator, Mapping, Sequence
>>>>>>> 9c40cc06

    from torch._inductor.output_code import _StrideExprStr
    from torch._ops import OpOverload

    from .ir import ExternKernelNode


_P = ParamSpec("_P")
_T = TypeVar("_T")

if TYPE_CHECKING or not config.is_fbcode():
    # no-op decorator
    def time_and_log(attr: str) -> Callable[[Callable[_P, _T]], Callable[_P, _T]]:
        return dynamo_utils.identity

    def log_optimus_to_scuba(*args: object, **kwargs: object) -> None:
        pass

else:
    from torch._inductor.fb.utils import log_optimus_to_scuba, time_and_log

if TYPE_CHECKING:
    from torch._functorch._aot_autograd.schemas import (
        FQN,
        GraphInputName,
        GraphSignature,
    )


class FxCompileMode(enum.Enum):
    NORMAL = 0
    # For testing - use the serde FxCompile scheme to debug serialization and
    # deserialization of GraphMoule and CompiledFxGraph.
    SERIALIZE = 1
    # Compile using a subprocess instead of in-process.
    SUBPROCESS = 2


def _fx_compile_mode_default() -> FxCompileMode:
    name = "TORCHINDUCTOR_FX_COMPILE_MODE"
    value = os.environ.get(name)
    if value is None:
        return FxCompileMode.NORMAL
    try:
        value = value.upper()
        return FxCompileMode[value]
    except KeyError:
        import logging

        log = logging.getLogger(__name__)
        log.error(
            "Invalid value of %s for %s. Expected one of %s. Using default.",
            value,
            name,
            ", ".join(sorted(repr(x) for x in FxCompileMode.__members__.keys())),
        )
        # Remove from the environment so subprocesses don't ALSO complain.
        os.environ.pop(name)
        return FxCompileMode.NORMAL


fx_compile_mode = _fx_compile_mode_default()

log = logging.getLogger(__name__)
perf_hint_log = torch._logging.getArtifactLogger(__name__, "perf_hints")
pre_grad_graphs_log = torch._logging.getArtifactLogger(__name__, "pre_grad_graphs")
post_grad_graphs_log = torch._logging.getArtifactLogger(__name__, "post_grad_graphs")
static_inputs_log = torch._logging.getArtifactLogger(
    __name__, "cudagraph_static_inputs"
)


def get_static_input_idxs(num_fixed: int) -> list[int]:
    # If we are inlining NNModules, we treat all torch.nn.Parameters as static for the purposes
    # of cudagraphs. Rather than copying these into cudagraph-owned memory
    # like we do for normal inputs on each run, we will re-record a cudagraph if these
    # parameter locations change.
    context = torch._guards.TracingContext.try_get()
    fixed = list(range(num_fixed))
    if not context or not context.fw_metadata:
        return fixed

    return fixed + context.fw_metadata.static_input_indices


def record_original_output_strides(gm: GraphModule) -> None:
    output_node = gm.graph.find_nodes(op="output")[0]
    output_strides = []
    for output in output_node.args[0]:
        if (
            isinstance(output, torch.fx.Node)
            and (val := output.meta.get("val")) is not None
            and isinstance(val, torch.Tensor)
        ):
            output_strides.append(val.stride())
        else:
            output_strides.append(None)
    output_node.meta["original_output_strides"] = output_strides


@functools.lru_cache(None)
def _step_logger() -> Callable[..., None]:
    return dynamo_logging.get_step_logger(log)


@functools.lru_cache(None)
def _warn_tf32_disabled() -> None:
    if (
        torch.cuda.is_available()
        and not torch.backends.cuda.matmul.allow_tf32
        and torch.cuda.get_device_capability() >= (8, 0)
    ):
        warnings.warn(
            "TensorFloat32 tensor cores for float32 matrix multiplication available but not enabled. "
            "Consider setting `torch.set_float32_matmul_precision('high')` for better performance."
        )


def _unlift_graph(
    mod: GraphModule, gm: GraphModule, graph_signature: GraphSignature
) -> GraphModule:
    from torch.export.unflatten import _assign_attr, _AttrKind

    state_dict: dict[str, Union[torch.nn.parameter.Parameter, torch.Tensor]] = {}
    for name, param in mod.named_parameters(remove_duplicate=False):
        state_dict[name] = param
        _assign_attr(
            param,
            gm,
            name,
            attr_kind=_AttrKind.PARAMETER,
        )
    for name, buffer in mod.named_buffers(remove_duplicate=False):
        state_dict[name] = buffer
        _assign_attr(
            buffer,
            gm,
            name,
            attr_kind=_AttrKind.BUFFER,
        )

    placeholder_nodes = gm.graph.find_nodes(op="placeholder")
    lifted_inputs: list[Optional[FQN]] = []

    # In AOTI, module parameters and buffers are not lifted as graph inputs.
    # As a result, mutation to buffers has side effect which makes their initial
    # values different from Eager. So we clone them here as a copy.
    # We are not cloning for parameters, although it will be needed if we want to
    # support training.
    for node in placeholder_nodes:
        node_name = node.name
        if node_name in graph_signature.inputs_to_parameters:
            parameter_name = graph_signature.inputs_to_parameters[node_name]
            lifted_inputs.append(parameter_name)
        elif node_name in graph_signature.inputs_to_buffers:
            buffer_name = graph_signature.inputs_to_buffers[node_name]
            lifted_inputs.append(buffer_name)
            gm.meta[
                get_cloned_parameter_buffer_name(buffer_name)
            ] = clone_preserve_strides(state_dict[buffer_name])
        else:
            assert node_name in graph_signature.user_inputs
            lifted_inputs.append(None)

    from torch.export._unlift import _unlift

    outputs = list(gm.graph.nodes)[-1].args[0]
    mutated_outputs = []
    buffer_mutations = graph_signature.buffers_to_mutate
    user_input_mutations = graph_signature.user_inputs_to_mutate
    output_tokens = graph_signature.output_tokens
    for idx, out in enumerate(outputs):
        value: Optional[Union[FQN, GraphInputName]] = None

        if idx < len(buffer_mutations) + len(user_input_mutations) + len(output_tokens):
            if out.name in buffer_mutations:
                value = buffer_mutations[out.name]
            elif out.name in user_input_mutations:
                value = user_input_mutations[out.name]

        mutated_outputs.append(value)

    unlifted_gm = _unlift(
        gm,
        lifted_inputs,
        mutated_outputs,
        pytree.LeafSpec(),
        None,
        state_dict,
        {},
    )
    return unlifted_gm


def _get_subgraph_names(gm: GraphModule) -> Generator[str, None, None]:
    for node in sorted(
        itertools.chain(
            gm.graph.find_nodes(op="call_function", target=torch.ops.higher_order.cond),
            gm.graph.find_nodes(
                op="call_function", target=torch.ops.higher_order.while_loop
            ),
        )
    ):
        if node.target == torch.ops.higher_order.cond:
            true_subgraph_name = node.args[1].name
            false_subgraph_name = node.args[2].name
            yield true_subgraph_name
            yield false_subgraph_name
        elif node.target == torch.ops.higher_order.while_loop:
            cond_subgraph_name = node.args[0].name
            body_subgraph_name = node.args[1].name
            yield cond_subgraph_name
            yield body_subgraph_name


def _recursive_pre_grad_passes(
    gm: GraphModule, example_inputs: Sequence[InputType]
) -> GraphModule:
    with dynamo_timed(
        "_recursive_pre_grad_passes",
        log_pt2_compile_event=True,
        dynamo_compile_column_us="pre_grad_pass_time_us",
    ):
        for subgraph_name in _get_subgraph_names(gm):
            subgraph = getattr(gm, subgraph_name)
            # as we don't have recursive example inputs, passing empty set here
            new_subgraph = _recursive_pre_grad_passes(subgraph, ())
            setattr(gm, subgraph_name, new_subgraph)
        return pre_grad_passes(gm, example_inputs)


def _recursive_joint_graph_passes(gm: GraphModule) -> None:
    with dynamo_timed(
        "_recursive_joint_graph_passes",
        log_pt2_compile_event=True,
        dynamo_compile_column_us="joint_graph_pass_time_us",
    ):
        for subgraph_name in _get_subgraph_names(gm):
            subgraph = getattr(gm, subgraph_name)
            _recursive_joint_graph_passes(subgraph)
        joint_graph_passes(gm)


def _recursive_post_grad_passes(gm: GraphModule, is_inference: bool = False) -> None:
    with dynamo_timed(
        "_recursive_post_grad_passes",
        log_pt2_compile_event=True,
        dynamo_compile_column_us="post_grad_pass_time_us",
    ):
        for subgraph_name in _get_subgraph_names(gm):
            subgraph = getattr(gm, subgraph_name)
            _recursive_post_grad_passes(subgraph, is_inference)
        post_grad_passes(gm, is_inference)


def split_const_gm(
    gm: GraphModule,
    skip_constructor: bool = True,
    lifted_constant_names: Optional[list[str]] = None,
    skip_folding_node_fn: Optional[Callable[[torch.fx.Node], bool]] = None,
) -> tuple[GraphModule, dict[str, int]]:
    """
    This function takes an GraphModule input "gm".
    The gm will be split into 2 components,
      1) const_gm, which consists the subgraph of gm that can be constant folded.
      2) gm (being inplace modified,) which returns the graph after constant folding.

    If an additional "lifted_constants" argument is passed in, we will assume the gm has
    been lifted and run the transformation accordingly.

    When a "skip_folding_node_fn" callback is passed, we will skip constant folding on
    the nodes for which the callback returns True.

    const_output_index is a mapping of corresponding node name from gm to the
    output index of const_gm.
    Returns (const_gm, const_output_index)
    """
    from torch._inductor.constant_folding import (
        CONST_MODULE_TAG,
        META_TAG,
        MODULE_TAG,
        replace_node_with_constant,
        run_and_get_constant_graph,
    )

    const_gm = run_and_get_constant_graph(
        gm, skip_constructor, lifted_constant_names, skip_folding_node_fn
    )
    const_result = const_gm() if lifted_constant_names is None else None

    const_outputs = {
        x.name: idx for idx, x in enumerate(tuple(const_gm.graph.nodes)[-1].args[0])
    }

    to_erase_node = []
    to_replace_node = []
    const_output_index = {}
    for node in gm.graph.nodes:
        if node.name in const_outputs:
            to_replace_node.append(node)
        elif node.meta[META_TAG] == CONST_MODULE_TAG and node.op != "placeholder":
            to_erase_node.append(node)

    for node in to_replace_node:
        new_const_name = "_FOLDED_CONST_" + node.name
        replace_node_with_constant(
            gm,
            node,
            (
                const_result[const_outputs[node.name]]  # type:ignore[index]
                if lifted_constant_names is None
                else None
            ),
            new_const_name,
        )
        const_output_index[new_const_name] = const_outputs[node.name]
    for node in to_erase_node[::-1]:
        if node.users:
            for n in node.users:
                assert n.meta[META_TAG] == MODULE_TAG, f"node: {node} user not empty."
        else:
            gm.graph.erase_node(node)
    gm.recompile()

    return const_gm, const_output_index


def is_tf32_warning_applicable(gm: GraphModule) -> bool:
    aten = torch.ops.aten
    tf32_ops = OrderedSet(
        [
            aten.mm.default,
            aten.addmm.default,
            aten.bmm.default,
            aten.baddbmm.default,
        ]
    )
    for target in tf32_ops:
        for node in gm.graph.find_nodes(op="call_function", target=target):
            if (
                isinstance(node.meta.get("val", None), torch.Tensor)
                and node.meta["val"].dtype == torch.float32
                and node.meta["val"].device.type == "cuda"
            ):
                return True
    return False


def maybe_disable_comprehensive_padding(
    example_inputs: Sequence[InputType],
) -> AbstractContextManager[None, None]:
    """
    For CPU backend, enable comprehensive padding causes some unit tests
    fail due to changing number of generated kernels. Skip for now.
    """
    has_gpu = any(
        is_gpu(t.device.type) for t in example_inputs if isinstance(t, torch.Tensor)
    )

    if config.disable_padding_cpu and config.comprehensive_padding and not has_gpu:
        perf_hint_log.info("Skip comprehensive padding on CPU")
        return config.patch(comprehensive_padding=False)
    elif config.aot_inductor.use_runtime_constant_folding:
        perf_hint_log.info(
            "Skip comprehensive padding for use_runtime_constant_folding"
        )
        return config.patch(comprehensive_padding=False)
    else:
        return contextlib.nullcontext()


def fake_tensor_prop(
    gm: GraphModule,
    example_inputs: Sequence[InputType],
    force_allow_non_fake_inputs: bool = False,
) -> torch._subclasses.FakeTensorMode:
    """
    If we can not detect fake mode from the context of inputs, create one.

    The created fake mode will be returned.
    """
    # Ensure that decomps that support symbolic shapes are used
    with enable_python_dispatcher():
        fake_mode = detect_fake_mode(example_inputs)
        if not fake_mode:
            fake_mode = torch._subclasses.FakeTensorMode(allow_non_fake_inputs=True)
            FakeTensorProp(gm, mode=fake_mode).propagate(*example_inputs)
        else:
            ctx = (
                contextlib.nullcontext()
                if not force_allow_non_fake_inputs
                else mock.patch.object(fake_mode, "allow_non_fake_inputs", True)
            )
            with ctx:  # type: ignore[attr-defined]
                FakeTensorProp(gm, mode=fake_mode).propagate_dont_convert_inputs(
                    *example_inputs
                )

    return fake_mode


# pass config dict back to user
def get_patched_config_dict(
    config_patches: Optional[Union[str, dict[str, Any]]] = None
) -> dict[str, Any]:
    with config.patch(config_patches):
        return config.get_config_copy()


@contextlib.contextmanager
def with_fresh_cache_if_config() -> Generator[None, None, None]:
    if config.force_disable_caches:
        # Don't delete the cache dir because it has to survive beyond the
        # compile_fx call. Let's put the temp dirs under the default cache
        # dir so they're easier to locate.
        with fresh_inductor_cache(dir=cache_dir(), delete=False):
            yield
    else:
        yield


class _CompileFxKwargs(TypedDict, total=False):
    cudagraphs: Optional[BoxedBool]
    static_input_idxs: Sequence[int]
    is_backward: bool
    graph_id: Optional[int]
    cpp_wrapper: bool
    aot_mode: bool
    is_inference: bool
    layout_opt: Optional[bool]
    extern_node_serializer: Optional[Callable[[list[ExternKernelNode]], Any]]
    boxed_forward_device_index: Optional[BoxedDeviceIndex]


class _CompileFxCallable(Protocol):
    def __call__(
        self,
        gm: GraphModule,
        example_inputs: Sequence[InputType],
        **kwargs: Unpack[_CompileFxKwargs],
    ) -> OutputCode:
        ...


def compile_fx_inner(
    gm: GraphModule,
    example_inputs: Sequence[InputType],
    **kwargs: Unpack[_CompileFxKwargs],
) -> OutputCode:
    kwargs.setdefault("cudagraphs", None)
    kwargs.setdefault("static_input_idxs", ())
    kwargs.setdefault("is_backward", False)
    kwargs.setdefault("graph_id", None)
    kwargs.setdefault("cpp_wrapper", False)
    kwargs.setdefault("is_inference", False)
    kwargs.setdefault("boxed_forward_device_index", None)
    kwargs.setdefault("layout_opt", None)
    kwargs.setdefault("extern_node_serializer", None)

    # Need with_fresh_cache_if_config for compile_fx_inner even if we already have one for
    # compile_fx. The reason is the compilation for backward graph may happen after
    # compile_fx return and we may want to use the _LazyGraphModule for compiling
    # the backward graph as well.
    with contextlib.ExitStack() as stack:
        stack.enter_context(torch.utils._python_dispatch._disable_current_modes())
        stack.enter_context(_use_lazy_graph_module(dynamo_config.use_lazy_graph_module))
        stack.enter_context(
            dynamo_utils.dynamo_timed(
                "compile_fx_inner",
                phase_name="inductor_compile",
                log_pt2_compile_event=True,
                dynamo_compile_column_us="inductor_cumulative_compile_time_us",
            )
        )
        # NB: Why is this the dynamo_compile counter?  The rule here is that
        # if it gets an entry in the dynamo_compile table, we also want to
        # tick up the wait counter.  We have to displeasingly manually trigger
        # the counter here because we may dropped into compile_fx directly
        # from lazy backwards compilation.
        stack.enter_context(_WaitCounter("pytorch.wait_counter.dynamo_compile").guard())

        if torch._dynamo.callback_handler.prevent_duplicate_callbacks:
            stack.enter_context(torch._dynamo.callback_handler.install_callbacks())

        stack.enter_context(with_fresh_cache_if_config())
        stack.enter_context(DebugContext())
        CompileEventLogger.pt2_compile(
            "inductor_compile",
            is_backward=kwargs["is_backward"],
        )
        return wrap_compiler_debug(_compile_fx_inner, compiler_name="inductor")(
            gm,
            example_inputs,
            **kwargs,
        )


@time_and_log(attr="compilation time (in seconds)")
def _compile_fx_inner(
    gm: GraphModule,
    example_inputs: Sequence[InputType],
    **graph_kwargs: Unpack[_CompileFxKwargs],
) -> OutputCode:
    """
    Inductor API that compiles a single graph.

    If you change the argument list for this function, make sure you
    also update the call to save_args_for_compile_fx_inner below accordingly.
    """
    aot_mode: bool = V.aot_compilation

    if dynamo_utils.count_calls(gm.graph) == 0 and not aot_mode:
        # trigger the real recompilation for _LazyGraphModule before returning
        # the forward method.
        from torch.fx._lazy_graph_module import _LazyGraphModule

        _LazyGraphModule.force_recompile(gm)
        return make_boxed_func(gm.forward)

    static_input_idxs: Sequence[int] = graph_kwargs.setdefault("static_input_idxs", ())
    static_inputs_log.debug("static input idxs compile_fx_inner: %s", static_input_idxs)
    inputs_to_check = get_input_idxs_to_check(example_inputs, static_input_idxs)

    assert isinstance(
        next(iter(reversed(gm.graph.nodes))).args[0], (tuple, list)
    ), f"inductor can only compile FX graphs which return a tuple/list, but got {gm.graph}"

    if (cudagraphs := graph_kwargs.get("cudagraphs")) is None:
        graph_kwargs["cudagraphs"] = cudagraphs = BoxedBool(config.triton.cudagraphs)
    if config.save_args:
        save_args_for_compile_fx_inner(
            gm,
            example_inputs,
            **graph_kwargs,
        )

    start = time.time()

    fx_graph_remote_cache = should_use_remote_fx_graph_cache()

    with _WaitCounter(
        "pytorch.wait_counter.fx_codegen_and_compile"
    ).guard() as _, _WaitCounter("pytorch.wait_counter.all_compilation_types").guard():
        use_cache = (
            not config.force_disable_caches
            and (config.fx_graph_cache or fx_graph_remote_cache)
            and not aot_mode
        )
        local = config.fx_graph_cache
        remote = fx_graph_remote_cache
        set_feature_use("fx_cache", use_cache)

        # TODO: This is a hack purely to get some info to extract_tensor_metadata_for_cache_key,
        # figure out how to not have to modify example inputs
        for i, input in enumerate(example_inputs):
            if (
                isinstance(input, torch.Tensor)
                and is_gpu(input.device.type)
                and i in static_input_idxs
            ):
                input._is_inductor_static = True  # type: ignore[attr-defined]

        mb_compiled_graph: Optional[OutputCode] = None
        key_info = None
        cache_info = None
        remote_cache = None
        constants = CompiledFxGraphConstantsWithGm(gm)
        # TODO: this time will be slightly inconsistent with the one computed
        # in prepare_key/load_with_key, dump those settings of "cache_event_time"
        start_time = time.time_ns()

        if use_cache:
            (key_info, cache_info) = FxGraphCache.prepare_key(
                gm, example_inputs, graph_kwargs, inputs_to_check, remote
            )

            # Attempt a cache lookup
            if key_info is not None:
                key, debug_lines = key_info
                if remote:
                    remote_cache = FxGraphCache.get_remote_cache()
                mb_compiled_graph, cache_info = FxGraphCache.load_with_key(
                    key,
                    debug_lines,
                    example_inputs,
                    local,
                    remote_cache,
                    is_backward=graph_kwargs.get("is_backward", False),
                    constants=constants,
                )

        # CACHE BYPASS: Compile the graph, don't save it to the cache
        # (this can happen either because cache was disabled, or we
        # determined the input is uncacheable)
        if cache_info is None or cache_info["cache_state"] == "bypass":
            assert mb_compiled_graph is None
            mb_compiled_graph = fx_codegen_and_compile(
                gm, example_inputs, inputs_to_check, **graph_kwargs
            )

        # CACHE MISS: Compile the graph and save to cache
        elif cache_info["cache_state"] == "miss":
            assert mb_compiled_graph is None
            assert key_info is not None
            TritonBundler.begin_compile()
            try:
                mb_compiled_graph = fx_codegen_and_compile(
                    gm, example_inputs, inputs_to_check, **graph_kwargs
                )
                assert mb_compiled_graph is not None
                mb_compiled_graph._time_taken_ns = time.time_ns() - start_time
                cache_key = key_info[0]
                mb_compiled_graph._fx_graph_cache_key = cache_key
                (
                    triton_bundle,
                    triton_bundler_meta,
                ) = TritonBundler.collect()
                mb_compiled_graph.set_triton_bundle(triton_bundle)
            except (ShortenTraceback, SkipFrame):
                raise
            except Exception as e:
                raise InductorError(e, currentframe()).with_traceback(
                    e.__traceback__
                ) from None
            finally:
                TritonBundler.end_compile()
            if triton_bundler_meta is not None:
                cache_info["triton_bundler_meta"] = str(triton_bundler_meta)
            cache_info["time_taken_ns"] = mb_compiled_graph._time_taken_ns
            FxGraphCache._save_graph(
                cache_key,
                mb_compiled_graph,
                example_inputs,
                local,
                remote_cache,
            )

        # CACHE HIT: not much to really do, just make sure the cache key
        # is recorded on the graph
        else:
            assert cache_info["cache_state"] == "hit"
            assert mb_compiled_graph is not None
            assert key_info is not None
            cache_key = key_info[0]
            mb_compiled_graph._fx_graph_cache_key = cache_key

        assert mb_compiled_graph is not None
        compiled_graph = mb_compiled_graph

        # Logging and observability: we log a single chromium event
        # and a tlparse log for every cache action.
        # In the event of a bypass, we also logged to the remote table earlier
        # with log_cache_bypass.
        cache_state = (
            cache_info["cache_state"] if cache_info is not None else "disabled"
        )
        # Here for grepping:
        # fx_graph_cache_hit
        # fx_graph_cache_miss
        # fx_graph_cache_bypass
        # fx_graph_cache_disabled
        CompileEventLogger.instant(
            f"fx_graph_cache_{cache_state}",
            metadata=cache_info or {},
            time_ns=start_time,
        )
        # Add event data about cache hits/miss
        # TODO: add remote cache get/put timings here too
        CompileEventLogger.pt2_compile(
            "inductor_compile",
            cache_state=cache_state,
            cache_event_time=start_time,
            key=cache_info.get("key") if cache_info else None,
            components=cache_info.get("components") if cache_info else None,
            cache_bypass_reason=(
                cache_info.get("cache_bypass_reason")
                if cache_info
                else "cache not enabled"
            ),
            remote_cache_enabled=remote,
            local_cache_enabled=local,
        )

        # Don't clog up the main tlparse output with disabled cache
        if cache_info is not None:
            trace_structured(
                "artifact",
                metadata_fn=lambda: {
                    "name": f"fx_graph_cache_{cache_state}",
                    "encoding": "json",
                },
                payload_fn=lambda: json.dumps(cache_info),
            )
        compiled_graph.post_compile(example_inputs, cudagraphs, constants)

    log.debug("FX codegen and compilation took %.3fs", time.time() - start)

    # Clear Compiled Triton Kernels per inductor compile, as the future objects
    # may not be valid for use after they are run/autotuned
    torch._inductor.async_compile.CompiledTritonKernels.cache_clear()

    _step_logger()(
        logging.INFO,
        "torchinductor done compiling "
        f"{'BACKWARDS' if graph_kwargs['is_backward'] else 'FORWARDS'} "
        f"graph {graph_kwargs['graph_id']}",
    )
    return compiled_graph


class FxCompile(ABC):
    """
    An FxCompile represents a mechanism that can turn a GraphModule into an
    OutputCode.
    """

    # TODO: We should probably eventually add some kind of async version of this
    # so we can kick off a compile and then go do other things - but we'll need
    # to know what kind of API we want for that first.
    @abstractmethod
    def codegen_and_compile(
        self,
        gm: GraphModule,
        example_inputs: Sequence[InputType],
        inputs_to_check: Sequence[int],
        graph_kwargs: _CompileFxKwargs,
    ) -> OutputCode:
        ...


class _InProcessFxCompile(FxCompile):
    @override
    def codegen_and_compile(
        self,
        gm: GraphModule,
        example_inputs: Sequence[InputType],
        inputs_to_check: Sequence[int],
        graph_kwargs: _CompileFxKwargs,
    ) -> OutputCode:
        # Sorry about the mess, we need graph_kwargs to continue to be able
        # to propagate it further on
        # TODO: _CompileFxKwargs actually has stronger types than in the
        # signature, need to tighten it up
        assert "cudagraphs" in graph_kwargs and graph_kwargs["cudagraphs"] is not None
        cudagraphs: BoxedBool = graph_kwargs["cudagraphs"]
        static_input_idxs: Sequence[int] = graph_kwargs.get("static_input_idxs", ())
        is_backward: bool = graph_kwargs.get("is_backward", False)
        graph_id: Optional[int] = graph_kwargs.get("graph_id", None)
        cpp_wrapper: bool = graph_kwargs.get("cpp_wrapper", False)
        aot_mode: bool = V.aot_compilation
        is_inference: bool = graph_kwargs.get("is_inference", False)
        extern_node_serializer: Optional[
            Callable[[list[ExternKernelNode]], Any]
        ] = graph_kwargs.get("extern_node_serializer", None)
        boxed_forward_device_index: Optional[BoxedDeviceIndex] = graph_kwargs.get(
            "boxed_forward_device_index", None
        )

        with _WaitCounter(
            "pytorch.wait_counter.actual_codegen_and_compile"
        ).guard(), dynamo_utils.preserve_rng_state():
            if (sleep_sec := config.sleep_sec_TESTING_ONLY) is not None:
                import time

                log.warning(
                    "Sleeping for %s since sleep_sec_TESTING_ONLY is set", sleep_sec
                )
                time.sleep(sleep_sec)

            if is_tf32_warning_applicable(gm):
                _warn_tf32_disabled()

            inductor_counters = counters["inductor"].copy()

            # lift the maximum depth of the Python interpreter stack
            # to adapt large/deep models
            sys.setrecursionlimit(max(sys.getrecursionlimit(), 2000))

            _step_logger()(
                logging.INFO,
                "torchinductor compiling "
                f"{'BACKWARDS' if is_backward else 'FORWARDS'} "
                f"graph {graph_id}",
            )

            def log_graph_runnable() -> str:
                fd = io.StringIO()
                torch._dynamo.repro.after_aot.save_graph_repro(
                    fd, gm, example_inputs, "inductor", save_dir=None
                )
                return fd.getvalue()

            trace_structured(
                "artifact",
                metadata_fn=lambda: {
                    "name": "fx_graph_runnable",
                    "encoding": "string",
                },
                payload_fn=lambda: log_graph_runnable(),
            )

            V.debug.fx_graph(gm, example_inputs)
            # TODO: Should we actually dump this?  It should be redundant with the aot
            # structured logs...
            # trace_structured("inductor_input_graph", payload_fn=lambda: gm.print_readable(print_output=False))

            shape_env = shape_env_from_inputs(example_inputs)

            # Convert view to reshape in the graph. This is necessary primarily for
            # layout optimization. Do it unconditionally for uniformity.
            #
            # It's needed because when we do layout optimization, an contiguous tensor
            # in eager mode may becomes a channels last tensor. A view op previously
            # can be applied to the contiguous tensor may not be able to be applied
            # on the channels tensor any more. An error like
            #   RuntimeError: view size is not compatible with input tensor's size and stride
            #   (at least one dimension spans across two contiguous subspaces). Use .reshape(...) instead.
            # will be printed.
            #
            # Replace view op to reshape op in this case.
            # As an example, timm_resnest/botnet26t_256/convnext_base etc. will fail if we don't do this.
            #
            # Also this has to be done before FakeTensorProp below to avoid the failed
            # .view() call.
            view_to_reshape(gm)

            # It is safe to run FakeTensorProp under no_grad because by the time
            # we're in inductor, we assume that AOTAutograd has already "taken care"
            # of autograd, so there should be no more autograd-related API's in the
            # graph.
            with torch.no_grad():
                fake_mode = fake_tensor_prop(gm, example_inputs)

            record_original_output_strides(gm)

            # pattern matcher passes might not preserve striding information
            # on node.meta["val"]. if in the future we rely on these being
            # correct we will need to fix.

            with V.set_fake_mode(fake_mode):
                # has some issues with memory in training
                cuda_context = get_cuda_device_context(gm)
                with cuda_context:
                    _recursive_post_grad_passes(gm, is_inference=is_inference)
                V.debug.fx_graph_transformed(gm, example_inputs)
                post_grad_graphs_log.debug(
                    "%s",
                    lazy_format_graph_code(
                        "AFTER POST GRAD",
                        gm,
                        include_stride=True,
                        include_device=True,
                        colored=True,
                    ),
                )
                trace_structured(
                    "inductor_post_grad_graph",
                    payload_fn=lambda: gm.print_readable(
                        print_output=False, include_stride=True, include_device=True
                    ),
                )
                if config.trace.enabled:
                    provenance_tracking_json = (
                        torch.fx.traceback.get_graph_provenance_json(gm.graph)
                    )
                    trace_structured(
                        "artifact",
                        metadata_fn=lambda: {
                            "name": "inductor_post_to_pre_grad_nodes",
                            "encoding": "json",
                        },
                        payload_fn=lambda: json.dumps(provenance_tracking_json),
                    )
                    torch._inductor.debug._inductor_post_to_pre_grad_nodes = (
                        provenance_tracking_json
                    )
                if config.is_fbcode():
                    log_optimus_to_scuba(
                        extra_logging={"pt2_configs": str(get_patched_config_dict())}
                    )

            with V.set_fake_mode(fake_mode), maybe_disable_comprehensive_padding(
                example_inputs
            ):
                const_output_index = None
                const_graph = None
                const_code = None

                if aot_mode and config.aot_inductor.use_runtime_constant_folding:
                    const_gm, const_output_index = split_const_gm(gm)

                    const_graph = GraphLowering(
                        const_gm,
                        example_inputs=[],
                        shape_env=shape_env,
                        graph_id=graph_id,
                        cpp_wrapper=cpp_wrapper,
                        aot_mode=aot_mode,
                        extern_node_serializer=extern_node_serializer,
                        is_inference=is_inference,
                        is_backward=is_backward,
                        is_const_graph=True,
                    )
                    with V.set_graph_handler(const_graph):
                        assert cpp_wrapper, "AOT mode only supports C++ wrapper"
                        const_graph.run()

                        const_code, _ = const_graph.codegen_with_cpp_wrapper()

                graph = GraphLowering(
                    gm,
                    # example_inputs will be used by AOTInductor to dry-run the generated code for Triton kernel tuning.
                    # For the forward pass, we have the real inputs to be used as example_inputs. For the backward pass,
                    # we currently use fake tensors and defake them later.
                    example_inputs=example_inputs,
                    shape_env=shape_env,
                    graph_id=graph_id,
                    cpp_wrapper=cpp_wrapper,
                    aot_mode=aot_mode,
                    extern_node_serializer=extern_node_serializer,
                    is_inference=is_inference,
                    is_backward=is_backward,
                    const_output_index=const_output_index,
                    const_code=const_code,
                    const_module=const_graph,
                    inputs_to_check=inputs_to_check,
                )
                metrics_helper = metrics.CachedMetricsHelper()
                with V.set_graph_handler(graph):
                    graph.run(*example_inputs)
                    output_strides: list[Optional[tuple[_StrideExprStr, ...]]] = []
                    if graph.graph_outputs is not None:
                        # We'll put the output strides in the compiled graph so we
                        # can later return them to the caller via TracingContext
                        p = SymExprPrinter()
                        for out in graph.graph_outputs:
                            if (
                                isinstance(out, IRNode)
                                and out.has_tensor_output()
                                and len(free_unbacked_symbols(out.get_stride())) == 0
                            ):
                                # Convert to string for eval on the load path
                                output_strides.append(
                                    tuple(p.doprint(s) for s in out.get_layout().stride)
                                )
                            else:
                                output_strides.append(None)

                    _check_triton_bf16_support(graph)

                    # TODO: The switching between AOT mode and not here is a bit
                    # messy, but it's localized to the block of code below so I'm
                    # not going to touch it for now

                    compiled_fn: Any

                    with dynamo_timed(
                        "GraphLowering.compile_to_fn", log_pt2_compile_event=True
                    ):
                        # We are going to start code generating runtime asserts, so make sure
                        # you don't start adding new ones in the lowering process
                        graph.freeze_runtime_asserts()

                        if graph.aot_mode:
                            from .codecache import AotCodeCompiler

                            assert (
                                graph.cpp_wrapper
                            ), "AOT mode only supports C++ wrapper"
                            code, linemap = graph.codegen_with_cpp_wrapper()
                            output_code_log.debug("Output code: \n%s", code)

                            serialized_extern_kernel_nodes = None
                            if graph.extern_kernel_nodes:
                                serialized_extern_kernel_nodes = (
                                    graph.extern_node_serializer(
                                        graph.extern_kernel_nodes
                                    )
                                )
                                output_code_log.debug(
                                    "Serialized Extern Kernel Nodes: \n%s",
                                    serialized_extern_kernel_nodes,
                                )

                            additional_files = graph.wrapper_code.additional_files

                            with dynamo_timed(
                                "AotCodeCompiler.compile", log_pt2_compile_event=True
                            ):
                                # Directly return the file path with the compiled code
                                compiled_fn = AotCodeCompiler.compile(
                                    graph,
                                    code,
                                    serialized_extern_kernel_nodes,
                                    device_type=graph.device_type,
                                    additional_files=additional_files,
                                )
                        else:
                            compiled_fn = graph.compile_to_module().call

                    num_bytes, nodes_num_elem, node_runtimes = graph.count_bytes()
                    metrics.num_bytes_accessed += num_bytes
                    metrics.node_runtimes += node_runtimes
                    metrics.nodes_num_elem += nodes_num_elem

                    if (
                        cudagraphs
                        and config.triton.cudagraph_skip_dynamic_graphs
                        and not V.graph.disable_cudagraphs_reason
                        and torch._inductor.utils.any_is_symbolic(*example_inputs)
                    ):
                        stack_trace = None
                        for node in gm.graph.nodes:
                            meta_val = node.meta.get("val", None)
                            if (
                                node.op == "placeholder"
                                or not isinstance(meta_val, torch.Tensor)
                                or not torch._inductor.utils.any_is_symbolic(meta_val)
                            ):
                                continue

                            if stack_trace := node.meta.get("stack_trace", None):
                                break
                        disable = "graph with symbolic shapes inputs and config.triton.cudagraph_skip_dynamic_graphs=True."
                        if stack_trace:
                            disable = f"{disable} Found from {stack_trace}\n"
                        else:
                            disable = f"{disable}\n"
                        V.graph.disable_cudagraphs_reason = disable

                    if cudagraphs and not V.graph.disable_cudagraphs_reason:
                        maybe_incompat_node = get_first_incompatible_cudagraph_node(gm)
                        if maybe_incompat_node:
                            disable = f"disabling cudagraphs due to incompatible op {maybe_incompat_node.target}"
                            if stack_trace := maybe_incompat_node.meta.get(
                                "stack_trace", None
                            ):
                                disable = f"{disable} Found from {stack_trace}\n"
                            V.graph.disable_cudagraphs_reason = disable

                    if V.aot_compilation:
                        assert isinstance(compiled_fn, (str, list))
                        return CompiledAOTI(compiled_fn)

                    # TODO: Hoist this above V.aot_compilation
                    if cudagraphs and not V.graph.disable_cudagraphs_reason:
                        from torch._inductor.cudagraph_utils import (
                            check_lowering_disable_cudagraph,
                        )

                        V.graph.disable_cudagraphs_reason = (
                            check_lowering_disable_cudagraph(
                                V.graph.device_node_mapping
                            )
                        )

                    return CompiledFxGraph(
                        compiled_fn,
                        graph,
                        gm,
                        output_strides,
                        V.graph.disable_cudagraphs_reason,
                        metrics_helper.get_deltas(),
                        counters["inductor"] - inductor_counters,
                        cudagraphs,
                        example_inputs,
                        static_input_idxs,
                        graph_kwargs,
                        inputs_to_check,
                        boxed_forward_device_index,
                    )


def _current_fake_mode() -> torch._subclasses.FakeTensorMode:
    fake_mode = None
    if context := torch._guards.TracingContext.try_get():
        fake_mode = context.fake_mode
    if fake_mode is not None:
        return fake_mode

    shape_env = torch.fx.experimental.symbolic_shapes.ShapeEnv()
    return torch._subclasses.FakeTensorMode(shape_env=shape_env)


@dataclass
class _VirtualizedSerializer:
    """
    This handles the data for serializing Virtualized.
    """

    # The values here get serialized. We don't grab everything because some of
    # the fields can't be serialized.
    aot_compilation: Any = None
    choices: Any = None
    local_buffer_context: Any = None
    ops: Any = None
    kernel: Any = None
    current_node: Any = None

    @classmethod
    def serialize(cls) -> _VirtualizedSerializer:
        """
        Turn the current state of torch._inductor.virtualized.V into a
        serializable structure.
        """
        kwargs = {}
        for f in dataclasses.fields(cls):
            kwargs[f.name] = getattr(V, f.name)
        return _VirtualizedSerializer(**kwargs)

    def patch(self) -> _VirtualizedSerializerContextManager:
        """
        Returns a context manager which patches the saved values into the
        current environment. While patched, any value not listed above will be
        poisoned so that reads will raise an error.
        """
        return _VirtualizedSerializerContextManager(self)


class _VirtualizedSerializerContextManager(contextlib.ExitStack):
    """
    Helper for _VirtualizedSerializer.patch()
    """

    def __init__(self, virtualized: _VirtualizedSerializer) -> None:
        super().__init__()
        self.virtualized = virtualized

    @override
    def __enter__(self) -> Self:
        super().__enter__()

        for set_name in dir(V):
            if not set_name.startswith("set_"):
                continue
            name = set_name[4:]
            if name.endswith("_handler"):
                name = name[:-8]
            set_handler = getattr(V, set_name)
            if hasattr(self.virtualized, name):
                value = getattr(self.virtualized, name)
            else:
                # poison any values that we don't serialize so that any
                # unset accesses are caught.
                value = torch._inductor.virtualized._PoisonedVirtual
            self.enter_context(set_handler(value))

        return self


@dataclass
class _WireProtocolInput:
    """
    For _SerializedFxCompile - encapsulates all the data being transferred
    (sent) from the parent to the child.
    """

    gm: torch.fx.GraphModule
    example_inputs: Sequence[InputType]
    inputs_to_check: Sequence[int]
    graph_kwargs: _CompileFxKwargs
    tracing_context: Optional[torch._guards.TracingContext]
    config: dict[str, object]
    virtualized: _VirtualizedSerializer
    deterministic_guard_for_testing: Optional[
        torch.testing._internal.common_utils.DeterministicGuard
    ]
    logger_state: _LoggerState

    def serialize(self) -> _WireProtocolPickledInput:
        """
        Turns this object into a _WireProtocolPickledInput which can be
        directly transferred across a stream.
        """
        from torch.fx._graph_pickler import GraphPickler

        return _WireProtocolPickledInput(GraphPickler.dumps(self))


@dataclass
class _WireProtocolPickledInput:
    value: bytes

    def deserialize(self) -> _WireProtocolInput:
        """
        Turn this streamable object back into a _WireProtocolInput.
        """
        from torch.fx._graph_pickler import GraphPickler

        fake_mode = _current_fake_mode()
        result = GraphPickler.loads(self.value, fake_mode)
        assert isinstance(result, _WireProtocolInput)
        return result


@dataclass
class _WireProtocolOutput:
    """
    For _SerializedFxCompile - encapsulates all the data being transferred
    (returned) back from the child to the parent.
    """

    graph: OutputCode
    metrics: CachedMetricsDeltas
    logs: list[logging.LogRecord]
    warning_replay: Optional[list[warnings.WarningMessage]]

    def serialize(self) -> _WireProtocolPickledOutput:
        """
        Turns this object into a _WireProtocolPickledOutput which can be
        directly transferred across a stream.
        """
        from torch.fx._graph_pickler import GraphPickler

        if isinstance(self.graph, CompiledFxGraph):
            self.graph.prepare_for_serialization()
        return _WireProtocolPickledOutput(GraphPickler.dumps(self))


@dataclass
class _WireProtocolPickledOutput:
    value: bytes

    def deserialize(self, constants: CompiledFxGraphConstants) -> _WireProtocolOutput:
        """
        Turn this streamable object back into a _WireProtocolOutput.
        """
        from torch.fx._graph_pickler import GraphPickler

        fake_mode = _current_fake_mode()
        result = GraphPickler.loads(self.value, fake_mode)
        assert isinstance(result, _WireProtocolOutput)
        if isinstance(result.graph, CompiledFxGraph):
            result.graph.after_deserialization(constants)
        return result


class _LoggerState:
    """
    This class is for tracking logging that happens during an out-of-process
    compile so we can "replay" those messages when the compile is done. Used as
    a context manager which returns the captured logs (object).
    """

    loggers: dict[str, int]
    # The actual log capturing mechanism - this should be None when we're not
    # actively capturing logs.
    captured_logs: Optional[_CapturedLogs] = None

    def __init__(self) -> None:
        # Mapping from logger name to level.
        self.loggers = {}

        def filter(
            logger: Union[logging.Logger, logging.PlaceHolder]
        ) -> TypeGuard[logging.Logger]:
            if not isinstance(logger, logging.Logger):
                # Assume that Placeholders propagate
                return False
            # We only want to track torch._inductor logging
            if not logger.name.startswith("torch._inductor"):
                return False
            # If this logger propagates then assume we'll track its parent
            if logger.propagate:
                return False
            return True

        root = logging.getLogger("torch._inductor")
        if sys.version_info < (3, 12):
            # logging.getChildren() doesn't exist until 3.12
            logging._acquireLock()  # type: ignore[attr-defined]
            try:
                for logger in root.manager.loggerDict.values():
                    if filter(logger):
                        self.loggers[logger.name] = logger.level
            finally:
                logging._releaseLock()  # type: ignore[attr-defined]
        else:
            q = [root]
            while q:
                logger = q.pop()
                if filter(logger):
                    self.loggers[logger.name] = logger.level
                q.extend(logger.getChildren())

    def __enter__(self) -> _CapturedLogs:
        assert self.captured_logs is None
        self.captured_logs = _CapturedLogs(self)
        self.captured_logs.apply()
        return self.captured_logs

    def __exit__(
        self,
        exc_type: Optional[Type[BaseException]],
        exc_value: Optional[BaseException],
        traceback: Optional[types.TracebackType],
    ) -> None:
        assert self.captured_logs is not None
        self.captured_logs.remove()


class _CapturedLogs:
    """
    Helper for _LoggerState - this class actually attaches to the logger in
    the child process and grabs the log messages themselves.
    """

    state: _LoggerState
    queue: queue.Queue[logging.LogRecord]
    handlers: Optional[dict[str, logging.Handler]]

    def __init__(self, state: _LoggerState) -> None:
        self.state = state
        # A queue of the log entries
        # TODO: For memory purposes should we log to a file and then respond with that?
        self.queue = queue.Queue(-1)
        # Mapping from name to handler (only valid when applied)
        self.handlers = None

    def finish(self) -> list[logging.LogRecord]:
        assert self.handlers is None
        logs = []
        try:
            while True:
                logs.append(self.queue.get_nowait())
        except queue.Empty:
            pass
        return logs

    def remove(self) -> None:
        assert self.handlers is not None
        handlers, self.handlers = self.handlers, None
        for name, handler in handlers.items():
            logger = logging.getLogger(name)
            logger.removeHandler(handler)

    def apply(self) -> None:
        from logging.handlers import QueueHandler

        assert self.handlers is None
        self.handlers = {}
        for name, level in self.state.loggers.items():
            logger = logging.getLogger(name)
            handler = QueueHandler(self.queue)
            self.handlers[name] = handler
            logger.addHandler(handler)
            if level != logging.NOTSET:
                logger.setLevel(level)


class _SerializedFxCompile(FxCompile):
    """
    This is used to represent an FxCompile which occurs across a serialized
    boundary.
    """

    @override
    def codegen_and_compile(
        self,
        gm: GraphModule,
        example_inputs: Sequence[InputType],
        inputs_to_check: Sequence[int],
        graph_kwargs: _CompileFxKwargs,
    ) -> OutputCode:
        def fallback() -> OutputCode:
            return _InProcessFxCompile().codegen_and_compile(
                gm, example_inputs, inputs_to_check, graph_kwargs
            )

        try:
            # _check_for_hop raises BypassFxGraphCache when it detects something
            # we can't cache (or serialize)
            FxGraphCache._check_for_hop(gm)
        except BypassFxGraphCache as e:
            log.debug("Skipping %s compile: %s", type(self), e)
            return fallback()

        context = torch._guards.TracingContext.try_get()
        constants = CompiledFxGraphConstantsWithGm(gm)
        logger_state = _LoggerState()

        # If we're running tests then grab the DeterministicGuard (don't want to
        # import this if it isn't already imported because it has side-effects)
        deterministic_guard_for_testing: Optional[
            torch.testing._internal.common_utils.DeterministicGuard
        ] = None
        if testing := getattr(torch, "testing", None):
            if internal := getattr(testing, "_internal", None):
                if common_utils := internal.common_utils:
                    deterministic_guard_for_testing = (
                        common_utils.DeterministicGuard._current_state()
                    )

        try:
            input = _WireProtocolInput(
                gm,
                example_inputs,
                inputs_to_check,
                graph_kwargs,
                context,
                config.save_config_portable(),
                _VirtualizedSerializer.serialize(),
                deterministic_guard_for_testing,
                logger_state,
            ).serialize()
        except (AttributeError, BypassFxGraphCache):
            # For example: AttributeError: Can't pickle local object
            # 'make_opaque_unary_fn.<locals>.OpaqueUnaryFn'

            # TODO: scuba record about not being able to do this?
            log.debug("Unable to pickle input graph or example inputs", exc_info=True)

            return fallback()

        output = self._send_to_child(input).deserialize(constants)

        self._postprocess(output)

        # TODO: Do we need to figure out what changed in TracingContext in the
        # child and plumb that back up to the parent?

        return output.graph

    @abstractmethod
    def _send_to_child(
        self, pickled_input: _WireProtocolPickledInput
    ) -> _WireProtocolPickledOutput:
        # The implementation of this should transfer `input` to the child, call
        # `_run_in_child(input)` and transfer the result back.
        ...

    def _postprocess(self, output: _WireProtocolOutput) -> None:
        pass

    @classmethod
    def _run_in_child(
        cls,
        pickled_input: _WireProtocolPickledInput,
        extra_env: Optional[Mapping[str, str]] = None,
    ) -> _WireProtocolPickledOutput:
        metrics = CachedMetricsHelper()

        with contextlib.ExitStack() as stack:
            if extra_env is not None:
                import unittest

                stack.enter_context(unittest.mock.patch.dict("os.environ", extra_env))

            # Save warnings to "replay" in the parent
            warning_replay = stack.enter_context(warnings.catch_warnings(record=True))

            # TODO: Should we split the input into multiple sections where each
            # section sets up state for the previous section? (i.e. a Config section
            # which we decode and apply, followed by a FakeTensorMode section which
            # we decode and apply, etc)
            input = pickled_input.deserialize()

            stack.enter_context(input.virtualized.patch())
            stack.enter_context(config.patch(input.config))
            captured_logs = stack.enter_context(input.logger_state)
            if input.deterministic_guard_for_testing:
                stack.enter_context(input.deterministic_guard_for_testing)
            stack.enter_context(torch._guards.tracing(input.tracing_context))
            stack.enter_context(DebugContext())

            output_graph = _InProcessFxCompile().codegen_and_compile(
                input.gm,
                input.example_inputs,
                input.inputs_to_check,
                input.graph_kwargs,
            )

        logs = captured_logs.finish()

        return _WireProtocolOutput(
            output_graph, metrics.get_deltas(), logs, warning_replay
        ).serialize()


# This is a debugging/testing implementation of FxCompile which serializes the
# input and output but still runs the FxCompile in-process.
class _DebugSerdeFxCompile(_SerializedFxCompile):
    @override
    def _send_to_child(
        self, pickled_input: _WireProtocolPickledInput
    ) -> _WireProtocolPickledOutput:
        # For debugging just serde the input and output but don't run in a
        # subprocess.
        return self._run_in_child(pickled_input)


class _OutOfProcessFxCompile(_SerializedFxCompile):
    """
    Represents an FxCompile which is run outside the current process (in
    either a subprocess or possibly even a separate machine).
    """

    def _postprocess(self, output: _WireProtocolOutput) -> None:
        # Since our metrics were gathered in a subprocess make sure to add them
        # here.
        CachedMetricsHelper.apply_deltas(output.metrics)

        # This is used by tests to check the output for specific details.  For
        # remote things (subproc and RE) we need to do the `save_output_code`
        # here since it didn't happen earlier in-process. In the future if this
        # doesn't have "source_code" (it's a CompiledAOTI, for example) and we
        # need it we'll have to grab it and serialize it separately from the
        # child.
        if GraphLowering.save_output_code is not None:
            GraphLowering.save_output_code(output.graph.source_code)  # type: ignore[attr-defined]

        # And forward our collected logs. The cache is cleared when the outer
        # function exits.
        @functools.lru_cache(None)
        def getLogger(name: str) -> logging.Logger:
            return logging.getLogger(name)

        if output.warning_replay:
            for w in output.warning_replay:
                warnings.warn_explicit(
                    message=w.message,
                    category=w.category,
                    filename=w.filename,
                    lineno=w.lineno,
                    source=w.source,
                )

        for record in output.logs:
            logger = getLogger(record.name)
            logger.handle(record)


_PostCompileData = namedtuple(
    "_PostCompileData", ("example_inputs", "cudagraphs", "constants")
)


class _SubprocessFxCompile(_OutOfProcessFxCompile):
    @override
    def _send_to_child(
        self, input: _WireProtocolPickledInput
    ) -> _WireProtocolPickledOutput:
        # TODO: Do we need to copy across some kind of logging IDs? (ChromiumEventLogger)

        pool = self.process_pool()

        # TODO: This is probably the wrong thing to do long-term - but for now
        # let's share the cache so we can identify tests broken by this later.
        env_vars = ["TORCHINDUCTOR_CACHE_DIR", "TRITON_CACHE_DIR"]
        extra_env = {v: os.environ[v] for v in env_vars if v in os.environ}

        f = pool.submit(_SubprocessFxCompile._run_in_child_subprocess, input, extra_env)

        # For debugging: If we want to print status updates...
        # last = time.time()
        # while not f.done():
        #     print("tick...")
        #     time.sleep(0.125)
        #     now = time.time()
        #     if now - last > 1:
        #         last = now

        output = f.result()

        return output

    @staticmethod
    @functools.cache
    def process_pool() -> AnyPool:
        pool = SubprocPool(
            # TODO: Consider raising this limit if we start using async w/
            # subprocess and want to compile multiple graphs in parallel.
            1,
            kind=SubprocKind.SPAWN,
        )

        atexit.register(pool.shutdown)

        return pool

    @classmethod
    def _run_in_child_subprocess(
        cls,
        pickled_input: _WireProtocolPickledInput,
        extra_env: Optional[Mapping[str, str]],
    ) -> _WireProtocolPickledOutput:
        # TODO: In subprocess mode we need to clear the inductor caches.
        # The problem:
        #   1. We compile in worker A which fills stuff in tmpdir
        #   2. parent clears inductor caches which deletes tmpdirs and tells
        #      cpp_prefix_path() to clear its LRU cache
        #   3. We compile a second time in subproc A - but since we never told
        #      cpp_prefix_path() in worker A to clear its LRU it thinks the
        #      tmpdir still exists and fails to compile.
        #
        # TODO: We probably should be using a separate tmpdir in the worker
        # anyway... but we should probably still respect clear_inductor_caches()
        # in the parent... maybe?
        #
        # TODO: We could be less aggressive by keeping a clock which gets
        # incremented when we clear the cache, send the clock to the worker and
        # only clear caches if the clock changed since last time.
        #
        clear_inductor_caches()
        torch._inductor.metrics.reset()

        # TODO: turn off config.fx_graph_async_compile

        result = cls._run_in_child(pickled_input, extra_env)
        return result


# For debugging - create a _FxCompile which writes the serialized data to a file
# and then exits.
#
# TODO: make this a FxCompileMode value?
#
# The "child runner" should look something like this:
#
#     import torch
#     from torch._inductor import compile_fx
#     idx = 0
#     with open(f"/tmp/pytorch_compile_fx_tmp_input_{idx}.bin", "rb") as f:
#         input = compile_fx._WireProtocolPickledInput(f.read())
#     result = compile_fx._SubprocessFxCompile._run_in_child(input)
#     with open(f"/tmp/pytorch_compile_fx_tmp_output_{idx}.bin", "wb") as f:
#         f.write(result.value)
#
class _DebugFileFxCompile(_OutOfProcessFxCompile):
    file_index = 0

    @override
    def _send_to_child(
        self, pickled_input: _WireProtocolPickledInput
    ) -> _WireProtocolPickledOutput:
        idx = _DebugFileFxCompile.file_index
        _DebugFileFxCompile.file_index += 1

        name = f"/tmp/aorenste/pytorch_compile_fx_tmp_input_{idx}.bin"
        with open(name, "wb") as f:
            f.write(pickled_input.value)
        print(f"Wrote to {name}")

        if False:
            name = f"/tmp/aorenste/pytorch_compile_fx_tmp_actual_{idx}.bin"
            actual = self._run_in_child(pickled_input)
            with open(name, "wb") as f:
                f.write(actual.value)
            return actual
        elif False:
            name = f"/tmp/aorenste/pytorch_compile_fx_tmp_output_{idx}.bin"
            with open(name, "rb") as f:
                result = _WireProtocolPickledOutput(f.read())
                print(f"Read from {name}")
            return result
        else:
            os._exit(-1)


def fx_codegen_and_compile(
    gm: GraphModule,
    example_inputs: Sequence[InputType],
    # This is derivable from the other inputs to this function, but we pass it
    # in explicitly because it's nontrivial to compute
    inputs_to_check: Sequence[int],
    **graph_kwargs: Unpack[_CompileFxKwargs],
) -> OutputCode:
    scheme: FxCompile

    if fx_compile_mode == FxCompileMode.NORMAL:
        scheme = _InProcessFxCompile()
    elif fx_compile_mode == FxCompileMode.SERIALIZE:
        scheme = _DebugSerdeFxCompile()
    elif fx_compile_mode == FxCompileMode.SUBPROCESS:
        scheme = _SubprocessFxCompile()

    return scheme.codegen_and_compile(gm, example_inputs, inputs_to_check, graph_kwargs)


def get_input_idxs_to_check(
    inputs: Sequence[InputType],
    static_input_idxs: Sequence[int],
) -> Sequence[int]:
    """
    This function runs at compile time, and generates a list of indices for which we
    might need to do a copy to preserve alignment requirements.
    """
    ids_to_check = []

    for i, input in enumerate(inputs):
        if not isinstance(input, torch.Tensor):
            # non-tensors don't need alignment
            continue
        if not is_gpu(input.device.type):
            # right now we only care for gpu tensors
            continue
        with maybe_get_suppress_shape_guards_ctx():
            # suppress guards so that tensor_is_aligned and should_assume_input_aligned
            # do not add guards on input's storage offset
            if i in static_input_idxs and tensor_is_aligned(input):
                continue
            if not should_assume_input_aligned(input):
                continue

        # if we get here, then
        # (a) our triton code assumes that the input is aligned
        # (b) we can't be sure ahead of time that the input will actually be aligned.
        # therefore, at runtime, we'll need to check that the input is aligned
        # (and if not, clone it to make it aligned.)
        ids_to_check.append(i)

    return ids_to_check


def cudagraphify(
    model: Callable[..., Any],
    static_input_idxs: Sequence[int] = (),
    *,
    device_index: int,
    stack_traces: list[Optional[str]],
    is_backward: bool,
    is_inference: bool,
    constants: tuple[torch.Tensor, ...] = (),
    placeholders: Sequence[PlaceholderInfo] = (),
    mutated_input_idxs: tuple[int, ...] = (),
) -> Callable[..., Any]:
    from torch._inductor.cudagraph_trees import (
        cudagraphify_impl as new_cudagraphify_impl,
    )

    cudagraphify_fn: Callable[..., Any]
    if config.triton.cudagraph_trees:
        cudagraphify_fn = functools.partial(
            new_cudagraphify_impl,
            device_index=device_index,
            stack_traces=stack_traces,
            is_backward=is_backward,
            is_inference=is_inference,
            constants=constants,
            placeholders=placeholders,
            mutated_input_idxs=mutated_input_idxs,
        )
    else:
        cudagraphify_fn = cudagraphify_impl

    compiled_fn = None

    def run(new_inputs: Sequence[InputType]) -> Any:
        nonlocal compiled_fn
        if compiled_fn is None:
            with dynamo_utils.dynamo_timed(
                "cudagraphify",
                log_pt2_compile_event=True,
            ), dynamo_utils.preserve_rng_state():
                compiled_fn = cudagraphify_fn(model, new_inputs, static_input_idxs)
        return compiled_fn(new_inputs)

    return run


def static_input(x: torch.Tensor) -> torch.Tensor:
    """
    Copy and input while preserving strides
    """
    return torch.empty_strided(x.size(), x.stride(), dtype=x.dtype, device=x.device)


def index_expanded_dims_and_copy_(
    dst: torch.Tensor,
    src: torch.Tensor,
    expanded_dims: list[int],
) -> None:
    "Index into expanded dimensions of both dst and src then copy_"
    dst = index_expanded_dims(dst, expanded_dims)
    src = index_expanded_dims(src, expanded_dims)
    dst.copy_(src)


def cudagraphify_impl(
    model: Callable[..., Any],
    inputs: list[torch.Tensor],
    static_input_idxs: Sequence[int] = (),
) -> Callable[[list[InputType]], Any]:
    """
    Assumes inputs[static_input_idxs[i]] are always the same memory address
    """
    check_input_idxs = get_input_idxs_to_check(inputs, static_input_idxs)  # type: ignore[arg-type]
    static_input_idxs: OrderedSet[int] = OrderedSet(
        remove_unaligned_input_idxs(inputs, static_input_idxs)  # type: ignore[arg-type]
    )
    copy_misaligned_inputs(inputs, check_input_idxs)  # type: ignore[arg-type]

    assert isinstance(inputs, list)

    inps_expanded_dims = [
        get_expanded_dims(x) if idx not in static_input_idxs else []
        for idx, x in enumerate(inputs)
    ]

    # allocate static tensor inputs
    static_inputs = [
        (
            x
            if not isinstance(x, torch.Tensor)
            else static_input(x)
            if idx not in static_input_idxs
            else x.detach()
        )
        for idx, x in enumerate(inputs)
    ]

    # copy over input values for fresh allocations
    for idx, (x, expanded_dims) in enumerate(zip(inputs, inps_expanded_dims)):
        if isinstance(x, torch.Tensor) and idx not in static_input_idxs:
            index_expanded_dims_and_copy_(static_inputs[idx], x, expanded_dims)

    # warmup
    torch.cuda.synchronize()
    stream = torch.cuda.Stream()
    stream.wait_stream(torch.cuda.current_stream())
    # copy static_inputs because it will be cleared in model
    with torch.cuda.stream(stream):
        model(list(static_inputs))
    stream.synchronize()
    torch.cuda.current_stream().wait_stream(stream)
    torch.cuda.synchronize()

    # record
    graph = torch.cuda.CUDAGraph()
    with torch.cuda.graph(graph, stream=stream, capture_error_mode="thread_local"):
        static_outputs = model(list(static_inputs))
    if not isinstance(static_outputs, (list, tuple)):
        static_outputs = (static_outputs,)

    if config.size_asserts:

        def run(new_inputs: list[InputType]) -> Callable[[list[InputType]], Any]:
            assert len(static_inputs) == len(new_inputs)
            for idx, (dst, src, expanded_dims) in enumerate(
                zip(static_inputs, new_inputs, inps_expanded_dims)
            ):
                if not isinstance(dst, torch.Tensor):
                    continue
                assert isinstance(src, torch.Tensor)
                if idx in static_input_idxs:
                    assert dst.data_ptr() == src.data_ptr()
                else:
                    # TODO - could make one single op of multiple slices
                    # and avoid dispatch.
                    # Could also pre-index the `dst` tensors
                    index_expanded_dims_and_copy_(dst, src, expanded_dims)
            new_inputs.clear()
            graph.replay()
            return static_outputs

    else:
        copy_indices = [
            idx for idx in range(len(static_inputs)) if idx not in static_input_idxs
        ]

        def run(new_inputs: list[InputType]) -> Callable[[list[InputType]], Any]:
            for idx in copy_indices:
                expanded_dims = inps_expanded_dims[idx]
                src = new_inputs[idx]
                assert isinstance(src, torch.Tensor)
                index_expanded_dims_and_copy_(static_inputs[idx], src, expanded_dims)
            new_inputs.clear()
            graph.replay()
            return static_outputs

    return align_inputs_from_check_idxs(run, check_input_idxs)


def compile_fx_aot(
    model_: GraphModule,
    example_inputs_: list[InputType],
    inner_compile: _CompileFxCallable = compile_fx_inner,
    config_patches: Optional[dict[str, str]] = None,
) -> Union[list[str], str]:
    assert isinstance(model_, GraphModule), model_

    # [See NOTE] Unwrapping subclasses AOT
    unwrap_tensor_subclass_parameters(model_)

    config_patches: dict[str, Any] = (
        {"cpp_wrapper": True}
        if config_patches is None
        else {**config_patches, "cpp_wrapper": True}
    )

    output_path = config_patches.get(
        "aot_inductor.output_path", config.aot_inductor.output_path
    )

    if output_path:
        assert not output_path.endswith(".pt2"), (
            "The output path for aot_compile should not have an extension with .pt2 "
            "this is for specifying the output path for the .so in AOTInductor. "
            "If you would like to package the AOTInductor generated files "
            "into a pt2, please call `torch._inductor.aoti_compile_and_package`."
        )
    else:
        config_patches = {
            **config_patches,
            "aot_inductor.output_path": code_hash(model_.code),
        }

    extern_node_serializer = config_patches.pop("extern_node_serializer", None)
    saved_compile_id = model_.meta.get("dynamo_compile_id", None)
    saved_compile_context = torch._guards.CompileContext(saved_compile_id)
    with V.set_aot_compilation(True), torch._guards.compile_context(
        saved_compile_context
    ):
        compiled_artifacts = compile_fx(
            model_,
            example_inputs_,
            inner_compile=functools.partial(
                inner_compile,
                extern_node_serializer=extern_node_serializer,
            ),
            config_patches=config_patches,
        )

        assert isinstance(compiled_artifacts, CompiledAOTI)

        return compiled_artifacts.filename


_graph_counter = count(0)


def fw_compiler_freezing(
    aot_autograd_model: GraphModule,
    aot_example_inputs: Sequence[InputType],
    dynamo_model: GraphModule,
    num_example_inputs: int,
    inner_compile: Callable[..., Any],
    cudagraphs: BoxedBool,
    graph_id: int,
    forward_device: BoxedDeviceIndex,
) -> Callable[[list[object]], Sequence[torch.Tensor]]:
    from torch._inductor.freezing import convert_conv_weights_to_channels_last, freeze

    # partition_fn won't be called
    _recursive_joint_graph_passes(aot_autograd_model)

    layout_opt = GraphLowering.decide_layout_opt(aot_autograd_model, is_inference=True)
    if layout_opt:
        # make sure meta['val'] is properly setup
        fake_tensor_prop(aot_autograd_model, aot_example_inputs, True)
        convert_conv_weights_to_channels_last(aot_autograd_model)

    opt_model, preserved_arg_indices = freeze(
        dynamo_model,
        aot_autograd_model,
        aot_example_inputs,  # type: ignore[arg-type]
    )

    aot_example_inputs = [aot_example_inputs[ind] for ind in preserved_arg_indices]
    num_fixed = len(preserved_arg_indices) - num_example_inputs

    fake_mode = detect_fake_mode(aot_example_inputs)

    # for freezing, all graph outputs should be user visible
    *_, model_outputs_node = opt_model.graph.nodes
    model_outputs = model_outputs_node.args[0]
    model_outputs_node.meta["user_visible_output_idxs"] = [
        idx for idx, n in enumerate(model_outputs) if isinstance(n, torch.fx.Node)
    ]

    static_input_idxs = list(range(num_fixed))
    # constant params will be real tensors, not fake
    tracing_context = torch._guards.TracingContext.try_get()
    unwrapped_args_offsets = [0]
    max_offset_idx = 0
    if tracing_context is not None:
        assert tracing_context.params_flat_unwrap_subclasses is not None
        params_flat_unwrap = tracing_context.params_flat_unwrap_subclasses
        max_offset_idx = max(0, len(params_flat_unwrap) - 1)
        preserved_indices_params_flat = OrderedSet[int]()
        unwrapped_idxs = tracing_context.params_unwrapped_to_flat_index
        assert unwrapped_idxs is not None
        current_offset = 0
        if len(params_flat_unwrap) > 0:
            unwrapped_args_offsets = []

        for i in range(len(params_flat_unwrap)):
            if i not in preserved_arg_indices:
                params_flat_unwrap[i] = None
                if i > 0 and unwrapped_idxs[i] == unwrapped_idxs[i - 1]:
                    current_offset += 1
            else:
                preserved_indices_params_flat.add(unwrapped_idxs[i])
            unwrapped_args_offsets.append(current_offset)

        # Deallocate wrapped params, if all subelements were deallocated
        assert tracing_context.params_flat is not None
        for i in range(len(tracing_context.params_flat)):
            if i not in preserved_indices_params_flat:
                tracing_context.params_flat[i] = None

        if tracing_context.fw_metadata:
            static_input_idxs += tracing_context.fw_metadata.static_input_indices

    with mock.patch.object(fake_mode, "allow_non_fake_inputs", True):
        optimized_function = inner_compile(
            opt_model,
            aot_example_inputs,
            static_input_idxs=static_input_idxs,
            cudagraphs=cudagraphs,
            graph_id=graph_id,
            is_inference=True,
            boxed_forward_device_index=forward_device,
            layout_opt=layout_opt,
        )

    # aot_inductor codegens a call that takes in just the inputs, so we don't return a wrapper
    # that drops constant-ified params
    if V.aot_compilation:
        return optimized_function

    def wrapper(args: list[object]) -> Sequence[torch.Tensor]:
        args_new = [
            args[i - unwrapped_args_offsets[min(i, max_offset_idx)]]
            for i in preserved_arg_indices
        ]
        args.clear()
        return optimized_function(args_new)

    wrapper._boxed_call = True  # type: ignore[attr-defined]

    return wrapper


def get_cpp_wrapper_config() -> dict[str, object]:
    return {
        # Set autotune_at_compile_time to True as default if the option is not explicitly set
        "triton.autotune_at_compile_time": (
            config.triton.autotune_at_compile_time
            if config.triton.autotune_at_compile_time is not None
            else has_triton()
        ),
        "triton.autotune_cublasLt": False,
        "triton.cudagraphs": False,  # TODO: to be removed
        "triton.store_cubin": True,
    }


def get_cuda_device_context(gm: torch.fx.GraphModule) -> AbstractContextManager[None]:
    """
    Returns a cuda device context manager if there is a single device in the graph
    """
    if not torch.cuda.is_available():
        return contextlib.nullcontext()

    placeholder_nodes = gm.graph.find_nodes(op="placeholder")
    input_devices: OrderedSet[torch.device] = OrderedSet(
        node.meta["val"].device
        for node in placeholder_nodes
        if isinstance(node.meta.get("val"), torch.Tensor)
    )

    out_devices: OrderedSet[torch.device] = OrderedSet(
        arg.meta["val"].device
        for arg in output_node(gm).args[0]  # type: ignore[union-attr]
        if isinstance(arg, fx.Node) and isinstance(arg.meta.get("val"), torch.Tensor)
    )
    cuda_devices: OrderedSet[torch.device] = OrderedSet(
        device for device in (input_devices | out_devices) if device.type == "cuda"
    )

    return (
        torch.cuda.device(next(iter(cuda_devices)))  # type: ignore[return-value]
        if len(cuda_devices) == 1
        else contextlib.nullcontext()
    )


def compile_fx(
    model_: GraphModule,
    example_inputs_: Sequence[InputType],
    inner_compile: Callable[..., OutputCode] = compile_fx_inner,
    config_patches: Optional[dict[str, Any]] = None,
    decompositions: Optional[dict[OpOverload, Callable[..., Any]]] = None,
) -> Union[Callable[[list[object]], Sequence[torch.Tensor]], str, list[str]]:
    """
    Main entry point for compiling given FX graph.  Despite the fact that this
    lives in :mod:`torch._inductor`, this function is responsible for calling
    into AOT Autograd (and we will eventually get a callback to
    ``inner_compile`` to perform actual compilation.  In other words, this
    function orchestrates end-to-end compilation for the inductor backend when
    you use :func:`torch.compile`.

    NB: This function TAKES OWNERSHIP of the input ``model_`` and can potentially
    mutate it!  Make a copy if you need to preserve the original GraphModule.
    """

    # Some arguments trigger a recursive call to compile_fx.  Handle these
    # short circuits first, before anything else

    if config_patches:
        with config.patch(config_patches):
            return compile_fx(
                model_,
                example_inputs_,
                # need extra layer of patching as backwards is compiled out of scope
                inner_compile=config.patch(config_patches)(inner_compile),
                decompositions=decompositions,
            )

    # TODO: This probably shouldn't be a recursive call
    if config.cpp_wrapper:
        with config.patch(
            {
                "cpp_wrapper": False,  # reset to break recursive call to compile_fx
                **get_cpp_wrapper_config(),
            }
        ), V.set_real_inputs(example_inputs_):
            inputs_: Sequence[InputType] = example_inputs_

            if isinstance(model_, GraphModule):
                fake_inputs = [
                    node.meta.get("val")
                    for node in model_.graph.nodes
                    if node.op == "placeholder"
                ]
                # Replace non-tensor (constant) inputs with Nones, since these are not being
                # used anyways by the graph
                fake_inputs = [
                    inp if isinstance(inp, torch.Tensor) else None
                    for inp in fake_inputs
                ]

                if any(v is not None for v in fake_inputs):
                    # Validate devices before switching to fake tensors.
                    for idx, fi, i in zip(count(), fake_inputs, inputs_):
                        if fi is not None:
                            assert isinstance(i, torch.Tensor)
                            if fi.device != i.device:
                                raise ValueError(
                                    f"Device mismatch between fake input and example input at position #{idx}: "
                                    f"{fi.device} vs {i.device}. If the model was exported via torch.export(), "
                                    "make sure torch.export() and torch.aot_compile() run on the same device."
                                )
                    inputs_ = fake_inputs  # type: ignore[assignment]
            return compile_fx(
                model_,
                inputs_,
                inner_compile=functools.partial(inner_compile, cpp_wrapper=True),
                decompositions=decompositions,
            )

    recursive_compile_fx = functools.partial(
        compile_fx,
        inner_compile=inner_compile,
        decompositions=decompositions,
    )

    if not graph_returns_tuple(model_):
        return make_graph_return_tuple(
            model_,
            example_inputs_,
            recursive_compile_fx,
        )

    if isinstance(model_, GraphModule) and isinstance(
        model_.graph._codegen, _PyTreeCodeGen
    ):
        # this graph is the result of dynamo.export()
        return handle_dynamo_export_graph(
            model_,
            example_inputs_,
            recursive_compile_fx,
        )

    # Do the actual work

    with _use_lazy_graph_module(
        dynamo_config.use_lazy_graph_module
    ), enable_python_dispatcher(), torch.fx.traceback.preserve_node_meta(
        config.trace.enabled
    ):
        # Pre-grad passes cannot be run if we weren't given a GraphModule.
        # Dynamo will always produce a GraphModule, but this handles cases
        # where a user directly passes a plain Module with the intention of
        # having AOTAutograd trace it.
        # TODO: Get rid of this?
        if isinstance(model_, GraphModule):
            trace_structured(
                "inductor_pre_grad_graph",
                payload_fn=lambda: model_.print_readable(
                    print_output=False, include_stride=True, include_device=True
                )
                + f"\n\n # graph id: {id(model_.graph)}",
            )
            pre_grad_graphs_log.debug(
                "%s",
                lazy_format_graph_code(
                    "BEFORE PRE GRAD",
                    model_,
                    include_stride=True,
                    include_device=True,
                    colored=True,
                ),
            )
            torch._inductor.debug._pre_grad_graph_id = id(model_.graph)

            model_ = _recursive_pre_grad_passes(model_, example_inputs_)

        # TODO: Move this before recursive pre-grad passes
        # NB: This short circuit never occurs for Dynamo produced graphs
        # (which are pre-flattened)
        if any(isinstance(x, (list, tuple, dict)) for x in example_inputs_):
            return flatten_graph_inputs(
                model_,
                example_inputs_,
                recursive_compile_fx,
            )

        assert not config._raise_error_for_testing

        num_example_inputs = len(example_inputs_)

        # Although cudagraphs may have been enabled via config, various
        # conditions (which are tested within the bowels of Inductor) may
        # force cudagraphs to be disabled.  This mutable box lets us retrieve
        # the final determination if cudagraphs actually can be used or not.
        cudagraphs = BoxedBool(config.triton.cudagraphs)

        # See [Backward Generation Handling]
        forward_device = BoxedDeviceIndex(None)

        # TODO: The modern style is to use CompileId from TracingContext to
        # identify Inductor compilation.  However, this CompileId cannot
        # uniquely identify multiple Inductor compilations that arise from
        # DDPOptimizer
        graph_id = next(_graph_counter)

        decompositions = (
            decompositions if decompositions is not None else select_decomp_table()
        )

        def fw_compiler_base(
            gm: GraphModule,
            example_inputs: Sequence[InputType],
            is_inference: bool,
        ) -> OutputCode:
            with dynamo_utils.dynamo_timed("compile_fx.<locals>.fw_compiler_base"):
                if is_inference:
                    # partition_fn won't be called
                    _recursive_joint_graph_passes(gm)

                fixed = torch._inductor.utils.num_fw_fixed_arguments(
                    num_example_inputs, len(example_inputs)
                )

                model_outputs_node = output_node(gm)
                if config.keep_output_stride:
                    model_outputs = pytree.arg_tree_leaves(*model_outputs_node.args)
                    num_model_outputs = len(model_outputs)

                    context = torch._guards.TracingContext.try_get()
                    # See Note [User Outputs in the inductor graph]
                    if context is not None and context.fw_metadata and not is_inference:
                        original_output_start_index = (
                            context.fw_metadata.num_mutated_inp_runtime_indices
                        )
                    else:
                        original_output_start_index = 0

                    if isinstance(model_, GraphModule):
                        *_, orig_model_outputs_node = model_.graph.nodes
                        assert orig_model_outputs_node.op == "output"
                        orig_model_outputs, _ = pytree.tree_flatten(
                            orig_model_outputs_node.args
                        )
                        num_orig_model_outputs = len(orig_model_outputs)
                    else:
                        num_orig_model_outputs = num_model_outputs

                    assert num_orig_model_outputs <= num_model_outputs

                    # Note [User Outputs in the inductor graph]
                    # We makes the following assumption
                    # For inference
                    #   len(orig_model_outputs) == len(model_outputs)
                    # For training
                    #   len(orig_model_outputs) <= len(model_outputs)
                    # During training, most of the time the model_outputs starts with
                    # original module's outputs followed by saved activations.
                    # But this can be not true if the model have inplace updated tensors.
                    # AOTAutograd will make those tensors being returned before the original
                    # module's output.
                    # To make things safe, we'll use original_output_start_index field
                    # set by AOTAutograd to decide where the original module outputs start.
                    orig_output_end_idx = (
                        original_output_start_index + num_orig_model_outputs
                    )
                    # Sanity check: we are about to splice out the "user" outputs from the full set
                    # of "graph" outputs. Make sure we're within bounds.
                    assert orig_output_end_idx <= num_model_outputs

                    model_outputs_node.meta["user_visible_output_idxs"] = [
                        idx
                        for idx in range(
                            original_output_start_index, orig_output_end_idx
                        )
                        if isinstance(model_outputs[idx], torch.fx.Node)
                    ]
                else:
                    model_outputs_node.meta["user_visible_output_idxs"] = []

                return inner_compile(
                    gm,
                    example_inputs,
                    static_input_idxs=get_static_input_idxs(fixed),
                    cudagraphs=cudagraphs,
                    graph_id=graph_id,
                    is_inference=is_inference,
                    boxed_forward_device_index=forward_device,
                )

        fw_compiler: Callable[
            [GraphModule, Sequence[InputType]], OutputCode
        ] = functools.partial(fw_compiler_base, is_inference=False)
        fw_compiler = SerializableAOTDispatchCompiler(OutputCode, fw_compiler)

        if config.freezing and not torch.is_grad_enabled():
            inference_compiler: Callable[..., Any] = functools.partial(
                fw_compiler_freezing,
                dynamo_model=model_,
                num_example_inputs=num_example_inputs,
                inner_compile=inner_compile,
                cudagraphs=cudagraphs,
                graph_id=graph_id,
                forward_device=forward_device,
            )
        else:
            inference_compiler = functools.partial(fw_compiler_base, is_inference=True)
            inference_compiler = SerializableAOTDispatchCompiler(
                OutputCode, inference_compiler
            )

        def partition_fn(
            gm: GraphModule,
            joint_inputs: Sequence[object],
            **kwargs: object,
        ) -> tuple[GraphModule, GraphModule]:
            cuda_context = get_cuda_device_context(gm)
            with cuda_context:
                _recursive_joint_graph_passes(gm)
            return min_cut_rematerialization_partition(
                gm, joint_inputs, **kwargs, compiler="inductor"
            )

        @compile_time_strobelight_meta(phase_name="backward")
        def bw_compiler(
            gm: GraphModule, example_inputs: Sequence[InputType]
        ) -> OutputCode:
            from torch._dynamo.convert_frame import compile_lock

            with dynamo_utils.dynamo_timed(
                "compile_fx.<locals>.bw_compiler"
            ), compile_lock:
                model_outputs_node = output_node(gm)
                if config.bw_outputs_user_visible:
                    model_outputs = pytree.arg_tree_leaves(*model_outputs_node.args)
                    model_outputs_node.meta["user_visible_output_idxs"] = [
                        idx
                        for idx, n in enumerate(model_outputs)
                        if isinstance(n, torch.fx.Node)
                    ]
                else:
                    model_outputs_node.meta["user_visible_output_idxs"] = []

                fixed = count_tangents(gm)
                with (
                    config.patch(get_cpp_wrapper_config())
                    if config.cpp_wrapper
                    else contextlib.nullcontext()
                ):
                    return inner_compile(
                        gm,
                        example_inputs,
                        static_input_idxs=list(range(fixed)),
                        cudagraphs=cudagraphs,
                        is_backward=True,
                        graph_id=graph_id,
                        boxed_forward_device_index=forward_device,
                    )

        bw_compiler = SerializableAOTDispatchCompiler(OutputCode, bw_compiler)

        fake_mode = detect_fake_mode(
            example_inputs_
        ) or torch._subclasses.FakeTensorMode(allow_non_fake_inputs=True)
        tracing_context = (
            torch._guards.TracingContext.try_get()
            or torch._guards.TracingContext(fake_mode)
        )

        if V.aot_compilation:
            with functorch_config.patch(unlift_effect_tokens=True):
                gm, graph_signature = aot_export_module(
                    model_,
                    example_inputs_,
                    trace_joint=False,
                    decompositions=decompositions,
                )
            unlifted_gm = _unlift_graph(model_, gm, graph_signature)
            if "dynamo_flat_name_to_original_fqn" in model_.meta:
                unlifted_gm.meta["dynamo_flat_name_to_original_fqn"] = model_.meta[
                    "dynamo_flat_name_to_original_fqn"
                ]

            if "dynamo_compile_id" in model_.meta:
                unlifted_gm.meta["dynamo_compile_id"] = model_.meta["dynamo_compile_id"]

            # Disable amp as in aot_dispatch_autograd (https://github.com/pytorch/pytorch/pull/86515)
            # In inference_compiler (fw_compiler_base), _recursive_joint_graph_passes will call into
            # _sfdp_init() to register patterns.
            # When fallback_random is set to True, the sdpa patterns will be traced during runtime.
            # If amp is turned on, the traced FP32 patterns will have prims.convert_element_type which
            # will be the same as the generated FP16 patterns.
            disable_amp = torch._C._is_any_autocast_enabled()
            context = (
                torch._C._DisableAutocast if disable_amp else contextlib.nullcontext
            )
            with V.set_fake_mode(fake_mode), compiled_autograd._disable(), context():
                return inference_compiler(unlifted_gm, example_inputs_)

        with V.set_fake_mode(fake_mode), torch._guards.tracing(
            tracing_context
        ), compiled_autograd._disable(), functorch_config.patch(
            unlift_effect_tokens=True
        ):
            try:
                return aot_autograd(
                    fw_compiler=fw_compiler,
                    bw_compiler=bw_compiler,
                    inference_compiler=inference_compiler,
                    decompositions=decompositions,
                    partition_fn=partition_fn,
                    keep_inference_input_mutations=True,
                    cudagraphs=cudagraphs,
                )(model_, example_inputs_)
            except ShortenTraceback as e:
                # We will also shorten the traceback inside dynamo.
                # This is only useful if inductor is called directly with an FX graph.
                raise e.remove_dynamo_frames() from None  # see TORCHDYNAMO_VERBOSE=1


def graph_returns_tuple(gm: GraphModule) -> bool:
    """True if a FX graph returns a tuple"""
    if not isinstance(gm, GraphModule):
        return True  # can't check this, assume true
    (rv,) = output_node(gm).args
    if isinstance(rv, (list, tuple)):
        return True
    if (
        isinstance(rv, torch.fx.node.Node)
        and hasattr(rv.target, "_schema")
        and len(rv.target._schema.returns) > 1
        and all(str(ret.type) == "Tensor" for ret in rv.target._schema.returns)
    ):
        # for graphs whose result is one node with multiple outputs
        return True
    return False


def make_graph_return_tuple(
    gm: GraphModule,
    inputs: Sequence[InputType],
    compile_gm: Callable[..., Any],
) -> Callable[..., Any]:
    """
    Mutate gm so it returns a tuple.  This is only needed for graphs
    not created by torchdynamo that return non-tuples.
    """
    node = output_node(gm)
    (rv,) = node.args
    rv, spec = pytree.tree_flatten(rv)
    with gm.graph.inserting_before(node):
        gm.graph.output(rv)
    gm.graph.erase_node(node)
    assert graph_returns_tuple(gm)

    compiled_fn = compile_gm(gm, inputs)

    @functools.wraps(compiled_fn)
    def wrapper(*args: Any, **kwargs: Any) -> Any:
        return pytree.tree_unflatten(compiled_fn(*args, **kwargs), spec)

    return wrapper


def handle_dynamo_export_graph(
    gm: GraphModule,
    inputs: Sequence[InputType],
    compile_gm: Callable[..., Any],
) -> Callable[..., Any]:
    """
    `torch._dynamo.export` embeds pytrees in the FX graph codegen object,
    convert that to a normal FX graph so inductor can compile it.
    """
    codegen = gm.graph._codegen
    gm.graph._codegen = torch.fx.graph.CodeGen()
    gm.recompile()

    compiled_fn = compile_gm(gm, codegen.process_inputs(*inputs))

    @functools.wraps(compiled_fn)  # type: ignore[misc]
    def wrapper(*args: Any) -> Any:
        return codegen.process_outputs(compiled_fn(*codegen.process_inputs(*args)))

    return wrapper


def _check_triton_bf16_support(graph: GraphLowering) -> None:
    def warn_and_skip(device: Optional[torch.device]) -> Never:
        from torch._dynamo.exc import SkipFrame

        assert device is not None

        device_interface = get_interface_for_device(device.type)
        device_props = device_interface.get_device_properties(device)
        warnings.warn(
            f"{device_props.name} does not support bfloat16 compilation natively, skipping"
        )
        raise SkipFrame("BF16 is not supported")

    for node in itertools.chain(graph.graph_inputs.values(), graph.graph_outputs):
        if not isinstance(node, IRNode):
            continue
        device_type = get_device_type(node)
        if (
            not device_type
            or not is_gpu(device_type)
            or node.get_dtype() != torch.bfloat16
        ):
            continue
        # Print warning and skip frame if attempting to compile for bfloat16
        # on device without hardware support for dtype
        device_interface = get_interface_for_device(device_type)
        if device_interface.is_bf16_supported(including_emulation=False):
            return
        warn_and_skip(node.get_device())


def _aoti_flatten_inputs(
    gm: torch.fx.GraphModule,
    args: Union[list[Any], tuple[Any, ...]],
    kwargs: Optional[dict[str, Any]] = None,
    *,
    options: Optional[dict[str, Any]] = None,
) -> tuple[list[Any], dict[str, Any]]:
    """
    Flatten the inputs to the graph module and return the flat inputs and options.
    Add "aot_inductor.serialized_in_spec" and "aot_inductor.serialized_out_spec" to the options.
    """
    from .compile_fx import graph_returns_tuple

    assert graph_returns_tuple(gm), (
        "Graph output must be a tuple(). This is so that we can avoid "
        "pytree processing of the outputs. Please change the module to "
        "have tuple outputs."
    )

    # We will serialize the pytree info into the .so as constant strings
    in_spec = None
    out_spec = None
    if isinstance(gm.graph._codegen, torch.fx.graph._PyTreeCodeGen):
        codegen = gm.graph._codegen
        gm.graph._codegen = torch.fx.graph.CodeGen()
        gm.recompile()

        if codegen.pytree_info.in_spec is not None:
            in_spec = codegen.pytree_info.in_spec
        if codegen.pytree_info.out_spec is not None:
            out_spec = codegen.pytree_info.out_spec

    else:
        if hasattr(gm, "_in_spec"):
            in_spec = gm._in_spec
        if hasattr(gm, "_out_spec"):
            out_spec = gm._out_spec

    serialized_in_spec = pytree.treespec_dumps(in_spec) if in_spec is not None else ""
    serialized_out_spec = (
        pytree.treespec_dumps(out_spec) if out_spec is not None else ""
    )

    flat_args_with_path, received_spec = pytree.tree_flatten_with_path(
        (args, kwargs or {})
    )

    # Replace non-tensor (constant) inputs with Nones, since these are not being
    # used anyways by the graph
    flat_example_inputs = [
        x[1] if isinstance(x[1], torch.Tensor) else None for x in flat_args_with_path
    ]

    if in_spec is not None and received_spec != in_spec:
        raise ValueError(  # noqa: B904
            "Trying to flatten user inputs with exported input tree spec: \n"
            f"{in_spec}\n"
            "but actually got inputs with tree spec of: \n"
            f"{received_spec}"
        )

    options = (
        {
            "aot_inductor.serialized_in_spec": serialized_in_spec,
            "aot_inductor.serialized_out_spec": serialized_out_spec,
        }
        if options is None
        else {
            **options,
            "aot_inductor.serialized_in_spec": serialized_in_spec,
            "aot_inductor.serialized_out_spec": serialized_out_spec,
        }
    )
    return flat_example_inputs, options<|MERGE_RESOLUTION|>--- conflicted
+++ resolved
@@ -15,22 +15,12 @@
 import time
 import warnings
 from abc import ABC, abstractmethod
-<<<<<<< HEAD
-from collections import namedtuple
+from collections import defaultdict, namedtuple
+from contextlib import AbstractContextManager
 from dataclasses import dataclass
 from inspect import currentframe
 from itertools import count
-from typing import (
-    Any,
-    Callable,
-    ContextManager,
-    Mapping,
-    Optional,
-    Type,
-    TYPE_CHECKING,
-    TypeVar,
-    Union,
-)
+from typing import Any, Callable, Optional, TYPE_CHECKING, TypeVar, Union
 from typing_extensions import (
     Never,
     override,
@@ -41,14 +31,6 @@
     TypeGuard,
     Unpack,
 )
-=======
-from contextlib import AbstractContextManager
-from dataclasses import dataclass
-from inspect import currentframe
-from itertools import count
-from typing import Any, Callable, Optional, TYPE_CHECKING, TypeVar, Union
-from typing_extensions import Never, override, ParamSpec, Protocol, TypedDict, Unpack
->>>>>>> 9c40cc06
 from unittest import mock
 
 import torch._inductor.async_compile  # noqa: F401 required to warm up AsyncCompile pools
@@ -157,12 +139,8 @@
 
 
 if TYPE_CHECKING:
-<<<<<<< HEAD
     import types
-    from collections.abc import Generator, Sequence
-=======
     from collections.abc import Generator, Mapping, Sequence
->>>>>>> 9c40cc06
 
     from torch._inductor.output_code import _StrideExprStr
     from torch._ops import OpOverload
@@ -873,11 +851,22 @@
     return compiled_graph
 
 
+class _FxCompileStat:
+    # Count of successful compiles of this type
+    codegen_and_compile: int = 0
+
+    def __repr__(self) -> str:
+        return f"codegen_and_compile: {self.codegen_and_compile}"
+
+
 class FxCompile(ABC):
     """
     An FxCompile represents a mechanism that can turn a GraphModule into an
     OutputCode.
     """
+
+    # Some stats for logging/debugging
+    _compile_stats: dict[type[FxCompile], _FxCompileStat] = defaultdict(_FxCompileStat)
 
     # TODO: We should probably eventually add some kind of async version of this
     # so we can kick off a compile and then go do other things - but we'll need
@@ -891,6 +880,10 @@
         graph_kwargs: _CompileFxKwargs,
     ) -> OutputCode:
         ...
+
+    @classmethod
+    def _reset_stats(cls) -> None:
+        cls._compile_stats.clear()
 
 
 class _InProcessFxCompile(FxCompile):
@@ -906,6 +899,7 @@
         # to propagate it further on
         # TODO: _CompileFxKwargs actually has stronger types than in the
         # signature, need to tighten it up
+
         assert "cudagraphs" in graph_kwargs and graph_kwargs["cudagraphs"] is not None
         cudagraphs: BoxedBool = graph_kwargs["cudagraphs"]
         static_input_idxs: Sequence[int] = graph_kwargs.get("static_input_idxs", ())
@@ -1219,6 +1213,8 @@
                             )
                         )
 
+                    self._compile_stats[type(self)].codegen_and_compile += 1
+
                     return CompiledFxGraph(
                         compiled_fn,
                         graph,
@@ -1313,6 +1309,59 @@
         return self
 
 
+def _is_fallback_handler(op: object) -> bool:
+    try:
+        return op._is_fallback_handler  # type: ignore[attr-defined]
+    except AttributeError:
+        return False
+
+
+class _LoweringSerializer:
+    """
+    This handles the data for serializing lowering.lowering
+    """
+
+    # A full implementation would make sure that all lowerings are copied over
+    # (or at least detected and raise a bypass when a non-standard lowering is
+    # used). For now we just handle tests by looking for lowerings that were
+    # overridden with a forced fallback.
+    fallbacks: OrderedSet[str]
+
+    def __init__(self) -> None:
+        from . import lowering
+
+        self.fallbacks = OrderedSet(
+            str(k) for k, v in lowering.lowerings.items() if _is_fallback_handler(v)
+        )
+
+    def patch(self) -> _LoweringSerializerContextManager:
+        return _LoweringSerializerContextManager(self)
+
+
+class _LoweringSerializerContextManager(contextlib.ExitStack):
+    """
+    Helper for _LoweringSerializer.patch()
+    """
+
+    def __init__(self, lowering: _LoweringSerializer) -> None:
+        super().__init__()
+        self.lowering = lowering
+
+    @override
+    def __enter__(self) -> Self:
+        super().__enter__()
+
+        from . import lowering
+
+        for k, v in lowering.lowerings.items():
+            name = str(k)
+            if name in self.lowering.fallbacks:
+                if not _is_fallback_handler(v):
+                    self.enter_context(lowering.force_fallback(k))  # type: ignore[arg-type]
+
+        return self
+
+
 @dataclass
 class _WireProtocolInput:
     """
@@ -1331,6 +1380,7 @@
         torch.testing._internal.common_utils.DeterministicGuard
     ]
     logger_state: _LoggerState
+    lowering: _LoweringSerializer
 
     def serialize(self) -> _WireProtocolPickledInput:
         """
@@ -1456,7 +1506,7 @@
 
     def __exit__(
         self,
-        exc_type: Optional[Type[BaseException]],
+        exc_type: Optional[type[BaseException]],
         exc_value: Optional[BaseException],
         traceback: Optional[types.TracebackType],
     ) -> None:
@@ -1543,6 +1593,7 @@
         context = torch._guards.TracingContext.try_get()
         constants = CompiledFxGraphConstantsWithGm(gm)
         logger_state = _LoggerState()
+        lowering = _LoweringSerializer()
 
         # If we're running tests then grab the DeterministicGuard (don't want to
         # import this if it isn't already imported because it has side-effects)
@@ -1567,6 +1618,7 @@
                 _VirtualizedSerializer.serialize(),
                 deterministic_guard_for_testing,
                 logger_state,
+                lowering,
             ).serialize()
         except (AttributeError, BypassFxGraphCache):
             # For example: AttributeError: Can't pickle local object
@@ -1580,6 +1632,7 @@
         output = self._send_to_child(input).deserialize(constants)
 
         self._postprocess(output)
+        self._compile_stats[type(self)].codegen_and_compile += 1
 
         # TODO: Do we need to figure out what changed in TracingContext in the
         # child and plumb that back up to the parent?
@@ -1621,6 +1674,7 @@
             input = pickled_input.deserialize()
 
             stack.enter_context(input.virtualized.patch())
+            stack.enter_context(input.lowering.patch())
             stack.enter_context(config.patch(input.config))
             captured_logs = stack.enter_context(input.logger_state)
             if input.deterministic_guard_for_testing:
