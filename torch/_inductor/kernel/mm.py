# mypy: allow-untyped-defs
import functools
import logging
from typing import Optional

import torch
from torch._dynamo.utils import counters
from torch._inductor.autoheuristic.autoheuristic import AutoHeuristicSelectAlgorithm
from torch._inductor.autoheuristic.autoheuristic_utils import (
    AHContext,
    context_add_strides,
    context_add_using_tf32,
    mm_operations,
)
from torch._inductor.codegen.cpp_gemm_template import CppGemmTemplate
from torch._inductor.virtualized import V
from torch.torch_version import TorchVersion

from ..lowering import lowerings
from .. import config as inductor_config, ir
from ..codegen.cuda.gemm_template import CUTLASS2xGemmTemplate, CUTLASS3xGemmTemplate
from ..codegen.rocm.ck_universal_gemm_template import CKGemmTemplate
from ..codegen.wrapper import PythonWrapperCodegen
from ..codegen.subgraph import SubgraphTemplate
from ..ir import FlexibleLayout, is_triton
from ..lowering import register_lowering
from ..select_algorithm import (
    autotune_select_algorithm,
    ExternKernelChoice,
    TritonTemplate,
)
from ..utils import (
    get_tma_workspace_arg,
    use_aten_gemm_kernels,
    use_ck_gemm_template,
    use_cpp_gemm_template,
    use_cutlass_template,
    use_max_autotune,
    use_triton_template,
    use_triton_tma_template,
)
from .mm_common import (
    _is_static_problem,
    addmm_epilogue,
    mm_args,
    mm_config_kwargs,
    mm_grid,
    mm_options,
<<<<<<< HEAD
=======
    partition_k_mm_grid,
    persistent_mm_configs,
>>>>>>> 92a913af043 (Add PartitionK)
    persistent_mm_grid,
    persistent_mm_options,
    should_fallback_to_aten,
)
from torch.fx.experimental.proxy_tensor import make_fx

try:
    import triton

    triton_version = TorchVersion(triton.__version__)
    has_triton = True
except ImportError:
    triton_version = TorchVersion("0.0.0")
    has_triton = False

log = logging.getLogger(__name__)
aten = torch.ops.aten
prims = torch.ops.prims

mm_template = TritonTemplate(
    name="mm",
    grid=mm_grid,
    source=(
        r"""
{{def_kernel("A", "B")}}
    M = {{size("A", 0)}}
    N = {{size("B", 1)}}
    K = {{size("A", 1)}}
    if M * N == 0:
        # early exit due to zero-size input(s)
        return
    stride_am = {{stride("A", 0)}}
    stride_ak = {{stride("A", 1)}}
    stride_bk = {{stride("B", 0)}}
    stride_bn = {{stride("B", 1)}}

    # based on triton.ops.matmul
    pid = tl.program_id(0)
    grid_m = (M + BLOCK_M - 1) // BLOCK_M
    grid_n = (N + BLOCK_N - 1) // BLOCK_N

    # re-order program ID for better L2 performance
    width = GROUP_M * grid_n
    group_id = pid // width
    group_size = min(grid_m - group_id * GROUP_M, GROUP_M)
    pid_m = group_id * GROUP_M + (pid % group_size)
    pid_n = (pid % width) // (group_size)

    rm = pid_m * BLOCK_M + tl.arange(0, BLOCK_M)
    rn = pid_n * BLOCK_N + tl.arange(0, BLOCK_N)
    if ((stride_am == 1 and stride_ak == M) or (stride_am == K and stride_ak == 1)) and M >= BLOCK_M:
        offs_a_m = tl.max_contiguous(tl.multiple_of(rm % M, BLOCK_M), BLOCK_M)
    else:
        offs_a_m = rm % M
    if ((stride_bk == 1 and stride_bn == K) or (stride_bk == N and stride_bn == 1)) and N >= BLOCK_N:
        offs_b_n = tl.max_contiguous(tl.multiple_of(rn % N, BLOCK_N), BLOCK_N)
    else:
        offs_b_n = rn % N
    offs_k = tl.arange(0, BLOCK_K)
    acc = tl.zeros((BLOCK_M, BLOCK_N), dtype=ACC_TYPE)

    for k_idx in range(0, tl.cdiv(K, BLOCK_K)):
        {% if not EVEN_K %}
        a_mask = offs_k[None, :] < (K - k_idx * BLOCK_K)
        b_mask = offs_k[:, None] < (K - k_idx * BLOCK_K)
        {% endif %}
        a_k_idx_vals = offs_k[None, :] + (k_idx * BLOCK_K)
        b_k_idx_vals = offs_k[:, None] + (k_idx * BLOCK_K)

        idx_m = offs_a_m[:, None]
        idx_n = a_k_idx_vals
        {{load_input("A", "a", ("idx_m", "idx_n"), mask=None if EVEN_K else "a_mask", indent_width=8)}}

        idx_m = b_k_idx_vals
        idx_n = offs_b_n[None, :]
        {{load_input("B", "b", ("idx_m", "idx_n"), mask=None if EVEN_K else "b_mask", indent_width=8)}}
        acc += tl.dot(a, b, allow_tf32=ALLOW_TF32)

    # rematerialize rm and rn to save registers
    rm = pid_m * BLOCK_M + tl.arange(0, BLOCK_M)
    rn = pid_n * BLOCK_N + tl.arange(0, BLOCK_N)
    idx_m = rm[:, None]
    idx_n = rn[None, :]
    mask = (idx_m < M) & (idx_n < N)

    # inductor generates a suffix
    {{store_output(("idx_m", "idx_n"), "acc", "mask")}}
"""
        if (torch.version.hip is None) or triton_version >= "3.3.0"
        # FIXME: To get around rocm failures like https://github.com/pytorch/pytorch/actions/runs/13123783322/job/36617154943
        # The only difference between the two templates is M >= BLOCK_M and N >= BLOCK_N checking.
        # See more details in https://github.com/pytorch/pytorch/pull/146293
        else r"""
{{def_kernel("A", "B")}}
    M = {{size("A", 0)}}
    N = {{size("B", 1)}}
    K = {{size("A", 1)}}
    if M * N == 0:
        # early exit due to zero-size input(s)
        return
    stride_am = {{stride("A", 0)}}
    stride_ak = {{stride("A", 1)}}
    stride_bk = {{stride("B", 0)}}
    stride_bn = {{stride("B", 1)}}

    # based on triton.ops.matmul
    pid = tl.program_id(0)
    grid_m = (M + BLOCK_M - 1) // BLOCK_M
    grid_n = (N + BLOCK_N - 1) // BLOCK_N

    # re-order program ID for better L2 performance
    width = GROUP_M * grid_n
    group_id = pid // width
    group_size = min(grid_m - group_id * GROUP_M, GROUP_M)
    pid_m = group_id * GROUP_M + (pid % group_size)
    pid_n = (pid % width) // (group_size)

    rm = pid_m * BLOCK_M + tl.arange(0, BLOCK_M)
    rn = pid_n * BLOCK_N + tl.arange(0, BLOCK_N)
    if (stride_am == 1 and stride_ak == M) or (stride_am == K and stride_ak == 1):
        offs_a_m = tl.max_contiguous(tl.multiple_of(rm % M, BLOCK_M), BLOCK_M)
    else:
        offs_a_m = rm % M
    if (stride_bk == 1 and stride_bn == K) or (stride_bk == N and stride_bn == 1):
        offs_b_n = tl.max_contiguous(tl.multiple_of(rn % N, BLOCK_N), BLOCK_N)
    else:
        offs_b_n = rn % N
    offs_k = tl.arange(0, BLOCK_K)
    acc = tl.zeros((BLOCK_M, BLOCK_N), dtype=ACC_TYPE)

    for k_idx in range(0, tl.cdiv(K, BLOCK_K)):
        {% if not EVEN_K %}
        a_mask = offs_k[None, :] < (K - k_idx * BLOCK_K)
        b_mask = offs_k[:, None] < (K - k_idx * BLOCK_K)
        {% endif %}
        a_k_idx_vals = offs_k[None, :] + (k_idx * BLOCK_K)
        b_k_idx_vals = offs_k[:, None] + (k_idx * BLOCK_K)

        idx_m = offs_a_m[:, None]
        idx_n = a_k_idx_vals
        {{load_input("A", "a", ("idx_m", "idx_n"), mask=None if EVEN_K else "a_mask", indent_width=8)}}

        idx_m = b_k_idx_vals
        idx_n = offs_b_n[None, :]
        {{load_input("B", "b", ("idx_m", "idx_n"), mask=None if EVEN_K else "b_mask", indent_width=8)}}
        acc += tl.dot(a, b, allow_tf32=ALLOW_TF32)

    # rematerialize rm and rn to save registers
    rm = pid_m * BLOCK_M + tl.arange(0, BLOCK_M)
    rn = pid_n * BLOCK_N + tl.arange(0, BLOCK_N)
    idx_m = rm[:, None]
    idx_n = rn[None, :]
    mask = (idx_m < M) & (idx_n < N)

    # inductor generates a suffix
    {{store_output(("idx_m", "idx_n"), "acc", "mask")}}
"""
    ),
)

persistent_tma_mm_template = TritonTemplate(
    name="mm_persistent_tma",
    grid=persistent_mm_grid,
    source=r"""
{{def_kernel("A", "B")}}
    M = {{size("A", 0)}}
    N = {{size("B", 1)}}
    K = {{size("A", 1)}}
    if M * N == 0:
        # early exit due to zero-size input(s)
        return

    start_pid = tl.program_id(0)
    grid_m = tl.cdiv(M, BLOCK_M)
    grid_n = tl.cdiv(N, BLOCK_N)
    k_tiles = tl.cdiv(K, BLOCK_K)
    num_tiles = grid_m * grid_n
    tiles_per_SM = num_tiles // NUM_SMS
    if start_pid < num_tiles % NUM_SMS:
        tiles_per_SM += 1

    tile_id = start_pid - NUM_SMS
    ki = -1

    width = GROUP_M * grid_n
    rk_for_mask = tl.arange(0, BLOCK_K)
    acc = tl.zeros((BLOCK_M, BLOCK_N), dtype=ACC_TYPE)

    workspace_base = ws_ptr + start_pid * 2 * TMA_SIZE
    a_desc_ptr = workspace_base
    b_desc_ptr = workspace_base + TMA_SIZE

    triton.language.extra.cuda.experimental_device_tensormap_create2d(
        desc_ptr=a_desc_ptr,
        global_address=A,
        load_size=[BLOCK_M, BLOCK_K] if A_ROW_MAJOR else [BLOCK_K, BLOCK_M],
        global_size=[M, K] if A_ROW_MAJOR else [K, M],
        element_ty=A.dtype.element_ty,
    )
    triton.language.extra.cuda.experimental_device_tensormap_create2d(
        desc_ptr=b_desc_ptr,
        global_address=B,
        load_size=[BLOCK_K, BLOCK_N] if B_ROW_MAJOR else [BLOCK_N, BLOCK_K],
        global_size=[K, N] if B_ROW_MAJOR else [N, K],
        element_ty=B.dtype.element_ty,
    )

    tl.extra.cuda.experimental_tensormap_fenceproxy_acquire(a_desc_ptr)
    tl.extra.cuda.experimental_tensormap_fenceproxy_acquire(b_desc_ptr)

    pid_m = 0
    pid_n = 0
    rm = 0
    rn = 0

    for _ in range(0, k_tiles * tiles_per_SM):
        ki = tl.where(ki == k_tiles - 1, 0, ki + 1)
        if ki == 0:
            tile_id += NUM_SMS
            # re-order program ID for better L2 performance
            group_id = tile_id // width
            group_size = min(grid_m - group_id * GROUP_M, GROUP_M)
            pid_m = group_id * GROUP_M + (tile_id % group_size)
            pid_n = (tile_id % width) // (group_size)

            rm = pid_m * BLOCK_M
            rn = pid_n * BLOCK_N

        rk = ki * BLOCK_K

        a = tl._experimental_descriptor_load(
            a_desc_ptr,
            [rm, rk] if A_ROW_MAJOR else [rk, rm],
            [BLOCK_M, BLOCK_K] if A_ROW_MAJOR else [BLOCK_K, BLOCK_M],
            A.dtype.element_ty,
        )
        b = tl._experimental_descriptor_load(
            b_desc_ptr,
            [rk, rn] if B_ROW_MAJOR else [rn, rk],
            [BLOCK_K, BLOCK_N] if B_ROW_MAJOR else [BLOCK_N, BLOCK_K],
            B.dtype.element_ty,
        )
        acc += tl.dot(
            a if A_ROW_MAJOR else a.T,
            b if B_ROW_MAJOR else b.T,
            allow_tf32=ALLOW_TF32,
        )

        if ki == k_tiles - 1:
            # rematerialize rm and rn to save registers
            rcm = rm + tl.arange(0, BLOCK_M)
            rcn = rn + tl.arange(0, BLOCK_N)
            idx_m = rcm[:, None]
            idx_n = rcn[None, :]
            mask = (idx_m < M) & (idx_n < N)

            # inductor generates a suffix
            {{store_output(("idx_m", "idx_n"), "acc", "mask", indent_width=12)}}
            acc = tl.zeros((BLOCK_M, BLOCK_N), dtype=ACC_TYPE)
""",
)


partition_k_mm_template = TritonTemplate(
    name="partition_k_mm",
    grid=partition_k_mm_grid,
    source=r"""
{{def_kernel("A", "B")}}
    M = {{size("A", 0)}}
    N = {{size("B", 1)}}
    K = {{size("A", 1)}}
    if M * N == 0:
        # early exit due to zero-size input(s)
        return

    stride_am = {{stride("A", 0)}}
    stride_ak = {{stride("A", 1)}}
    stride_bk = {{stride("B", 0)}}
    stride_bn = {{stride("B", 1)}}

    pid = tl.program_id(0)
    num_pid_m = (M + BLOCK_M - 1) // BLOCK_M
    num_pid_n =  (N + BLOCK_N - 1) // BLOCK_N
    num_pid_pk = PK
    num_pid_nk = num_pid_n * num_pid_pk
    num_pid_in_group = GROUP_M * num_pid_nk
    group_id = pid // num_pid_in_group
    first_pid_m = group_id * GROUP_M
    group_size_m = min(num_pid_m - first_pid_m, GROUP_M)
    pid_m = first_pid_m + (pid % group_size_m)
    pid_nk = (pid % num_pid_in_group) // group_size_m
    pid_n = pid_nk // num_pid_pk
    pid_pk = pid_nk % num_pid_pk

    pk_size = K // PK

    rm = pid_m * BLOCK_M + tl.arange(0, BLOCK_M)
    rn = pid_n * BLOCK_N + tl.arange(0, BLOCK_N)
    if (stride_am == 1 and stride_ak == M) or (stride_am == K and stride_ak == 1):
        offs_a_m = tl.max_contiguous(tl.multiple_of(rm % M, BLOCK_M), BLOCK_M)
    else:
        offs_a_m = rm % M
    if (stride_bk == 1 and stride_bn == K) or (stride_bk == N and stride_bn == 1):
        offs_b_n = tl.max_contiguous(tl.multiple_of(rn % N, BLOCK_N), BLOCK_N)
    else:
        offs_b_n = rn % N

    offs_k = (pid_pk * BLOCK_K + tl.arange(0, BLOCK_K)) % K
    acc = tl.zeros((BLOCK_M, BLOCK_N), dtype=ACC_TYPE)


    for k_idx in range(0, tl.cdiv(pk_size, BLOCK_K)):
        {% if not EVEN_K %}
        a_mask = offs_k[None, :] < (K - k_idx * BLOCK_K)
        b_mask = offs_k[:, None] < (K - k_idx * BLOCK_K)
        {% endif %}
        a_k_idx_vals = offs_k[None, :] + (k_idx * pk_size)
        b_k_idx_vals = offs_k[:, None] + (k_idx * pk_size)

        idx_m = offs_a_m[:, None]
        idx_n = a_k_idx_vals
        {{load_input("A", "a", ("idx_m", "idx_n"), mask=None if EVEN_K else "a_mask", indent_width=8)}}

        idx_m = b_k_idx_vals
        idx_n = offs_b_n[None, :]
        {{load_input("B", "b", ("idx_m", "idx_n"), mask=None if EVEN_K else "b_mask", indent_width=8)}}
        acc += tl.dot(a, b, allow_tf32=ALLOW_TF32)

    # rematerialize rm and rn to save registers
    offs_cm = pid_m * BLOCK_M + tl.arange(0, BLOCK_M)
    offs_cn = pid_n * BLOCK_N + tl.arange(0, BLOCK_N)
    offs_ck = pid_pk

    idx_m = offs_cm[:, None, None]
    idx_n = offs_cn[None, :, None]
    idx_k = offs_ck[None, None, :]

    acc_reshaped = acc[:, :, None]
    mask = (idx_m < M) & (idx_n < N)

    # inductor generates a suffix
    {{store_output(("idx_m", "idx_n", "idx_k"), "acc_reshaped", "mask")}}
""",
)

# prevent duplication registration of extern functions
@functools.lru_cache(None)
def lazy_register_extern_choice(fn):
    return ExternKernelChoice(fn)


aten_mm = ExternKernelChoice(torch.mm, "at::mm_out")

aten_addmm = ExternKernelChoice(
    torch.addmm, "at::addmm_out", op_overload=aten.addmm.default
)

aten__int_mm = ExternKernelChoice(torch._int_mm, "at::_int_mm_out")

aten__sparse_semi_structured_mm = ExternKernelChoice(
    torch._sparse_semi_structured_mm,
    "at::_sparse_semi_structured_mm",
    has_out_variant=False,
)


def _is_int8_mat(mat):
    return mat.get_dtype() in (torch.int8, torch.uint8)


def _is_large_block_for_cpu(m, n, k):
    # Thresholds are experimentally determined to reduce Triton CPU compile times
    return m * n > 2**13


def bias_addmm(inp, mat1, mat2, *, out=None, alpha=1, beta=1):
    """
    Giving torch.addmm a 1D tensor calls a different (faster) cublasLt
    kernel under the hood.  There are a few shapes where this is slower,
    but they are rare.
    """
    if inp.stride(0) == 0 or inp.size(0) == 1:
        return torch.addmm(inp[0], mat1, mat2, out=out, alpha=alpha, beta=beta)
    return torch.addmm(inp, mat1, mat2, out=out, alpha=alpha, beta=beta)


aten_bias_addmm = ExternKernelChoice(bias_addmm, None)

def decomposeK(a, b, kPartitions):
    m = a.shape[0]
    n = b.shape[1]
    k = a.shape[1]

    B = k // kPartitions
    a_reshaped = torch.permute(a.reshape(m, B, kPartitions), (1, 0, 2))
    b_reshaped = b.reshape(B, kPartitions, n)
    result = torch.bmm(a_reshaped, b_reshaped)
    result_fp32 = result.to(torch.float32)
    reduced_buf = torch.sum(result_fp32, 0)
    return reduced_buf.to(a.dtype)

decompose_k_subgraph_template = SubgraphTemplate(
    name="decompose_k_mm",
    graph=make_fx(decomposeK),
)


@register_lowering(aten.mm, type_promotion_kind=None)
def tuned_mm(mat1, mat2, *, layout=None):
    m, n, k, layout, mat1, mat2 = mm_args(mat1, mat2, layout=layout)
    device_type = ir.get_device_type(mat1)
    name = "mm"

    # below is for getting an overview logging info of inductor mms
    counters["aten_mm_info"][f"aten.mm_{m}_{n}_{k}"] += 1
    log.info(
        "Tuned aten.mm: m=%s, n=%s, k=%s, mat1_dtype=%s, mat2_dtype=%s, output_layout=%s",
        m,
        n,
        k,
        mat1.get_dtype(),
        mat2.get_dtype(),
        layout,
    )

    aten_layout = layout
    if not use_max_autotune():
        aten_layout = FlexibleLayout(
            device=layout.device, dtype=layout.dtype, size=layout.size
        )

    # options to tune from
    choices = []
    
    static_shape, is_nonzero = _is_static_problem(layout)
    # if is_nonzero and use_triton_template(layout):
        # for config in mm_configs(m, n, k, **mm_config_kwargs(ir.get_device_type(mat1))):
            # mm_template.maybe_append_choice(
            #     choices,
            #     input_nodes=(mat1, mat2),
            #     layout=layout,
            #     **mm_options(config, m, n, k, layout),
            # )

            # Enforce accumulation in float32 for accuracy

            # kPartitions = 256
            # assert k % kPartitions == 0, "K must be divisible by Kmini"
            # B = k // kPartitions

            # a_reshaped = lowerings[aten.permute](lowerings[aten.reshape](mat1, (m, B, kPartitions)), (1, 0, 2))
            # b_reshaped = lowerings[aten.reshape](mat2, (B, kPartitions, n))
            # result = lowerings[aten.bmm](a_reshaped, b_reshaped)  # Shape: (B, M, N)
            # result_fp32 = lowerings[prims.convert_element_type](result, torch.float32)
            # reduced_buf = lowerings[aten.sum](result_fp32, 0)
            # output = lowerings[prims.convert_element_type](reduced_buf, mat1.get_dtype())

        # if use_triton_tma_template(mat1, mat2):
        #     for config in persistent_mm_configs(
        #         m, n, k, **mm_config_kwargs(ir.get_device_type(mat1))
        #     ):
        #         persistent_tma_mm_template.maybe_append_choice(
        #             choices,
        #             input_nodes=(mat1, mat2),
        #             layout=layout,
        #             workspace_arg=get_tma_workspace_arg(
        #                 num_tma_descriptors=2,
        #                 device=mat1.get_device(),
        #             ),
        #             **mm_options(config, m, n, k, layout),
        #             **persistent_mm_options(mat1, mat2),
        #         )

    decompose_k_subgraph_template.maybe_append_choice(
        choices,
        input_nodes=(mat1, mat2),
        layout=layout,
    )

    if is_nonzero and use_cutlass_template(layout, m, n, k):
        CUTLASS3xGemmTemplate.add_cutlass_gemm_choices(choices, layout, [mat1, mat2])

    if is_nonzero and use_ck_gemm_template(layout, m, n, k):
        CKGemmTemplate.add_ck_gemm_choices(choices, layout, [mat1, mat2])

    if use_cpp_gemm_template(layout, mat1, mat2):
        CppGemmTemplate.add_choices(
            choices,
            layout,
            [mat1, mat2],
        )

    input_nodes = [mat1, mat2]
    if (
        is_nonzero
        and use_triton_template(layout)
        and torch._inductor.config.run_autoheuristic(name)
        and is_triton(mat1)
    ):
        always_included = []
        if use_aten_gemm_kernels():
            always_included.append("extern_mm")
        num_choices_before_extra_configs = len(choices)
        for config in extra_mm_configs(
            m, n, k, **mm_config_kwargs(device_type, _is_large_block_for_cpu)
        ):
            mm_template.maybe_append_choice(
                choices,
                input_nodes=(mat1, mat2),
                layout=layout,
                **mm_options(config, m, n, k, layout),
            )

        # using AutoHeuristic for ranking
        ah_choices = mm_autoheuristic(
            mat1,
            mat2,
            m,
            n,
            k,
            choices,
            name,
            input_nodes,
            mm_operations(),
            None,
            top_k=10,
            always_included=always_included,
        )
        if not torch._inductor.config.collect_autoheuristic(name):
            # if we are collecting data, we do not want to modify choices
            if ah_choices is not None and len(ah_choices) > 0:
                # the order in which autoheuristic returns choices is not the same as
                # as the order of choices, which affects things like epilogue fusion.
                # once epilogue fusion benchmarks choices in sorted order, I think we can
                # just use the order returned by autoheuristic
                choices = [choice for choice in choices if choice in ah_choices]
            else:
                choices = choices[:num_choices_before_extra_configs]

    for k in inductor_config.external_matmul:
        choices.append(lazy_register_extern_choice(k).bind((mat1, mat2), layout))
    if should_fallback_to_aten(choices):
        return aten_mm.bind((mat1, mat2), aten_layout).output_node()

    return autotune_select_algorithm(name, choices, [mat1, mat2], layout)


@register_lowering(aten._int_mm, type_promotion_kind=None)
def tuned_int_mm(mat1, mat2, *, layout=None):
    m, n, k, layout, mat1, mat2 = mm_args(
        mat1, mat2, layout=layout, out_dtype=torch.int32
    )

    # below is for getting an overview logging info of inductor mms
    counters["aten_mm_info"][f"aten._int_mm_{m}_{n}_{k}"] += 1
    log.info(
        "Tuned aten._int_mm: m=%s, n=%s, k=%s, mat1_dtype=%s, mat2_dtype=%s, output_layout=%s",
        m,
        n,
        k,
        mat1.get_dtype(),
        mat2.get_dtype(),
        layout,
    )

    device_type = ir.get_device_type(mat1)

    static_shape, is_nonzero = _is_static_problem(layout)
    use_cutlass = static_shape and is_nonzero and use_cutlass_template(layout, m, n, k)

    choices = (
        [aten__int_mm.bind((mat1, mat2), layout)] if use_aten_gemm_kernels() else []
    )

    if use_cutlass:
        CUTLASS3xGemmTemplate.add_cutlass_gemm_choices(
            choices, layout, [mat1, mat2], fuseable=True, non_fuseable=True
        )

    int8_mm_configs = V.choices.get_int8_mm_configs(device_type)

    if is_nonzero and use_triton_template(layout, enable_int32=True):
        for config in int8_mm_configs(
            m, n, k, **mm_config_kwargs(device_type, _is_large_block_for_cpu)
        ):
            mm_template.maybe_append_choice(
                choices,
                input_nodes=(mat1, mat2),
                layout=layout,
                **mm_options(config, m, n, k, layout),
            )

    if should_fallback_to_aten(choices):
        return aten__int_mm.bind((mat1, mat2), layout).output_node()

    return autotune_select_algorithm("int_mm", choices, [mat1, mat2], layout)


@register_lowering(aten.addmm, type_promotion_kind=None)
def tuned_addmm(inp, mat1, mat2, *, alpha=1, beta=1, layout=None):
    ordered_kwargs_for_cpp_kernel = ("beta", "alpha")
    device_type = ir.get_device_type(mat1)
    m, n, k, layout, mat1, mat2, inp_expanded = mm_args(mat1, mat2, inp, layout=layout)
    static_shape, is_nonzero = _is_static_problem(layout)

    # below is for getting an overview logging info of inductor mms
    counters["aten_mm_info"][f"aten.addmm_{m}_{n}_{k}"] += 1
    log.info(
        "Tuned aten.addmm: m=%s, n=%s, k=%s, mat1_dtype=%s, mat2_dtype=%s, output_layout=%s",
        m,
        n,
        k,
        mat1.get_dtype(),
        mat2.get_dtype(),
        layout,
    )

    if (not is_nonzero) or (not use_max_autotune()):
        # Use a FlexibleLayout if we are not autotuning.
        # This allows padding strides for the output.
        from torch._inductor.ir import FixedLayout, FlexibleLayout

        if isinstance(layout, FixedLayout):
            layout = FlexibleLayout(
                device=layout.device, dtype=layout.dtype, size=layout.size
            )
        choices = (
            [
                aten_addmm.bind(
                    (inp, mat1, mat2),
                    layout,
                    alpha=alpha,
                    beta=beta,
                )
            ]
            if use_aten_gemm_kernels()
            else []
        )
        return autotune_select_algorithm("addmm", choices, [inp, mat1, mat2], layout)

    choices = (
        [
            aten_addmm.bind(
                (inp_expanded, mat1, mat2),
                layout,
                alpha=alpha,
                beta=beta,
            )
        ]
        if use_aten_gemm_kernels()
        else []
    )

    if (
        use_aten_gemm_kernels()
        and inp_expanded.get_stride()[0] == 0
        and inp_expanded.get_device().type == "cuda"
        and inductor_config.triton.autotune_cublasLt
    ):
        # unexpand inp to make sure fused addmm from cublasLt is used
        choices.insert(
            0,
            aten_bias_addmm.bind(
                (inp_expanded, mat1, mat2), layout, alpha=alpha, beta=beta
            ),
        )

    mm_configs = V.choices.get_base_mm_configs(device_type)
    persistent_mm_configs = V.choices.get_persistent_mm_configs(device_type)

    if is_nonzero and use_triton_template(layout):
        for config in mm_configs(
            m, n, k, **mm_config_kwargs(device_type, _is_large_block_for_cpu)
        ):
            mm_template.maybe_append_choice(
                choices,
                input_nodes=(inp_expanded, mat1, mat2),
                layout=layout,
                **mm_options(config, m, n, k, layout),
                prefix_args=1,
                epilogue_fn=addmm_epilogue(layout.dtype, alpha, beta),
            )

        if use_triton_tma_template(mat1, mat2):
            for config in persistent_mm_configs(
                m, n, k, **mm_config_kwargs(device_type, _is_large_block_for_cpu)
            ):
                persistent_tma_mm_template.maybe_append_choice(
                    choices,
                    input_nodes=(inp_expanded, mat1, mat2),
                    layout=layout,
                    workspace_arg=get_tma_workspace_arg(
                        num_tma_descriptors=2,
                        device=mat1.get_device(),
                    ),
                    **mm_options(config, m, n, k, layout),
                    **persistent_mm_options(mat1, mat2),
                    prefix_args=1,
                    epilogue_fn=addmm_epilogue(layout.dtype, alpha, beta),
                )

    if static_shape and is_nonzero and use_cutlass_template(layout, m, n, k):
        # Filter out a known cause of CUDA illegal memory access errors
        # broadcasting on the last dim of the bias term seems not to be working
        # in the linear GEMM epilogue used by addmm.
        if (
            PythonWrapperCodegen.statically_known_int_or_none(
                inp_expanded.layout.stride[-1]
            )
            != 0
        ):
            CUTLASS3xGemmTemplate.add_cutlass_gemm_choices(
                choices,
                layout,
                [mat1, mat2, inp_expanded],
                alpha=alpha,
                beta=beta,
                input_reorder=[2, 0, 1],
            )

    if is_nonzero and use_ck_gemm_template(layout, m, n, k):
        CKGemmTemplate.add_ck_gemm_choices(
            choices,
            layout,
            [mat1, mat2, inp_expanded],
            alpha=alpha,
            beta=beta,
            input_reorder=[2, 0, 1],
        )

    if use_cpp_gemm_template(layout, mat1, mat2):
        CppGemmTemplate.add_choices(
            choices,
            layout,
            [inp_expanded, mat1, mat2],
            alpha=alpha,
            beta=beta,
            has_bias=True,
        )

    if should_fallback_to_aten(choices):
        choices.append(
            aten_addmm.bind(
                (inp_expanded, mat1, mat2),
                layout,
                ordered_kwargs_for_cpp_kernel,
                alpha=alpha,
                beta=beta,
            )
        )

        if (
            inp_expanded.get_stride()[0] == 0
            and inp_expanded.get_device().type == "cuda"
            and inductor_config.triton.autotune_cublasLt
        ):
            # unexpand inp to make sure fused addmm from cublasLt is used
            choices.insert(
                0,
                aten_bias_addmm.bind(
                    (inp_expanded, mat1, mat2), layout, alpha=alpha, beta=beta
                ),
            )

    return autotune_select_algorithm(
        "addmm", choices, [inp_expanded, mat1, mat2], layout
    )


@register_lowering(aten._sparse_semi_structured_mm, type_promotion_kind=None)
def tuned_sparse_semi_structured_mm(
    mat1, mat1_meta, mat2, *, out_dtype=None, layout=None
):
    from torch._inductor.select_algorithm import realize_inputs

    mat1, mat1_meta, mat2 = realize_inputs(mat1, mat1_meta, mat2)
    m1, k1 = mat1.get_size()
    m2, _ = mat1_meta.get_size()
    k2, n = mat2.get_size()
    m = V.graph.sizevars.guard_equals(m1, m2)
    k = V.graph.sizevars.guard_equals(2 * k1, k2)

    if layout is None:
        from torch._inductor.ir import FixedLayout

        layout = FixedLayout(
            mat2.get_device(),
            out_dtype if out_dtype else mat2.get_dtype(),
            [m, n],
            [n, 1],
        )
    else:
        assert out_dtype is None, "out_dtype is ignored if layout is specified."

    choices = (
        [
            aten__sparse_semi_structured_mm.bind(
                (mat1, mat1_meta, mat2), layout, out_dtype=out_dtype
            )
        ]
        if use_aten_gemm_kernels()
        else []
    )

    if m * n != 0 and use_cutlass_template(layout, m, n, k):
        CUTLASS2xGemmTemplate.add_cutlass_gemm_choices(
            choices, layout, [mat1, mat2, mat1_meta], fuseable=True, non_fuseable=True
        )

    return autotune_select_algorithm(
        "sparse_semi_structured_mm", choices, [mat1, mat1_meta, mat2], layout
    )


@functools.lru_cache(None)
def _is_sm7x_or_older_gpu(index: Optional[int]) -> bool:
    props = torch.cuda.get_device_properties(index or 0)
    return props.major <= 7


def dims_are_int(dims):
    return all(isinstance(dim, int) for dim in dims)


def mm_autoheuristic(
    mat1,
    mat2,
    m,
    n,
    k,
    choices,
    name,
    input_nodes,
    ops,
    precondition,
    top_k: Optional[int] = None,
    always_included=None,
):
    m, n, k = get_size_hints(mat1, mat2, m, n, k)
    if not dims_are_int([m, n, k]):
        return None
    mat1_stride, mat2_stride = get_size_hints_strides(mat1, mat2)

    def get_context(m, k, n, mat1, mat2, mat1_stride, mat2_stride):
        context = AHContext()
        context.add_feature("m", m)
        context.add_feature("k", k)
        context.add_feature("n", n)
        context.add_feature("mat1_dtype", mat1.layout.dtype, is_categorical=True)
        context.add_feature("mat2_dtype", mat2.layout.dtype, is_categorical=True)
        context_add_strides(context, "mat1", mat1_stride)
        context_add_strides(context, "mat2", mat2_stride)
        context.add_feature(
            "mat1_iscontig", mat1.layout.is_contiguous(), is_categorical=True
        )
        context.add_feature(
            "mat2_iscontig", mat2.layout.is_contiguous(), is_categorical=True
        )
        if name == "mm":
            # for mixed_mm, we only consider fp16
            context_add_using_tf32(context, mat1.layout.dtype)
        return context

    def fallback():
        return None

    context = get_context(m, k, n, mat1, mat2, mat1_stride, mat2_stride)
    autoheuristic = AutoHeuristicSelectAlgorithm(
        fallback=fallback,
        choices=choices,
        input_nodes=input_nodes,
        context=context,
        name=name,
        augment_context=ops,
        precondition=precondition,
    )

    if top_k is not None:
        # TODO: is there a cleaner way to ensure aten.mm is always included?
        return autoheuristic.get_top_k_choices_caller(
            top_k, always_included=always_included
        )

    return autoheuristic.get_choice_caller()


def get_size_hints(mat1, mat2, m, n, k):
    if not isinstance(m, int) or not isinstance(k, int):
        (m, k) = V.graph.sizevars.size_hints(
            mat1.get_size(),
            fallback=torch._inductor.config.unbacked_symint_fallback,
        )

    if not isinstance(n, int) or not isinstance(k, int):
        (k, n) = V.graph.sizevars.size_hints(
            mat2.get_size(),
            fallback=torch._inductor.config.unbacked_symint_fallback,
        )
    return m, n, k


def get_size_hints_strides(mat1, mat2):
    mat1_stride = mat1.layout.stride
    mat2_stride = mat2.layout.stride
    strides = [mat1_stride, mat2_stride]
    strides_hints = []
    for stride in strides:
        if not isinstance(stride, int):
            stride = V.graph.sizevars.size_hints(
                stride,
                fallback=torch._inductor.config.unbacked_symint_fallback,
            )
        strides_hints.append(stride)
    return strides_hints[0], strides_hints[1]<|MERGE_RESOLUTION|>--- conflicted
+++ resolved
@@ -46,11 +46,7 @@
     mm_config_kwargs,
     mm_grid,
     mm_options,
-<<<<<<< HEAD
-=======
     partition_k_mm_grid,
-    persistent_mm_configs,
->>>>>>> 92a913af043 (Add PartitionK)
     persistent_mm_grid,
     persistent_mm_options,
     should_fallback_to_aten,
@@ -450,12 +446,7 @@
     result = torch.bmm(a_reshaped, b_reshaped)
     result_fp32 = result.to(torch.float32)
     reduced_buf = torch.sum(result_fp32, 0)
-    return reduced_buf.to(a.dtype)
-
-decompose_k_subgraph_template = SubgraphTemplate(
-    name="decompose_k_mm",
-    graph=make_fx(decomposeK),
-)
+    return (reduced_buf.to(a.dtype), )
 
 
 @register_lowering(aten.mm, type_promotion_kind=None)
@@ -483,47 +474,51 @@
         )
 
     # options to tune from
-    choices = []
+    choices = (
+        [aten_mm.bind((mat1, mat2), aten_layout)] if use_aten_gemm_kernels() else []
+    )
+    mm_configs = V.choices.get_base_mm_configs(device_type)
+    persistent_mm_configs = V.choices.get_persistent_mm_configs(device_type)
+
+    static_shape, is_nonzero = _is_static_problem(layout)
+    if is_nonzero and use_triton_template(layout):
+        for config in mm_configs(m, n, k, **mm_config_kwargs(ir.get_device_type(mat1), _is_large_block_for_cpu)):
+            mm_template.maybe_append_choice(
+                choices,
+                input_nodes=(mat1, mat2),
+                layout=layout,
+                **mm_options(config, m, n, k, layout),
+            )
+
+        if use_triton_tma_template(mat1, mat2):
+            for config in persistent_mm_configs(
+                m, n, k, **mm_config_kwargs(ir.get_device_type(mat1), _is_large_block_for_cpu)
+            ):
+                persistent_tma_mm_template.maybe_append_choice(
+                    choices,
+                    input_nodes=(mat1, mat2),
+                    layout=layout,
+                    workspace_arg=get_tma_workspace_arg(
+                        num_tma_descriptors=2,
+                        device=mat1.get_device(),
+                    ),
+                    **mm_options(config, m, n, k, layout),
+                    **persistent_mm_options(mat1, mat2),
+                )
+
+    from ..decomposition import select_decomp_table
+    from torch._dispatch.python import enable_python_dispatcher
+
+    with enable_python_dispatcher():
+        decompositions = (
+            select_decomp_table()
+        )
+
+        decompose_k_subgraph_template = SubgraphTemplate(
+            name="decompose_k_mm",
+            graph=make_fx(decomposeK, decompositions, tracing_mode="real"),
+        )
     
-    static_shape, is_nonzero = _is_static_problem(layout)
-    # if is_nonzero and use_triton_template(layout):
-        # for config in mm_configs(m, n, k, **mm_config_kwargs(ir.get_device_type(mat1))):
-            # mm_template.maybe_append_choice(
-            #     choices,
-            #     input_nodes=(mat1, mat2),
-            #     layout=layout,
-            #     **mm_options(config, m, n, k, layout),
-            # )
-
-            # Enforce accumulation in float32 for accuracy
-
-            # kPartitions = 256
-            # assert k % kPartitions == 0, "K must be divisible by Kmini"
-            # B = k // kPartitions
-
-            # a_reshaped = lowerings[aten.permute](lowerings[aten.reshape](mat1, (m, B, kPartitions)), (1, 0, 2))
-            # b_reshaped = lowerings[aten.reshape](mat2, (B, kPartitions, n))
-            # result = lowerings[aten.bmm](a_reshaped, b_reshaped)  # Shape: (B, M, N)
-            # result_fp32 = lowerings[prims.convert_element_type](result, torch.float32)
-            # reduced_buf = lowerings[aten.sum](result_fp32, 0)
-            # output = lowerings[prims.convert_element_type](reduced_buf, mat1.get_dtype())
-
-        # if use_triton_tma_template(mat1, mat2):
-        #     for config in persistent_mm_configs(
-        #         m, n, k, **mm_config_kwargs(ir.get_device_type(mat1))
-        #     ):
-        #         persistent_tma_mm_template.maybe_append_choice(
-        #             choices,
-        #             input_nodes=(mat1, mat2),
-        #             layout=layout,
-        #             workspace_arg=get_tma_workspace_arg(
-        #                 num_tma_descriptors=2,
-        #                 device=mat1.get_device(),
-        #             ),
-        #             **mm_options(config, m, n, k, layout),
-        #             **persistent_mm_options(mat1, mat2),
-        #         )
-
     decompose_k_subgraph_template.maybe_append_choice(
         choices,
         input_nodes=(mat1, mat2),
