--- conflicted
+++ resolved
@@ -1673,10 +1673,15 @@
                 "use_relative_path": config.is_fbcode(),
                 "vec_isa": picked_vec_isa,
             }
-<<<<<<< HEAD
-            object_build_options = CppTorchDeviceOptions(
+            # If we're packaging via CMake, we build the whole code at max optimization.
+            wrapper_build_options = CppTorchDeviceOptions(
+                compile_only=True,
+                min_optimize=not config.aot_inductor.package_cpp_only,
                 **compile_command,
+            )
+            kernel_build_options = CppTorchDeviceOptions(
                 compile_only=True,
+                **compile_command,
             )
 
             # potentially, precompile the AOT header for this device
@@ -1684,35 +1689,18 @@
                 header_file = _get_cpp_wrapper_header(
                     device_type, aot_mode=graph.aot_mode
                 )
-                object_build_options.precompiled_header = _precompile_header(
+                wrapper_build_options.precompiled_header = _precompile_header(
                     header_file,
                     cpp_command,
+                    min_optimize=not config.aot_inductor.package_cpp_only,
                     **compile_command,
                 )
-
-            object_builder = CppBuilder(
-                name=str(cpp_path_operator.stem),
-                sources=cpp_path,
-                output_dir=str(cpp_path_operator.parent),
-                BuildOption=object_build_options,
-=======
-            # If we're packaging via CMake, we build the whole code at max optimization.
-            wrapper_build_options = CppTorchDeviceOptions(
-                compile_only=True,
-                min_optimize=not config.aot_inductor.package_cpp_only,
-                **compile_command,
-            )
-            kernel_build_options = CppTorchDeviceOptions(
-                compile_only=True,
-                **compile_command,
-            )
 
             wrapper_builder = CppBuilder(
                 name=str(wrapper_path_operator.stem),
                 sources=wrapper_path,
                 output_dir=str(wrapper_path_operator.parent),
                 BuildOption=wrapper_build_options,
->>>>>>> 679e7d25
             )
             wrapper_compile_cmd = wrapper_builder.get_command_line()
             wrapper_o = wrapper_builder.get_target_file_path()
