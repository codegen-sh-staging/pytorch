--- conflicted
+++ resolved
@@ -23,6 +23,7 @@
 from torch import fx as fx
 from torch._dynamo.repro.after_aot import save_graph_repro
 from torch._dynamo.utils import get_debug_dir
+from torch._logging import getArtifactLogger
 from torch.fx.graph_module import GraphModule
 from torch.fx.passes.shape_prop import _extract_tensor_metadata, TensorMetadata
 from torch.fx.passes.tools_common import legalize_graph
@@ -43,8 +44,8 @@
 
 log = logging.getLogger(__name__)
 
-ir_pre_fusion_log = torch._logging.getArtifactLogger(__name__, "ir_pre_fusion")
-ir_post_fusion_log = torch._logging.getArtifactLogger(__name__, "ir_post_fusion")
+ir_pre_fusion_log = getArtifactLogger(__name__, "ir_pre_fusion")
+ir_post_fusion_log = getArtifactLogger(__name__, "ir_post_fusion")
 SchedulerNodeList = list[Any]
 BufMeta = collections.namedtuple("BufMeta", ["name", "n_origin"])
 GRAPHVIZ_COMMAND_SCALABLE = ["dot", "-Gnslimit=2", "-Gnslimit1=2", "-Gmaxiter=5000"]
@@ -525,19 +526,12 @@
             fd.write(gm.print_readable(print_output=False))
 
     def ir_pre_fusion(self, nodes: SchedulerNodeList) -> None:
-<<<<<<< HEAD
-        ir_pre_fusion_log.debug("BEFORE FUSION\n%s", self._write_ir(nodes))
-
-    def ir_post_fusion(self, nodes: SchedulerNodeList) -> None:
-        ir_post_fusion_log.debug("AFTER FUSION\n%s", self._write_ir(nodes))
-=======
         with self.fopen("ir_pre_fusion.txt") as fd:
             fd.write(self._write_ir(nodes))
 
     def ir_post_fusion(self, nodes: SchedulerNodeList) -> None:
         with self.fopen("ir_post_fusion.txt") as fd:
             fd.write(self._write_ir(nodes))
->>>>>>> 02e1580e
 
     @staticmethod
     def _write_ir(nodes: SchedulerNodeList) -> str:
