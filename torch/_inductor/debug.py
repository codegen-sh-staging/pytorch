--- conflicted
+++ resolved
@@ -3,6 +3,7 @@
 import copy
 import dataclasses
 import functools
+import io
 import itertools
 import json
 import logging
@@ -43,11 +44,8 @@
 
 log = logging.getLogger(__name__)
 
-<<<<<<< HEAD
-=======
 ir_pre_fusion_log = getArtifactLogger(__name__, "ir_pre_fusion")
 ir_post_fusion_log = getArtifactLogger(__name__, "ir_post_fusion")
->>>>>>> d54b2b7f
 SchedulerNodeList = list[Any]
 BufMeta = collections.namedtuple("BufMeta", ["name", "n_origin"])
 GRAPHVIZ_COMMAND_SCALABLE = ["dot", "-Gnslimit=2", "-Gnslimit1=2", "-Gmaxiter=5000"]
@@ -528,23 +526,6 @@
             fd.write(gm.print_readable(print_output=False))
 
     def ir_pre_fusion(self, nodes: SchedulerNodeList) -> None:
-<<<<<<< HEAD
-        self._write_ir("ir_pre_fusion.txt", nodes)
-
-    def ir_post_fusion(self, nodes: SchedulerNodeList) -> None:
-        self._write_ir("ir_post_fusion.txt", nodes)
-
-    def _write_ir(
-        self,
-        filename: str,
-        nodes: SchedulerNodeList,
-    ) -> None:
-        with self.fopen(filename) as fd:
-            log.info("Writing debug ir to  %s", fd.name)
-            for node in nodes:
-                fd.write(node.debug_str())
-                fd.write("\n\n\n")
-=======
         with self.fopen("ir_pre_fusion.txt") as fd:
             fd.write(self._write_ir(nodes))
 
@@ -559,7 +540,6 @@
             buf.write(node.debug_str())
             buf.write("\n\n\n")
         return buf.getvalue()
->>>>>>> d54b2b7f
 
     def graph_diagram(self, nodes: SchedulerNodeList) -> None:
         draw_buffers(nodes, fname=self.filename("graph_diagram.svg"))
