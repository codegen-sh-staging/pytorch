from __future__ import annotations

import collections
import contextlib
import dataclasses
import enum
import functools
import importlib
import inspect
import io
import itertools
import logging
import math
import operator
import os
import platform
import re
import shutil
import sys
import tempfile
import textwrap
import time
import unittest
from datetime import datetime
from io import StringIO
from typing import (
    Any,
    Callable,
    cast,
    Collection,
    Generic,
    Iterator,
    Literal,
    Mapping,
    MutableMapping,
    MutableSet,
    NamedTuple,
    Optional,
    Protocol,
    Type,
    TYPE_CHECKING,
    TypeVar,
    Union,
)
from typing_extensions import (
    Concatenate,
    dataclass_transform,
    ParamSpec,
    Self,
    TypeGuard,
)
from unittest import mock

import sympy

import torch
from torch._inductor.runtime.hints import DeviceProperties
from torch.utils._ordered_set import OrderedSet
from torch.utils._pytree import tree_map_only


if TYPE_CHECKING:
    from collections.abc import Iterable, Sequence, ValuesView

    from torch import SymBool, SymFloat, SymInt
    from torch._prims_common import ELEMENTWISE_TYPE_PROMOTION_KIND
    from torch.fx import GraphModule
    from torch.fx.experimental.symbolic_shapes import ShapeEnv
    from torch.fx.node import Node

    from .codegen.common import WorkspaceArg
    from .codegen.wrapper import PythonWrapperCodegen
    from .graph import GraphLowering
    from .ir import Buffer, ExternKernel, IRNode, Layout, Operation, ReinterpretView
    from .output_code import CompiledFxGraph
    from .scheduler import BaseSchedulerNode, SchedulerBuffer


GPU_TYPES = ["cuda", "mps", "xpu"]
T = TypeVar("T")


# defines here before import torch._dynamo is for avoiding circular import
# when get_gpu_type is imported from dynamo
@functools.lru_cache(None)
def get_gpu_type() -> str:
    avail_gpus = [x for x in GPU_TYPES if getattr(torch, x).is_available()]
    assert len(avail_gpus) <= 1
    gpu_type = "cuda" if len(avail_gpus) == 0 else avail_gpus.pop()
    return gpu_type


from torch._dynamo.device_interface import get_interface_for_device
from torch._dynamo.utils import detect_fake_mode
from torch.autograd import DeviceType
from torch.autograd.profiler_util import EventList
from torch.fx.passes.graph_transform_observer import GraphTransformObserver
from torch.fx.passes.shape_prop import ShapeProp
from torch.utils._sympy.functions import (
    CeilDiv,
    CleanDiv,
    FloorDiv,
    Identity,
    ModularIndexing,
)
from torch.utils._sympy.symbol import make_symbol, SymT
from torch.utils._sympy.value_ranges import bound_sympy, ValueRanges

from . import config
from .runtime.runtime_utils import ceildiv as runtime_ceildiv


_IS_WINDOWS = sys.platform == "win32"

log = logging.getLogger(__name__)

_T = TypeVar("_T")
VarRanges = dict[sympy.Expr, sympy.Expr]
InputType = Optional[Union[torch.Tensor, int, torch.SymInt]]

GPU_KERNEL_BIN_EXTS = {"cuda": ".cubin", "xpu": ".spv"}

GPU_ALIGN_BYTES = 16
ALIGNMENT = 16

TMA_ALIGNMENT = 16
TMA_DESCRIPTOR_SIZE = 128

ALIGN_BYTES = 64
assert (ALIGN_BYTES & (ALIGN_BYTES - 1)) == 0 and ALIGN_BYTES >= 8, "must be power of 2"


def _align(nbytes: int) -> int:
    """Round up to the nearest multiple of ALIGN_BYTES"""
    return (nbytes + ALIGN_BYTES - 1) & -ALIGN_BYTES


def _is_aligned(v: sympy.Expr) -> bool:
    """v can be statically proven to be a multiple of ALIGN_BYTES"""
    if isinstance(v, (sympy.Add, sympy.Max)):
        return all(map(_is_aligned, v.args))
    return isinstance(v, align) or sympy.gcd(v, ALIGN_BYTES) == ALIGN_BYTES


class align(sympy.Function):
    """Symbolically round up to the nearest multiple of ALIGN_BYTES"""

    nargs = (1,)
    is_integer = True

    @classmethod
    def eval(cls, value: sympy.Expr) -> Optional[sympy.Expr]:
        if isinstance(value, (int, sympy.Integer)):
            return _align(int(value))
        if _is_aligned(value):
            return value


def do_bench_using_profiling(
    fn: Callable[[], Any], warmup: int = 25, rep: int = 100
) -> float:
    """
    Returns benchmark results by examining torch profiler events.
    This could be more accurate as it doesn't count CPU side overhead.
    However, this also requires manually excluding irrelevant event, e.g.
    vectorized_elementwise_kernel which is used to fill L2 cache,
    various CUDA events, etc, so could also be fragile.
    """

    fn()
    torch.cuda.synchronize()
    cache = torch.empty(int(256e6 // 4), dtype=torch.int, device="cuda")

    # Estimate the runtime of the function
    start_event = torch.cuda.Event(enable_timing=True)
    end_event = torch.cuda.Event(enable_timing=True)
    start_event.record()
    for _ in range(5):
        cache.zero_()
        fn()
    end_event.record()
    torch.cuda.synchronize()
    estimate_ms = start_event.elapsed_time(end_event) / 5

    # compute number of warmup and repeat
    n_warmup = max(1, int(warmup / estimate_ms))
    n_repeat = max(1, int(rep / estimate_ms))

    # Warm-up
    for _ in range(n_warmup):
        fn()

    with torch.profiler.profile(
        activities=[
            torch.profiler.ProfilerActivity.CUDA,
        ]
    ) as p:
        # Benchmark
        for i in range(n_repeat):
            # we clear the L2 cache before each run
            cache.zero_()
            # record time of `fn`
            fn()
        # Record clocks
        torch.cuda.synchronize()

    log.debug("raw events")
    log.debug(p.key_averages().table(sort_by="self_device_time_total", row_limit=-1))

    filtered_events = EventList(
        [
            event
            for event in p.events()
            if event.device_type == DeviceType.CUDA and event.name != "Context Sync"
        ]
    )
    if len(filtered_events) % n_repeat != 0:
        raise RuntimeError(
            "Failed to divide all profiling events into #repeat groups. "
            "#CUDA events: %d, #repeats: %s",
            len(filtered_events),
            n_repeat,
        )
    num_event_per_group = len(filtered_events) / n_repeat
    actual_events = EventList(
        [
            event
            for i, event in enumerate(filtered_events)
            if i % num_event_per_group != 0
        ]
    )
    actual_events._build_tree()
    actual_events = actual_events.key_averages()

    log.debug("profiling time breakdown")
    log.debug(actual_events.table(row_limit=-1))

    res = sum(event.device_time_total for event in actual_events) / 1000.0 / n_repeat
    log.debug("profiling results: %s ms", res)
    return res


@functools.lru_cache(None)
def has_torchvision_roi_align() -> bool:
    try:
        from torchvision.ops import roi_align  # noqa: F401

        torch._C._dispatch_has_kernel_for_dispatch_key("torchvision::nms", "Meta")
        return roi_align is not None and hasattr(
            getattr(torch.ops, "torchvision", None), "roi_align"
        )
    except ImportError:
        return False
    except RuntimeError as e:
        assert "torchvision::nms does not exist" in str(e)
        return False


def decode_device(device: Union[Optional[torch.device], str]) -> torch.device:
    if device is None:
        return torch.tensor(0.0).device  # default device
    if isinstance(device, str):
        device = torch.device(device)
    if device.type not in ("cpu", "meta") and device.index is None:
        device_interface = get_interface_for_device(device.type)
        return torch.device(device.type, index=device_interface.Worker.current_device())
    return device


def sympy_product(it: Iterable[sympy.Expr]) -> sympy.Expr:
    return functools.reduce(operator.mul, it, sympy.S.One)


def sympy_dot(seq1: Sequence[sympy.Expr], seq2: Sequence[sympy.Expr]) -> sympy.Expr:
    assert len(seq1) == len(seq2)
    return sympy.expand(sum(a * b for a, b in zip(seq1, seq2)))


def unique(it: Iterable[_T]) -> ValuesView[_T]:
    return {id(x): x for x in it}.values()


def ceildiv(
    numer: Union[int, sympy.Expr], denom: Union[int, sympy.Expr]
) -> Union[int, sympy.Expr]:
    if isinstance(numer, sympy.Expr) or isinstance(denom, sympy.Expr):
        return CeilDiv(sympy.sympify(numer), sympy.sympify(denom))
    # TODO: There is a bug in a call to this function, to repro:
    # python benchmarks/dynamo/huggingface.py --inductor -d cuda --accuracy
    # --amp --only YituTechConvBert --dynamic-shapes
    assert isinstance(numer, int) and isinstance(denom, int), (
        f"{numer}: {type(numer)}, {denom}: {type(denom)}"
    )
    return runtime_ceildiv(numer, denom)


def _type_of(key: Optional[torch.dtype]) -> str:
    # Use the function here to get rid of dependencies on the Triton during the codegen.
    # Refer to Triton implementation here:
    # https://github.com/openai/triton/blob/98b5945d2aef679e00ebca8e07c35c3658ec76de/python/triton/runtime/jit.py#L238
    # `None` is nullptr.  Implicitly convert to *i8.
    if key is None:
        return "*i8"
    dtype_str = str(key).split(".")[-1]
    tys = {
        "bool": "i1",
        "float8e4nv": "fp8e4nv",
        "float8e5": "fp8e5",
        "float8e4b15": "fp8e4b15",
        "float8e4b15x4": "fp8e4b15x4",
        "float8_e4m3fn": "fp8e4nv",
        "float8_e5m2": "fp8e5",
        "float16": "fp16",
        "bfloat16": "bf16",
        "float32": "fp32",
        "float64": "fp64",
        "int8": "i8",
        "int16": "i16",
        "int32": "i32",
        "int64": "i64",
        "uint8": "u8",
        "uint16": "u16",
        "uint32": "u32",
        "uint64": "u64",
    }
    # reinterpret can create triton type
    for v in list(tys.values()):
        tys[v] = v
    return key if isinstance(key, str) else f"*{tys[dtype_str]}"


def convert_shape_to_inductor(
    lst: Iterable[Union[int, torch.SymInt]],
) -> list[sympy.Expr]:
    """
    Gets the shape and stride of a tensor. For non-symbolic tensors, this is
    trivial. But for symbolic tensors, we need to map from SymIntNode into
    sympy.Expr.
    """
    return [sympy.sympify(i) for i in lst]


def convert_shape_to_symint(
    lst: Iterable[Union[int, sympy.Expr]],
) -> list[Union[int, torch.SymInt]]:
    """
    Takes a list of shapes from Inductor and converts them into symints (or just
    ints if all shapes are static).
    """
    from .virtualized import V

    return [
        (
            i
            if isinstance(i, int)
            else (
                int(i)
                if isinstance(i, sympy.Integer)
                else V.graph.sizevars.shape_env.create_symintnode(i, hint=None)
            )
        )
        for i in lst
    ]


def is_view(op: torch._ops.OpOverload) -> bool:
    """
    Does this op overload have aliasing
    """
    return any(a.alias_info is not None for a in op._schema.arguments)


def is_pointwise_use(
    use: Node,
    is_pointwise_fn: Callable[[torch._ops.OpOverload], bool] = lambda _: False,
) -> bool:
    """
    Do all uses of this op have torch.Tag.pointwise or return True for optional `is_pointwise_fn`

    Uses in views ops will follow the views uses
    """

    if not use.op == "call_function":
        return False
    if not (
        isinstance(use.target, torch._ops.OpOverload) or use.target is operator.getitem
    ):
        return False

    target = cast(torch._ops.OpOverload, use.target)
    if target is operator.getitem or is_view(target):
        return all(is_pointwise_use(u, is_pointwise_fn) for u in use.users)

    return torch.Tag.pointwise in target.tags or is_pointwise_fn(target)


def gen_gm_and_inputs(
    target: Any, args: list[Any], kwargs: dict[str, Any]
) -> tuple[GraphModule, list[torch.Tensor]]:
    g = torch.fx.Graph()
    graph_args: list[torch.Tensor] = []

    def add_tensor_arg(arg: torch.Tensor) -> Node:
        graph_args.append(arg)
        return g.placeholder(f"arg{len(graph_args)}")

    node = g.call_function(
        target, *tree_map_only(torch.Tensor, add_tensor_arg, (args, kwargs))
    )
    if (
        len(target._schema.returns) == 1
        and str(target._schema.returns[0].type) == "Tensor"
    ):
        node = (node,)  # type: ignore[assignment]
    g.output(node)

    gm = torch.fx.GraphModule({}, g)
    return gm, graph_args


def synchronize(device: str = "cuda") -> None:
    if device == "cpu":
        return
    device_interface = get_interface_for_device(device)
    if device_interface.is_available():
        device_interface.synchronize()


def timed(
    model: Callable[..., Any],
    example_inputs: Sequence[Any],
    times: int = 1,
    device: str = "cuda",
) -> float:
    synchronize(device)
    torch.manual_seed(1337)
    t0 = time.perf_counter()
    for _ in range(times):
        result = model(*example_inputs)
        synchronize(device)
    t1 = time.perf_counter()
    # GC the result after timing
    assert result is not None  # type: ignore[possibly-undefined]
    return t1 - t0


def print_performance(
    model: Callable[..., Any],
    example_inputs: Sequence[Any] = (),
    times: int = 10,
    repeat: int = 10,
    baseline: float = 1.0,
    device: str = "cuda",
) -> float:
    timings = torch.tensor(
        [timed(model, example_inputs, times, device) for _ in range(repeat)]
    )
    took = torch.median(timings) / times
    print(f"{took / baseline:.6f}")
    return took.item()


def precompute_method(obj: Any, method: str) -> None:
    """Replace obj.method() with a new method that returns a precomputed constant."""
    result = getattr(obj, method)()
    setattr(obj, method, lambda: result)


def precompute_methods(obj: Any, methods: list[str]) -> None:
    """Replace methods with new methods that returns a precomputed constants."""
    for method in methods:
        precompute_method(obj, method)


def cmp(a: int, b: int) -> int:
    return int(a > b) - int(a < b)


def pad_listlike(x: Union[int, Sequence[int]], size: int) -> Sequence[int]:
    if isinstance(x, int):
        return [x] * size
    if len(x) == 1:
        return type(x)([x[0]]) * size  # type: ignore[call-arg, operator, return-value]
    return x


# Used to ensure that iterating over a set is deterministic
def tuple_sorted(x: tuple[_T, ...]) -> list[_T]:
    if len(x) == 0:
        return []

    def sort_func(elem: _T) -> str:
        if isinstance(elem, str):
            return elem

        from .scheduler import BaseSchedulerNode

        assert isinstance(elem, BaseSchedulerNode)
        return elem.get_name()

    return sorted(x, key=sort_func)


P = ParamSpec("P")
RV = TypeVar("RV", covariant=True)


class CachedMethod(Protocol, Generic[P, RV]):
    @staticmethod
    def clear_cache(cache: Any) -> None: ...

    def __call__(self, *args: P.args, **kwargs: P.kwargs) -> RV: ...


# See https://github.com/python/mypy/issues/13222#issuecomment-1193073470 to understand the type signature
def cache_on_self(fn: Callable[Concatenate[Any, P], RV]) -> CachedMethod[P, RV]:
    name = fn.__name__
    key = f"__{name}_cache"

    # wrapper is likely on the hot path, compile a specialized version of it
    ctx = {"fn": fn}
    exec(
        f"""\
        def {name}_cache_on_self(self):
            try:
                return self.{key}
            except AttributeError:
                pass
            rv = fn(self)
            object.__setattr__(self, "{key}", rv)
            return rv
        """.lstrip(),
        ctx,
    )
    wrapper = functools.wraps(fn)(ctx[f"{name}_cache_on_self"])

    def clear_cache(self: Any) -> None:
        if hasattr(self, key):
            delattr(self, key)

    wrapper.clear_cache = clear_cache  # type: ignore[attr-defined]
    return wrapper  # type: ignore[return-value]


def aggregate_origins(
    node_schedule: Union[Sequence[BaseSchedulerNode], ExternKernel],
) -> OrderedSet[Node]:
    from . import ir

    if isinstance(node_schedule, list):
        return functools.reduce(
            operator.or_,
            [
                node.node.origins
                for node in node_schedule
                if hasattr(node, "node") and node.node
            ],
            OrderedSet(),
        )
    elif isinstance(node_schedule, ir.ExternKernel):
        return node_schedule.origins
    else:
        return OrderedSet()


def get_fused_kernel_name(
    node_schedule: Sequence[BaseSchedulerNode],
    descriptive_names: Literal[True, "torch", "original_aten", "inductor_node"],
) -> str:
    all_origins = aggregate_origins(node_schedule)
    if descriptive_names == "original_aten":
        # Bases the kernel name off of the top-level aten operator (i.e. pre-decompositions)
        sources = [
            origin.meta["original_aten"]._overloadpacket.__name__
            for origin in all_origins
            if origin.op == "call_function"
            and "original_aten" in origin.meta
            and origin.meta["original_aten"] is not None
        ]
        sources = sorted(OrderedSet(sources))
    elif descriptive_names == "torch":
        # Bases the kernel name off of the top-level "torch" operator (i.e. post-dynamo graph)
        sources = []
        for origin in all_origins:
            if origin.op == "call_function" and "source_fn_stack" in origin.meta:
                source_fn = origin.meta["source_fn_stack"][-1]
                if isinstance(source_fn[1], str):
                    sources.append(source_fn[1])
                else:
                    sources.append(source_fn[1].__name__)
        sources = sorted(OrderedSet(sources))
    elif descriptive_names == "inductor_node":
        sources = [
            origin.name for origin in all_origins if origin.op == "call_function"
        ]
    else:
        raise NotImplementedError
    sources = sources
    return "_".join(["fused"] + sources)


def get_kernel_metadata(
    node_schedule: Union[Sequence[BaseSchedulerNode], ExternKernel],
    wrapper: PythonWrapperCodegen,
) -> tuple[str, str]:
    all_origins = aggregate_origins(node_schedule)
    inductor_nodes = [origin for origin in all_origins if origin.op == "call_function"]

    from_node_dict = collections.defaultdict(list)
    original_aten_dict = collections.defaultdict(list)

    # Attempt to sort `inductor_nodes` topologically. Note that the case
    # where `inductor_nodes` contains nodes from multiple graph instances
    # is not supported. An example of this is conditional statements.
    single_graph = None
    if len(inductor_nodes):
        unique_graphs = OrderedSet(n.graph for n in inductor_nodes)
        if len(unique_graphs) == 1:
            single_graph = inductor_nodes[0].graph
            # create a map of idx -> node and cache it
            if not hasattr(single_graph, "_inductor_kernel_metadata_node_to_idx_map"):
                node_to_idx_map = {}
                for idx, n in enumerate(single_graph.nodes):
                    node_to_idx_map[n] = idx
                single_graph._inductor_kernel_metadata_node_to_idx_map = node_to_idx_map  # type: ignore[attr-defined]
            inductor_nodes.sort(
                key=lambda n: single_graph._inductor_kernel_metadata_node_to_idx_map[n]  # type: ignore[attr-defined]
            )

    for node in inductor_nodes:
        if "original_aten" in node.meta and node.meta["original_aten"] is not None:
            key = str(node.meta["original_aten"]._overloadpacket)
            original_aten_dict[key].append(node.name)
        if "from_node" in node.meta:
            key = node.meta["from_node"][0].name
            from_node_dict[key].append(node.name)
    sort_str = "Topologically Sorted" if single_graph is not None else "Unsorted"
    metadata = (
        f"{wrapper.comment} {sort_str} Source Nodes: [{', '.join(from_node_dict.keys())}], "
        f"Original ATen: [{', '.join(original_aten_dict.keys())}]"
    )

    # trace back to original node here
    detailed_metadata = [f"{wrapper.comment} Source node to ATen node mapping:"]
    for original_node, nodes in sorted(from_node_dict.items()):
        detailed_metadata.append(
            f"{wrapper.comment}   {original_node} => {', '.join(sorted(nodes))}"
        )

    # print the aot_autograd graph fragment
    if single_graph is not None:
        detailed_metadata.append(f"{wrapper.comment} Graph fragment:")
        for n in inductor_nodes:
            # TODO(future): maybe refactor torch/fx/graph.py to make it easy to
            # generate python code for graph fragments
            detailed_metadata.append(f"{wrapper.comment}   {n.format_node()}")

    return metadata, "\n".join(detailed_metadata)


def dominated_nodes(
    initial_queue: Iterable[torch.fx.Node],
    skip_filter: Optional[Callable[[Any], bool]] = None,
) -> OrderedSet[torch.fx.Node]:
    """Returns the set of nodes whose values depend on those within initial_queue"""
    initial_queue = list(initial_queue)
    dominated_set = OrderedSet(initial_queue)

    while initial_queue:
        node = initial_queue.pop()
        for user in node.users:
            if skip_filter and skip_filter(user):
                continue
            if user not in dominated_set:
                dominated_set.add(user)
                initial_queue.append(user)

    return dominated_set


def gather_origins(
    args: Sequence[IRNode], kwargs: dict[str, IRNode]
) -> OrderedSet[IRNode]:
    import itertools

    from . import ir

    def is_unrealized_node(n: IRNode) -> bool:
        if isinstance(n, ir.TensorBox):
            return is_unrealized_node(n.data)
        if isinstance(n, ir.StorageBox):
            return is_unrealized_node(n.data)
        return isinstance(n, ir.IRNode) and isinstance(n, ir.Pointwise)

    kwarg_origins = [val.origins for val in kwargs.values() if is_unrealized_node(val)]
    arg_origins = [arg.origins for arg in args if is_unrealized_node(arg)]
    return OrderedSet(itertools.chain(*arg_origins, *kwarg_origins))


def sympy_str(expr: sympy.Expr) -> str:
    """
    Normal sympy str is very slow, this is a lot faster.  The result are
    somewhat worse, as it doesn't do as much simplification.  So don't
    use this for final codegen.
    """
    if isinstance(expr, sympy.Symbol):
        return expr.name
    if isinstance(expr, sympy.Add):
        return " + ".join(map(sympy_str, expr.args))
    if isinstance(expr, sympy.Mul):
        return " * ".join(map(sympy_str, expr.args))

    if isinstance(expr, (ModularIndexing, CleanDiv, FloorDiv, Identity)):
        return f"{expr.func.__name__}({', '.join(map(sympy_str, expr.args))})"
    return str(expr)


def get_bounds_index_expr(index: sympy.Expr) -> ValueRanges[Any]:
    from .virtualized import V

    # If this expression does not come from an FX node, we compute its bounds
    if (
        config.compute_all_bounds
        and (fx_node := getattr(V.interpreter, "current_node", None))
        and fx_node.target != "index_expr"
    ):
        return bound_sympy(index)
    else:
        return ValueRanges.unknown()


def prefix_is_reduction(prefix: str) -> bool:
    return prefix[0] == "r"


def sympy_index_symbol_with_prefix(prefix: SymT, idx: int) -> sympy.Symbol:
    """
    Used to generate an integer-nonnegative symbol.
    """
    # This should never be used for creating shape/stride symbols, as those
    # should all be allocated before Inductor.
    assert prefix != SymT.SIZE
    # NOTE: shape symbols are positive (> 0), but index variables are only
    # non-negative (>= 0).
    return make_symbol(prefix, idx, integer=True, nonnegative=True)


def generate_assert(check: bool) -> bool:
    return (check or config.debug_index_asserts) and config.assert_indirect_indexing


def sympy_index_symbol(name: str) -> sympy.Symbol:
    """
    Used to generate an integer-nonnegative symbol.
    """
    # This should never be used for creating shape/stride symbols, as those
    # should all be allocated before Inductor.
    assert name[0] != "s"
    # NOTE: shape symbols are positive (> 0), but index variables are only
    # non-negative (>= 0).
    return sympy.Symbol(name, integer=True, nonnegative=True)


def sympy_subs(expr: sympy.Expr, replacements: dict[sympy.Expr, Any]) -> sympy.Expr:
    """
    When the passed replacement symbol v is a string, it is converted to a symbol with name v that
    have the same replaced expression integer and nonnegative properties.
    """

    def to_symbol(
        replaced: sympy.Expr, replacement: Union[sympy.Expr, str]
    ) -> sympy.Symbol:
        assert isinstance(replaced, sympy.Expr)
        if isinstance(replacement, str):
            return sympy.Symbol(
                replacement,
                integer=replaced.is_integer,  # type: ignore[attr-defined]
                nonnegative=replaced.is_nonnegative,  # type: ignore[attr-defined]
            )
        else:
            return replacement

    # xreplace is faster than subs, but is way more picky
    return sympy.sympify(expr).xreplace(
        {k: to_symbol(k, v) for k, v in replacements.items()}
    )


def is_symbolic(a: Any) -> TypeGuard[Union[torch.SymInt, torch.Tensor]]:
    return isinstance(a, torch.SymInt) or (
        isinstance(a, torch.Tensor)
        and any(is_symbolic(x) for x in itertools.chain(a.size(), a.stride()))
    )


def any_is_symbolic(*args: Any) -> bool:
    return any(is_symbolic(a) for a in args)


def get_first_incompatible_cudagraph_node(
    gm: torch.fx.GraphModule,
) -> Optional[torch.fx.Node]:
    from torch.fx.experimental.symbolic_shapes import free_unbacked_symbols

    forbidden_set = OrderedSet(
        [
            "aten._fused_moving_avg_obs_fq_helper.default",
            "aten._fused_moving_avg_obs_fq_helper_functional.default",
            "fbgemm.dense_to_jagged.default",
            "fbgemm.jagged_to_padded_dense.default",
            "run_and_save_rng_state",
            "run_with_rng_state",
            "aten._local_scalar_dense",
            # Technically, it's not necessary to ban this, because an
            # assert_scalar with constant arguments can be validly run
            # with CUDA graphs, but the operator is also pointless with
            # constant arguments, so might as well ban
            "aten._assert_scalar",
        ]
    )
    if torch.are_deterministic_algorithms_enabled():
        forbidden_set.update(
            (
                "aten._unsafe_index_put.default",
                "aten._unsafe_masked_index_put_accumulate.default",
                "aten.index_put.default",
                "aten.index_put_.default",
                "aten.scatter.src",
                "aten.scatter.reduce",
                "aten.scatter.value_reduce",
                "aten.scatter_add_",
                "aten.scatter_add.default",
                "aten.scatter_reduce.two",
                "aten.scatter_reduce_.two",
                "aten.scatter_reduce.two_out",
            )
        )

    for node in gm.graph.nodes:
        if str(node.target) in forbidden_set:
            return node
        if (val := node.meta.get("val")) is not None and free_unbacked_symbols(val):
            return node
    return None


def output_node(gm: torch.fx.GraphModule) -> Node:
    """Get the output node from an FX graph"""
    last_node = next(iter(reversed(gm.graph.nodes)))
    assert last_node.op == "output"
    return last_node


_registered_caches: list[Any] = []


def clear_on_fresh_inductor_cache(obj: Any) -> Any:
    """
    Use this decorator to register any caches that should be cache_clear'd
    with fresh_inductor_cache().
    """
    if not hasattr(obj, "cache_clear") or not callable(obj.cache_clear):
        raise AttributeError(f"{obj} does not have a cache_clear method")

    _registered_caches.append(obj)
    return obj


def clear_inductor_caches() -> None:
    """
    Clear all registered caches.
    """
    for obj in _registered_caches:
        obj.cache_clear()


@contextlib.contextmanager
def fresh_inductor_cache(
    cache_entries: Optional[dict[str, Any]] = None,
    dir: Optional[str] = None,
    delete: bool = True,
) -> Iterator[None]:
    """
    Contextmanager that provides a clean tmp cachedir for inductor.

    Optionally, pass a dict as 'cache_entries' to get a list of filenames and sizes
    generated with this cache instance.
    """
    clear_inductor_caches()

    inductor_cache_dir = tempfile.mkdtemp(dir=dir)
    try:
        with mock.patch.dict(
            os.environ, {"TORCHINDUCTOR_CACHE_DIR": inductor_cache_dir}
        ):
            log.debug("Using inductor cache dir %s", inductor_cache_dir)
            triton_cache_dir = os.path.join(inductor_cache_dir, "triton")
            with mock.patch.dict(os.environ, {"TRITON_CACHE_DIR": triton_cache_dir}):
                yield
                if isinstance(cache_entries, dict):
                    assert len(cache_entries) == 0, "expected empty cache_entries dict"
                    if os.path.exists(triton_cache_dir):
                        files = os.listdir(triton_cache_dir)
                        cache_entries.update(
                            {
                                f: os.path.getsize(os.path.join(triton_cache_dir, f))
                                for f in files
                                if ".lock" not in f
                            }
                        )
        if delete:
            shutil.rmtree(
                inductor_cache_dir,
                # Let's not fail if we can't clean up the temp dir. Also note that for
                # Windows, we can't delete the loaded modules because the module binaries
                # are open.
                onerror=lambda func, path, exc_info: log.warning(
                    "Failed to remove temporary cache dir at %s",
                    inductor_cache_dir,
                    exc_info=exc_info,
                ),
            )
    except Exception:
        log.warning("on error, temporary cache dir kept at %s", inductor_cache_dir)
        raise
    finally:
        clear_inductor_caches()


def argsort(seq: Sequence[Any]) -> list[int]:
    # preserve original order for equal strides
    getter = seq.__getitem__
    a_r = range(len(seq))
    return list(reversed(sorted(a_r, key=getter, reverse=True)))  # noqa: C413


def argsort_sym(
    shape_env: ShapeEnv, seq: Sequence[Union[int, torch.SymInt, sympy.Expr]]
) -> list[int]:
    def cmp(a: tuple[int, sympy.Expr], b: tuple[int, sympy.Expr]) -> int:
        a_idx, a_val = a
        b_idx, b_val = b

        def evaluate(expr: Union[bool, torch.SymInt, sympy.Expr]) -> bool:
            if isinstance(expr, bool):
                return expr
            return shape_env.evaluate_expr(expr, size_oblivious=True)

        if evaluate(a_val < b_val):
            return -1
        if evaluate(a_val > b_val):
            return 1
        # If strides are the same, prefer the original order.
        # (this matches argsort's algorithm).
        # For strides = [2048, 2048, 16, 1], this is
        # [3, 2, 1, 0].
        if a_idx < b_idx:
            return 1
        if a_idx > b_idx:
            return -1
        return 0

    # Strategy: convert all symints to sympy.Expr, then use a custom comparator
    exprs = [
        (idx, s.node.expr if isinstance(s, torch.SymInt) else s)
        for idx, s in enumerate(seq)
    ]
    exprs = sorted(exprs, key=functools.cmp_to_key(cmp))
    result = [idx for idx, _ in exprs]
    return result


@functools.lru_cache(8)
def get_dtype_size(dtype: torch.dtype) -> int:
    return torch.empty((), dtype=dtype).element_size()


class LineContext(NamedTuple):
    context: Any


@dataclasses.dataclass
class ValueWithLineMap:
    value: str
    line_map: list[tuple[int, LineContext]]


class IndentedBuffer:
    tabwidth = 4

    def __init__(self, initial_indent: int = 0) -> None:
        self._lines: list[Union[DeferredLineBase, LineContext, str]] = []
        self._indent = initial_indent

    def getvaluewithlinemap(self) -> ValueWithLineMap:
        buf = StringIO()
        p = 1
        linemap: list[tuple[int, LineContext]] = []
        for li in self._lines:
            if isinstance(li, DeferredLineBase):
                line = li()
                if line is None:
                    continue
            elif isinstance(li, LineContext):
                linemap.append((p, li.context))
                continue
            else:
                line = li
            assert isinstance(line, str)
            buf.write(line)
            buf.write("\n")
            p += 1 + line.count("\n")
        return ValueWithLineMap(buf.getvalue(), linemap)

    def getvalue(self) -> str:
        return self.getvaluewithlinemap().value

    def getrawvalue(self) -> str:
        buf = StringIO()
        for li in self._lines:
            if isinstance(li, DeferredLineBase):
                line = li()
                if line is None:
                    continue
            elif isinstance(li, LineContext):
                continue
            else:
                line = li
            assert isinstance(line, str)
            # backslash implies line continuation
            if line.endswith("\\"):
                buf.write(line[:-1])
            else:
                buf.write(line)
                buf.write("\n")
        return buf.getvalue()

    def clear(self) -> None:
        self._lines.clear()

    def __bool__(self) -> bool:
        return bool(self._lines)

    def prefix(self) -> str:
        return " " * (self._indent * self.tabwidth)

    def newline(self) -> None:
        self.writeline("\n")

    def writeline(self, line: Union[LineContext, DeferredLineBase, str]) -> None:
        if isinstance(line, LineContext):
            self._lines.append(line)
        elif isinstance(line, DeferredLineBase):
            self._lines.append(line.with_prefix(self.prefix()))
        elif line.strip():
            self._lines.append(f"{self.prefix()}{line}")
        else:
            self._lines.append("")

    def writelines(
        self, lines: Sequence[Union[LineContext, DeferredLineBase, str]]
    ) -> None:
        for line in lines:
            self.writeline(line)

    def indent(self, offset: int = 1) -> contextlib.AbstractContextManager[None]:
        @contextlib.contextmanager
        def ctx() -> Iterator[None]:
            self._indent += offset
            try:
                yield
            finally:
                self._indent -= offset

        return ctx()

    def do_indent(self, offset: int = 1) -> None:
        self._indent += offset

    def do_unindent(self, offset: int = 1) -> None:
        self._indent -= offset

    def splice(
        self, other_code: Union[IndentedBuffer, str], strip: bool = False
    ) -> None:
        if isinstance(other_code, IndentedBuffer):
            dedent = float("inf")
            for line in other_code._lines:
                if not isinstance(line, LineContext) and line:
                    dedent = min(dedent, len(line) - len(line.lstrip()))
            if math.isinf(dedent):
                dedent = 0
            for line in other_code._lines:
                if isinstance(line, LineContext):
                    self._lines.append(line)
                else:
                    IndentedBuffer.writeline(self, line[int(dedent) :])
        else:
            other_code = textwrap.dedent(other_code)
            if strip:
                other_code = other_code.lstrip()
            if not other_code:
                return
            other_code = other_code.rstrip()
            for s in other_code.split("\n"):
                self.writeline(s)

    def map(self, func: Callable[[Any], Any]) -> IndentedBuffer:
        res = IndentedBuffer(initial_indent=self._indent)
        res._lines = [func(line) for line in self._lines]
        return res

    def __repr__(self) -> str:
        return f"{type(self)}({self.getvalue()})"

    def __add__(self, other: Self) -> IndentedBuffer:
        assert self._indent == other._indent
        res = IndentedBuffer(initial_indent=self._indent)
        # TODO(rec): or should this be self.__class__(initial_indent=self._indent)?
        res.writelines(self._lines)
        res.writelines(other._lines)
        return res


class FakeIndentedBuffer(IndentedBuffer):
    def __init__(self) -> None:
        super().__init__()

    def __getattribute__(self, name: str) -> Any:
        if name == "__class__":  # Allow access to the class attribute
            return object.__getattribute__(self, name)
        raise RuntimeError(
            f"Tried to call self.{name} on FakeIndentedBuffer. This buffer"
            "is currently used on TritonTemplateKernel to prevent actual"
            "writes to the body without explicitly specifying the body with"
            "`TritonTemplateKernel.set_subgraph_body(name)`"
        )


@contextlib.contextmanager
def restore_stdout_stderr() -> Iterator[None]:
    initial_stdout, initial_stderr = sys.stdout, sys.stderr
    try:
        yield
    finally:
        sys.stdout, sys.stderr = initial_stdout, initial_stderr


class DeferredLineBase:
    """A line that can be 'unwritten' at a later time"""

    def __init__(self, line: str):
        if not line.strip():
            line = ""
        self.line = line

    def __call__(self) -> Union[str, None]:
        """Returns either self.line or None to indicate the line has been 'unwritten'"""
        raise NotImplementedError

    def _new_line(self, line: str) -> Self:
        """Returns a new deferred line with the same condition"""
        raise NotImplementedError

    def with_prefix(self, prefix: str) -> Self:
        return self._new_line(f"{prefix}{self.line}")

    def lstrip(self) -> Self:
        return self._new_line(self.line.lstrip())

    def __getitem__(self, index: Union[int, slice]) -> Self:
        return self._new_line(self.line[index])

    def __bool__(self) -> bool:
        return bool(self.line)

    def __len__(self) -> int:
        return len(self.line)


class DelayReplaceLine(DeferredLineBase):
    """At end of codegen call `line.replace(key, value_fn())`"""

    def __init__(self, key: str, value_fn: Callable[[], str], line: str):
        super().__init__(line)
        self.key = key
        self.value_fn = value_fn

    def __call__(self) -> str:
        return self.line.replace(self.key, self.value_fn())

    def _new_line(self, line: str) -> DelayReplaceLine:
        return DelayReplaceLine(self.key, self.value_fn, line)


@functools.lru_cache(None)
def is_big_gpu(index_or_device: Union[int, torch.device] = 0) -> bool:
    if isinstance(index_or_device, torch.device):
        device = index_or_device
    else:
        device = torch.device(get_gpu_type(), index_or_device)

    prop = DeviceProperties.create(device)

    # SM logic is not relevant to ROCm gpus
    # Arbitrarily skipping the older models
    if torch.version.hip:
        assert prop.major is not None
        if prop.major < 9 or prop.major == 10:
            log.warning("GPU arch does not support max_autotune_gemm mode usage")
            return False
        return True

    min_sms = 16 if device.type == "xpu" else 68  # 3080
    avail_sms = prop.multi_processor_count
    if avail_sms < min_sms:
        log.warning(
            "Not enough SMs to use max_autotune_gemm mode",
            extra={"min_sms": min_sms, "avail_sms": avail_sms},
        )
        return False
    return True


@functools.lru_cache
def get_num_sms() -> int:
    return torch.cuda.get_device_properties("cuda").multi_processor_count


def get_tma_workspace_arg(
    num_tma_descriptors: int,
    device: torch.device,
) -> WorkspaceArg:
    """Builds and returns a WorkspaceArg for the device side TMA workspace buffer."""
    from .codegen.common import WorkspaceArg, WorkspaceZeroMode

    zero_mode = WorkspaceZeroMode.from_bool(False)
    size = get_num_sms() * num_tma_descriptors * TMA_DESCRIPTOR_SIZE
    return WorkspaceArg(
        count=size,
        zero_mode=zero_mode,
        device=device,
        outer_name=WorkspaceArg.unique_name(),
    )


def use_max_autotune() -> bool:
    return (
        config.max_autotune or config.max_autotune_gemm or config.search_autotune_cache
    )


def _use_template_for_gpu(
    layout: Layout, allowed_layout_dtypes: list[torch.dtype]
) -> bool:
    return (
        is_gpu(layout.device.type)
        and layout.dtype in allowed_layout_dtypes
        and is_big_gpu(layout.device)
    )


def _use_autotune_backend(backend: str) -> bool:
    return backend.upper() in [
        x.strip() for x in config.max_autotune_gemm_backends.upper().split(",")
    ]


def _use_conv_autotune_backend(backend: str) -> bool:
    return backend.upper() in [
        x.strip() for x in config.max_autotune_conv_backends.upper().split(",")
    ]


def use_triton_template(
    layout: Layout, *, enable_int32: bool = False, enable_float8: bool = False
) -> bool:
    from .codegen.common import BackendFeature, has_backend_feature

    layout_dtypes = [torch.float16, torch.bfloat16, torch.float32]
    if enable_int32:
        layout_dtypes = [torch.float16, torch.bfloat16, torch.float32, torch.int32]
    if enable_float8:
        layout_dtypes.extend([torch.float8_e4m3fn, torch.float8_e5m2])
    return (
        (
            (
                is_gpu(layout.device.type)
                and _use_template_for_gpu(layout, layout_dtypes)
            )
            or (layout.device.type == "cpu" and layout.dtype in layout_dtypes)
        )
        and use_max_autotune()
        and _use_autotune_backend("TRITON")
        and has_backend_feature(layout.device, BackendFeature.TRITON_TEMPLATES)
    )


def use_triton_tma_template(*matrices: IRNode) -> bool:
    from torch.utils._triton import has_triton_tma_device

    from .virtualized import V

    def _is_tma_compatible(x: IRNode) -> bool:
        if len(x.get_size()) != 2:
            return False

        dtype = x.get_dtype()
        if dtype not in (torch.float16, torch.bfloat16):
            return False

        layout = x.get_layout()
        transposed = layout.is_transposed()
        if not (layout.is_contiguous() or transposed):
            return False

        inner_dim = layout.size[1]
        if transposed:
            inner_dim = layout.size[0]
        inner_bytes = inner_dim * dtype.itemsize
        return V.graph.sizevars.statically_known_multiple_of(inner_bytes, TMA_ALIGNMENT)

    return (
        config.triton.enable_persistent_tma_matmul
        and has_triton_tma_device()
        and all(_is_tma_compatible(m) for m in matrices)
    )


def use_cutlass_template(layout: Layout, m: int, n: int, k: int) -> bool:
    from .virtualized import V

    gemm_size = V.graph.sizevars.size_hint(m * n * k, fallback=-1)
    if gemm_size <= 0 or gemm_size < config.cuda.cutlass_backend_min_gemm_size:
        return False
    from .codegen.cuda.cutlass_utils import try_import_cutlass

    # Do not use cutlass template on ROCm
    if torch.version.hip:
        return False

    layout_dtypes = [torch.float16, torch.bfloat16, torch.float32, torch.int32]
    res = (
        _use_template_for_gpu(layout, layout_dtypes)
        and use_max_autotune()
        and _use_autotune_backend("CUTLASS")
    )

    if res:
        if not try_import_cutlass():
            log.warning(
                "Failed to import CUTLASS lib. Please check whether "
                "_inductor.config.cuda.cutlass_dir is set correctly. "
                "Skipping CUTLASS backend for now."
            )
            return False
    return res


@functools.lru_cache(None)
def _rocm_native_device_arch_name(device: str) -> str:
    return torch.cuda.get_device_properties(device).gcnArchName


@functools.lru_cache(None)
<<<<<<< HEAD
def try_import_ck_lib() -> (
    tuple[Optional[str], Callable[[], list[Any]], Callable[[], list[Any]], Type[Any]]
):
=======
def try_import_ck_lib() -> tuple[
    Optional[str], Callable[[], list[Any]], Callable[[], list[Any]], type[Any]
]:
>>>>>>> d54b2b7f
    try:
        import ck4inductor  # type: ignore[import]
        from ck4inductor.universal_gemm.gen_instances import (  # type: ignore[import]
            gen_ops_library,
            gen_ops_preselected,
        )
        from ck4inductor.universal_gemm.op import (  # type: ignore[import]
            CKGemmOperation,
        )

        package_dirname = os.path.dirname(ck4inductor.__file__)
    except ImportError:

        def gen_ops_library() -> list[Any]:
            return []

        def gen_ops_preselected() -> list[Any]:
            return []

        class CKGemmOperation:  # type: ignore[no-redef]
            pass

        package_dirname = None
    return package_dirname, gen_ops_library, gen_ops_preselected, CKGemmOperation


def use_ck_template(layout: Layout) -> bool:
    # config knobs check 1
    if not use_max_autotune():
        return False
    # platform check
    if not torch.version.hip:
        return False
    # tensors must be on GPU
    if not layout.device.type == "cuda":
        return False
    # hardware check
    # if config arch list is not specified, get the native arch from the device properties
    native_arch = _rocm_native_device_arch_name(layout.device)
    requested_archs = {k.split(":")[0]: k for k in config.rocm.arch} or {
        native_arch.split(":")[0]: native_arch
    }
    requested_supported_archs = [
        requested_archs[k]
        for k in requested_archs.keys() & config.rocm.ck_supported_arch
    ]
    if not requested_supported_archs:
        return False
    # supported input dtypes
    if layout.dtype not in [torch.float16, torch.bfloat16, torch.float32]:
        return False

    ck_package_dirname, _, _, _ = try_import_ck_lib()

    if not ck_package_dirname:
        log.warning("Please pip install Composable Kernel package")
        return False

    if config.is_fbcode():
        config.rocm.ck_dir = ck_package_dirname

    if not config.rocm.ck_dir:
        log.warning("Please set TORCHINDUCTOR_CK_DIR env variable")
        return False

    if ck_package_dirname != config.rocm.ck_dir:
        log.warning("Invalid path to CK library")
        return False

    return True


def use_ck_gemm_template(layout: Layout, m: int, n: int, k: int) -> bool:
    from .virtualized import V

    return (
        _use_autotune_backend("CK")
        and use_ck_template(layout)
        and V.graph.sizevars.size_hint(m * n * k, fallback=-1) > 0
    )


def use_ck_conv_template(layout: Layout) -> bool:
    return _use_conv_autotune_backend("CK") and use_ck_template(layout)


def _use_template_for_cpu(layout: Layout) -> bool:
    return use_max_autotune() and layout.device.type == "cpu"


def use_cpp_bmm_template(
    layout: Layout, mat1: Union[ReinterpretView, Buffer], mat2: IRNode
) -> bool:
    from .ir import Layout

    assert isinstance(mat1.layout, Layout)

    return (
        use_cpp_gemm_template(layout, mat1, mat2, require_constant_mat2=False)
        and mat1.layout.is_contiguous()
    )


def use_cpp_gemm_template(
    layout: Layout,
    mat1: IRNode,
    mat2: IRNode,
    mat2_transposed: bool = False,
    require_constant_mat2: bool = True,
    is_woq_int4: bool = False,
    q_group_size: Optional[int] = None,
) -> bool:
    from . import ir
    from .codegen.cpp_micro_gemm import create_micro_gemm
    from .codegen.cpp_utils import get_gemm_template_output_and_compute_dtype
    from .kernel.mm_common import mm_args

    if not _use_template_for_cpu(layout) or not _use_autotune_backend("CPP"):
        return False

    if not config.cpp.weight_prepack:
        return False

    int8_gemm = mat1.get_dtype() in [torch.uint8, torch.int8]
    layout_dtypes = [torch.float32, torch.bfloat16, torch.half, torch.uint8]
    m, n, k, layout, mat1, mat2 = mm_args(
        mat1,
        mat2,
        out_dtype=layout.dtype if int8_gemm else None,
        mat2_transposed=mat2_transposed,
        use_4x2_dim=is_woq_int4,
    )

    # TODO(jgong5): support dynamic shapes for n or k
    if has_free_symbols((n, k)):
        return False
    if isinstance(mat2, ir.BaseView):
        mat2 = mat2.unwrap_view()

    output_dtype, _ = get_gemm_template_output_and_compute_dtype(mat1.get_dtype())
    micro_gemm = create_micro_gemm(
        "micro_gemm",
        m,
        n,
        k,
        input_dtype=mat1.get_dtype(),
        input2_dtype=mat2.get_dtype(),
        output_dtype=output_dtype,
        num_threads=parallel_num_threads(),
        use_ref=not is_woq_int4,
        q_group_size=q_group_size,
    )

    def is_last_dim_stride1(x: IRNode) -> bool:
        x.freeze_layout()
        return x.get_stride()[-1] == 1

    return (
        layout.dtype in layout_dtypes
        and micro_gemm is not None
        and is_last_dim_stride1(mat1)  # TODO(jgong5): support transposed input
        and isinstance(mat2, ir.StorageBox)
        and (mat2.is_module_buffer() or not require_constant_mat2)
    )


def use_aten_gemm_kernels() -> bool:
    return not use_max_autotune() or _use_autotune_backend("ATEN")


class DebugDirManager:
    counter = itertools.count(0)
    prev_debug_name: str

    def __init__(self) -> None:
        self.id = next(DebugDirManager.counter)

    def __enter__(self) -> None:
        self.prev_debug_name = torch._dynamo.config.debug_dir_root
        self.new_name = f"{self.prev_debug_name}_tmp_{self.id}"
        torch._dynamo.config.debug_dir_root = self.new_name

    def __exit__(self, *args: Any) -> None:
        shutil.rmtree(self.new_name)
        torch._dynamo.config.debug_dir_root = self.prev_debug_name


def run_and_get_code(
    fn: Callable[P, _T],
    *args: P.args,
    **kwargs: P.kwargs,
) -> tuple[_T, list[str]]:
    from .graph import GraphLowering

    source_codes: list[str] = []

    def save_output_code(code: str) -> None:
        source_codes.append(code)

    with mock.patch.object(GraphLowering, "save_output_code", save_output_code):
        torch._dynamo.reset()
        result = fn(*args, **kwargs)
    return result, source_codes


def run_and_get_kernels(
    fn: Callable[..., Any], *args: Any, **kwargs: Any
) -> tuple[Any, list[str]]:
    result, source_codes = run_and_get_code(fn, *args, **kwargs)
    kernels = []
    for code in source_codes:
        kernels.extend(re.findall(r"'''.*?'''", code, re.DOTALL))
    return result, kernels


def run_fw_bw_and_get_code(fn: Callable[..., Any]) -> tuple[Any, list[str]]:
    def run_with_backward() -> Any:
        result = fn()
        result.sum().backward()
        return result

    return run_and_get_code(run_with_backward)


def get_code(fn: Callable[..., Any], *args: Any, **kwargs: Any) -> list[str]:
    """Get the inductor-generated code, but skip any actual compilation or running."""
    from .graph import GraphLowering

    source_codes: list[str] = []

    def save_output_code(code: str) -> None:
        source_codes.append(code)

    def patched_compile_to_module(self: GraphLowering) -> Any:
        class DummyModule:
            """This is empty to replace the generated triton module"""

            def __init__(self) -> None:
                pass

            def call(self, *args: Any, **kwargs: Any) -> None:
                # Don't do anything when called
                pass

        wrapper_code, kernel_code = (
            self.codegen_with_cpp_wrapper() if self.cpp_wrapper else self.codegen()
        )
        # Skip all the actual compiling.
        nonlocal save_output_code
        save_output_code(wrapper_code.value)
        if kernel_code:
            save_output_code(kernel_code.value)

        return DummyModule()

    with (
        mock.patch.object(
            GraphLowering, "compile_to_module", patched_compile_to_module
        ),
        mock.patch.object(GraphLowering, "save_output_code", save_output_code),
    ):
        torch._dynamo.reset()
        # Note the return here is None
        _ = fn(*args, **kwargs)

    return source_codes


def get_triton_code(fn: Callable[..., Any], *args: Any, **kwargs: Any) -> str:
    source_codes = get_code(fn, *args, **kwargs)
    # Can have two outputs if backwards was eagerly compiled
    assert 1 <= len(source_codes) <= 2, (
        f"expected one or two code outputs got {len(source_codes)}"
    )
    return source_codes[0]


def run_and_get_triton_code(fn: Callable[..., Any], *args: Any, **kwargs: Any) -> str:
    _, source_codes = run_and_get_code(fn, *args, **kwargs)
    # Can have two outputs if backwards was eagerly compiled
    assert 1 <= len(source_codes) <= 2, (
        f"expected one or two code outputs got {len(source_codes)}"
    )
    return source_codes[0]


def run_and_get_graph_lowering(
    fn: Callable[..., Any], *args: Any, **kwargs: Any
) -> tuple[Any, list[GraphLowering]]:
    from torch._inductor.graph import GraphLowering
    from torch._inductor.output_code import CompiledFxGraph

    real_init = CompiledFxGraph.__init__
    graph_lowerings = []

    def fake_init(*args: Any, **kwargs: Any) -> None:
        real_init(*args, **kwargs)
        graph = args[2]
        assert isinstance(graph, GraphLowering)
        graph_lowerings.append(graph)

    with mock.patch.object(CompiledFxGraph, "__init__", fake_init):
        result = fn(*args, **kwargs)

    return result, graph_lowerings


@contextlib.contextmanager
def override_lowering(
    aten_op: Callable[..., Any], override_fn: Callable[..., Any]
) -> Iterator[None]:
    """
    Override the lowering of aten_op with override_fn.
    The first argument of override_fn is the original lowering fn.
    """
    from torch._inductor import lowering

    orig_fn = lowering.lowerings[aten_op]
    try:
        lowering.lowerings[aten_op] = functools.partial(override_fn, orig_fn)
        yield
    finally:
        lowering.lowerings[aten_op] = orig_fn


def add_scheduler_init_hook(
    pre_fn: Callable[..., Any], post_fn: Optional[Callable[..., Any]] = None
) -> Any:
    """
    Add hook functions to be called at the beginning and end of Scheduler.__init__.
    Used for unit tests.
    """
    from torch._inductor.scheduler import Scheduler

    orig_fn = Scheduler.__init__

    def wrapper(scheduler: Any, nodes: Any) -> Any:
        pre_fn(scheduler, nodes)
        out = orig_fn(scheduler, nodes)
        if post_fn:
            post_fn(scheduler, nodes)
        return out

    return unittest.mock.patch.object(Scheduler, "__init__", wrapper)


def developer_warning(msg: str) -> None:
    """
    Warnings that will be actionable for PyTorch developers, but not
    end users.  Allows us to easily disable them in stable releases but
    keep them on for nightly builds.
    """
    if config.developer_warnings:
        log.warning(msg)
    else:
        log.info(msg)


def get_benchmark_name() -> Optional[str]:
    """
    An experimental API used only when config.benchmark_kernel is true.

    The benchmark name is only available at codegen time. So we can not
    directly call it in benchmark_all_kernels which is run after codegen.

    The function assumes the argument after --only is the benchmark name.
    It works for torchbench.py/hugginface.py/timm_models.py. But for ad-hoc
    scripts, this function may return None.

    There are 2 flavors of --only argument we need handle:
    1. --only model_name
    2. --only=model_name
    """
    try:
        idx = sys.argv.index("--only")
        if (
            idx + 1 < len(sys.argv)
            and len(sys.argv[idx + 1]) > 0
            and sys.argv[idx + 1][0] != "-"
        ):
            return sys.argv[idx + 1]
    except ValueError:
        pass

    for arg in sys.argv:
        if arg.startswith("--only="):
            return arg[len("--only=") :]

    return None


def is_ones(items: Sequence[Any]) -> bool:
    return all(x == 1 for x in items)


def is_zeros(items: Sequence[Any]) -> bool:
    return all(x == 0 for x in items)


def is_cpu_device(inputs: Sequence[torch.Tensor]) -> bool:
    return all(
        item.device == torch.device("cpu")
        for item in inputs
        if isinstance(item, torch.Tensor)
    )


def get_sympy_Expr_dtype(val: sympy.Expr) -> torch.dtype:
    assert isinstance(val, sympy.Expr), (
        "only support sympy.Expr as input to get_sympy_Expr_dtype"
    )
    if val.is_integer:  # type: ignore[attr-defined]
        return torch.int64
    else:
        return torch.float64


@contextlib.contextmanager
def maybe_profile(should_profile: bool, *args: Any, **kwargs: Any) -> Iterator[Any]:
    if should_profile:
        with torch.profiler.profile(*args, **kwargs) as p:
            yield p
    else:
        yield


def parallel_num_threads() -> int:
    threads = config.cpp.threads
    if threads < 1:
        threads = torch.get_num_threads()
    return threads


@functools.lru_cache(None)
def get_backend_num_stages() -> int:
    from .runtime.triton_helpers import get_backend_options

    options = get_backend_options()
    return options.get("num_stages", 2 if torch.version.hip else 3)


@functools.lru_cache(None)
def get_device_tflops(dtype: torch.dtype) -> int:
    from triton.testing import get_max_simd_tflops, get_max_tensorcore_tflops

    assert dtype in (torch.float16, torch.bfloat16, torch.float32)

    if inspect.signature(get_max_simd_tflops).parameters.get("clock_rate"):
        # Triton API change in https://github.com/openai/triton/pull/2293
        from torch._utils_internal import max_clock_rate

        sm_clock = max_clock_rate()
        if dtype in (torch.float16, torch.bfloat16):
            return get_max_tensorcore_tflops(dtype, sm_clock)

        if torch.backends.cuda.matmul.allow_tf32:
            return get_max_tensorcore_tflops(torch.float32, sm_clock)
        else:
            return get_max_simd_tflops(torch.float32, sm_clock)
    else:
        if dtype in (torch.float16, torch.bfloat16):
            return get_max_tensorcore_tflops(dtype)

        if torch.backends.cuda.matmul.allow_tf32:
            return get_max_tensorcore_tflops(torch.float32)
        else:
            return get_max_simd_tflops(torch.float32)


@functools.lru_cache(None)
def get_gpu_dram_gbps() -> int:
    from triton.testing import get_dram_gbps

    return get_dram_gbps()


def get_gpu_shared_memory() -> int:
    from triton.runtime import driver

    return driver.active.utils.get_device_properties(0).get("max_shared_mem", 0)


def is_welford_reduction(reduction_type: str) -> bool:
    return reduction_type.startswith("welford")


def reduction_num_outputs(reduction_type: str) -> int:
    if is_welford_reduction(reduction_type):
        return 3
    elif reduction_type == "online_softmax_reduce":
        return 2
    else:
        return 1


def is_linux() -> bool:
    return platform.system() == "Linux"


def is_windows() -> bool:
    return sys.platform == "win32"


def has_free_symbols(itr: Iterable[Any]) -> bool:
    return any(isinstance(x, sympy.Expr) and not x.is_number for x in itr)


def is_dynamic(*args: Any) -> bool:
    from . import ir

    for t in args:
        if isinstance(
            t, (ir.TensorBox, ir.StorageBox, ir.BaseView, ir.ComputedBuffer, ir.Buffer)
        ):
            if has_free_symbols(t.maybe_get_size() or ()) or has_free_symbols(
                t.maybe_get_stride() or ()
            ):
                return True
        elif not isinstance(t, ir.IRNode):
            continue
        else:
            raise TypeError(f"unexpected type for is_dynamic {type(t)}")

    return False


# Placeholder strings used in triton codegen.
class Placeholder(enum.Enum):
    # The placeholder for the actual name of a triton kernel.
    # e.g. for "def triton_" it would be "triton_"
    KERNEL_NAME = "KERNEL_NAME"

    # The descriptive name of the triton kernel; when unique_kernel_names = False, this
    # placeholder will be replaced with a string with more information.
    DESCRIPTIVE_NAME = "DESCRIPTIVE_NAME"


def pass_execution_and_save(
    func: Callable[..., Any], gm: GraphModule, inp: Sequence[Any], msg: str
) -> None:
    from .pattern_matcher import stable_topological_sort

    with tempfile.NamedTemporaryFile(
        mode="w",
        encoding="utf-8",
        delete=False,
    ) as f:
        before_io = io.StringIO()
        after_io = io.StringIO()
        ShapeProp(gm=gm, fake_mode=detect_fake_mode(inp)).propagate(*inp)
        print(f"Before:\n{gm.graph}", file=f)
        print(gm.graph, file=before_io)
        start_time = datetime.now()
        with GraphTransformObserver(gm, msg):
            func(gm.graph)
        time_elapsed = datetime.now() - start_time
        # recompile graph
        stable_topological_sort(gm.graph)
        gm.graph.lint()
        gm.recompile()

        print(f"After:\n{gm.graph}", file=f)
        print(gm.graph, file=after_io)
        t = before_io.getvalue() == after_io.getvalue()
        log.info(
            "%s, save before/after graph to %s, graph before/after are the same = %s, time elapsed = %s",
            msg,
            f.name,
            t,
            time_elapsed,
        )


def is_multi_outputs_template(input_buf: Optional[Union[Buffer, Operation]]) -> bool:
    """
    Check if input buffer is a multi-outputs template buffer
    """
    from . import ir

    return isinstance(input_buf, ir.CppTemplateBuffer) and isinstance(
        input_buf.layout, ir.MultiOutputLayout
    )


def is_output_of_multi_outputs_template(
    input_buf: Optional[Union[Buffer, Operation]],
) -> bool:
    """
    Check if input buffer is a output of multi-outputs template buffer
    """
    from . import ir

    return (
        isinstance(input_buf, ir.MultiOutput)
        and len(input_buf.inputs) == 1
        and is_multi_outputs_template(input_buf.inputs[0])
    )


def is_collective(
    node: Optional[Union[Node, Operation]],
    op: Optional[torch._ops.OperatorBase] = None,
) -> bool:
    if node is None:
        return False

    from . import ir

    return (
        type(node) == ir._CollectiveKernel and (op is None or node.op_overload is op)
    ) or (
        # TODO: this is a temporary solution to ensure that we can identify torchrec's
        # communication ops. But in order to allow better communication and computation
        # overlap, torchrec's communication ops should be not used.
        type(node) == ir.FallbackKernel
        and (
            # NOTE: the `hasattr()` check is to bypass errors such as the following:
            # AttributeError: '_OpNamespace' 'torchrec' object has no attribute 'all_to_all_single'
            (
                hasattr(torch.ops.torchrec, "all_to_all_single")
                and node.op_overload == torch.ops.torchrec.all_to_all_single.default
            )
            or (
                hasattr(torch.ops.torchrec, "all_gather_into_tensor")
                and node.op_overload
                == torch.ops.torchrec.all_gather_into_tensor.default
            )
            or (
                hasattr(torch.ops.torchrec, "reduce_scatter_tensor")
                and node.op_overload == torch.ops.torchrec.reduce_scatter_tensor.default
            )
        )
    )


def is_wait(node: Optional[Union[IRNode, Operation]]) -> bool:
    from . import ir

    return type(node) == ir._WaitKernel


def contains_collective(snode: BaseSchedulerNode) -> bool:
    from torch._inductor.scheduler import GroupedSchedulerNode

    if isinstance(snode, GroupedSchedulerNode):
        return any(contains_collective(x) for x in snode.snodes)

    return is_collective(snode.node)


def contains_wait(snode: BaseSchedulerNode) -> bool:
    from torch._inductor.scheduler import GroupedSchedulerNode

    if isinstance(snode, GroupedSchedulerNode):
        return any(contains_wait(x) for x in snode.snodes)
    else:
        return is_wait(snode.node)


def is_fallback_op(
    node: Optional[Operation],
    op: Union[torch._ops.OpOverload, Collection[torch._ops.OpOverload]],
) -> bool:
    from . import ir

    if isinstance(op, torch._ops.OpOverload):
        op = [op]
    return isinstance(node, ir.FallbackKernel) and node.op_overload in op


def buf_name_to_fused_snode(
    buf_name: str, name_to_buf: dict[str, Any], name_to_fused_node: dict[str, Any]
) -> Any:
    return name_to_fused_node[name_to_buf[buf_name].defining_op.get_name()]


def find_recursive_deps_of_node(
    snode: BaseSchedulerNode,
    collected_node_set: MutableSet[BaseSchedulerNode],
    name_to_buf: dict[str, SchedulerBuffer],
    name_to_fused_node: dict[str, BaseSchedulerNode],
    criteria_cb: Callable[[Any], bool] = lambda snode: False,
) -> None:
    if criteria_cb(snode):
        return
    collected_node_set.add(snode)
    for dep in snode.unmet_dependencies:
        defining_op_for_dep = buf_name_to_fused_snode(
            dep.name, name_to_buf, name_to_fused_node
        )
        if defining_op_for_dep in collected_node_set:
            continue
        find_recursive_deps_of_node(
            defining_op_for_dep,
            collected_node_set,
            name_to_buf,
            name_to_fused_node,
            criteria_cb=criteria_cb,
        )


def find_recursive_users_of_node(
    snode: BaseSchedulerNode,
    collected_node_set: MutableSet[BaseSchedulerNode],
    name_to_buf: dict[str, SchedulerBuffer],
    name_to_fused_node: dict[str, BaseSchedulerNode],
    criteria_cb: Callable[[Any], bool] = lambda snode: False,
) -> None:
    if criteria_cb(snode):
        return
    collected_node_set.add(snode)
    for o in snode.get_outputs():
        for user in o.users:
            assert user.node is not None
            if user.node.get_name() == "OUTPUT":
                continue
            if user.node.get_name() not in name_to_fused_node:
                continue
            user_op = name_to_fused_node[user.node.get_name()]
            if user_op in collected_node_set:
                continue
            find_recursive_users_of_node(
                user_op,
                collected_node_set,
                name_to_buf,
                name_to_fused_node,
                criteria_cb=criteria_cb,
            )


def num_fw_fixed_arguments(dynamo_gm_num_inputs: int, aot_fw_gm_num_inputs: int) -> int:
    "Computes the number of inputs to the aot fw graph which have fixed addresses (params and buffers)"
    num_rng_seed_offset_inputs = (
        2 if torch._functorch.config.functionalize_rng_ops else 0
    )
    # AOT won't lift any parameters if we're inlining NN Modules
    # however desugaring subclasses will still add arguments
    # resulted in extra fixed inputs https://github.com/pytorch/pytorch/issues/130502
    return aot_fw_gm_num_inputs - dynamo_gm_num_inputs - num_rng_seed_offset_inputs


def count_tangents(fx_g: torch.fx.GraphModule) -> int:
    """
    Infers which inputs are static for a backwards graph
    """

    def is_saved_tensor(x: Node) -> bool:
        return (
            "tangents" not in x.name
            and "bwd_seed" not in x.name
            and "bwd_base_offset" not in x.name
            and "bwd_rng_state" not in x.name
        )

    arg_count = 0
    static_arg_idxs = []
    for n in fx_g.graph.nodes:
        if n.op == "placeholder":
            if is_saved_tensor(n):
                static_arg_idxs.append(arg_count)
            arg_count += 1

    assert static_arg_idxs == list(range(len(static_arg_idxs)))
    return len(static_arg_idxs)


@dataclasses.dataclass
class BoxedBool:
    value: bool

    def __bool__(self) -> bool:
        return self.value

    @staticmethod
    def disable(obj: Any) -> Union[BoxedBool, bool]:
        if isinstance(obj, BoxedBool):
            obj.value = False
            return obj
        return False


@contextlib.contextmanager
def collect_defined_kernels(kernel_list: list[str]) -> Iterator[None]:
    from .codegen.wrapper import PythonWrapperCodegen

    orig_define_kernel = PythonWrapperCodegen.define_kernel

    def define_kernel(
        self: PythonWrapperCodegen,
        kernel_name: str,
        kernel_code: str,
        metadata: Optional[str] = None,
        gpu: bool = True,
        cpp_definition: Optional[str] = None,
    ) -> Any:
        kernel_list.append(kernel_code)
        return orig_define_kernel(
            self, kernel_name, kernel_code, metadata, gpu, cpp_definition
        )

    with mock.patch.object(PythonWrapperCodegen, "define_kernel", define_kernel):
        yield


def get_cloned_parameter_buffer_name(name: str) -> str:
    return name + "__original__"


def is_gpu(device: Optional[str]) -> bool:
    return device in GPU_TYPES


def device_need_guard(device: str) -> bool:
    return is_gpu(device)


def needs_fallback_due_to_atomic_add_limitations(dtype: torch.dtype) -> bool:
    # tl.atomic add has bfloat16 support in fbcode
    # but not in OSS https://github.com/pytorch/pytorch/issues/97016
    # we will fallback until the code is upstreamed to OSS
    if (
        config.is_fbcode()
        and dtype == torch.bfloat16
        and torch.cuda.is_available()
        and torch.cuda.get_device_capability() >= (9, 0)
    ):
        return False
    else:
        return dtype in OrderedSet([torch.int64, torch.bool, torch.bfloat16])


def use_scatter_fallback(
    op_overload: torch._ops.OpOverload,
    reduction_type: Optional[str],
    self_dtype: torch.dtype,
    src_dtype: torch.dtype,
    src_device_type: str,
    src_is_tensor: bool,
) -> bool:
    if (
        op_overload.overloadpacket
        in (torch.ops.aten.scatter_reduce_, torch.ops.aten.scatter_reduce)
        and reduction_type is None
    ):
        return False

    reduce_ty = (
        "add" if op_overload.overloadpacket == torch.ops.aten.scatter_ else "sum"
    )

    return (
        reduction_type not in (None, reduce_ty)
        or (
            src_is_tensor
            and is_gpu(src_device_type)
            and needs_fallback_due_to_atomic_add_limitations(src_dtype)
        )
        or (
            op_overload.overloadpacket == torch.ops.aten.scatter_reduce_
            and reduction_type == "sum"
            and src_is_tensor
            and src_device_type == "cpu"
            and config.cpp.fallback_scatter_reduce_sum
            and (config.cpp.dynamic_threads or parallel_num_threads() != 1)
        )
        or (reduction_type == reduce_ty and self_dtype in (torch.bool, torch.int64))
        or torch.are_deterministic_algorithms_enabled()
    )


def dump_node_schedule(node_schedule: Sequence[BaseSchedulerNode]) -> None:
    """
    An API that can be used in pdb to dump a node_schedule.
    Right mainly dump the read/write dependencies but can add more as needed.
    """
    from torch._inductor.codegen.simd import DisableReduction, EnableReduction
    from torch._inductor.scheduler import SchedulerNode

    print(f"Node schedule with {len(node_schedule)} nodes")
    for idx, node in enumerate(node_schedule):
        print(f" {idx:3}:")
        if node is EnableReduction:
            print("enable reduction")
        elif node is DisableReduction:
            print("disable reduction")
        elif isinstance(node, SchedulerNode):
            is_red = node.is_reduction()
            print(f"{'red' if is_red else 'pw'} scheduler node")
            if is_red:
                assert node.node is not None
                print(f"original reduction hint {node.node.data.reduction_hint}")  # type: ignore[attr-defined]
            print("ReadDep:")
            for dep in node.read_writes.reads:
                print(dep)
            print("WriteDep:")
            for dep in node.read_writes.writes:
                print(dep)
        else:
            raise RuntimeError(f"Unrecognized node type: {type(node)}")


def tensor_is_aligned(tensor: torch.Tensor) -> bool:
    # See Note: [Input Alignment handling in Inductor]
    # Right now, we don't try to guard on the alignment of the storage offset.
    # When this comment was written, non-symbolic storage_offsets are not guarded on
    # but symbolic storage_offsets are. For consistency, we suppress guard creation
    # upon performing this check: that ensures that we don't add recompiles when we
    # add this logic.
    from torch.fx.experimental.symbolic_shapes import statically_known_true

    return statically_known_true(
        (tensor.storage_offset() * get_dtype_size(tensor.dtype)) % GPU_ALIGN_BYTES == 0
    )


def should_assume_input_aligned(example_input: torch.Tensor) -> bool:
    # See Note: [Input Alignment handling in Inductor]

    # right now, we only care about alignment for cuda tensors.
    if not is_gpu(example_input.device.type):
        return False
    return config.assume_aligned_inputs or tensor_is_aligned(example_input)


def maybe_get_suppress_shape_guards_ctx() -> contextlib.AbstractContextManager[None]:
    # Try to get TracingContext.try_get().fake_mode.shape_env.suppress_guards()
    # If it's not available, return a nullcontext.

    # If we're dealing with cudagraphs, we might not have a tracing_context
    tracing_context = torch._guards.TracingContext.try_get()
    if not tracing_context:
        return contextlib.nullcontext()

    # In standalone inductor compile mode, we might not have a shape_env attached to the fake mode
    shape_env = tracing_context.fake_mode.shape_env
    if not shape_env:
        return contextlib.nullcontext()

    return shape_env.suppress_guards()


def run_and_get_cpp_code(
    fn: Callable[..., Any], *args: Any, **kwargs: Any
) -> tuple[Any, str]:
    # We use the patch context manager instead of using it as a decorator.
    # In this way, we can ensure that the attribute is patched and unpatched correctly
    # even if this run_and_get_cpp_code function is called multiple times.
    with unittest.mock.patch.object(config, "debug", True):
        torch._dynamo.reset()
        import io
        import logging

        log_capture_string = io.StringIO()
        ch = logging.StreamHandler(log_capture_string)
        from torch._inductor.codecache import output_code_log

        output_code_log.addHandler(ch)
        prev_level = output_code_log.level
        output_code_log.setLevel(logging.DEBUG)
        result = fn(*args, **kwargs)
        s = log_capture_string.getvalue()
        output_code_log.setLevel(prev_level)
        output_code_log.removeHandler(ch)
    return result, s


def shape_env_from_inputs(inputs: Sequence[InputType]) -> Optional[ShapeEnv]:
    fake_mode = detect_fake_mode(inputs)

    # TODO(voz): It would be nice to enable this assert, but there are lots of tests that
    # pass in real inputs for now.
    # if len(inputs) > 0:
    # assert fake_mode is not None, breakpoint()

    if fake_mode is not None:
        return fake_mode.shape_env

    # When there are no tensor inputs, get shape_env from the first SymInt.
    for input in inputs:
        if isinstance(input, torch.SymInt):
            return input.node.shape_env

    # TODO(voz): Should we always have one anyway?
    return None


def align_inputs_from_check_idxs(
    model: Callable[[list[InputType]], Any],
    inputs_to_check: Sequence[int],
) -> Callable[[list[InputType]], Any]:
    if len(inputs_to_check) == 0:
        return model

    def run(new_inputs: list[InputType]) -> Any:
        copy_misaligned_inputs(new_inputs, inputs_to_check)
        return model(new_inputs)

    return run


def clone_preserve_strides(x: torch.Tensor) -> torch.Tensor:
    if 0 in x.size():
        # Short-circuits if the shape has no elements
        needed_size = 0
    else:
        needed_size = (
            sum((shape - 1) * stride for shape, stride in zip(x.size(), x.stride())) + 1
        )
    buffer = torch.as_strided(x, (needed_size,), (1,)).clone()
    return torch.as_strided(buffer, x.size(), x.stride())


def copy_misaligned_inputs(
    new_inputs: list[InputType], check_inputs_idxs: Sequence[int]
) -> None:
    for i in check_inputs_idxs:
        _inp = new_inputs[i]
        assert isinstance(_inp, torch.Tensor)
        if _inp.data_ptr() % ALIGNMENT:
            new_inputs[i] = clone_preserve_strides(_inp)


def remove_unaligned_input_idxs(
    inputs: Sequence[InputType],
    static_input_idxs: Sequence[int],
) -> Sequence[int]:
    """
    We require all inputs to be aligned, so introduce a copy for any
    that aren't.
    """
    aligned_static_input_idxs = []
    for idx in static_input_idxs:
        input = inputs[idx]
        if isinstance(input, torch.Tensor) and (input.data_ptr() % ALIGNMENT) == 0:
            aligned_static_input_idxs.append(idx)
    if len(aligned_static_input_idxs) != len(static_input_idxs):
        return aligned_static_input_idxs
    return static_input_idxs


def expr_fits_within_32bit(e: sympy.Expr) -> bool:
    from .virtualized import V

    int_max = torch.iinfo(torch.int32).max
    size_hint = V.graph.sizevars.size_hint
    has_hint = V.graph.sizevars.shape_env.has_hint

    # Allow for unhinted e as long as we can still statically prove
    # (e.g., via ValueRanges) that it is still in bounds
    if V.graph.sizevars.is_expr_static_and_true(e <= int_max):
        return True
    # Otherwise, the hint MUST exist and be in range
    return has_hint(e) and size_hint(e) <= int_max


def set_tracing_context_output_strides(
    example_inputs: Sequence[Any], compiled_graph: CompiledFxGraph
) -> None:
    # Return the output strides to the caller via TracingContext
    context = torch._guards.TracingContext.try_get()
    if context is not None and context.output_strides is not None:
        assert len(context.output_strides) == 0
        shape_env = shape_env_from_inputs(example_inputs)
        assert compiled_graph.output_strides is not None
        for exprs in compiled_graph.output_strides:
            if exprs is None:
                context.output_strides.append(None)
            else:
                fakify_first_call = False
                if ctx := torch._guards.TracingContext.try_get():
                    fakify_first_call = ctx.fakify_first_call

                def map_expr(e: Any) -> Union[float, int, SymInt, SymFloat, SymBool]:
                    if shape_env is None:
                        return int(e)
                    if fakify_first_call:
                        return shape_env.deserialize_symexpr(e)
                    return shape_env.evaluate_symexpr(e)

                context.output_strides.append(
                    tuple(map_expr(e) for e in exprs)  # type: ignore[misc]
                )


def should_use_remote_fx_graph_cache() -> bool:
    if config.fx_graph_remote_cache is not None:
        return config.fx_graph_remote_cache
    if not config.is_fbcode():
        return False

    if torch._utils_internal.is_fb_unit_test():
        return False

    try:
        from torch._inductor.fb.remote_cache import REMOTE_CACHE_VERSION
    except ModuleNotFoundError:
        return False

    return REMOTE_CACHE_VERSION >= torch._utils_internal.justknobs_getval_int(
        "pytorch/remote_cache:fx_graph_memcache_version"
    )


def normalize_name(name: str) -> str:
    return re.sub(r"[^a-zA-Z0-9_]", "_", name)


# correct cases where Triton types names don't match PyTorch
_triton_type_mapping = {
    "tl.bool": "tl.int1",
    "tl.float8_e4m3fn": "tl.float8e4nv",
    "tl.float8_e5m2": "tl.float8e5",
    "tl.float8_e4m3fnuz": "tl.float8e4b8",
    "tl.float8_e5m2fnuz": "tl.float8e5b16",
}
_torch_triton_mapping = {v: k for k, v in _triton_type_mapping.items()}


_triton_type_re = re.compile(r"^.*[.]")


def triton_type(dtype: torch.dtype) -> str:
    """Convert torch.dtype to triton type"""
    triton_type_name = _triton_type_re.sub("tl.", str(dtype))
    return _triton_type_mapping.get(triton_type_name, triton_type_name)


def triton_type_to_torch(dtype: str) -> torch.dtype:
    adjusted_type = _torch_triton_mapping.get(dtype, dtype)
    type_name = adjusted_type.replace("tl.", "")
    out_dtype = getattr(torch, type_name)
    assert isinstance(out_dtype, torch.dtype)
    return out_dtype


def is_same_tensor(data: torch.Tensor, value: torch.Tensor) -> bool:
    return (
        not data.is_mkldnn
        and data.size() == value.size()
        and data.stride() == value.stride()
        and data.dtype == value.dtype
        and data.device == value.device
        and data.untyped_storage().data_ptr() == value.untyped_storage().data_ptr()
        and data.storage_offset() == value.storage_offset()
    )


def is_same_mkldnn_tensor(data: torch.Tensor, value: torch.Tensor) -> bool:
    return (
        data.is_mkldnn
        and data.size() == value.size()
        and data.dtype == value.dtype
        and data.device == value.device
        and torch.ops.mkldnn.data_ptr(data) == torch.ops.mkldnn.data_ptr(value)
    )


@functools.lru_cache(None)
def boolean_ops() -> tuple[str, ...]:
    return (
        "isinf",
        "isnan",
        "logical_not",
        "logical_and",
        "signbit",
        "and_",
        "le",
        "lt",
        "ge",
        "gt",
        "eq",
        "ne",
        "or_",  # TODO should remove this op
        "xor",
    )


@dataclasses.dataclass
class OpDtypeRule:
    type_promotion_kind: ELEMENTWISE_TYPE_PROMOTION_KIND
    override_return_dtype: Optional[torch.dtype]


op_dtype_propagation_rules: dict[str, OpDtypeRule] = {}


def register_op_dtype_propagation_rules(
    name: str,
    type_promotion_kind: ELEMENTWISE_TYPE_PROMOTION_KIND,
    override_return_dtype: Optional[torch.dtype],
) -> None:
    op_dtype_propagation_rules[name] = OpDtypeRule(
        type_promotion_kind, override_return_dtype
    )


def upcast_compute_type(dtype: torch.dtype) -> torch.dtype:
    """Maybe upcast [b]float16 to float32"""
    if config.triton.codegen_upcast_to_fp32 and (
        dtype in (torch.float16, torch.bfloat16)
    ):
        return torch.float32
    return dtype


KeyType = TypeVar("KeyType")
ValType = TypeVar("ValType")


class ScopedDict(MutableMapping[KeyType, ValType]):
    """
    A dictionary-like object that allows for scoped updates. It maintains
    an original dictionary and a set of new items that can override
    the original items within the scope.  The original dictionary is
    unmodified.
    """

    def __init__(self, original_dict: Mapping[KeyType, ValType]):
        self.original_dict = original_dict
        self.new_items: dict[KeyType, ValType] = {}

    def __getitem__(self, key: KeyType) -> ValType:
        if key in self.new_items:
            return self.new_items[key]
        return self.original_dict[key]

    def __setitem__(self, key: KeyType, value: ValType) -> None:
        self.new_items[key] = value

    def __contains__(self, key: object) -> bool:
        return key in self.new_items or key in self.original_dict

    def get(self, key: KeyType, default: Optional[ValType] = None) -> Optional[ValType]:  # type: ignore[override]
        if key in self.new_items:
            return self.new_items[key]
        return self.original_dict.get(key, default)

    def __len__(self) -> int:
        n = len(self.original_dict)
        for k in self.new_items:
            if k not in self.original_dict:
                n += 1
        return n

    def __iter__(self) -> Iterator[KeyType]:
        yield from self.original_dict
        for k in self.new_items:
            if k not in self.original_dict:
                yield k

    def __bool__(self) -> bool:
        return bool(self.original_dict or self.new_items)

    def __delitem__(self, key: KeyType) -> None:
        raise NotImplementedError


@dataclass_transform(frozen_default=True)
def ir_dataclass(cls: Optional[Type[Any]] = None, /, *, frozen: bool = True) -> Any:
    def wrap(cls: _T) -> _T:
        if sys.version_info >= (3, 10):
            return dataclasses.dataclass(cls, kw_only=True, frozen=frozen)  # type: ignore[call-overload]
        else:
            # Polyfill for python=3.9. kw_only simply introduces an extra check
            # that only kwargs are used (and is not available on 3.9)
            return dataclasses.dataclass(cls, frozen=frozen)

    if cls is None:
        return wrap
    return wrap(cls)


def get_donated_idxs() -> Optional[list[int]]:
    tracing_context = torch._guards.TracingContext.try_get()
    if tracing_context is not None and tracing_context.fw_metadata:
        return tracing_context.fw_metadata.bw_donated_idxs
    return None


def set_kernel_post_grad_provenance_tracing(
    node_schedule: Sequence[BaseSchedulerNode], kernel_name: str
) -> None:
    from .codegen.simd_kernel_features import DisableReduction, EnableReduction
    from .virtualized import V

    for node in node_schedule:
        if node not in (EnableReduction, DisableReduction):
            if node.node is not None:
                V.debug._inductor_triton_kernel_to_post_grad_node_info[kernel_name] = [
                    origin.name
                    for origin in node.node.origins  # type: ignore[attr-defined]
                ]


class TritonAttrsDescriptorVersion(enum.Enum):
    V0_NO_TRITON = 0
    V1_COMPILER = 1  # triton.compiler.compiler.AttrsDescriptor
    V2_BACKENDS = 2  # triton.backends.compiler.AttrsDescriptor
    V3_BACKENDS_TUPLE = (
        3  # triton.backends.compiler.AttrsDescriptor, but with tuple support
    )
    V4_DICT = 4  # a raw dict


@functools.lru_cache(None)
def get_triton_attrs_descriptor_version() -> TritonAttrsDescriptorVersion:
    if importlib.util.find_spec("triton") is None:
        return TritonAttrsDescriptorVersion.V0_NO_TRITON

    import triton.backends.compiler
    import triton.compiler.compiler

    if hasattr(triton.backends.compiler, "AttrsDescriptor"):
        # Triton 3.2.0
        # AttrsDescriptor was moved from triton.compiler.compiler to triton.backends.compiler.
        # AttrsDescriptor and its serialization format were also changed.

        # TODO: implement V3_BACKENDS_TUPLE
        # On Dec 9, 2024, tuple support (triton #5220) was implemented and breaks handling.
        # We don't have a way to detect this (and haven't implemented this version)
        return TritonAttrsDescriptorVersion.V2_BACKENDS
    elif hasattr(triton.compiler.compiler, "AttrsDescriptor"):
        # Triton 3.0.0
        return TritonAttrsDescriptorVersion.V1_COMPILER
    else:
        # After Jan 1, 2025
        # AttrsDescriptor was removed and replaced with a raw dict.
        return TritonAttrsDescriptorVersion.V4_DICT


def triton_version_uses_attrs_dict() -> bool:
    return get_triton_attrs_descriptor_version() == TritonAttrsDescriptorVersion.V4_DICT<|MERGE_RESOLUTION|>--- conflicted
+++ resolved
@@ -21,23 +21,18 @@
 import textwrap
 import time
 import unittest
+from collections.abc import Collection, Iterator, Mapping, MutableMapping, MutableSet
 from datetime import datetime
 from io import StringIO
 from typing import (
     Any,
     Callable,
     cast,
-    Collection,
     Generic,
-    Iterator,
     Literal,
-    Mapping,
-    MutableMapping,
-    MutableSet,
     NamedTuple,
     Optional,
     Protocol,
-    Type,
     TYPE_CHECKING,
     TypeVar,
     Union,
@@ -972,6 +967,10 @@
 
 @functools.lru_cache(8)
 def get_dtype_size(dtype: torch.dtype) -> int:
+    # TODO: Investigate why uint64 tensor creation causes overflow error:
+    # Workaround for RuntimeError in memory size calculation, but underlying cause unclear
+    if dtype == torch.uint64:
+        return 8
     return torch.empty((), dtype=dtype).element_size()
 
 
@@ -1363,15 +1362,9 @@
 
 
 @functools.lru_cache(None)
-<<<<<<< HEAD
-def try_import_ck_lib() -> (
-    tuple[Optional[str], Callable[[], list[Any]], Callable[[], list[Any]], Type[Any]]
-):
-=======
 def try_import_ck_lib() -> tuple[
     Optional[str], Callable[[], list[Any]], Callable[[], list[Any]], type[Any]
 ]:
->>>>>>> d54b2b7f
     try:
         import ck4inductor  # type: ignore[import]
         from ck4inductor.universal_gemm.gen_instances import (  # type: ignore[import]
@@ -2630,7 +2623,7 @@
 
 
 @dataclass_transform(frozen_default=True)
-def ir_dataclass(cls: Optional[Type[Any]] = None, /, *, frozen: bool = True) -> Any:
+def ir_dataclass(cls: Optional[type[Any]] = None, /, *, frozen: bool = True) -> Any:
     def wrap(cls: _T) -> _T:
         if sys.version_info >= (3, 10):
             return dataclasses.dataclass(cls, kw_only=True, frozen=frozen)  # type: ignore[call-overload]
