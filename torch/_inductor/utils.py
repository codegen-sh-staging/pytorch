from __future__ import annotations

import collections
import contextlib
import dataclasses
import enum
import functools
import importlib
import inspect
import io
import itertools
import logging
import math
import operator
import os
import platform
import re
import shutil
import sys
import tempfile
import textwrap
import time
import unittest
from collections.abc import Collection, Iterator, Mapping, MutableMapping, MutableSet
from datetime import datetime
from io import StringIO
from typing import (
    Any,
    Callable,
    cast,
    Generic,
    Literal,
    NamedTuple,
    Optional,
    Protocol,
    TYPE_CHECKING,
    TypeVar,
    Union,
)
from typing_extensions import (
    Concatenate,
    dataclass_transform,
    ParamSpec,
    Self,
    TypeGuard,
)
from unittest import mock

import sympy

import torch
from torch._inductor.runtime.hints import DeviceProperties
from torch.utils._ordered_set import OrderedSet
from torch.utils._pytree import tree_map_only


if TYPE_CHECKING:
    from collections.abc import Iterable, Sequence, ValuesView

    from torch import SymBool, SymFloat, SymInt
    from torch._prims_common import ELEMENTWISE_TYPE_PROMOTION_KIND
<<<<<<< HEAD
    from .codegen.common import WorkspaceArg
    from .graph import SaveOutputCodeContext
=======
    from torch.fx import GraphModule
    from torch.fx.experimental.symbolic_shapes import ShapeEnv
    from torch.fx.node import Node
>>>>>>> b8b1b364

    from .codegen.common import WorkspaceArg
    from .codegen.wrapper import PythonWrapperCodegen
    from .graph import GraphLowering
    from .ir import Buffer, ExternKernel, IRNode, Layout, Operation, ReinterpretView
    from .output_code import CompiledFxGraph
    from .scheduler import BaseSchedulerNode, SchedulerBuffer


GPU_TYPES = ["cuda", "mps", "xpu"]
T = TypeVar("T")


# defines here before import torch._dynamo is for avoiding circular import
# when get_gpu_type is imported from dynamo
@functools.lru_cache(None)
def get_gpu_type() -> str:
    avail_gpus = [x for x in GPU_TYPES if getattr(torch, x).is_available()]
    assert len(avail_gpus) <= 1
    gpu_type = "cuda" if len(avail_gpus) == 0 else avail_gpus.pop()
    return gpu_type


from torch._dynamo.device_interface import get_interface_for_device
from torch._dynamo.utils import detect_fake_mode
from torch.autograd import DeviceType
from torch.autograd.profiler_util import EventList
from torch.fx.passes.graph_transform_observer import GraphTransformObserver
from torch.fx.passes.shape_prop import ShapeProp
from torch.utils._sympy.functions import (
    CeilDiv,
    CleanDiv,
    FloorDiv,
    Identity,
    ModularIndexing,
)
from torch.utils._sympy.symbol import make_symbol, SymT
from torch.utils._sympy.value_ranges import bound_sympy, ValueRanges

from . import config
from .runtime.runtime_utils import ceildiv as runtime_ceildiv


_IS_WINDOWS = sys.platform == "win32"

log = logging.getLogger(__name__)

_T = TypeVar("_T")
VarRanges = dict[sympy.Expr, sympy.Expr]
InputType = Optional[Union[torch.Tensor, int, torch.SymInt]]

GPU_KERNEL_BIN_EXTS = {"cuda": ".cubin", "xpu": ".spv"}

GPU_ALIGN_BYTES = 16
ALIGNMENT = 16

TMA_ALIGNMENT = 16
TMA_DESCRIPTOR_SIZE = 128

ALIGN_BYTES = 64
assert (ALIGN_BYTES & (ALIGN_BYTES - 1)) == 0 and ALIGN_BYTES >= 8, "must be power of 2"


def _align(nbytes: int) -> int:
    """Round up to the nearest multiple of ALIGN_BYTES"""
    return (nbytes + ALIGN_BYTES - 1) & -ALIGN_BYTES


def _is_aligned(v: sympy.Expr) -> bool:
    """v can be statically proven to be a multiple of ALIGN_BYTES"""
    if isinstance(v, (sympy.Add, sympy.Max)):
        return all(map(_is_aligned, v.args))
    return isinstance(v, align) or sympy.gcd(v, ALIGN_BYTES) == ALIGN_BYTES


class align(sympy.Function):
    """Symbolically round up to the nearest multiple of ALIGN_BYTES"""

    nargs = (1,)
    is_integer = True

    @classmethod
    def eval(cls, value: sympy.Expr) -> Optional[sympy.Expr]:
        if isinstance(value, (int, sympy.Integer)):
            return _align(int(value))
        if _is_aligned(value):
            return value


def do_bench_using_profiling(
    fn: Callable[[], Any], warmup: int = 25, rep: int = 100
) -> float:
    """
    Returns benchmark results by examining torch profiler events.
    This could be more accurate as it doesn't count CPU side overhead.
    However, this also requires manually excluding irrelevant event, e.g.
    vectorized_elementwise_kernel which is used to fill L2 cache,
    various CUDA events, etc, so could also be fragile.
    """

    fn()
    torch.cuda.synchronize()
    cache = torch.empty(int(256e6 // 4), dtype=torch.int, device="cuda")

    # Estimate the runtime of the function
    start_event = torch.cuda.Event(enable_timing=True)
    end_event = torch.cuda.Event(enable_timing=True)
    start_event.record()
    for _ in range(5):
        cache.zero_()
        fn()
    end_event.record()
    torch.cuda.synchronize()
    estimate_ms = start_event.elapsed_time(end_event) / 5

    # compute number of warmup and repeat
    n_warmup = max(1, int(warmup / estimate_ms))
    n_repeat = max(1, int(rep / estimate_ms))

    # Warm-up
    for _ in range(n_warmup):
        fn()

    with torch.profiler.profile(
        activities=[
            torch.profiler.ProfilerActivity.CUDA,
        ]
    ) as p:
        # Benchmark
        for i in range(n_repeat):
            # we clear the L2 cache before each run
            cache.zero_()
            # record time of `fn`
            fn()
        # Record clocks
        torch.cuda.synchronize()

    log.debug("raw events")
    log.debug(p.key_averages().table(sort_by="self_device_time_total", row_limit=-1))

    filtered_events = EventList(
        [
            event
            for event in p.events()
            if event.device_type == DeviceType.CUDA and event.name != "Context Sync"
        ]
    )
    if len(filtered_events) % n_repeat != 0:
        raise RuntimeError(
            "Failed to divide all profiling events into #repeat groups. "
            "#CUDA events: %d, #repeats: %s",
            len(filtered_events),
            n_repeat,
        )
    num_event_per_group = len(filtered_events) / n_repeat
    actual_events = EventList(
        [
            event
            for i, event in enumerate(filtered_events)
            if i % num_event_per_group != 0
        ]
    )
    actual_events._build_tree()
    actual_events = actual_events.key_averages()

    log.debug("profiling time breakdown")
    log.debug(actual_events.table(row_limit=-1))

    res = sum(event.device_time_total for event in actual_events) / 1000.0 / n_repeat
    log.debug("profiling results: %s ms", res)
    return res


@functools.lru_cache(None)
def has_torchvision_roi_align() -> bool:
    try:
        from torchvision.ops import roi_align  # noqa: F401

        torch._C._dispatch_has_kernel_for_dispatch_key("torchvision::nms", "Meta")
        return roi_align is not None and hasattr(
            getattr(torch.ops, "torchvision", None), "roi_align"
        )
    except ImportError:
        return False
    except RuntimeError as e:
        assert "torchvision::nms does not exist" in str(e)
        return False


def decode_device(device: Union[Optional[torch.device], str]) -> torch.device:
    if device is None:
        return torch.tensor(0.0).device  # default device
    if isinstance(device, str):
        device = torch.device(device)
    if device.type not in ("cpu", "meta") and device.index is None:
        device_interface = get_interface_for_device(device.type)
        return torch.device(device.type, index=device_interface.Worker.current_device())
    return device


def sympy_product(it: Iterable[sympy.Expr]) -> sympy.Expr:
    return functools.reduce(operator.mul, it, sympy.S.One)


def sympy_dot(seq1: Sequence[sympy.Expr], seq2: Sequence[sympy.Expr]) -> sympy.Expr:
    assert len(seq1) == len(seq2)
    return sympy.expand(sum(a * b for a, b in zip(seq1, seq2)))


def unique(it: Iterable[_T]) -> ValuesView[_T]:
    return {id(x): x for x in it}.values()


def ceildiv(
    numer: Union[int, sympy.Expr], denom: Union[int, sympy.Expr]
) -> Union[int, sympy.Expr]:
    if isinstance(numer, sympy.Expr) or isinstance(denom, sympy.Expr):
        return CeilDiv(sympy.sympify(numer), sympy.sympify(denom))
    # TODO: There is a bug in a call to this function, to repro:
    # python benchmarks/dynamo/huggingface.py --inductor -d cuda --accuracy
    # --amp --only YituTechConvBert --dynamic-shapes
    assert isinstance(numer, int) and isinstance(denom, int), (
        f"{numer}: {type(numer)}, {denom}: {type(denom)}"
    )
    return runtime_ceildiv(numer, denom)


def _type_of(key: Optional[torch.dtype]) -> str:
    # Use the function here to get rid of dependencies on the Triton during the codegen.
    # Refer to Triton implementation here:
    # https://github.com/openai/triton/blob/98b5945d2aef679e00ebca8e07c35c3658ec76de/python/triton/runtime/jit.py#L238
    # `None` is nullptr.  Implicitly convert to *i8.
    if key is None:
        return "*i8"
    dtype_str = str(key).split(".")[-1]
    tys = {
        "bool": "i1",
        "float8e4nv": "fp8e4nv",
        "float8e5": "fp8e5",
        "float8e4b15": "fp8e4b15",
        "float8e4b15x4": "fp8e4b15x4",
        "float8_e4m3fn": "fp8e4nv",
        "float8_e5m2": "fp8e5",
        "float16": "fp16",
        "bfloat16": "bf16",
        "float32": "fp32",
        "float64": "fp64",
        "int8": "i8",
        "int16": "i16",
        "int32": "i32",
        "int64": "i64",
        "uint8": "u8",
        "uint16": "u16",
        "uint32": "u32",
        "uint64": "u64",
    }
    # reinterpret can create triton type
    for v in list(tys.values()):
        tys[v] = v
    return key if isinstance(key, str) else f"*{tys[dtype_str]}"


def convert_shape_to_inductor(
    lst: Iterable[Union[int, torch.SymInt]],
) -> list[sympy.Expr]:
    """
    Gets the shape and stride of a tensor. For non-symbolic tensors, this is
    trivial. But for symbolic tensors, we need to map from SymIntNode into
    sympy.Expr.
    """
    return [sympy.sympify(i) for i in lst]


def convert_shape_to_symint(
    lst: Iterable[Union[int, sympy.Expr]],
) -> list[Union[int, torch.SymInt]]:
    """
    Takes a list of shapes from Inductor and converts them into symints (or just
    ints if all shapes are static).
    """
    from .virtualized import V

    return [
        (
            i
            if isinstance(i, int)
            else (
                int(i)
                if isinstance(i, sympy.Integer)
                else V.graph.sizevars.shape_env.create_symintnode(i, hint=None)
            )
        )
        for i in lst
    ]


def is_view(op: torch._ops.OpOverload) -> bool:
    """
    Does this op overload have aliasing
    """
    return any(a.alias_info is not None for a in op._schema.arguments)


def is_pointwise_use(
    use: Node,
    is_pointwise_fn: Callable[[torch._ops.OpOverload], bool] = lambda _: False,
) -> bool:
    """
    Do all uses of this op have torch.Tag.pointwise or return True for optional `is_pointwise_fn`

    Uses in views ops will follow the views uses
    """

    if not use.op == "call_function":
        return False
    if not (
        isinstance(use.target, torch._ops.OpOverload) or use.target is operator.getitem
    ):
        return False

    target = cast(torch._ops.OpOverload, use.target)
    if target is operator.getitem or is_view(target):
        return all(is_pointwise_use(u, is_pointwise_fn) for u in use.users)

    return torch.Tag.pointwise in target.tags or is_pointwise_fn(target)


def gen_gm_and_inputs(
    target: Any, args: list[Any], kwargs: dict[str, Any]
) -> tuple[GraphModule, list[torch.Tensor]]:
    g = torch.fx.Graph()
    graph_args: list[torch.Tensor] = []

    def add_tensor_arg(arg: torch.Tensor) -> Node:
        graph_args.append(arg)
        return g.placeholder(f"arg{len(graph_args)}")

    node = g.call_function(
        target, *tree_map_only(torch.Tensor, add_tensor_arg, (args, kwargs))
    )
    if (
        len(target._schema.returns) == 1
        and str(target._schema.returns[0].type) == "Tensor"
    ):
        node = (node,)  # type: ignore[assignment]
    g.output(node)

    gm = torch.fx.GraphModule({}, g)
    return gm, graph_args


def synchronize(device: str = "cuda") -> None:
    if device == "cpu":
        return
    device_interface = get_interface_for_device(device)
    if device_interface.is_available():
        device_interface.synchronize()


def timed(
    model: Callable[..., Any],
    example_inputs: Sequence[Any],
    times: int = 1,
    device: str = "cuda",
) -> float:
    synchronize(device)
    torch.manual_seed(1337)
    t0 = time.perf_counter()
    for _ in range(times):
        result = model(*example_inputs)
        synchronize(device)
    t1 = time.perf_counter()
    # GC the result after timing
    assert result is not None  # type: ignore[possibly-undefined]
    return t1 - t0


def print_performance(
    model: Callable[..., Any],
    example_inputs: Sequence[Any] = (),
    times: int = 10,
    repeat: int = 10,
    baseline: float = 1.0,
    device: str = "cuda",
) -> float:
    timings = torch.tensor(
        [timed(model, example_inputs, times, device) for _ in range(repeat)]
    )
    took = torch.median(timings) / times
    print(f"{took / baseline:.6f}")
    return took.item()


def precompute_method(obj: Any, method: str) -> None:
    """Replace obj.method() with a new method that returns a precomputed constant."""
    result = getattr(obj, method)()
    setattr(obj, method, lambda: result)


def precompute_methods(obj: Any, methods: list[str]) -> None:
    """Replace methods with new methods that returns a precomputed constants."""
    for method in methods:
        precompute_method(obj, method)


def cmp(a: int, b: int) -> int:
    return int(a > b) - int(a < b)


def pad_listlike(x: Union[int, Sequence[int]], size: int) -> Sequence[int]:
    if isinstance(x, int):
        return [x] * size
    if len(x) == 1:
        return type(x)([x[0]]) * size  # type: ignore[call-arg, operator, return-value]
    return x


# Used to ensure that iterating over a set is deterministic
def tuple_sorted(x: tuple[_T, ...]) -> list[_T]:
    if len(x) == 0:
        return []

    def sort_func(elem: _T) -> str:
        if isinstance(elem, str):
            return elem

        from .scheduler import BaseSchedulerNode

        assert isinstance(elem, BaseSchedulerNode)
        return elem.get_name()

    return sorted(x, key=sort_func)


P = ParamSpec("P")
RV = TypeVar("RV", covariant=True)


class CachedMethod(Protocol, Generic[P, RV]):
    @staticmethod
    def clear_cache(cache: Any) -> None: ...

    def __call__(self, *args: P.args, **kwargs: P.kwargs) -> RV: ...


# See https://github.com/python/mypy/issues/13222#issuecomment-1193073470 to understand the type signature
def cache_on_self(fn: Callable[Concatenate[Any, P], RV]) -> CachedMethod[P, RV]:
    name = fn.__name__
    key = f"__{name}_cache"

    # wrapper is likely on the hot path, compile a specialized version of it
    ctx = {"fn": fn}
    exec(
        f"""\
        def {name}_cache_on_self(self):
            try:
                return self.{key}
            except AttributeError:
                pass
            rv = fn(self)
            object.__setattr__(self, "{key}", rv)
            return rv
        """.lstrip(),
        ctx,
    )
    wrapper = functools.wraps(fn)(ctx[f"{name}_cache_on_self"])

    def clear_cache(self: Any) -> None:
        if hasattr(self, key):
            delattr(self, key)

    wrapper.clear_cache = clear_cache  # type: ignore[attr-defined]
    return wrapper  # type: ignore[return-value]


def aggregate_origins(
    node_schedule: Union[Sequence[BaseSchedulerNode], ExternKernel],
) -> OrderedSet[Node]:
    from . import ir

    if isinstance(node_schedule, list):
        return functools.reduce(
            operator.or_,
            [
                node.node.origins
                for node in node_schedule
                if hasattr(node, "node") and node.node
            ],
            OrderedSet(),
        )
    elif isinstance(node_schedule, ir.ExternKernel):
        return node_schedule.origins
    else:
        return OrderedSet()


def get_fused_kernel_name(
    node_schedule: Sequence[BaseSchedulerNode],
    descriptive_names: Literal[True, "torch", "original_aten", "inductor_node"],
) -> str:
    all_origins = aggregate_origins(node_schedule)
    if descriptive_names == "original_aten":
        # Bases the kernel name off of the top-level aten operator (i.e. pre-decompositions)
        sources = [
            origin.meta["original_aten"]._overloadpacket.__name__
            for origin in all_origins
            if origin.op == "call_function"
            and "original_aten" in origin.meta
            and origin.meta["original_aten"] is not None
        ]
        sources = sorted(OrderedSet(sources))
    elif descriptive_names == "torch":
        # Bases the kernel name off of the top-level "torch" operator (i.e. post-dynamo graph)
        sources = []
        for origin in all_origins:
            if origin.op == "call_function" and "source_fn_stack" in origin.meta:
                source_fn = origin.meta["source_fn_stack"][-1]
                if isinstance(source_fn[1], str):
                    sources.append(source_fn[1])
                else:
                    sources.append(source_fn[1].__name__)
        sources = sorted(OrderedSet(sources))
    elif descriptive_names == "inductor_node":
        sources = [
            origin.name for origin in all_origins if origin.op == "call_function"
        ]
    else:
        raise NotImplementedError
    sources = sources
    return "_".join(["fused"] + sources)


def get_kernel_metadata(
    node_schedule: Union[Sequence[BaseSchedulerNode], ExternKernel],
    wrapper: PythonWrapperCodegen,
) -> tuple[str, str]:
    all_origins = aggregate_origins(node_schedule)
    inductor_nodes = [origin for origin in all_origins if origin.op == "call_function"]

    from_node_dict = collections.defaultdict(list)
    original_aten_dict = collections.defaultdict(list)

    # Attempt to sort `inductor_nodes` topologically. Note that the case
    # where `inductor_nodes` contains nodes from multiple graph instances
    # is not supported. An example of this is conditional statements.
    single_graph = None
    if len(inductor_nodes):
        unique_graphs = OrderedSet(n.graph for n in inductor_nodes)
        if len(unique_graphs) == 1:
            single_graph = inductor_nodes[0].graph
            # create a map of idx -> node and cache it
            if not hasattr(single_graph, "_inductor_kernel_metadata_node_to_idx_map"):
                node_to_idx_map = {}
                for idx, n in enumerate(single_graph.nodes):
                    node_to_idx_map[n] = idx
                single_graph._inductor_kernel_metadata_node_to_idx_map = node_to_idx_map  # type: ignore[attr-defined]
            inductor_nodes.sort(
                key=lambda n: single_graph._inductor_kernel_metadata_node_to_idx_map[n]  # type: ignore[attr-defined]
            )

    for node in inductor_nodes:
        if "original_aten" in node.meta and node.meta["original_aten"] is not None:
            key = str(node.meta["original_aten"]._overloadpacket)
            original_aten_dict[key].append(node.name)
        if "from_node" in node.meta:
            key = node.meta["from_node"][0].name
            from_node_dict[key].append(node.name)
    sort_str = "Topologically Sorted" if single_graph is not None else "Unsorted"
    metadata = (
        f"{wrapper.comment} {sort_str} Source Nodes: [{', '.join(from_node_dict.keys())}], "
        f"Original ATen: [{', '.join(original_aten_dict.keys())}]"
    )

    # trace back to original node here
    detailed_metadata = [f"{wrapper.comment} Source node to ATen node mapping:"]
    for original_node, nodes in sorted(from_node_dict.items()):
        detailed_metadata.append(
            f"{wrapper.comment}   {original_node} => {', '.join(sorted(nodes))}"
        )

    # print the aot_autograd graph fragment
    if single_graph is not None:
        detailed_metadata.append(f"{wrapper.comment} Graph fragment:")
        for n in inductor_nodes:
            # TODO(future): maybe refactor torch/fx/graph.py to make it easy to
            # generate python code for graph fragments
            detailed_metadata.append(f"{wrapper.comment}   {n.format_node()}")

    return metadata, "\n".join(detailed_metadata)


def dominated_nodes(
    initial_queue: Iterable[torch.fx.Node],
    skip_filter: Optional[Callable[[Any], bool]] = None,
) -> OrderedSet[torch.fx.Node]:
    """Returns the set of nodes whose values depend on those within initial_queue"""
    initial_queue = list(initial_queue)
    dominated_set = OrderedSet(initial_queue)

    while initial_queue:
        node = initial_queue.pop()
        for user in node.users:
            if skip_filter and skip_filter(user):
                continue
            if user not in dominated_set:
                dominated_set.add(user)
                initial_queue.append(user)

    return dominated_set


def gather_origins(
    args: Sequence[IRNode], kwargs: dict[str, IRNode]
) -> OrderedSet[IRNode]:
    import itertools

    from . import ir

    def is_unrealized_node(n: IRNode) -> bool:
        if isinstance(n, ir.TensorBox):
            return is_unrealized_node(n.data)
        if isinstance(n, ir.StorageBox):
            return is_unrealized_node(n.data)
        return isinstance(n, ir.IRNode) and isinstance(n, ir.Pointwise)

    kwarg_origins = [val.origins for val in kwargs.values() if is_unrealized_node(val)]
    arg_origins = [arg.origins for arg in args if is_unrealized_node(arg)]
    return OrderedSet(itertools.chain(*arg_origins, *kwarg_origins))


def sympy_str(expr: sympy.Expr) -> str:
    """
    Normal sympy str is very slow, this is a lot faster.  The result are
    somewhat worse, as it doesn't do as much simplification.  So don't
    use this for final codegen.
    """
    if isinstance(expr, sympy.Symbol):
        return expr.name
    if isinstance(expr, sympy.Add):
        return " + ".join(map(sympy_str, expr.args))
    if isinstance(expr, sympy.Mul):
        return " * ".join(map(sympy_str, expr.args))

    if isinstance(expr, (ModularIndexing, CleanDiv, FloorDiv, Identity)):
        return f"{expr.func.__name__}({', '.join(map(sympy_str, expr.args))})"
    return str(expr)


def get_bounds_index_expr(index: sympy.Expr) -> ValueRanges[Any]:
    from .virtualized import V

    # If this expression does not come from an FX node, we compute its bounds
    if (
        config.compute_all_bounds
        and (fx_node := getattr(V.interpreter, "current_node", None))
        and fx_node.target != "index_expr"
    ):
        return bound_sympy(index)
    else:
        return ValueRanges.unknown()


def prefix_is_reduction(prefix: str) -> bool:
    return prefix[0] == "r"


def sympy_index_symbol_with_prefix(prefix: SymT, idx: int) -> sympy.Symbol:
    """
    Used to generate an integer-nonnegative symbol.
    """
    # This should never be used for creating shape/stride symbols, as those
    # should all be allocated before Inductor.
    assert prefix != SymT.SIZE
    # NOTE: shape symbols are positive (> 0), but index variables are only
    # non-negative (>= 0).
    return make_symbol(prefix, idx, integer=True, nonnegative=True)


def generate_assert(check: bool) -> bool:
    return (check or config.debug_index_asserts) and config.assert_indirect_indexing


def sympy_index_symbol(name: str) -> sympy.Symbol:
    """
    Used to generate an integer-nonnegative symbol.
    """
    # This should never be used for creating shape/stride symbols, as those
    # should all be allocated before Inductor.
    assert name[0] != "s"
    # NOTE: shape symbols are positive (> 0), but index variables are only
    # non-negative (>= 0).
    return sympy.Symbol(name, integer=True, nonnegative=True)


def sympy_subs(expr: sympy.Expr, replacements: dict[sympy.Expr, Any]) -> sympy.Expr:
    """
    When the passed replacement symbol v is a string, it is converted to a symbol with name v that
    have the same replaced expression integer and nonnegative properties.
    """

    def to_symbol(
        replaced: sympy.Expr, replacement: Union[sympy.Expr, str]
    ) -> sympy.Symbol:
        assert isinstance(replaced, sympy.Expr)
        if isinstance(replacement, str):
            return sympy.Symbol(
                replacement,
                integer=replaced.is_integer,  # type: ignore[attr-defined]
                nonnegative=replaced.is_nonnegative,  # type: ignore[attr-defined]
            )
        else:
            return replacement

    # xreplace is faster than subs, but is way more picky
    return sympy.sympify(expr).xreplace(
        {k: to_symbol(k, v) for k, v in replacements.items()}
    )


def is_symbolic(a: Any) -> TypeGuard[Union[torch.SymInt, torch.Tensor]]:
    return isinstance(a, torch.SymInt) or (
        isinstance(a, torch.Tensor)
        and any(is_symbolic(x) for x in itertools.chain(a.size(), a.stride()))
    )


def any_is_symbolic(*args: Any) -> bool:
    return any(is_symbolic(a) for a in args)


def get_first_incompatible_cudagraph_node(
    gm: torch.fx.GraphModule,
) -> Optional[torch.fx.Node]:
    from torch.fx.experimental.symbolic_shapes import free_unbacked_symbols

    forbidden_set = OrderedSet(
        [
            "aten._fused_moving_avg_obs_fq_helper.default",
            "aten._fused_moving_avg_obs_fq_helper_functional.default",
            "fbgemm.dense_to_jagged.default",
            "fbgemm.jagged_to_padded_dense.default",
            "run_and_save_rng_state",
            "run_with_rng_state",
            "aten._local_scalar_dense",
            # Technically, it's not necessary to ban this, because an
            # assert_scalar with constant arguments can be validly run
            # with CUDA graphs, but the operator is also pointless with
            # constant arguments, so might as well ban
            "aten._assert_scalar",
        ]
    )
    if torch.are_deterministic_algorithms_enabled():
        forbidden_set.update(
            (
                "aten._unsafe_index_put.default",
                "aten._unsafe_masked_index_put_accumulate.default",
                "aten.index_put.default",
                "aten.index_put_.default",
                "aten.scatter.src",
                "aten.scatter.reduce",
                "aten.scatter.value_reduce",
                "aten.scatter_add_",
                "aten.scatter_add.default",
                "aten.scatter_reduce.two",
                "aten.scatter_reduce_.two",
                "aten.scatter_reduce.two_out",
            )
        )

    for node in gm.graph.nodes:
        if str(node.target) in forbidden_set:
            return node
        if (val := node.meta.get("val")) is not None and free_unbacked_symbols(val):
            return node
    return None


def output_node(gm: torch.fx.GraphModule) -> Node:
    """Get the output node from an FX graph"""
    last_node = next(iter(reversed(gm.graph.nodes)))
    assert last_node.op == "output"
    return last_node


_registered_caches: list[Any] = []


def clear_on_fresh_inductor_cache(obj: Any) -> Any:
    """
    Use this decorator to register any caches that should be cache_clear'd
    with fresh_inductor_cache().
    """
    if not hasattr(obj, "cache_clear") or not callable(obj.cache_clear):
        raise AttributeError(f"{obj} does not have a cache_clear method")

    _registered_caches.append(obj)
    return obj


def clear_inductor_caches() -> None:
    """
    Clear all registered caches.
    """
    for obj in _registered_caches:
        obj.cache_clear()


import gc


def unload_xpu_triton_pyds() -> None:
    # unload __triton_launcher.pyd
    for module_name in list(sys.modules.keys()):
        if not module_name.startswith("torch._inductor.runtime.compile_tasks."):
            continue
        m = sys.modules[module_name]
        for attr_name in m.__dict__.keys():
            if attr_name.startswith("triton_"):
                kernel = getattr(m, attr_name)
                if isinstance(
                    kernel, torch._inductor.runtime.triton_heuristics.CachingAutotuner
                ):
                    for result in kernel.compile_results:
                        result.kernel.run.mod.__del__()
        del sys.modules[module_name]

    # unload spirv_utils.pyd
    if "triton.runtime.driver" in sys.modules:
        mod = sys.modules["triton.runtime.driver"]
        del type(mod.driver.active.utils).instance
        del mod.driver.active.utils

    gc.collect()


@contextlib.contextmanager
def fresh_inductor_cache(
    cache_entries: Optional[dict[str, Any]] = None,
    dir: Optional[str] = None,
    delete: bool = True,
) -> Iterator[None]:
    """
    Contextmanager that provides a clean tmp cachedir for inductor.

    Optionally, pass a dict as 'cache_entries' to get a list of filenames and sizes
    generated with this cache instance.
    """
    clear_inductor_caches()

    inductor_cache_dir = tempfile.mkdtemp(dir=dir)
    try:
        with mock.patch.dict(
            os.environ, {"TORCHINDUCTOR_CACHE_DIR": inductor_cache_dir}
        ):
            log.debug("Using inductor cache dir %s", inductor_cache_dir)
            triton_cache_dir = os.path.join(inductor_cache_dir, "triton")
            with mock.patch.dict(os.environ, {"TRITON_CACHE_DIR": triton_cache_dir}):
                yield
                if isinstance(cache_entries, dict):
                    assert len(cache_entries) == 0, "expected empty cache_entries dict"
                    if os.path.exists(triton_cache_dir):
                        files = os.listdir(triton_cache_dir)
                        cache_entries.update(
                            {
                                f: os.path.getsize(os.path.join(triton_cache_dir, f))
                                for f in files
                                if ".lock" not in f
                            }
                        )
        if delete:
            if is_windows() and torch.xpu.is_available():
                unload_xpu_triton_pyds()

            shutil.rmtree(
                inductor_cache_dir,
                # Let's not fail if we can't clean up the temp dir. Also note that for
                # Windows, we can't delete the loaded modules because the module binaries
                # are open.
                onerror=lambda func, path, exc_info: log.warning(
                    "Failed to remove temporary cache dir at %s",
                    inductor_cache_dir,
                    exc_info=exc_info,
                ),
            )
    except Exception:
        log.warning("on error, temporary cache dir kept at %s", inductor_cache_dir)
        raise
    finally:
        clear_inductor_caches()


def argsort(seq: Sequence[Any]) -> list[int]:
    # preserve original order for equal strides
    getter = seq.__getitem__
    a_r = range(len(seq))
    return list(reversed(sorted(a_r, key=getter, reverse=True)))  # noqa: C413


def argsort_sym(
    shape_env: ShapeEnv, seq: Sequence[Union[int, torch.SymInt, sympy.Expr]]
) -> list[int]:
    def cmp(a: tuple[int, sympy.Expr], b: tuple[int, sympy.Expr]) -> int:
        a_idx, a_val = a
        b_idx, b_val = b

        def evaluate(expr: Union[bool, torch.SymInt, sympy.Expr]) -> bool:
            if isinstance(expr, bool):
                return expr
            return shape_env.evaluate_expr(expr, size_oblivious=True)

        if evaluate(a_val < b_val):
            return -1
        if evaluate(a_val > b_val):
            return 1
        # If strides are the same, prefer the original order.
        # (this matches argsort's algorithm).
        # For strides = [2048, 2048, 16, 1], this is
        # [3, 2, 1, 0].
        if a_idx < b_idx:
            return 1
        if a_idx > b_idx:
            return -1
        return 0

    # Strategy: convert all symints to sympy.Expr, then use a custom comparator
    exprs = [
        (idx, s.node.expr if isinstance(s, torch.SymInt) else s)
        for idx, s in enumerate(seq)
    ]
    exprs = sorted(exprs, key=functools.cmp_to_key(cmp))
    result = [idx for idx, _ in exprs]
    return result


@functools.lru_cache(8)
def get_dtype_size(dtype: torch.dtype) -> int:
    # TODO: Investigate why uint64 tensor creation causes overflow error:
    # Workaround for RuntimeError in memory size calculation, but underlying cause unclear
    if dtype == torch.uint64:
        return 8
    return torch.empty((), dtype=dtype).element_size()


class LineContext(NamedTuple):
    context: Any


@dataclasses.dataclass
class ValueWithLineMap:
    value: str
    line_map: list[tuple[int, LineContext]]


class IndentedBuffer:
    tabwidth = 4

    def __init__(self, initial_indent: int = 0) -> None:
        self._lines: list[Union[DeferredLineBase, LineContext, str]] = []
        self._indent = initial_indent

    def getvaluewithlinemap(self) -> ValueWithLineMap:
        buf = StringIO()
        p = 1
        linemap: list[tuple[int, LineContext]] = []
        for li in self._lines:
            if isinstance(li, DeferredLineBase):
                line = li()
                if line is None:
                    continue
            elif isinstance(li, LineContext):
                linemap.append((p, li.context))
                continue
            else:
                line = li
            assert isinstance(line, str)
            buf.write(line)
            buf.write("\n")
            p += 1 + line.count("\n")
        return ValueWithLineMap(buf.getvalue(), linemap)

    def getvalue(self) -> str:
        return self.getvaluewithlinemap().value

    def getrawvalue(self) -> str:
        buf = StringIO()
        for li in self._lines:
            if isinstance(li, DeferredLineBase):
                line = li()
                if line is None:
                    continue
            elif isinstance(li, LineContext):
                continue
            else:
                line = li
            assert isinstance(line, str)
            # backslash implies line continuation
            if line.endswith("\\"):
                buf.write(line[:-1])
            else:
                buf.write(line)
                buf.write("\n")
        return buf.getvalue()

    def clear(self) -> None:
        self._lines.clear()

    def __bool__(self) -> bool:
        return bool(self._lines)

    def prefix(self) -> str:
        return " " * (self._indent * self.tabwidth)

    def newline(self) -> None:
        self.writeline("\n")

    def writeline(self, line: Union[LineContext, DeferredLineBase, str]) -> None:
        if isinstance(line, LineContext):
            self._lines.append(line)
        elif isinstance(line, DeferredLineBase):
            self._lines.append(line.with_prefix(self.prefix()))
        elif line.strip():
            self._lines.append(f"{self.prefix()}{line}")
        else:
            self._lines.append("")

    def writelines(
        self, lines: Sequence[Union[LineContext, DeferredLineBase, str]]
    ) -> None:
        for line in lines:
            self.writeline(line)

    def indent(self, offset: int = 1) -> contextlib.AbstractContextManager[None]:
        @contextlib.contextmanager
        def ctx() -> Iterator[None]:
            self._indent += offset
            try:
                yield
            finally:
                self._indent -= offset

        return ctx()

    def do_indent(self, offset: int = 1) -> None:
        self._indent += offset

    def do_unindent(self, offset: int = 1) -> None:
        self._indent -= offset

    def splice(
        self, other_code: Union[IndentedBuffer, str], strip: bool = False
    ) -> None:
        if isinstance(other_code, IndentedBuffer):
            dedent = float("inf")
            for line in other_code._lines:
                if not isinstance(line, LineContext) and line:
                    dedent = min(dedent, len(line) - len(line.lstrip()))
            if math.isinf(dedent):
                dedent = 0
            for line in other_code._lines:
                if isinstance(line, LineContext):
                    self._lines.append(line)
                else:
                    IndentedBuffer.writeline(self, line[int(dedent) :])
        else:
            other_code = textwrap.dedent(other_code)
            if strip:
                other_code = other_code.lstrip()
            if not other_code:
                return
            other_code = other_code.rstrip()
            for s in other_code.split("\n"):
                self.writeline(s)

    def map(self, func: Callable[[Any], Any]) -> IndentedBuffer:
        res = IndentedBuffer(initial_indent=self._indent)
        res._lines = [func(line) for line in self._lines]
        return res

    def __repr__(self) -> str:
        return f"{type(self)}({self.getvalue()})"

    def __add__(self, other: Self) -> IndentedBuffer:
        assert self._indent == other._indent
        res = IndentedBuffer(initial_indent=self._indent)
        # TODO(rec): or should this be self.__class__(initial_indent=self._indent)?
        res.writelines(self._lines)
        res.writelines(other._lines)
        return res


class FakeIndentedBuffer(IndentedBuffer):
    def __init__(self) -> None:
        super().__init__()

    def __getattribute__(self, name: str) -> Any:
        if name == "__class__":  # Allow access to the class attribute
            return object.__getattribute__(self, name)
        raise RuntimeError(
            f"Tried to call self.{name} on FakeIndentedBuffer. This buffer"
            "is currently used on TritonTemplateKernel to prevent actual"
            "writes to the body without explicitly specifying the body with"
            "`TritonTemplateKernel.set_subgraph_body(name)`"
        )


@contextlib.contextmanager
def restore_stdout_stderr() -> Iterator[None]:
    initial_stdout, initial_stderr = sys.stdout, sys.stderr
    try:
        yield
    finally:
        sys.stdout, sys.stderr = initial_stdout, initial_stderr


class DeferredLineBase:
    """A line that can be 'unwritten' at a later time"""

    def __init__(self, line: str):
        if not line.strip():
            line = ""
        self.line = line

    def __call__(self) -> Union[str, None]:
        """Returns either self.line or None to indicate the line has been 'unwritten'"""
        raise NotImplementedError

    def _new_line(self, line: str) -> Self:
        """Returns a new deferred line with the same condition"""
        raise NotImplementedError

    def with_prefix(self, prefix: str) -> Self:
        return self._new_line(f"{prefix}{self.line}")

    def lstrip(self) -> Self:
        return self._new_line(self.line.lstrip())

    def __getitem__(self, index: Union[int, slice]) -> Self:
        return self._new_line(self.line[index])

    def __bool__(self) -> bool:
        return bool(self.line)

    def __len__(self) -> int:
        return len(self.line)


class DelayReplaceLine(DeferredLineBase):
    """At end of codegen call `line.replace(key, value_fn())`"""

    def __init__(self, key: str, value_fn: Callable[[], str], line: str):
        super().__init__(line)
        self.key = key
        self.value_fn = value_fn

    def __call__(self) -> str:
        return self.line.replace(self.key, self.value_fn())

    def _new_line(self, line: str) -> DelayReplaceLine:
        return DelayReplaceLine(self.key, self.value_fn, line)


@functools.lru_cache(None)
def is_big_gpu(index_or_device: Union[int, torch.device] = 0) -> bool:
    if isinstance(index_or_device, torch.device):
        device = index_or_device
    else:
        device = torch.device(get_gpu_type(), index_or_device)

    prop = DeviceProperties.create(device)

    # SM logic is not relevant to ROCm gpus
    # Arbitrarily skipping the older models
    if torch.version.hip:
        assert prop.major is not None
        if prop.major < 9 or prop.major == 10:
            log.warning("GPU arch does not support max_autotune_gemm mode usage")
            return False
        return True

    min_sms = 16 if device.type == "xpu" else 68  # 3080
    avail_sms = prop.multi_processor_count
    if avail_sms < min_sms:
        log.warning(
            "Not enough SMs to use max_autotune_gemm mode",
            extra={"min_sms": min_sms, "avail_sms": avail_sms},
        )
        return False
    return True


@functools.lru_cache
def get_num_sms() -> int:
    return torch.cuda.get_device_properties("cuda").multi_processor_count


def get_tma_workspace_arg(
    num_tma_descriptors: int,
    device: torch.device,
) -> WorkspaceArg:
    """Builds and returns a WorkspaceArg for the device side TMA workspace buffer."""
    from .codegen.common import WorkspaceArg, WorkspaceZeroMode

    zero_mode = WorkspaceZeroMode.from_bool(False)
    size = get_num_sms() * num_tma_descriptors * TMA_DESCRIPTOR_SIZE
    return WorkspaceArg(
        count=size,
        zero_mode=zero_mode,
        device=device,
        outer_name=WorkspaceArg.unique_name(),
    )


def use_max_autotune() -> bool:
    return (
        config.max_autotune or config.max_autotune_gemm or config.search_autotune_cache
    )


def _use_template_for_gpu(
    layout: Layout, allowed_layout_dtypes: list[torch.dtype]
) -> bool:
    return (
        is_gpu(layout.device.type)
        and layout.dtype in allowed_layout_dtypes
        and is_big_gpu(layout.device)
    )


def _use_autotune_backend(backend: str) -> bool:
    return backend.upper() in [
        x.strip() for x in config.max_autotune_gemm_backends.upper().split(",")
    ]


def _use_conv_autotune_backend(backend: str) -> bool:
    return backend.upper() in [
        x.strip() for x in config.max_autotune_conv_backends.upper().split(",")
    ]


def use_triton_template(
    layout: Layout, *, enable_int32: bool = False, enable_float8: bool = False
) -> bool:
    from .codegen.common import BackendFeature, has_backend_feature

    layout_dtypes = [torch.float16, torch.bfloat16, torch.float32]
    if enable_int32:
        layout_dtypes = [torch.float16, torch.bfloat16, torch.float32, torch.int32]
    if enable_float8:
        layout_dtypes.extend([torch.float8_e4m3fn, torch.float8_e5m2])
    return (
        (
            (
                is_gpu(layout.device.type)
                and _use_template_for_gpu(layout, layout_dtypes)
            )
            or (layout.device.type == "cpu" and layout.dtype in layout_dtypes)
        )
        and use_max_autotune()
        and _use_autotune_backend("TRITON")
        and has_backend_feature(layout.device, BackendFeature.TRITON_TEMPLATES)
    )


def use_triton_tma_template(*matrices: IRNode) -> bool:
    from torch.utils._triton import has_triton_tma_device

    from .virtualized import V

    def _is_tma_compatible(x: IRNode) -> bool:
        if len(x.get_size()) != 2:
            return False

        dtype = x.get_dtype()
        if dtype not in (torch.float16, torch.bfloat16):
            return False

        layout = x.get_layout()
        transposed = layout.is_transposed()
        if not (layout.is_contiguous() or transposed):
            return False

        inner_dim = layout.size[1]
        if transposed:
            inner_dim = layout.size[0]
        inner_bytes = inner_dim * dtype.itemsize
        return V.graph.sizevars.statically_known_multiple_of(inner_bytes, TMA_ALIGNMENT)

    return (
        config.triton.enable_persistent_tma_matmul
        and has_triton_tma_device()
        and all(_is_tma_compatible(m) for m in matrices)
    )


def use_cutlass_template(layout: Layout, m: int, n: int, k: int) -> bool:
    from .virtualized import V

    gemm_size = V.graph.sizevars.size_hint(m * n * k, fallback=-1)
    if gemm_size <= 0 or gemm_size < config.cuda.cutlass_backend_min_gemm_size:
        return False
    from .codegen.cuda.cutlass_utils import try_import_cutlass

    # Do not use cutlass template on ROCm
    if torch.version.hip:
        return False

    layout_dtypes = [torch.float16, torch.bfloat16, torch.float32, torch.int32]
    res = (
        _use_template_for_gpu(layout, layout_dtypes)
        and use_max_autotune()
        and _use_autotune_backend("CUTLASS")
    )

    if res:
        if not try_import_cutlass():
            log.warning(
                "Failed to import CUTLASS lib. Please check whether "
                "_inductor.config.cuda.cutlass_dir is set correctly. "
                "Skipping CUTLASS backend for now."
            )
            return False
    return res


@functools.lru_cache(None)
def _rocm_native_device_arch_name(device: str) -> str:
    return torch.cuda.get_device_properties(device).gcnArchName


@functools.lru_cache(None)
def try_import_ck_lib() -> tuple[
    Optional[str], Callable[[], list[Any]], Callable[[], list[Any]], type[Any]
]:
    try:
        import ck4inductor  # type: ignore[import]
        from ck4inductor.universal_gemm.gen_instances import (  # type: ignore[import]
            gen_ops_library,
            gen_ops_preselected,
        )
        from ck4inductor.universal_gemm.op import (  # type: ignore[import]
            CKGemmOperation,
        )

        package_dirname = os.path.dirname(ck4inductor.__file__)
    except ImportError:

        def gen_ops_library() -> list[Any]:
            return []

        def gen_ops_preselected() -> list[Any]:
            return []

        class CKGemmOperation:  # type: ignore[no-redef]
            pass

        package_dirname = None
    return package_dirname, gen_ops_library, gen_ops_preselected, CKGemmOperation


def use_ck_template(layout: Layout) -> bool:
    # config knobs check 1
    if not use_max_autotune():
        return False
    # platform check
    if not torch.version.hip:
        return False
    # tensors must be on GPU
    if not layout.device.type == "cuda":
        return False
    # hardware check
    # if config arch list is not specified, get the native arch from the device properties
    native_arch = _rocm_native_device_arch_name(layout.device)
    requested_archs = {k.split(":")[0]: k for k in config.rocm.arch} or {
        native_arch.split(":")[0]: native_arch
    }
    requested_supported_archs = [
        requested_archs[k]
        for k in requested_archs.keys() & config.rocm.ck_supported_arch
    ]
    if not requested_supported_archs:
        return False
    # supported input dtypes
    if layout.dtype not in [torch.float16, torch.bfloat16, torch.float32]:
        return False

    ck_package_dirname, _, _, _ = try_import_ck_lib()

    if not ck_package_dirname:
        log.warning("Please pip install Composable Kernel package")
        return False

    if config.is_fbcode():
        config.rocm.ck_dir = ck_package_dirname

    if not config.rocm.ck_dir:
        log.warning("Please set TORCHINDUCTOR_CK_DIR env variable")
        return False

    if ck_package_dirname != config.rocm.ck_dir:
        log.warning("Invalid path to CK library")
        return False

    return True


def use_ck_gemm_template(layout: Layout, m: int, n: int, k: int) -> bool:
    from .virtualized import V

    return (
        _use_autotune_backend("CK")
        and use_ck_template(layout)
        and V.graph.sizevars.size_hint(m * n * k, fallback=-1) > 0
    )


def use_ck_conv_template(layout: Layout) -> bool:
    return _use_conv_autotune_backend("CK") and use_ck_template(layout)


def _use_template_for_cpu(layout: Layout) -> bool:
    return use_max_autotune() and layout.device.type == "cpu"


def use_cpp_bmm_template(
    layout: Layout, mat1: Union[ReinterpretView, Buffer], mat2: IRNode
) -> bool:
    from .ir import Layout

    assert isinstance(mat1.layout, Layout)

    return (
        use_cpp_gemm_template(layout, mat1, mat2, require_constant_mat2=False)
        and mat1.layout.is_contiguous()
    )


def use_cpp_gemm_template(
    layout: Layout,
    mat1: IRNode,
    mat2: IRNode,
    mat2_transposed: bool = False,
    require_constant_mat2: bool = True,
    is_woq_int4: bool = False,
    q_group_size: Optional[int] = None,
) -> bool:
    from . import ir
    from .codegen.cpp_micro_gemm import create_micro_gemm
    from .codegen.cpp_utils import get_gemm_template_output_and_compute_dtype
    from .kernel.mm_common import mm_args

    if not _use_template_for_cpu(layout) or not _use_autotune_backend("CPP"):
        return False

    if not config.cpp.weight_prepack:
        return False

    int8_gemm = mat1.get_dtype() in [torch.uint8, torch.int8]
    layout_dtypes = [torch.float32, torch.bfloat16, torch.half, torch.uint8]
    m, n, k, layout, mat1, mat2 = mm_args(
        mat1,
        mat2,
        out_dtype=layout.dtype if int8_gemm else None,
        mat2_transposed=mat2_transposed,
        use_4x2_dim=is_woq_int4,
    )

    # TODO(jgong5): support dynamic shapes for n or k
    if has_free_symbols((n, k)):
        return False
    if isinstance(mat2, ir.BaseView):
        mat2 = mat2.unwrap_view()

    output_dtype, _ = get_gemm_template_output_and_compute_dtype(mat1.get_dtype())
    micro_gemm = create_micro_gemm(
        "micro_gemm",
        m,
        n,
        k,
        input_dtype=mat1.get_dtype(),
        input2_dtype=mat2.get_dtype(),
        output_dtype=output_dtype,
        num_threads=parallel_num_threads(),
        use_ref=not is_woq_int4,
        q_group_size=q_group_size,
    )

    def is_last_dim_stride1(x: IRNode) -> bool:
        x.freeze_layout()
        return x.get_stride()[-1] == 1

    return (
        layout.dtype in layout_dtypes
        and micro_gemm is not None
        and is_last_dim_stride1(mat1)  # TODO(jgong5): support transposed input
        and isinstance(mat2, ir.StorageBox)
        and (mat2.is_module_buffer() or not require_constant_mat2)
    )


def use_aten_gemm_kernels() -> bool:
    return not use_max_autotune() or _use_autotune_backend("ATEN")


class DebugDirManager:
    counter = itertools.count(0)
    prev_debug_name: str

    def __init__(self) -> None:
        self.id = next(DebugDirManager.counter)

    def __enter__(self) -> None:
        self.prev_debug_name = torch._dynamo.config.debug_dir_root
        self.new_name = f"{self.prev_debug_name}_tmp_{self.id}"
        torch._dynamo.config.debug_dir_root = self.new_name

    def __exit__(self, *args: Any) -> None:
        shutil.rmtree(self.new_name)
        torch._dynamo.config.debug_dir_root = self.prev_debug_name


<<<<<<< HEAD
def _run_and_get_code_for_context(
    fn: Callable[P, _T],
    for_context: SaveOutputCodeContext,
    args: P.args,
    kwargs: P.kwargs,
=======
def run_and_get_code(
    fn: Callable[P, _T],
    *args: P.args,
    **kwargs: P.kwargs,
>>>>>>> b8b1b364
) -> tuple[_T, list[str]]:
    from .graph import GraphLowering

    source_codes: list[str] = []

<<<<<<< HEAD
    def save_output_code(code: str, context: SaveOutputCodeContext):
        if context == for_context:
            source_codes.append(code)
=======
    def save_output_code(code: str) -> None:
        source_codes.append(code)
>>>>>>> b8b1b364

    with mock.patch.object(GraphLowering, "save_output_code", save_output_code):
        torch._dynamo.reset()
        result = fn(*args, **kwargs)
    return result, source_codes


<<<<<<< HEAD
def run_and_get_code(fn, *args, **kwargs) -> tuple[Any, list[str]]:
    from .graph import SaveOutputCodeContext

    return _run_and_get_code_for_context(
        fn, SaveOutputCodeContext.AFTER_COMPILE, args, kwargs
    )


def run_and_get_code_before_compile(fn, *args, **kwargs) -> tuple[Any, list[str]]:
    from .graph import SaveOutputCodeContext

    return _run_and_get_code_for_context(
        fn, SaveOutputCodeContext.BEFORE_COMPILE, args, kwargs
    )


def run_and_get_kernels(fn, *args, **kwargs) -> tuple[Any, list[str]]:
=======
def run_and_get_kernels(
    fn: Callable[..., Any], *args: Any, **kwargs: Any
) -> tuple[Any, list[str]]:
>>>>>>> b8b1b364
    result, source_codes = run_and_get_code(fn, *args, **kwargs)
    kernels = []
    for code in source_codes:
        kernels.extend(re.findall(r"'''.*?'''", code, re.DOTALL))
    return result, kernels


def run_fw_bw_and_get_code(fn: Callable[..., Any]) -> tuple[Any, list[str]]:
    def run_with_backward() -> Any:
        result = fn()
        result.sum().backward()
        return result

    return run_and_get_code(run_with_backward)


def get_code(fn: Callable[..., Any], *args: Any, **kwargs: Any) -> list[str]:
    """Get the inductor-generated code, but skip any actual compilation or running."""
    from .graph import GraphLowering, SaveOutputCodeContext

    source_codes: list[str] = []

<<<<<<< HEAD
    def save_output_code(code: str, context: SaveOutputCodeContext):
        if context == SaveOutputCodeContext.AFTER_COMPILE:
            source_codes.append(code)
=======
    def save_output_code(code: str) -> None:
        source_codes.append(code)
>>>>>>> b8b1b364

    def patched_compile_to_module(self: GraphLowering) -> Any:
        class DummyModule:
            """This is empty to replace the generated triton module"""

            def __init__(self) -> None:
                pass

            def call(self, *args: Any, **kwargs: Any) -> None:
                # Don't do anything when called
                pass

        wrapper_code, kernel_code = (
            self.codegen_with_cpp_wrapper() if self.cpp_wrapper else self.codegen()
        )
        # Skip all the actual compiling.
        nonlocal save_output_code
<<<<<<< HEAD
        save_output_code(code, SaveOutputCodeContext.BEFORE_COMPILE)
=======
        save_output_code(wrapper_code.value)
        if kernel_code:
            save_output_code(kernel_code.value)
>>>>>>> b8b1b364

        return DummyModule()

    with (
        mock.patch.object(
            GraphLowering, "compile_to_module", patched_compile_to_module
        ),
        mock.patch.object(GraphLowering, "save_output_code", save_output_code),
    ):
        torch._dynamo.reset()
        # Note the return here is None
        _ = fn(*args, **kwargs)

    return source_codes


def get_triton_code(fn: Callable[..., Any], *args: Any, **kwargs: Any) -> str:
    source_codes = get_code(fn, *args, **kwargs)
    # Can have two outputs if backwards was eagerly compiled
    assert 1 <= len(source_codes) <= 2, (
        f"expected one or two code outputs got {len(source_codes)}"
    )
    return source_codes[0]


def run_and_get_triton_code(fn: Callable[..., Any], *args: Any, **kwargs: Any) -> str:
    _, source_codes = run_and_get_code(fn, *args, **kwargs)
    # Can have two outputs if backwards was eagerly compiled
    assert 1 <= len(source_codes) <= 2, (
        f"expected one or two code outputs got {len(source_codes)}"
    )
    return source_codes[0]


def run_and_get_graph_lowering(
    fn: Callable[..., Any], *args: Any, **kwargs: Any
) -> tuple[Any, list[GraphLowering]]:
    from torch._inductor.graph import GraphLowering
    from torch._inductor.output_code import CompiledFxGraph

    real_init = CompiledFxGraph.__init__
    graph_lowerings = []

    def fake_init(*args: Any, **kwargs: Any) -> None:
        real_init(*args, **kwargs)
        graph = args[2]
        assert isinstance(graph, GraphLowering)
        graph_lowerings.append(graph)

    with mock.patch.object(CompiledFxGraph, "__init__", fake_init):
        result = fn(*args, **kwargs)

    return result, graph_lowerings


@contextlib.contextmanager
def override_lowering(
    aten_op: Callable[..., Any], override_fn: Callable[..., Any]
) -> Iterator[None]:
    """
    Override the lowering of aten_op with override_fn.
    The first argument of override_fn is the original lowering fn.
    """
    from torch._inductor import lowering

    orig_fn = lowering.lowerings[aten_op]
    try:
        lowering.lowerings[aten_op] = functools.partial(override_fn, orig_fn)
        yield
    finally:
        lowering.lowerings[aten_op] = orig_fn


def add_scheduler_init_hook(
    pre_fn: Callable[..., Any], post_fn: Optional[Callable[..., Any]] = None
) -> Any:
    """
    Add hook functions to be called at the beginning and end of Scheduler.__init__.
    Used for unit tests.
    """
    from torch._inductor.scheduler import Scheduler

    orig_fn = Scheduler.__init__

    def wrapper(scheduler: Any, nodes: Any) -> Any:
        pre_fn(scheduler, nodes)
        out = orig_fn(scheduler, nodes)
        if post_fn:
            post_fn(scheduler, nodes)
        return out

    return unittest.mock.patch.object(Scheduler, "__init__", wrapper)


def developer_warning(msg: str) -> None:
    """
    Warnings that will be actionable for PyTorch developers, but not
    end users.  Allows us to easily disable them in stable releases but
    keep them on for nightly builds.
    """
    if config.developer_warnings:
        log.warning(msg)
    else:
        log.info(msg)


def get_benchmark_name() -> Optional[str]:
    """
    An experimental API used only when config.benchmark_kernel is true.

    The benchmark name is only available at codegen time. So we can not
    directly call it in benchmark_all_kernels which is run after codegen.

    The function assumes the argument after --only is the benchmark name.
    It works for torchbench.py/hugginface.py/timm_models.py. But for ad-hoc
    scripts, this function may return None.

    There are 2 flavors of --only argument we need handle:
    1. --only model_name
    2. --only=model_name
    """
    try:
        idx = sys.argv.index("--only")
        if (
            idx + 1 < len(sys.argv)
            and len(sys.argv[idx + 1]) > 0
            and sys.argv[idx + 1][0] != "-"
        ):
            return sys.argv[idx + 1]
    except ValueError:
        pass

    for arg in sys.argv:
        if arg.startswith("--only="):
            return arg[len("--only=") :]

    return None


def is_ones(items: Sequence[Any]) -> bool:
    return all(x == 1 for x in items)


def is_zeros(items: Sequence[Any]) -> bool:
    return all(x == 0 for x in items)


def is_cpu_device(inputs: Sequence[torch.Tensor]) -> bool:
    return all(
        item.device == torch.device("cpu")
        for item in inputs
        if isinstance(item, torch.Tensor)
    )


def get_sympy_Expr_dtype(val: sympy.Expr) -> torch.dtype:
    assert isinstance(val, sympy.Expr), (
        "only support sympy.Expr as input to get_sympy_Expr_dtype"
    )
    if val.is_integer:  # type: ignore[attr-defined]
        return torch.int64
    else:
        return torch.float64


@contextlib.contextmanager
def maybe_profile(should_profile: bool, *args: Any, **kwargs: Any) -> Iterator[Any]:
    if should_profile:
        with torch.profiler.profile(*args, **kwargs) as p:
            yield p
    else:
        yield


def parallel_num_threads() -> int:
    threads = config.cpp.threads
    if threads < 1:
        threads = torch.get_num_threads()
    return threads


@functools.lru_cache(None)
def get_backend_num_stages() -> int:
    from .runtime.triton_helpers import get_backend_options

    options = get_backend_options()
    return options.get("num_stages", 2 if torch.version.hip else 3)


@functools.lru_cache(None)
def get_device_tflops(dtype: torch.dtype) -> int:
    from triton.testing import get_max_simd_tflops, get_max_tensorcore_tflops

    assert dtype in (torch.float16, torch.bfloat16, torch.float32)

    if inspect.signature(get_max_simd_tflops).parameters.get("clock_rate"):
        # Triton API change in https://github.com/openai/triton/pull/2293
        from torch._utils_internal import max_clock_rate

        sm_clock = max_clock_rate()
        if dtype in (torch.float16, torch.bfloat16):
            return get_max_tensorcore_tflops(dtype, sm_clock)

        if torch.backends.cuda.matmul.allow_tf32:
            return get_max_tensorcore_tflops(torch.float32, sm_clock)
        else:
            return get_max_simd_tflops(torch.float32, sm_clock)
    else:
        if dtype in (torch.float16, torch.bfloat16):
            return get_max_tensorcore_tflops(dtype)

        if torch.backends.cuda.matmul.allow_tf32:
            return get_max_tensorcore_tflops(torch.float32)
        else:
            return get_max_simd_tflops(torch.float32)


@functools.lru_cache(None)
def get_gpu_dram_gbps() -> int:
    from triton.testing import get_dram_gbps

    return get_dram_gbps()


def get_gpu_shared_memory() -> int:
    from triton.runtime import driver

    return driver.active.utils.get_device_properties(0).get("max_shared_mem", 0)


def is_welford_reduction(reduction_type: str) -> bool:
    return reduction_type.startswith("welford")


def reduction_num_outputs(reduction_type: str) -> int:
    if is_welford_reduction(reduction_type):
        return 3
    elif reduction_type == "online_softmax_reduce":
        return 2
    else:
        return 1


def is_linux() -> bool:
    return platform.system() == "Linux"


def is_windows() -> bool:
    return sys.platform == "win32"


def has_free_symbols(itr: Iterable[Any]) -> bool:
    return any(isinstance(x, sympy.Expr) and not x.is_number for x in itr)


def is_dynamic(*args: Any) -> bool:
    from . import ir

    for t in args:
        if isinstance(
            t, (ir.TensorBox, ir.StorageBox, ir.BaseView, ir.ComputedBuffer, ir.Buffer)
        ):
            if has_free_symbols(t.maybe_get_size() or ()) or has_free_symbols(
                t.maybe_get_stride() or ()
            ):
                return True
        elif not isinstance(t, ir.IRNode):
            continue
        else:
            raise TypeError(f"unexpected type for is_dynamic {type(t)}")

    return False


# Placeholder strings used in triton codegen.
class Placeholder(enum.Enum):
    # The placeholder for the actual name of a triton kernel.
    # e.g. for "def triton_" it would be "triton_"
    KERNEL_NAME = "KERNEL_NAME"

    # The descriptive name of the triton kernel; when unique_kernel_names = False, this
    # placeholder will be replaced with a string with more information.
    DESCRIPTIVE_NAME = "DESCRIPTIVE_NAME"


def pass_execution_and_save(
    func: Callable[..., Any], gm: GraphModule, inp: Sequence[Any], msg: str
) -> None:
    from .pattern_matcher import stable_topological_sort

    with tempfile.NamedTemporaryFile(
        mode="w",
        encoding="utf-8",
        delete=False,
    ) as f:
        before_io = io.StringIO()
        after_io = io.StringIO()
        ShapeProp(gm=gm, fake_mode=detect_fake_mode(inp)).propagate(*inp)
        print(f"Before:\n{gm.graph}", file=f)
        print(gm.graph, file=before_io)
        start_time = datetime.now()
        with GraphTransformObserver(gm, msg):
            func(gm.graph)
        time_elapsed = datetime.now() - start_time
        # recompile graph
        stable_topological_sort(gm.graph)
        gm.graph.lint()
        gm.recompile()

        print(f"After:\n{gm.graph}", file=f)
        print(gm.graph, file=after_io)
        t = before_io.getvalue() == after_io.getvalue()
        log.info(
            "%s, save before/after graph to %s, graph before/after are the same = %s, time elapsed = %s",
            msg,
            f.name,
            t,
            time_elapsed,
        )


def is_multi_outputs_template(input_buf: Optional[Union[Buffer, Operation]]) -> bool:
    """
    Check if input buffer is a multi-outputs template buffer
    """
    from . import ir

    return isinstance(input_buf, ir.CppTemplateBuffer) and isinstance(
        input_buf.layout, ir.MultiOutputLayout
    )


def is_output_of_multi_outputs_template(
    input_buf: Optional[Union[Buffer, Operation]],
) -> bool:
    """
    Check if input buffer is a output of multi-outputs template buffer
    """
    from . import ir

    return (
        isinstance(input_buf, ir.MultiOutput)
        and len(input_buf.inputs) == 1
        and is_multi_outputs_template(input_buf.inputs[0])
    )


def is_collective(
    node: Optional[Union[Node, Operation]],
    op: Optional[torch._ops.OperatorBase] = None,
) -> bool:
    if node is None:
        return False

    from . import ir

    return (
        type(node) == ir._CollectiveKernel and (op is None or node.op_overload is op)
    ) or (
        # TODO: this is a temporary solution to ensure that we can identify torchrec's
        # communication ops. But in order to allow better communication and computation
        # overlap, torchrec's communication ops should be not used.
        type(node) == ir.FallbackKernel
        and (
            # NOTE: the `hasattr()` check is to bypass errors such as the following:
            # AttributeError: '_OpNamespace' 'torchrec' object has no attribute 'all_to_all_single'
            (
                hasattr(torch.ops.torchrec, "all_to_all_single")
                and node.op_overload == torch.ops.torchrec.all_to_all_single.default
            )
            or (
                hasattr(torch.ops.torchrec, "all_gather_into_tensor")
                and node.op_overload
                == torch.ops.torchrec.all_gather_into_tensor.default
            )
            or (
                hasattr(torch.ops.torchrec, "reduce_scatter_tensor")
                and node.op_overload == torch.ops.torchrec.reduce_scatter_tensor.default
            )
        )
    )


def is_wait(node: Optional[Union[IRNode, Operation]]) -> bool:
    from . import ir

    return type(node) == ir._WaitKernel


def contains_collective(snode: BaseSchedulerNode) -> bool:
    from torch._inductor.scheduler import GroupedSchedulerNode

    if isinstance(snode, GroupedSchedulerNode):
        return any(contains_collective(x) for x in snode.snodes)

    return is_collective(snode.node)


def contains_wait(snode: BaseSchedulerNode) -> bool:
    from torch._inductor.scheduler import GroupedSchedulerNode

    if isinstance(snode, GroupedSchedulerNode):
        return any(contains_wait(x) for x in snode.snodes)
    else:
        return is_wait(snode.node)


def is_fallback_op(
    node: Optional[Operation],
    op: Union[torch._ops.OpOverload, Collection[torch._ops.OpOverload]],
) -> bool:
    from . import ir

    if isinstance(op, torch._ops.OpOverload):
        op = [op]
    return isinstance(node, ir.FallbackKernel) and node.op_overload in op


def buf_name_to_fused_snode(
    buf_name: str, name_to_buf: dict[str, Any], name_to_fused_node: dict[str, Any]
) -> Any:
    return name_to_fused_node[name_to_buf[buf_name].defining_op.get_name()]


def find_recursive_deps_of_node(
    snode: BaseSchedulerNode,
    collected_node_set: MutableSet[BaseSchedulerNode],
    name_to_buf: dict[str, SchedulerBuffer],
    name_to_fused_node: dict[str, BaseSchedulerNode],
    criteria_cb: Callable[[Any], bool] = lambda snode: False,
) -> None:
    if criteria_cb(snode):
        return
    collected_node_set.add(snode)
    for dep in snode.unmet_dependencies:
        defining_op_for_dep = buf_name_to_fused_snode(
            dep.name, name_to_buf, name_to_fused_node
        )
        if defining_op_for_dep in collected_node_set:
            continue
        find_recursive_deps_of_node(
            defining_op_for_dep,
            collected_node_set,
            name_to_buf,
            name_to_fused_node,
            criteria_cb=criteria_cb,
        )


def find_recursive_users_of_node(
    snode: BaseSchedulerNode,
    collected_node_set: MutableSet[BaseSchedulerNode],
    name_to_buf: dict[str, SchedulerBuffer],
    name_to_fused_node: dict[str, BaseSchedulerNode],
    criteria_cb: Callable[[Any], bool] = lambda snode: False,
) -> None:
    if criteria_cb(snode):
        return
    collected_node_set.add(snode)
    for o in snode.get_outputs():
        for user in o.users:
            assert user.node is not None
            if user.node.get_name() == "OUTPUT":
                continue
            if user.node.get_name() not in name_to_fused_node:
                continue
            user_op = name_to_fused_node[user.node.get_name()]
            if user_op in collected_node_set:
                continue
            find_recursive_users_of_node(
                user_op,
                collected_node_set,
                name_to_buf,
                name_to_fused_node,
                criteria_cb=criteria_cb,
            )


def num_fw_fixed_arguments(dynamo_gm_num_inputs: int, aot_fw_gm_num_inputs: int) -> int:
    "Computes the number of inputs to the aot fw graph which have fixed addresses (params and buffers)"
    num_rng_seed_offset_inputs = (
        2 if torch._functorch.config.functionalize_rng_ops else 0
    )
    # AOT won't lift any parameters if we're inlining NN Modules
    # however desugaring subclasses will still add arguments
    # resulted in extra fixed inputs https://github.com/pytorch/pytorch/issues/130502
    return aot_fw_gm_num_inputs - dynamo_gm_num_inputs - num_rng_seed_offset_inputs


def count_tangents(fx_g: torch.fx.GraphModule) -> int:
    """
    Infers which inputs are static for a backwards graph
    """

    def is_saved_tensor(x: Node) -> bool:
        return (
            "tangents" not in x.name
            and "bwd_seed" not in x.name
            and "bwd_base_offset" not in x.name
            and "bwd_rng_state" not in x.name
        )

    arg_count = 0
    static_arg_idxs = []
    for n in fx_g.graph.nodes:
        if n.op == "placeholder":
            if is_saved_tensor(n):
                static_arg_idxs.append(arg_count)
            arg_count += 1

    assert static_arg_idxs == list(range(len(static_arg_idxs)))
    return len(static_arg_idxs)


@dataclasses.dataclass
class BoxedBool:
    value: bool

    def __bool__(self) -> bool:
        return self.value

    @staticmethod
    def disable(obj: Any) -> Union[BoxedBool, bool]:
        if isinstance(obj, BoxedBool):
            obj.value = False
            return obj
        return False


@contextlib.contextmanager
def collect_defined_kernels(kernel_list: list[str]) -> Iterator[None]:
    from .codegen.wrapper import PythonWrapperCodegen

    orig_define_kernel = PythonWrapperCodegen.define_kernel

    def define_kernel(
        self: PythonWrapperCodegen,
        kernel_name: str,
        kernel_code: str,
        metadata: Optional[str] = None,
        gpu: bool = True,
        cpp_definition: Optional[str] = None,
    ) -> Any:
        kernel_list.append(kernel_code)
        return orig_define_kernel(
            self, kernel_name, kernel_code, metadata, gpu, cpp_definition
        )

    with mock.patch.object(PythonWrapperCodegen, "define_kernel", define_kernel):
        yield


def get_cloned_parameter_buffer_name(name: str) -> str:
    return name + "__original__"


def is_gpu(device: Optional[str]) -> bool:
    return device in GPU_TYPES


def device_need_guard(device: str) -> bool:
    return is_gpu(device)


def needs_fallback_due_to_atomic_add_limitations(dtype: torch.dtype) -> bool:
    # tl.atomic add has bfloat16 support in fbcode
    # but not in OSS https://github.com/pytorch/pytorch/issues/97016
    # we will fallback until the code is upstreamed to OSS
    if (
        config.is_fbcode()
        and dtype == torch.bfloat16
        and torch.cuda.is_available()
        and torch.cuda.get_device_capability() >= (9, 0)
    ):
        return False
    else:
        return dtype in OrderedSet([torch.int64, torch.bool, torch.bfloat16])


def use_scatter_fallback(
    op_overload: torch._ops.OpOverload,
    reduction_type: Optional[str],
    self_dtype: torch.dtype,
    src_dtype: torch.dtype,
    src_device_type: str,
    src_is_tensor: bool,
) -> bool:
    if (
        op_overload.overloadpacket
        in (torch.ops.aten.scatter_reduce_, torch.ops.aten.scatter_reduce)
        and reduction_type is None
    ):
        return False

    reduce_ty = (
        "add" if op_overload.overloadpacket == torch.ops.aten.scatter_ else "sum"
    )

    return (
        reduction_type not in (None, reduce_ty)
        or (
            src_is_tensor
            and is_gpu(src_device_type)
            and needs_fallback_due_to_atomic_add_limitations(src_dtype)
        )
        or (
            op_overload.overloadpacket == torch.ops.aten.scatter_reduce_
            and reduction_type == "sum"
            and src_is_tensor
            and src_device_type == "cpu"
            and config.cpp.fallback_scatter_reduce_sum
            and (config.cpp.dynamic_threads or parallel_num_threads() != 1)
        )
        or (reduction_type == reduce_ty and self_dtype in (torch.bool, torch.int64))
        or torch.are_deterministic_algorithms_enabled()
    )


def dump_node_schedule(node_schedule: Sequence[BaseSchedulerNode]) -> None:
    """
    An API that can be used in pdb to dump a node_schedule.
    Right mainly dump the read/write dependencies but can add more as needed.
    """
    from torch._inductor.codegen.simd import DisableReduction, EnableReduction
    from torch._inductor.scheduler import SchedulerNode

    print(f"Node schedule with {len(node_schedule)} nodes")
    for idx, node in enumerate(node_schedule):
        print(f" {idx:3}:")
        if node is EnableReduction:
            print("enable reduction")
        elif node is DisableReduction:
            print("disable reduction")
        elif isinstance(node, SchedulerNode):
            is_red = node.is_reduction()
            print(f"{'red' if is_red else 'pw'} scheduler node")
            if is_red:
                assert node.node is not None
                print(f"original reduction hint {node.node.data.reduction_hint}")  # type: ignore[attr-defined]
            print("ReadDep:")
            for dep in node.read_writes.reads:
                print(dep)
            print("WriteDep:")
            for dep in node.read_writes.writes:
                print(dep)
        else:
            raise RuntimeError(f"Unrecognized node type: {type(node)}")


def tensor_is_aligned(tensor: torch.Tensor) -> bool:
    # See Note: [Input Alignment handling in Inductor]
    # Right now, we don't try to guard on the alignment of the storage offset.
    # When this comment was written, non-symbolic storage_offsets are not guarded on
    # but symbolic storage_offsets are. For consistency, we suppress guard creation
    # upon performing this check: that ensures that we don't add recompiles when we
    # add this logic.
    from torch.fx.experimental.symbolic_shapes import statically_known_true

    return statically_known_true(
        (tensor.storage_offset() * get_dtype_size(tensor.dtype)) % GPU_ALIGN_BYTES == 0
    )


def should_assume_input_aligned(example_input: torch.Tensor) -> bool:
    # See Note: [Input Alignment handling in Inductor]

    # right now, we only care about alignment for cuda tensors.
    if not is_gpu(example_input.device.type):
        return False
    return config.assume_aligned_inputs or tensor_is_aligned(example_input)


def maybe_get_suppress_shape_guards_ctx() -> contextlib.AbstractContextManager[None]:
    # Try to get TracingContext.try_get().fake_mode.shape_env.suppress_guards()
    # If it's not available, return a nullcontext.

    # If we're dealing with cudagraphs, we might not have a tracing_context
    tracing_context = torch._guards.TracingContext.try_get()
    if not tracing_context:
        return contextlib.nullcontext()

    # In standalone inductor compile mode, we might not have a shape_env attached to the fake mode
    shape_env = tracing_context.fake_mode.shape_env
    if not shape_env:
        return contextlib.nullcontext()

    return shape_env.suppress_guards()


def run_and_get_cpp_code(
    fn: Callable[..., Any], *args: Any, **kwargs: Any
) -> tuple[Any, str]:
    # We use the patch context manager instead of using it as a decorator.
    # In this way, we can ensure that the attribute is patched and unpatched correctly
    # even if this run_and_get_cpp_code function is called multiple times.
    with unittest.mock.patch.object(config, "debug", True):
        torch._dynamo.reset()
        import io
        import logging

        log_capture_string = io.StringIO()
        ch = logging.StreamHandler(log_capture_string)
        from torch._inductor.codecache import output_code_log

        output_code_log.addHandler(ch)
        prev_level = output_code_log.level
        output_code_log.setLevel(logging.DEBUG)
        result = fn(*args, **kwargs)
        s = log_capture_string.getvalue()
        output_code_log.setLevel(prev_level)
        output_code_log.removeHandler(ch)
    return result, s


def shape_env_from_inputs(inputs: Sequence[InputType]) -> Optional[ShapeEnv]:
    fake_mode = detect_fake_mode(inputs)

    # TODO(voz): It would be nice to enable this assert, but there are lots of tests that
    # pass in real inputs for now.
    # if len(inputs) > 0:
    # assert fake_mode is not None, breakpoint()

    if fake_mode is not None:
        return fake_mode.shape_env

    # When there are no tensor inputs, get shape_env from the first SymInt.
    for input in inputs:
        if isinstance(input, torch.SymInt):
            return input.node.shape_env

    # TODO(voz): Should we always have one anyway?
    return None


def align_inputs_from_check_idxs(
    model: Callable[[list[InputType]], Any],
    inputs_to_check: Sequence[int],
) -> Callable[[list[InputType]], Any]:
    if len(inputs_to_check) == 0:
        return model

    def run(new_inputs: list[InputType]) -> Any:
        copy_misaligned_inputs(new_inputs, inputs_to_check)
        return model(new_inputs)

    return run


def clone_preserve_strides(x: torch.Tensor) -> torch.Tensor:
    if 0 in x.size():
        # Short-circuits if the shape has no elements
        needed_size = 0
    else:
        needed_size = (
            sum((shape - 1) * stride for shape, stride in zip(x.size(), x.stride())) + 1
        )
    buffer = torch.as_strided(x, (needed_size,), (1,)).clone()
    return torch.as_strided(buffer, x.size(), x.stride())


def copy_misaligned_inputs(
    new_inputs: list[InputType], check_inputs_idxs: Sequence[int]
) -> None:
    for i in check_inputs_idxs:
        _inp = new_inputs[i]
        assert isinstance(_inp, torch.Tensor)
        if _inp.data_ptr() % ALIGNMENT:
            new_inputs[i] = clone_preserve_strides(_inp)


def remove_unaligned_input_idxs(
    inputs: Sequence[InputType],
    static_input_idxs: Sequence[int],
) -> Sequence[int]:
    """
    We require all inputs to be aligned, so introduce a copy for any
    that aren't.
    """
    aligned_static_input_idxs = []
    for idx in static_input_idxs:
        input = inputs[idx]
        if isinstance(input, torch.Tensor) and (input.data_ptr() % ALIGNMENT) == 0:
            aligned_static_input_idxs.append(idx)
    if len(aligned_static_input_idxs) != len(static_input_idxs):
        return aligned_static_input_idxs
    return static_input_idxs


def expr_fits_within_32bit(e: sympy.Expr) -> bool:
    from .virtualized import V

    int_max = torch.iinfo(torch.int32).max
    size_hint = V.graph.sizevars.size_hint
    has_hint = V.graph.sizevars.shape_env.has_hint

    # Allow for unhinted e as long as we can still statically prove
    # (e.g., via ValueRanges) that it is still in bounds
    if V.graph.sizevars.is_expr_static_and_true(e <= int_max):
        return True
    # Otherwise, the hint MUST exist and be in range
    return has_hint(e) and size_hint(e) <= int_max


def set_tracing_context_output_strides(
    example_inputs: Sequence[Any], compiled_graph: CompiledFxGraph
) -> None:
    # Return the output strides to the caller via TracingContext
    context = torch._guards.TracingContext.try_get()
    if context is not None and context.output_strides is not None:
        assert len(context.output_strides) == 0
        shape_env = shape_env_from_inputs(example_inputs)
        assert compiled_graph.output_strides is not None
        for exprs in compiled_graph.output_strides:
            if exprs is None:
                context.output_strides.append(None)
            else:
                fakify_first_call = False
                if ctx := torch._guards.TracingContext.try_get():
                    fakify_first_call = ctx.fakify_first_call

                def map_expr(e: Any) -> Union[float, int, SymInt, SymFloat, SymBool]:
                    if shape_env is None:
                        return int(e)
                    if fakify_first_call:
                        return shape_env.deserialize_symexpr(e)
                    return shape_env.evaluate_symexpr(e)

                context.output_strides.append(
                    tuple(map_expr(e) for e in exprs)  # type: ignore[misc]
                )


def should_use_remote_fx_graph_cache() -> bool:
    if config.fx_graph_remote_cache is not None:
        return config.fx_graph_remote_cache
    if not config.is_fbcode():
        return False

    if torch._utils_internal.is_fb_unit_test():
        return False

    try:
        from torch._inductor.fb.remote_cache import REMOTE_CACHE_VERSION
    except ModuleNotFoundError:
        return False

    return REMOTE_CACHE_VERSION >= torch._utils_internal.justknobs_getval_int(
        "pytorch/remote_cache:fx_graph_memcache_version"
    )


def normalize_name(name: str) -> str:
    return re.sub(r"[^a-zA-Z0-9_]", "_", name)


# correct cases where Triton types names don't match PyTorch
_triton_type_mapping = {
    "tl.bool": "tl.int1",
    "tl.float8_e4m3fn": "tl.float8e4nv",
    "tl.float8_e5m2": "tl.float8e5",
    "tl.float8_e4m3fnuz": "tl.float8e4b8",
    "tl.float8_e5m2fnuz": "tl.float8e5b16",
}
_torch_triton_mapping = {v: k for k, v in _triton_type_mapping.items()}


_triton_type_re = re.compile(r"^.*[.]")


def triton_type(dtype: torch.dtype) -> str:
    """Convert torch.dtype to triton type"""
    triton_type_name = _triton_type_re.sub("tl.", str(dtype))
    return _triton_type_mapping.get(triton_type_name, triton_type_name)


def triton_type_to_torch(dtype: str) -> torch.dtype:
    adjusted_type = _torch_triton_mapping.get(dtype, dtype)
    type_name = adjusted_type.replace("tl.", "")
    out_dtype = getattr(torch, type_name)
    assert isinstance(out_dtype, torch.dtype)
    return out_dtype


def is_same_tensor(data: torch.Tensor, value: torch.Tensor) -> bool:
    return (
        not data.is_mkldnn
        and data.size() == value.size()
        and data.stride() == value.stride()
        and data.dtype == value.dtype
        and data.device == value.device
        and data.untyped_storage().data_ptr() == value.untyped_storage().data_ptr()
        and data.storage_offset() == value.storage_offset()
    )


def is_same_mkldnn_tensor(data: torch.Tensor, value: torch.Tensor) -> bool:
    return (
        data.is_mkldnn
        and data.size() == value.size()
        and data.dtype == value.dtype
        and data.device == value.device
        and torch.ops.mkldnn.data_ptr(data) == torch.ops.mkldnn.data_ptr(value)
    )


@functools.lru_cache(None)
def boolean_ops() -> tuple[str, ...]:
    return (
        "isinf",
        "isnan",
        "logical_not",
        "logical_and",
        "signbit",
        "and_",
        "le",
        "lt",
        "ge",
        "gt",
        "eq",
        "ne",
        "or_",  # TODO should remove this op
        "xor",
    )


@dataclasses.dataclass
class OpDtypeRule:
    type_promotion_kind: ELEMENTWISE_TYPE_PROMOTION_KIND
    override_return_dtype: Optional[torch.dtype]


op_dtype_propagation_rules: dict[str, OpDtypeRule] = {}


def register_op_dtype_propagation_rules(
    name: str,
    type_promotion_kind: ELEMENTWISE_TYPE_PROMOTION_KIND,
    override_return_dtype: Optional[torch.dtype],
) -> None:
    op_dtype_propagation_rules[name] = OpDtypeRule(
        type_promotion_kind, override_return_dtype
    )


def upcast_compute_type(dtype: torch.dtype) -> torch.dtype:
    """Maybe upcast [b]float16 to float32"""
    if config.triton.codegen_upcast_to_fp32 and (
        dtype in (torch.float16, torch.bfloat16)
    ):
        return torch.float32
    return dtype


KeyType = TypeVar("KeyType")
ValType = TypeVar("ValType")


class ScopedDict(MutableMapping[KeyType, ValType]):
    """
    A dictionary-like object that allows for scoped updates. It maintains
    an original dictionary and a set of new items that can override
    the original items within the scope.  The original dictionary is
    unmodified.
    """

    def __init__(self, original_dict: Mapping[KeyType, ValType]):
        self.original_dict = original_dict
        self.new_items: dict[KeyType, ValType] = {}

    def __getitem__(self, key: KeyType) -> ValType:
        if key in self.new_items:
            return self.new_items[key]
        return self.original_dict[key]

    def __setitem__(self, key: KeyType, value: ValType) -> None:
        self.new_items[key] = value

    def __contains__(self, key: object) -> bool:
        return key in self.new_items or key in self.original_dict

    def get(self, key: KeyType, default: Optional[ValType] = None) -> Optional[ValType]:  # type: ignore[override]
        if key in self.new_items:
            return self.new_items[key]
        return self.original_dict.get(key, default)

    def __len__(self) -> int:
        n = len(self.original_dict)
        for k in self.new_items:
            if k not in self.original_dict:
                n += 1
        return n

    def __iter__(self) -> Iterator[KeyType]:
        yield from self.original_dict
        for k in self.new_items:
            if k not in self.original_dict:
                yield k

    def __bool__(self) -> bool:
        return bool(self.original_dict or self.new_items)

    def __delitem__(self, key: KeyType) -> None:
        raise NotImplementedError


@dataclass_transform(frozen_default=True)
def ir_dataclass(cls: Optional[type[Any]] = None, /, *, frozen: bool = True) -> Any:
    def wrap(cls: _T) -> _T:
        if sys.version_info >= (3, 10):
            return dataclasses.dataclass(cls, kw_only=True, frozen=frozen)  # type: ignore[call-overload]
        else:
            # Polyfill for python=3.9. kw_only simply introduces an extra check
            # that only kwargs are used (and is not available on 3.9)
            return dataclasses.dataclass(cls, frozen=frozen)

    if cls is None:
        return wrap
    return wrap(cls)


def get_donated_idxs() -> Optional[list[int]]:
    tracing_context = torch._guards.TracingContext.try_get()
    if tracing_context is not None and tracing_context.fw_metadata:
        return tracing_context.fw_metadata.bw_donated_idxs
    return None


def set_kernel_post_grad_provenance_tracing(
    node_schedule: Sequence[BaseSchedulerNode], kernel_name: str
) -> None:
    from .codegen.simd_kernel_features import DisableReduction, EnableReduction
    from .virtualized import V

    for node in node_schedule:
        if node not in (EnableReduction, DisableReduction):
            if node.node is not None:
                V.debug._inductor_triton_kernel_to_post_grad_node_info[kernel_name] = [
                    origin.name
                    for origin in node.node.origins  # type: ignore[attr-defined]
                ]


class TritonAttrsDescriptorVersion(enum.Enum):
    V0_NO_TRITON = 0
    V1_COMPILER = 1  # triton.compiler.compiler.AttrsDescriptor
    V2_BACKENDS = 2  # triton.backends.compiler.AttrsDescriptor
    V3_BACKENDS_TUPLE = (
        3  # triton.backends.compiler.AttrsDescriptor, but with tuple support
    )
    V4_DICT = 4  # a raw dict


@functools.lru_cache(None)
def get_triton_attrs_descriptor_version() -> TritonAttrsDescriptorVersion:
    if importlib.util.find_spec("triton") is None:
        return TritonAttrsDescriptorVersion.V0_NO_TRITON

    import triton.backends.compiler
    import triton.compiler.compiler

    if hasattr(triton.backends.compiler, "AttrsDescriptor"):
        # Triton 3.2.0
        # AttrsDescriptor was moved from triton.compiler.compiler to triton.backends.compiler.
        # AttrsDescriptor and its serialization format were also changed.

        # TODO: implement V3_BACKENDS_TUPLE
        # On Dec 9, 2024, tuple support (triton #5220) was implemented and breaks handling.
        # We don't have a way to detect this (and haven't implemented this version)
        return TritonAttrsDescriptorVersion.V2_BACKENDS
    elif hasattr(triton.compiler.compiler, "AttrsDescriptor"):
        # Triton 3.0.0
        return TritonAttrsDescriptorVersion.V1_COMPILER
    else:
        # After Jan 1, 2025
        # AttrsDescriptor was removed and replaced with a raw dict.
        return TritonAttrsDescriptorVersion.V4_DICT


def triton_version_uses_attrs_dict() -> bool:
    return get_triton_attrs_descriptor_version() == TritonAttrsDescriptorVersion.V4_DICT<|MERGE_RESOLUTION|>--- conflicted
+++ resolved
@@ -59,14 +59,9 @@
 
     from torch import SymBool, SymFloat, SymInt
     from torch._prims_common import ELEMENTWISE_TYPE_PROMOTION_KIND
-<<<<<<< HEAD
-    from .codegen.common import WorkspaceArg
-    from .graph import SaveOutputCodeContext
-=======
     from torch.fx import GraphModule
     from torch.fx.experimental.symbolic_shapes import ShapeEnv
     from torch.fx.node import Node
->>>>>>> b8b1b364
 
     from .codegen.common import WorkspaceArg
     from .codegen.wrapper import PythonWrapperCodegen
@@ -1588,31 +1583,17 @@
         torch._dynamo.config.debug_dir_root = self.prev_debug_name
 
 
-<<<<<<< HEAD
-def _run_and_get_code_for_context(
-    fn: Callable[P, _T],
-    for_context: SaveOutputCodeContext,
-    args: P.args,
-    kwargs: P.kwargs,
-=======
 def run_and_get_code(
     fn: Callable[P, _T],
     *args: P.args,
     **kwargs: P.kwargs,
->>>>>>> b8b1b364
 ) -> tuple[_T, list[str]]:
     from .graph import GraphLowering
 
     source_codes: list[str] = []
 
-<<<<<<< HEAD
-    def save_output_code(code: str, context: SaveOutputCodeContext):
-        if context == for_context:
-            source_codes.append(code)
-=======
     def save_output_code(code: str) -> None:
         source_codes.append(code)
->>>>>>> b8b1b364
 
     with mock.patch.object(GraphLowering, "save_output_code", save_output_code):
         torch._dynamo.reset()
@@ -1620,29 +1601,9 @@
     return result, source_codes
 
 
-<<<<<<< HEAD
-def run_and_get_code(fn, *args, **kwargs) -> tuple[Any, list[str]]:
-    from .graph import SaveOutputCodeContext
-
-    return _run_and_get_code_for_context(
-        fn, SaveOutputCodeContext.AFTER_COMPILE, args, kwargs
-    )
-
-
-def run_and_get_code_before_compile(fn, *args, **kwargs) -> tuple[Any, list[str]]:
-    from .graph import SaveOutputCodeContext
-
-    return _run_and_get_code_for_context(
-        fn, SaveOutputCodeContext.BEFORE_COMPILE, args, kwargs
-    )
-
-
-def run_and_get_kernels(fn, *args, **kwargs) -> tuple[Any, list[str]]:
-=======
 def run_and_get_kernels(
     fn: Callable[..., Any], *args: Any, **kwargs: Any
 ) -> tuple[Any, list[str]]:
->>>>>>> b8b1b364
     result, source_codes = run_and_get_code(fn, *args, **kwargs)
     kernels = []
     for code in source_codes:
@@ -1661,18 +1622,12 @@
 
 def get_code(fn: Callable[..., Any], *args: Any, **kwargs: Any) -> list[str]:
     """Get the inductor-generated code, but skip any actual compilation or running."""
-    from .graph import GraphLowering, SaveOutputCodeContext
+    from .graph import GraphLowering
 
     source_codes: list[str] = []
 
-<<<<<<< HEAD
-    def save_output_code(code: str, context: SaveOutputCodeContext):
-        if context == SaveOutputCodeContext.AFTER_COMPILE:
-            source_codes.append(code)
-=======
     def save_output_code(code: str) -> None:
         source_codes.append(code)
->>>>>>> b8b1b364
 
     def patched_compile_to_module(self: GraphLowering) -> Any:
         class DummyModule:
@@ -1690,13 +1645,9 @@
         )
         # Skip all the actual compiling.
         nonlocal save_output_code
-<<<<<<< HEAD
-        save_output_code(code, SaveOutputCodeContext.BEFORE_COMPILE)
-=======
         save_output_code(wrapper_code.value)
         if kernel_code:
             save_output_code(kernel_code.value)
->>>>>>> b8b1b364
 
         return DummyModule()
 
