# mypy: allow-untyped-defs

import functools
import inspect
import itertools
import warnings
import weakref
from collections import namedtuple, OrderedDict
from collections.abc import Iterator, Mapping
from typing import Any, Callable, Optional, overload, TypeVar, Union
from typing_extensions import Self

import torch
from torch import device, dtype, Tensor
from torch._prims_common import DeviceLikeType
from torch.nn.parameter import Buffer, Parameter
from torch.utils._python_dispatch import is_traceable_wrapper_subclass
from torch.utils.hooks import BackwardHook, RemovableHandle


__all__ = [
    "register_module_forward_pre_hook",
    "register_module_forward_hook",
    "register_module_full_backward_pre_hook",
    "register_module_backward_hook",
    "register_module_full_backward_hook",
    "register_module_buffer_registration_hook",
    "register_module_module_registration_hook",
    "register_module_parameter_registration_hook",
    "Module",
]

_grad_t = Union[tuple[Tensor, ...], Tensor]
# See https://mypy.readthedocs.io/en/latest/generics.html#generic-methods-and-generic-self for the use
# of `T` to annotate `self`. Many methods of `Module` return `self` and we want those return values to be
# the type of the subclass, not the looser type of `Module`.
T = TypeVar("T", bound="Module")


class _IncompatibleKeys(
    namedtuple("IncompatibleKeys", ["missing_keys", "unexpected_keys"]),
):
    __slots__ = ()

    def __repr__(self):
        if not self.missing_keys and not self.unexpected_keys:
            return "<All keys matched successfully>"
        return super().__repr__()

    __str__ = __repr__


def _addindent(s_, numSpaces):
    s = s_.split("\n")
    # don't do anything for single-line stuff
    if len(s) == 1:
        return s_
    first = s.pop(0)
    s = [(numSpaces * " ") + line for line in s]
    s = "\n".join(s)
    s = first + "\n" + s
    return s


r"""This tracks hooks common to all modules that are executed immediately before
.registering the buffer/module/parameter"""
_global_buffer_registration_hooks: dict[int, Callable] = OrderedDict()
_global_module_registration_hooks: dict[int, Callable] = OrderedDict()
_global_parameter_registration_hooks: dict[int, Callable] = OrderedDict()


class _WrappedHook:
    def __init__(self, hook: Callable, module: Optional["Module"] = None):
        self.hook: Callable = hook
        functools.update_wrapper(self, hook)

        self.with_module: bool = False

        if module is not None:
            self.module: weakref.ReferenceType[Module] = weakref.ref(module)
            self.with_module = True

    def __call__(self, *args: Any, **kwargs: Any) -> Any:
        if self.with_module:
            module = self.module()
            if module is None:
                raise RuntimeError("You are trying to call the hook of a dead Module!")
            return self.hook(module, *args, **kwargs)
        return self.hook(*args, **kwargs)

    def __getstate__(self) -> dict:
        result = {"hook": self.hook, "with_module": self.with_module}
        if self.with_module:
            result["module"] = self.module()

        return result

    def __setstate__(self, state: dict):
        self.hook = state["hook"]
        self.with_module = state["with_module"]

        if self.with_module:
            if state["module"] is None:
                raise RuntimeError(
                    "You are trying to revive the hook of a dead Module!"
                )
            self.module = weakref.ref(state["module"])


r"""This tracks hooks common to all modules that are executed before/after
calling forward and backward. This is global state used for debugging/profiling
purposes"""
_global_backward_pre_hooks: dict[int, Callable] = OrderedDict()
_global_backward_hooks: dict[int, Callable] = OrderedDict()
_global_is_full_backward_hook: Optional[bool] = None
_global_forward_pre_hooks: dict[int, Callable] = OrderedDict()
_global_forward_hooks: dict[int, Callable] = OrderedDict()
_global_forward_hooks_always_called: dict[int, bool] = OrderedDict()
_global_forward_hooks_with_kwargs: dict[int, bool] = OrderedDict()

_EXTRA_STATE_KEY_SUFFIX = "_extra_state"


def register_module_buffer_registration_hook(
    hook: Callable[..., None],
) -> RemovableHandle:
    r"""Register a buffer registration hook common to all modules.

    .. warning ::

        This adds global state to the `nn.Module` module

    The hook will be called every time :func:`register_buffer` is invoked.
    It should have the following signature::

        hook(module, name, buffer) -> None or new buffer

    The hook can modify the input or return a single modified value in the hook.

    Returns:
        :class:`torch.utils.hooks.RemovableHandle`:
            a handle that can be used to remove the added hook by calling
            ``handle.remove()``
    """
    handle = RemovableHandle(_global_buffer_registration_hooks)
    _global_buffer_registration_hooks[handle.id] = hook
    return handle


def register_module_module_registration_hook(
    hook: Callable[..., None],
) -> RemovableHandle:
    r"""Register a module registration hook common to all modules.

    .. warning ::

        This adds global state to the `nn.Module` module

    The hook will be called every time :func:`register_module` is invoked.
    It should have the following signature::

        hook(module, name, submodule) -> None or new submodule

    The hook can modify the input or return a single modified value in the hook.

    Returns:
        :class:`torch.utils.hooks.RemovableHandle`:
            a handle that can be used to remove the added hook by calling
            ``handle.remove()``
    """
    handle = RemovableHandle(_global_module_registration_hooks)
    _global_module_registration_hooks[handle.id] = hook
    return handle


def register_module_parameter_registration_hook(
    hook: Callable[..., None],
) -> RemovableHandle:
    r"""Register a parameter registration hook common to all modules.

    .. warning ::

        This adds global state to the `nn.Module` module

    The hook will be called every time :func:`register_parameter` is invoked.
    It should have the following signature::

        hook(module, name, param) -> None or new parameter

    The hook can modify the input or return a single modified value in the hook.

    Returns:
        :class:`torch.utils.hooks.RemovableHandle`:
            a handle that can be used to remove the added hook by calling
            ``handle.remove()``
    """
    handle = RemovableHandle(_global_parameter_registration_hooks)
    _global_parameter_registration_hooks[handle.id] = hook
    return handle


def register_module_forward_pre_hook(hook: Callable[..., None]) -> RemovableHandle:
    r"""Register a forward pre-hook common to all modules.

    .. warning ::

        This adds global state to the `nn.module` module
        and it is only intended for debugging/profiling purposes.

    The hook will be called every time before :func:`forward` is invoked.
    It should have the following signature::

        hook(module, input) -> None or modified input

    The input contains only the positional arguments given to the module.
    Keyword arguments won't be passed to the hooks and only to the ``forward``.
    The hook can modify the input. User can either return a tuple or a
    single modified value in the hook. We will wrap the value into a tuple
    if a single value is returned(unless that value is already a tuple).

    This hook has precedence over the specific module hooks registered with
    ``register_forward_pre_hook``.

    Returns:
        :class:`torch.utils.hooks.RemovableHandle`:
            a handle that can be used to remove the added hook by calling
            ``handle.remove()``
    """
    handle = RemovableHandle(_global_forward_pre_hooks)
    _global_forward_pre_hooks[handle.id] = hook
    return handle


def register_module_forward_hook(
    hook: Callable[..., None],
    *,
    with_kwargs: bool = False,
    always_call: bool = False,
) -> RemovableHandle:
    r"""Register a global forward hook for all the modules.

    .. warning ::

        This adds global state to the `nn.module` module
        and it is only intended for debugging/profiling purposes.

    The hook will be called every time after :func:`forward` has computed an output.
    It should have the following signature::

        hook(module, input, output) -> None or modified output

    The input contains only the positional arguments given to the module.
    Keyword arguments won't be passed to the hooks and only to the ``forward``.
    You can optionally modify the output of the module by returning a new value
    that will replace the output from the :func:`forward` function.

    Parameters:
        hook (Callable): The user defined hook to be registered.
        always_call (bool): If ``True`` the ``hook`` will be run regardless of
            whether an exception is raised while calling the Module.
            Default: ``False``
    Returns:
        :class:`torch.utils.hooks.RemovableHandle`:
            a handle that can be used to remove the added hook by calling
            ``handle.remove()``

    This hook will be executed before specific module hooks registered with
    ``register_forward_hook``.
    """
    handle = RemovableHandle(
        _global_forward_hooks, extra_dict=_global_forward_hooks_always_called
    )
    _global_forward_hooks[handle.id] = hook
    if with_kwargs:
        _global_forward_hooks_with_kwargs[handle.id] = True
    if always_call:
        _global_forward_hooks_always_called[handle.id] = True
    return handle


def register_module_backward_hook(
    hook: Callable[["Module", _grad_t, _grad_t], Union[None, _grad_t]],
) -> RemovableHandle:
    r"""Register a backward hook common to all the modules.

    This function is deprecated in favor of
    :func:`torch.nn.modules.module.register_module_full_backward_hook`
    and the behavior of this function will change in future versions.

    Returns:
        :class:`torch.utils.hooks.RemovableHandle`:
            a handle that can be used to remove the added hook by calling
            ``handle.remove()``

    """
    global _global_is_full_backward_hook
    if _global_is_full_backward_hook is True:
        raise RuntimeError(
            "Cannot use both regular backward hooks and full backward hooks as a "
            "global Module hook. Please use only one of them."
        )

    _global_is_full_backward_hook = False

    handle = RemovableHandle(_global_backward_hooks)
    _global_backward_hooks[handle.id] = hook
    return handle


def register_module_full_backward_pre_hook(
    hook: Callable[["Module", _grad_t], Union[None, _grad_t]],
) -> RemovableHandle:
    r"""Register a backward pre-hook common to all the modules.

    .. warning ::
        This adds global state to the `nn.module` module
        and it is only intended for debugging/profiling purposes.

    Hooks registered using this function behave in the same way as those
    registered by :meth:`torch.nn.Module.register_full_backward_pre_hook`.
    Refer to its documentation for more details.

    Hooks registered using this function will be called before hooks registered
    using :meth:`torch.nn.Module.register_full_backward_pre_hook`.

    Returns:
        :class:`torch.utils.hooks.RemovableHandle`:
            a handle that can be used to remove the added hook by calling
            ``handle.remove()``

    """
    handle = RemovableHandle(_global_backward_pre_hooks)
    _global_backward_pre_hooks[handle.id] = hook
    return handle


def register_module_full_backward_hook(
    hook: Callable[["Module", _grad_t, _grad_t], Union[None, _grad_t]],
) -> RemovableHandle:
    r"""Register a backward hook common to all the modules.

    .. warning ::
        This adds global state to the `nn.module` module
        and it is only intended for debugging/profiling purposes.

    Hooks registered using this function behave in the same way as those
    registered by :meth:`torch.nn.Module.register_full_backward_hook`.
    Refer to its documentation for more details.

    Hooks registered using this function will be called before hooks registered
    using :meth:`torch.nn.Module.register_full_backward_hook`.

    Returns:
        :class:`torch.utils.hooks.RemovableHandle`:
            a handle that can be used to remove the added hook by calling
            ``handle.remove()``

    """
    global _global_is_full_backward_hook
    if _global_is_full_backward_hook is False:
        raise RuntimeError(
            "Cannot use both regular backward hooks and full backward hooks as a "
            "global Module hook. Please use only one of them."
        )

    _global_is_full_backward_hook = True

    handle = RemovableHandle(_global_backward_hooks)
    _global_backward_hooks[handle.id] = hook
    return handle


# Trick mypy into not applying contravariance rules to inputs by defining
# forward as a value, rather than a function.  See also
# https://github.com/python/mypy/issues/8795
def _forward_unimplemented(self, *input: Any) -> None:
    r"""Define the computation performed at every call.

    Should be overridden by all subclasses.

    .. note::
        Although the recipe for forward pass needs to be defined within
        this function, one should call the :class:`Module` instance afterwards
        instead of this since the former takes care of running the
        registered hooks while the latter silently ignores them.
    """
    raise NotImplementedError(
        f'Module [{type(self).__name__}] is missing the required "forward" function'
    )


class Module:
    r"""Base class for all neural network modules.

    Your models should also subclass this class.

    Modules can also contain other Modules, allowing them to be nested in
    a tree structure. You can assign the submodules as regular attributes::

        import torch.nn as nn
        import torch.nn.functional as F


        class Model(nn.Module):
            def __init__(self) -> None:
                super().__init__()
                self.conv1 = nn.Conv2d(1, 20, 5)
                self.conv2 = nn.Conv2d(20, 20, 5)

            def forward(self, x):
                x = F.relu(self.conv1(x))
                return F.relu(self.conv2(x))

    Submodules assigned in this way will be registered, and will also have their
    parameters converted when you call :meth:`to`, etc.

    .. note::
        As per the example above, an ``__init__()`` call to the parent class
        must be made before assignment on the child.

    :ivar training: Boolean represents whether this module is in training or
                    evaluation mode.
    :vartype training: bool
    """

    dump_patches: bool = False

    _version: int = 1
    r"""This allows better BC support for :meth:`load_state_dict`. In
    :meth:`state_dict`, the version number will be saved as in the attribute
    `_metadata` of the returned state dict, and thus pickled. `_metadata` is a
    dictionary with keys that follow the naming convention of state dict. See
    ``_load_from_state_dict`` on how to use this information in loading.

    If new parameters/buffers are added/removed from a module, this number shall
    be bumped, and the module's `_load_from_state_dict` method can compare the
    version number and do appropriate changes if the state dict is from before
    the change."""

    training: bool
    _parameters: dict[str, Optional[Parameter]]
    _buffers: dict[str, Optional[Tensor]]
    _non_persistent_buffers_set: set[str]
    _backward_pre_hooks: dict[int, Callable]
    _backward_hooks: dict[int, Callable]
    _is_full_backward_hook: Optional[bool]
    _forward_hooks: dict[int, Callable]
    # Marks whether the corresponding _forward_hooks accept kwargs or not.
    # As JIT does not support Set[int], this dict is used as a set, where all
    # hooks represented in this dict accept kwargs.
    _forward_hooks_with_kwargs: dict[int, bool]
    # forward hooks that should always be called even if an exception is raised
    _forward_hooks_always_called: dict[int, bool]
    _forward_pre_hooks: dict[int, Callable]
    # Marks whether the corresponding _forward_hooks accept kwargs or not.
    # As JIT does not support Set[int], this dict is used as a set, where all
    # hooks represented in this dict accept kwargs.
    _forward_pre_hooks_with_kwargs: dict[int, bool]
    _state_dict_hooks: dict[int, Callable]
    _load_state_dict_pre_hooks: dict[int, Callable]
    _state_dict_pre_hooks: dict[int, Callable]
    _load_state_dict_post_hooks: dict[int, Callable]
    _modules: dict[str, Optional["Module"]]
    call_super_init: bool = False
    _compiled_call_impl: Optional[Callable] = None

    def __init__(self, *args, **kwargs) -> None:
        """Initialize internal Module state, shared by both nn.Module and ScriptModule."""
        torch._C._log_api_usage_once("python.nn_module")

        # Backward compatibility: no args used to be allowed when call_super_init=False
        if self.call_super_init is False and bool(kwargs):
            raise TypeError(
                f"{type(self).__name__}.__init__() got an unexpected keyword argument '{next(iter(kwargs))}'"
                ""
            )

        if self.call_super_init is False and bool(args):
            raise TypeError(
                f"{type(self).__name__}.__init__() takes 1 positional argument but {len(args) + 1} were"
                " given"
            )

        """
        Calls super().__setattr__('a', a) instead of the typical self.a = a
        to avoid Module.__setattr__ overhead. Module's __setattr__ has special
        handling for parameters, submodules, and buffers but simply calls into
        super().__setattr__ for all other attributes.
        """
        super().__setattr__("training", True)
        super().__setattr__("_parameters", {})
        super().__setattr__("_buffers", {})
        super().__setattr__("_non_persistent_buffers_set", set())
        super().__setattr__("_backward_pre_hooks", OrderedDict())
        super().__setattr__("_backward_hooks", OrderedDict())
        super().__setattr__("_is_full_backward_hook", None)
        super().__setattr__("_forward_hooks", OrderedDict())
        super().__setattr__("_forward_hooks_with_kwargs", OrderedDict())
        super().__setattr__("_forward_hooks_always_called", OrderedDict())
        super().__setattr__("_forward_pre_hooks", OrderedDict())
        super().__setattr__("_forward_pre_hooks_with_kwargs", OrderedDict())
        super().__setattr__("_state_dict_hooks", OrderedDict())
        super().__setattr__("_state_dict_pre_hooks", OrderedDict())
        super().__setattr__("_load_state_dict_pre_hooks", OrderedDict())
        super().__setattr__("_load_state_dict_post_hooks", OrderedDict())
        super().__setattr__("_modules", {})

        if self.call_super_init:
            super().__init__(*args, **kwargs)

    forward: Callable[..., Any] = _forward_unimplemented

    def register_buffer(
        self, name: str, tensor: Optional[Tensor], persistent: bool = True
    ) -> None:
        r"""Add a buffer to the module.

        This is typically used to register a buffer that should not to be
        considered a model parameter. For example, BatchNorm's ``running_mean``
        is not a parameter, but is part of the module's state. Buffers, by
        default, are persistent and will be saved alongside parameters. This
        behavior can be changed by setting :attr:`persistent` to ``False``. The
        only difference between a persistent buffer and a non-persistent buffer
        is that the latter will not be a part of this module's
        :attr:`state_dict`.

        Buffers can be accessed as attributes using given names.

        Args:
            name (str): name of the buffer. The buffer can be accessed
                from this module using the given name
            tensor (Tensor or None): buffer to be registered. If ``None``, then operations
                that run on buffers, such as :attr:`cuda`, are ignored. If ``None``,
                the buffer is **not** included in the module's :attr:`state_dict`.
            persistent (bool): whether the buffer is part of this module's
                :attr:`state_dict`.

        Example::

            >>> # xdoctest: +SKIP("undefined vars")
            >>> self.register_buffer('running_mean', torch.zeros(num_features))

        """
        if persistent is False and isinstance(self, torch.jit.ScriptModule):
            raise RuntimeError("ScriptModule does not support non-persistent buffers")

        if "_buffers" not in self.__dict__:
            raise AttributeError("cannot assign buffer before Module.__init__() call")
        elif not isinstance(name, str):
            raise TypeError(
                f"buffer name should be a string. Got {torch.typename(name)}"
            )
        elif "." in name:
            raise KeyError('buffer name can\'t contain "."')
        elif name == "":
            raise KeyError('buffer name can\'t be empty string ""')
        elif hasattr(self, name) and name not in self._buffers:
            raise KeyError(f"attribute '{name}' already exists")
        elif tensor is not None and not isinstance(tensor, torch.Tensor):
            raise TypeError(
                f"cannot assign '{torch.typename(tensor)}' object to buffer '{name}' "
                "(torch Tensor or None required)"
            )
        else:
            for hook in _global_buffer_registration_hooks.values():
                output = hook(self, name, tensor)
                if output is not None:
                    tensor = output
            self._buffers[name] = tensor
            if persistent:
                self._non_persistent_buffers_set.discard(name)
            else:
                self._non_persistent_buffers_set.add(name)

    def register_parameter(self, name: str, param: Optional[Parameter]) -> None:
        r"""Add a parameter to the module.

        The parameter can be accessed as an attribute using given name.

        Args:
            name (str): name of the parameter. The parameter can be accessed
                from this module using the given name
            param (Parameter or None): parameter to be added to the module. If
                ``None``, then operations that run on parameters, such as :attr:`cuda`,
                are ignored. If ``None``, the parameter is **not** included in the
                module's :attr:`state_dict`.
        """
        if "_parameters" not in self.__dict__:
            raise AttributeError(
                "cannot assign parameter before Module.__init__() call"
            )

        elif not isinstance(name, str):
            raise TypeError(
                f"parameter name should be a string. Got {torch.typename(name)}"
            )
        elif "." in name:
            raise KeyError('parameter name can\'t contain "."')
        elif name == "":
            raise KeyError('parameter name can\'t be empty string ""')
        elif hasattr(self, name) and name not in self._parameters:
            raise KeyError(f"attribute '{name}' already exists")

        if param is None:
            self._parameters[name] = None
        elif not isinstance(param, Parameter):
            raise TypeError(
                f"cannot assign '{torch.typename(param)}' object to parameter '{name}' "
                "(torch.nn.Parameter or None required)"
            )
        elif param.grad_fn:
            raise ValueError(
                f"Cannot assign non-leaf Tensor to parameter '{name}'. Model "
                f"parameters must be created explicitly. To express '{name}' "
                "as a function of another Tensor, compute the value in "
                "the forward() method."
            )
        else:
            for hook in _global_parameter_registration_hooks.values():
                output = hook(self, name, param)
                if output is not None:
                    param = output
            self._parameters[name] = param

    def add_module(self, name: str, module: Optional["Module"]) -> None:
        r"""Add a child module to the current module.

        The module can be accessed as an attribute using the given name.

        Args:
            name (str): name of the child module. The child module can be
                accessed from this module using the given name
            module (Module): child module to be added to the module.
        """
        if not isinstance(module, Module) and module is not None:
            raise TypeError(f"{torch.typename(module)} is not a Module subclass")
        elif not isinstance(name, str):
            raise TypeError(
                f"module name should be a string. Got {torch.typename(name)}"
            )
        elif hasattr(self, name) and name not in self._modules:
            raise KeyError(f"attribute '{name}' already exists")
        elif "." in name:
            raise KeyError(f'module name can\'t contain ".", got: {name}')
        elif name == "":
            raise KeyError('module name can\'t be empty string ""')
        for hook in _global_module_registration_hooks.values():
            output = hook(self, name, module)
            if output is not None:
                module = output
        self._modules[name] = module

    def register_module(self, name: str, module: Optional["Module"]) -> None:
        r"""Alias for :func:`add_module`."""
        self.add_module(name, module)

    def get_submodule(self, target: str) -> "Module":
        """Return the submodule given by ``target`` if it exists, otherwise throw an error.

        For example, let's say you have an ``nn.Module`` ``A`` that
        looks like this:

        .. code-block:: text

            A(
                (net_b): Module(
                    (net_c): Module(
                        (conv): Conv2d(16, 33, kernel_size=(3, 3), stride=(2, 2))
                    )
                    (linear): Linear(in_features=100, out_features=200, bias=True)
                )
            )

        (The diagram shows an ``nn.Module`` ``A``. ``A`` which has a nested
        submodule ``net_b``, which itself has two submodules ``net_c``
        and ``linear``. ``net_c`` then has a submodule ``conv``.)

        To check whether or not we have the ``linear`` submodule, we
        would call ``get_submodule("net_b.linear")``. To check whether
        we have the ``conv`` submodule, we would call
        ``get_submodule("net_b.net_c.conv")``.

        The runtime of ``get_submodule`` is bounded by the degree
        of module nesting in ``target``. A query against
        ``named_modules`` achieves the same result, but it is O(N) in
        the number of transitive modules. So, for a simple check to see
        if some submodule exists, ``get_submodule`` should always be
        used.

        Args:
            target: The fully-qualified string name of the submodule
                to look for. (See above example for how to specify a
                fully-qualified string.)

        Returns:
            torch.nn.Module: The submodule referenced by ``target``

        Raises:
            AttributeError: If at any point along the path resulting from
                the target string the (sub)path resolves to a non-existent
                attribute name or an object that is not an instance of ``nn.Module``.
        """
        if target == "":
            return self

        atoms: list[str] = target.split(".")
        mod: torch.nn.Module = self

        for item in atoms:
            if not hasattr(mod, item):
                raise AttributeError(
                    mod._get_name() + " has no attribute `" + item + "`"
                )

            mod = getattr(mod, item)

            if not isinstance(mod, torch.nn.Module):
                raise AttributeError("`" + item + "` is not an nn.Module")

        return mod

    def set_submodule(
        self, target: str, module: "Module", strict: bool = False
    ) -> None:
        """
        Set the submodule given by ``target`` if it exists, otherwise throw an error.

        .. note::
            If ``strict`` is set to ``False`` (default), the method will replace an existing submodule
            or create a new submodule if the parent module exists. If ``strict`` is set to ``True``,
            the method will only attempt to replace an existing submodule and throw an error if
            the submodule does not exist.

        For example, let's say you have an ``nn.Module`` ``A`` that
        looks like this:

        .. code-block:: text

            A(
                (net_b): Module(
                    (net_c): Module(
                        (conv): Conv2d(3, 3, 3)
                    )
                    (linear): Linear(3, 3)
                )
            )

        (The diagram shows an ``nn.Module`` ``A``. ``A`` has a nested
        submodule ``net_b``, which itself has two submodules ``net_c``
        and ``linear``. ``net_c`` then has a submodule ``conv``.)

        To override the ``Conv2d`` with a new submodule ``Linear``, you
        could call ``set_submodule("net_b.net_c.conv", nn.Linear(1, 1))``
        where ``strict`` could be ``True`` or ``False``

        To add a new submodule ``Conv2d`` to the existing ``net_b`` module,
        you would call ``set_submodule("net_b.conv", nn.Conv2d(1, 1, 1))``.

        In the above if you set ``strict=True`` and call
        ``set_submodule("net_b.conv", nn.Conv2d(1, 1, 1), strict=True)``, an AttributeError
        will be raised because ``net_b`` does not have a submodule named ``conv``.

        Args:
            target: The fully-qualified string name of the submodule
                to look for. (See above example for how to specify a
                fully-qualified string.)
            module: The module to set the submodule to.
            strict: If ``False``, the method will replace an existing submodule
                or create a new submodule if the parent module exists. If ``True``,
                the method will only attempt to replace an existing submodule and throw an error
                if the submodule doesn't already exist.

        Raises:
            ValueError: If the ``target`` string is empty or if ``module`` is not an instance of ``nn.Module``.
            AttributeError: If at any point along the path resulting from
                the ``target`` string the (sub)path resolves to a non-existent
                attribute name or an object that is not an instance of ``nn.Module``.
        """
        if target == "":
            raise ValueError("Cannot set the submodule without a target name!")

        atoms: list[str] = target.split(".")
        if not isinstance(module, torch.nn.Module):
            raise ValueError(
                "`" + "module" + f"` is not an nn.Module, found {type(module)}"
            )
        if len(atoms) == 1:
            parent: torch.nn.Module = self
        else:
            parent_key = ".".join(atoms[:-1])
            parent = self.get_submodule(parent_key)

        if strict and not hasattr(parent, atoms[-1]):
            raise AttributeError(
                parent._get_name() + " has no attribute `" + atoms[-1] + "`"
            )
        if hasattr(parent, atoms[-1]):
            mod = getattr(parent, atoms[-1])
            if not isinstance(mod, torch.nn.Module):
                raise AttributeError("`" + atoms[-1] + "` is not an nn.Module")
        setattr(parent, atoms[-1], module)

    def get_parameter(self, target: str) -> "Parameter":
        """Return the parameter given by ``target`` if it exists, otherwise throw an error.

        See the docstring for ``get_submodule`` for a more detailed
        explanation of this method's functionality as well as how to
        correctly specify ``target``.

        Args:
            target: The fully-qualified string name of the Parameter
                to look for. (See ``get_submodule`` for how to specify a
                fully-qualified string.)

        Returns:
            torch.nn.Parameter: The Parameter referenced by ``target``

        Raises:
            AttributeError: If the target string references an invalid
                path or resolves to something that is not an
                ``nn.Parameter``
        """
        module_path, _, param_name = target.rpartition(".")

        mod: torch.nn.Module = self.get_submodule(module_path)

        if not hasattr(mod, param_name):
            raise AttributeError(
                mod._get_name() + " has no attribute `" + param_name + "`"
            )

        param: torch.nn.Parameter = getattr(mod, param_name)

        if not isinstance(param, torch.nn.Parameter):
            raise AttributeError("`" + param_name + "` is not an nn.Parameter")

        return param

    def get_buffer(self, target: str) -> "Tensor":
        """Return the buffer given by ``target`` if it exists, otherwise throw an error.

        See the docstring for ``get_submodule`` for a more detailed
        explanation of this method's functionality as well as how to
        correctly specify ``target``.

        Args:
            target: The fully-qualified string name of the buffer
                to look for. (See ``get_submodule`` for how to specify a
                fully-qualified string.)

        Returns:
            torch.Tensor: The buffer referenced by ``target``

        Raises:
            AttributeError: If the target string references an invalid
                path or resolves to something that is not a
                buffer
        """
        module_path, _, buffer_name = target.rpartition(".")

        mod: torch.nn.Module = self.get_submodule(module_path)

        if not hasattr(mod, buffer_name):
            raise AttributeError(
                mod._get_name() + " has no attribute `" + buffer_name + "`"
            )

        buffer: torch.Tensor = getattr(mod, buffer_name)

        if buffer_name not in mod._buffers:
            raise AttributeError("`" + buffer_name + "` is not a buffer")

        return buffer

    def get_extra_state(self) -> Any:
        """Return any extra state to include in the module's state_dict.

        Implement this and a corresponding :func:`set_extra_state` for your module
        if you need to store extra state. This function is called when building the
        module's `state_dict()`.

        Note that extra state should be picklable to ensure working serialization
        of the state_dict. We only provide backwards compatibility guarantees
        for serializing Tensors; other objects may break backwards compatibility if
        their serialized pickled form changes.

        Returns:
            object: Any extra state to store in the module's state_dict
        """
        raise RuntimeError(
            "Reached a code path in Module.get_extra_state() that should never be called. "
            "Please file an issue at https://github.com/pytorch/pytorch/issues/new?template=bug-report.yml "
            "to report this bug."
        )

    def set_extra_state(self, state: Any) -> None:
        """Set extra state contained in the loaded `state_dict`.

        This function is called from :func:`load_state_dict` to handle any extra state
        found within the `state_dict`. Implement this function and a corresponding
        :func:`get_extra_state` for your module if you need to store extra state within its
        `state_dict`.

        Args:
            state (dict): Extra state from the `state_dict`
        """
        raise RuntimeError(
            "Reached a code path in Module.set_extra_state() that should never be called. "
            "Please file an issue at https://github.com/pytorch/pytorch/issues/new?template=bug-report.yml "
            "to report this bug."
        )

    def _apply(self, fn, recurse=True):
        if recurse:
            for module in self.children():
                module._apply(fn)

        def compute_should_use_set_data(tensor, tensor_applied):
            if torch._has_compatible_shallow_copy_type(tensor, tensor_applied):
                # If the new tensor has compatible tensor type as the existing tensor,
                # the current behavior is to change the tensor in-place using `.data =`,
                # and the future behavior is to overwrite the existing tensor. However,
                # changing the current behavior is a BC-breaking change, and we want it
                # to happen in future releases. So for now we introduce the
                # `torch.__future__.get_overwrite_module_params_on_conversion()`
                # global flag to let the user control whether they want the future
                # behavior of overwriting the existing tensor or not.
                return not torch.__future__.get_overwrite_module_params_on_conversion()
            else:
                return False

        should_use_swap_tensors = (
            torch.__future__.get_swap_module_params_on_conversion()
        )

        for key, param in self._parameters.items():
            if param is None:
                continue
            # Tensors stored in modules are graph leaves, and we don't want to
            # track autograd history of `param_applied`, so we have to use
            # `with torch.no_grad():`
            with torch.no_grad():
                param_applied = fn(param)
            p_should_use_set_data = compute_should_use_set_data(param, param_applied)

            # subclasses may have multiple child tensors so we need to use swap_tensors
            p_should_use_swap_tensors = (
                should_use_swap_tensors or is_traceable_wrapper_subclass(param_applied)
            )

            param_grad = param.grad
            if p_should_use_swap_tensors:
                try:
                    if param_grad is not None:
                        # Accessing param.grad makes its at::Tensor's use_count 2, which will prevent swapping.
                        # Decrement use count of the gradient by setting to None
                        param.grad = None
                    param_applied = torch.nn.Parameter(
                        param_applied, requires_grad=param.requires_grad
                    )
                    torch.utils.swap_tensors(param, param_applied)
                except Exception as e:
                    if param_grad is not None:
                        param.grad = param_grad
                    raise RuntimeError(
                        f"_apply(): Couldn't swap {self._get_name()}.{key}"
                    ) from e
                out_param = param
            elif p_should_use_set_data:
                param.data = param_applied
                out_param = param
            else:
                assert isinstance(param, Parameter)
                assert param.is_leaf
                out_param = Parameter(param_applied, param.requires_grad)
                self._parameters[key] = out_param

            if param_grad is not None:
                with torch.no_grad():
                    grad_applied = fn(param_grad)
                g_should_use_set_data = compute_should_use_set_data(
                    param_grad, grad_applied
                )
                if p_should_use_swap_tensors:
                    grad_applied.requires_grad_(param_grad.requires_grad)
                    try:
                        torch.utils.swap_tensors(param_grad, grad_applied)
                    except Exception as e:
                        raise RuntimeError(
                            f"_apply(): Couldn't swap {self._get_name()}.{key}.grad"
                        ) from e
                    out_param.grad = param_grad
                elif g_should_use_set_data:
                    assert out_param.grad is not None
                    out_param.grad.data = grad_applied
                else:
                    assert param_grad.is_leaf
                    out_param.grad = grad_applied.requires_grad_(
                        param_grad.requires_grad
                    )

        for key, buf in self._buffers.items():
            if buf is not None:
                self._buffers[key] = fn(buf)

        return self

    def apply(self: T, fn: Callable[["Module"], None]) -> T:
        r"""Apply ``fn`` recursively to every submodule (as returned by ``.children()``) as well as self.

        Typical use includes initializing the parameters of a model
        (see also :ref:`nn-init-doc`).

        Args:
            fn (:class:`Module` -> None): function to be applied to each submodule

        Returns:
            Module: self

        Example::

            >>> @torch.no_grad()
            >>> def init_weights(m):
            >>>     print(m)
            >>>     if type(m) == nn.Linear:
            >>>         m.weight.fill_(1.0)
            >>>         print(m.weight)
            >>> net = nn.Sequential(nn.Linear(2, 2), nn.Linear(2, 2))
            >>> net.apply(init_weights)
            Linear(in_features=2, out_features=2, bias=True)
            Parameter containing:
            tensor([[1., 1.],
                    [1., 1.]], requires_grad=True)
            Linear(in_features=2, out_features=2, bias=True)
            Parameter containing:
            tensor([[1., 1.],
                    [1., 1.]], requires_grad=True)
            Sequential(
              (0): Linear(in_features=2, out_features=2, bias=True)
              (1): Linear(in_features=2, out_features=2, bias=True)
            )

        """
        for module in self.children():
            module.apply(fn)
        fn(self)
        return self

    def cuda(self: T, device: Optional[Union[int, device]] = None) -> T:
        r"""Move all model parameters and buffers to the GPU.

        This also makes associated parameters and buffers different objects. So
        it should be called before constructing the optimizer if the module will
        live on GPU while being optimized.

        .. note::
            This method modifies the module in-place.

        Args:
            device (int, optional): if specified, all parameters will be
                copied to that device

        Returns:
            Module: self
        """
        return self._apply(lambda t: t.cuda(device))

    def ipu(self: T, device: Optional[Union[int, device]] = None) -> T:
        r"""Move all model parameters and buffers to the IPU.

        This also makes associated parameters and buffers different objects. So
        it should be called before constructing the optimizer if the module will
        live on IPU while being optimized.

        .. note::
            This method modifies the module in-place.

        Arguments:
            device (int, optional): if specified, all parameters will be
                copied to that device

        Returns:
            Module: self
        """
        return self._apply(lambda t: t.ipu(device))

    def xpu(self: T, device: Optional[Union[int, device]] = None) -> T:
        r"""Move all model parameters and buffers to the XPU.

        This also makes associated parameters and buffers different objects. So
        it should be called before constructing optimizer if the module will
        live on XPU while being optimized.

        .. note::
            This method modifies the module in-place.

        Arguments:
            device (int, optional): if specified, all parameters will be
                copied to that device

        Returns:
            Module: self
        """
        return self._apply(lambda t: t.xpu(device))

    def mtia(self: T, device: Optional[Union[int, device]] = None) -> T:
        r"""Move all model parameters and buffers to the MTIA.

        This also makes associated parameters and buffers different objects. So
        it should be called before constructing the optimizer if the module will
        live on MTIA while being optimized.

        .. note::
            This method modifies the module in-place.

        Arguments:
            device (int, optional): if specified, all parameters will be
                copied to that device

        Returns:
            Module: self
        """
        return self._apply(lambda t: t.mtia(device))

    def cpu(self: T) -> T:
        r"""Move all model parameters and buffers to the CPU.

        .. note::
            This method modifies the module in-place.

        Returns:
            Module: self
        """
        return self._apply(lambda t: t.cpu())

    def type(self: T, dst_type: Union[dtype, str]) -> T:
        r"""Casts all parameters and buffers to :attr:`dst_type`.

        .. note::
            This method modifies the module in-place.

        Args:
            dst_type (type or string): the desired type

        Returns:
            Module: self
        """
        return self._apply(lambda t: t.type(dst_type))

    def float(self: T) -> T:
        r"""Casts all floating point parameters and buffers to ``float`` datatype.

        .. note::
            This method modifies the module in-place.

        Returns:
            Module: self
        """
        return self._apply(lambda t: t.float() if t.is_floating_point() else t)

    def double(self: T) -> T:
        r"""Casts all floating point parameters and buffers to ``double`` datatype.

        .. note::
            This method modifies the module in-place.

        Returns:
            Module: self
        """
        return self._apply(lambda t: t.double() if t.is_floating_point() else t)

    def half(self: T) -> T:
        r"""Casts all floating point parameters and buffers to ``half`` datatype.

        .. note::
            This method modifies the module in-place.

        Returns:
            Module: self
        """
        return self._apply(lambda t: t.half() if t.is_floating_point() else t)

    def bfloat16(self: T) -> T:
        r"""Casts all floating point parameters and buffers to ``bfloat16`` datatype.

        .. note::
            This method modifies the module in-place.

        Returns:
            Module: self
        """
        return self._apply(lambda t: t.bfloat16() if t.is_floating_point() else t)

    def to_empty(
        self: T, *, device: Optional[DeviceLikeType], recurse: bool = True
    ) -> T:
        r"""Move the parameters and buffers to the specified device without copying storage.

        Args:
            device (:class:`torch.device`): The desired device of the parameters
                and buffers in this module.
            recurse (bool): Whether parameters and buffers of submodules should
                be recursively moved to the specified device.

        Returns:
            Module: self
        """
        return self._apply(
            lambda t: torch.empty_like(t, device=device), recurse=recurse
        )

    @overload
    def to(
        self,
        device: Optional[DeviceLikeType] = ...,
        dtype: Optional[dtype] = ...,
        non_blocking: bool = ...,
    ) -> Self: ...

    @overload
    def to(self, dtype: dtype, non_blocking: bool = ...) -> Self: ...

    @overload
    def to(self, tensor: Tensor, non_blocking: bool = ...) -> Self: ...

    def to(self, *args, **kwargs):
        r"""Move and/or cast the parameters and buffers.

        This can be called as

        .. function:: to(device=None, dtype=None, non_blocking=False)
           :noindex:

        .. function:: to(dtype, non_blocking=False)
           :noindex:

        .. function:: to(tensor, non_blocking=False)
           :noindex:

        .. function:: to(memory_format=torch.channels_last)
           :noindex:

        Its signature is similar to :meth:`torch.Tensor.to`, but only accepts
        floating point or complex :attr:`dtype`\ s. In addition, this method will
        only cast the floating point or complex parameters and buffers to :attr:`dtype`
        (if given). The integral parameters and buffers will be moved
        :attr:`device`, if that is given, but with dtypes unchanged. When
        :attr:`non_blocking` is set, it tries to convert/move asynchronously
        with respect to the host if possible, e.g., moving CPU Tensors with
        pinned memory to CUDA devices.

        See below for examples.

        .. note::
            This method modifies the module in-place.

        Args:
            device (:class:`torch.device`): the desired device of the parameters
                and buffers in this module
            dtype (:class:`torch.dtype`): the desired floating point or complex dtype of
                the parameters and buffers in this module
            tensor (torch.Tensor): Tensor whose dtype and device are the desired
                dtype and device for all parameters and buffers in this module
            memory_format (:class:`torch.memory_format`): the desired memory
                format for 4D parameters and buffers in this module (keyword
                only argument)

        Returns:
            Module: self

        Examples::

            >>> # xdoctest: +IGNORE_WANT("non-deterministic")
            >>> linear = nn.Linear(2, 2)
            >>> linear.weight
            Parameter containing:
            tensor([[ 0.1913, -0.3420],
                    [-0.5113, -0.2325]])
            >>> linear.to(torch.double)
            Linear(in_features=2, out_features=2, bias=True)
            >>> linear.weight
            Parameter containing:
            tensor([[ 0.1913, -0.3420],
                    [-0.5113, -0.2325]], dtype=torch.float64)
            >>> # xdoctest: +REQUIRES(env:TORCH_DOCTEST_CUDA1)
            >>> gpu1 = torch.device("cuda:1")
            >>> linear.to(gpu1, dtype=torch.half, non_blocking=True)
            Linear(in_features=2, out_features=2, bias=True)
            >>> linear.weight
            Parameter containing:
            tensor([[ 0.1914, -0.3420],
                    [-0.5112, -0.2324]], dtype=torch.float16, device='cuda:1')
            >>> cpu = torch.device("cpu")
            >>> linear.to(cpu)
            Linear(in_features=2, out_features=2, bias=True)
            >>> linear.weight
            Parameter containing:
            tensor([[ 0.1914, -0.3420],
                    [-0.5112, -0.2324]], dtype=torch.float16)

            >>> linear = nn.Linear(2, 2, bias=None).to(torch.cdouble)
            >>> linear.weight
            Parameter containing:
            tensor([[ 0.3741+0.j,  0.2382+0.j],
                    [ 0.5593+0.j, -0.4443+0.j]], dtype=torch.complex128)
            >>> linear(torch.ones(3, 2, dtype=torch.cdouble))
            tensor([[0.6122+0.j, 0.1150+0.j],
                    [0.6122+0.j, 0.1150+0.j],
                    [0.6122+0.j, 0.1150+0.j]], dtype=torch.complex128)

        """
        device, dtype, non_blocking, convert_to_format = torch._C._nn._parse_to(
            *args, **kwargs
        )

        if dtype is not None:
            if not (dtype.is_floating_point or dtype.is_complex):
                raise TypeError(
                    "nn.Module.to only accepts floating point or complex "
                    f"dtypes, but got desired dtype={dtype}"
                )
            if dtype.is_complex:
                warnings.warn(
                    "Complex modules are a new feature under active development whose design may change, "
                    "and some modules might not work as expected when using complex tensors as parameters or buffers. "
                    "Please file an issue at https://github.com/pytorch/pytorch/issues/new?template=bug-report.yml "
                    "if a complex module does not work as expected."
                )

        def convert(t):
            try:
                if convert_to_format is not None and t.dim() in (4, 5):
                    return t.to(
                        device,
                        dtype if t.is_floating_point() or t.is_complex() else None,
                        non_blocking,
                        memory_format=convert_to_format,
                    )
                return t.to(
                    device,
                    dtype if t.is_floating_point() or t.is_complex() else None,
                    non_blocking,
                )
            except NotImplementedError as e:
                if str(e) == "Cannot copy out of meta tensor; no data!":
                    raise NotImplementedError(
                        f"{e} Please use torch.nn.Module.to_empty() instead of torch.nn.Module.to() "
                        f"when moving module from meta to a different device."
                    ) from None
                else:
                    raise

        return self._apply(convert)

    def register_full_backward_pre_hook(
        self,
        hook: Callable[["Module", _grad_t], Union[None, _grad_t]],
        prepend: bool = False,
    ) -> RemovableHandle:
        r"""Register a backward pre-hook on the module.

        The hook will be called every time the gradients for the module are computed.
        The hook should have the following signature::

            hook(module, grad_output) -> tuple[Tensor] or None

        The :attr:`grad_output` is a tuple. The hook should
        not modify its arguments, but it can optionally return a new gradient with
        respect to the output that will be used in place of :attr:`grad_output` in
        subsequent computations. Entries in :attr:`grad_output` will be ``None`` for
        all non-Tensor arguments.

        For technical reasons, when this hook is applied to a Module, its forward function will
        receive a view of each Tensor passed to the Module. Similarly the caller will receive a view
        of each Tensor returned by the Module's forward function.

        .. warning ::
            Modifying inputs inplace is not allowed when using backward hooks and
            will raise an error.

        Args:
            hook (Callable): The user-defined hook to be registered.
            prepend (bool): If true, the provided ``hook`` will be fired before
                all existing ``backward_pre`` hooks on this
                :class:`torch.nn.modules.Module`. Otherwise, the provided
                ``hook`` will be fired after all existing ``backward_pre`` hooks
                on this :class:`torch.nn.modules.Module`. Note that global
                ``backward_pre`` hooks registered with
                :func:`register_module_full_backward_pre_hook` will fire before
                all hooks registered by this method.

        Returns:
            :class:`torch.utils.hooks.RemovableHandle`:
                a handle that can be used to remove the added hook by calling
                ``handle.remove()``

        """
        handle = RemovableHandle(self._backward_pre_hooks)
        self._backward_pre_hooks[handle.id] = hook
        if prepend:
            self._backward_pre_hooks.move_to_end(handle.id, last=False)  # type: ignore[attr-defined]
        return handle

    def register_backward_hook(
        self, hook: Callable[["Module", _grad_t, _grad_t], Union[None, _grad_t]]
    ) -> RemovableHandle:
        r"""Register a backward hook on the module.

        This function is deprecated in favor of :meth:`~torch.nn.Module.register_full_backward_hook` and
        the behavior of this function will change in future versions.

        Returns:
            :class:`torch.utils.hooks.RemovableHandle`:
                a handle that can be used to remove the added hook by calling
                ``handle.remove()``

        """
        if self._is_full_backward_hook is True:
            raise RuntimeError(
                "Cannot use both regular backward hooks and full backward hooks on a "
                "single Module. Please use only one of them."
            )

        self._is_full_backward_hook = False

        handle = RemovableHandle(self._backward_hooks)
        self._backward_hooks[handle.id] = hook
        return handle

    def register_full_backward_hook(
        self,
        hook: Callable[["Module", _grad_t, _grad_t], Union[None, _grad_t]],
        prepend: bool = False,
    ) -> RemovableHandle:
        r"""Register a backward hook on the module.

        The hook will be called every time the gradients with respect to a module
        are computed, i.e. the hook will execute if and only if the gradients with
        respect to module outputs are computed. The hook should have the following
        signature::

            hook(module, grad_input, grad_output) -> tuple(Tensor) or None

        The :attr:`grad_input` and :attr:`grad_output` are tuples that contain the gradients
        with respect to the inputs and outputs respectively. The hook should
        not modify its arguments, but it can optionally return a new gradient with
        respect to the input that will be used in place of :attr:`grad_input` in
        subsequent computations. :attr:`grad_input` will only correspond to the inputs given
        as positional arguments and all kwarg arguments are ignored. Entries
        in :attr:`grad_input` and :attr:`grad_output` will be ``None`` for all non-Tensor
        arguments.

        For technical reasons, when this hook is applied to a Module, its forward function will
        receive a view of each Tensor passed to the Module. Similarly the caller will receive a view
        of each Tensor returned by the Module's forward function.

        .. warning ::
            Modifying inputs or outputs inplace is not allowed when using backward hooks and
            will raise an error.

        Args:
            hook (Callable): The user-defined hook to be registered.
            prepend (bool): If true, the provided ``hook`` will be fired before
                all existing ``backward`` hooks on this
                :class:`torch.nn.modules.Module`. Otherwise, the provided
                ``hook`` will be fired after all existing ``backward`` hooks on
                this :class:`torch.nn.modules.Module`. Note that global
                ``backward`` hooks registered with
                :func:`register_module_full_backward_hook` will fire before
                all hooks registered by this method.

        Returns:
            :class:`torch.utils.hooks.RemovableHandle`:
                a handle that can be used to remove the added hook by calling
                ``handle.remove()``

        """
        if self._is_full_backward_hook is False:
            raise RuntimeError(
                "Cannot use both regular backward hooks and full backward hooks on a "
                "single Module. Please use only one of them."
            )

        self._is_full_backward_hook = True

        handle = RemovableHandle(self._backward_hooks)
        self._backward_hooks[handle.id] = hook
        if prepend:
            self._backward_hooks.move_to_end(handle.id, last=False)  # type: ignore[attr-defined]
        return handle

    def _get_backward_hooks(self):
        r"""Return the backward hooks for use in the call function.

        It returns two lists, one with the full backward hooks and one with the non-full
        backward hooks.
        """
        full_backward_hooks: list[Callable] = []
        if _global_is_full_backward_hook is True:
            full_backward_hooks += _global_backward_hooks.values()
        if self._is_full_backward_hook is True:
            full_backward_hooks += self._backward_hooks.values()

        non_full_backward_hooks: list[Callable] = []
        if _global_is_full_backward_hook is False:
            non_full_backward_hooks += _global_backward_hooks.values()
        if self._is_full_backward_hook is False:
            non_full_backward_hooks += self._backward_hooks.values()

        return full_backward_hooks, non_full_backward_hooks

    def _get_backward_pre_hooks(self):
        backward_pre_hooks: list[Callable] = []
        backward_pre_hooks += _global_backward_pre_hooks.values()
        backward_pre_hooks += self._backward_pre_hooks.values()

        return backward_pre_hooks

    def _maybe_warn_non_full_backward_hook(self, inputs, result, grad_fn):
        if not isinstance(result, torch.Tensor):
            if not (
                isinstance(result, tuple)
                and all(isinstance(r, torch.Tensor) for r in result)
            ):
                warnings.warn(
                    "Using non-full backward hooks on a Module that does not return a "
                    "single Tensor or a tuple of Tensors is deprecated and will be removed "
                    "in future versions. This hook will be missing some of the grad_output. "
                    "Please use register_full_backward_hook to get the documented behavior.",
                    FutureWarning,
                    stacklevel=2,
                )
                return
        else:
            result = (result,)

        if not isinstance(inputs, torch.Tensor):
            if not (
                isinstance(inputs, tuple)
                and all(isinstance(i, torch.Tensor) for i in inputs)
            ):
                warnings.warn(
                    "Using non-full backward hooks on a Module that does not take as input a "
                    "single Tensor or a tuple of Tensors is deprecated and will be removed "
                    "in future versions. This hook will be missing some of the grad_input. "
                    "Please use register_full_backward_hook to get the documented behavior.",
                    FutureWarning,
                    stacklevel=2,
                )
                return
        else:
            inputs = (inputs,)

        # At this point we are sure that inputs and result are tuple of Tensors
        out_grad_fn = {r.grad_fn for r in result if r.grad_fn is not None}
        if len(out_grad_fn) == 0 or (
            len(out_grad_fn) == 1 and grad_fn not in out_grad_fn
        ):
            warnings.warn(
                "Using a non-full backward hook when outputs are nested in python data structure "
                "is deprecated and will be removed in future versions. This hook will be missing "
                "some grad_output.",
                FutureWarning,
                stacklevel=2,
            )
        elif len(out_grad_fn) > 1:
            warnings.warn(
                "Using a non-full backward hook when outputs are generated by different autograd Nodes "
                "is deprecated and will be removed in future versions. This hook will be missing "
                "some grad_output. Please use register_full_backward_hook to get the documented behavior.",
                FutureWarning,
                stacklevel=2,
            )
        else:
            # At this point the grad_output part of the hook will most likely be correct
            inputs_grad_fn = {i.grad_fn for i in inputs if i.grad_fn is not None}

            next_functions = {n[0] for n in grad_fn.next_functions}

            if inputs_grad_fn != next_functions:
                warnings.warn(
                    "Using a non-full backward hook when the forward contains multiple autograd Nodes "
                    "is deprecated and will be removed in future versions. This hook will be missing "
                    "some grad_input. Please use register_full_backward_hook to get the documented "
                    "behavior.",
                    FutureWarning,
                    stacklevel=2,
                )

    def register_forward_pre_hook(
        self,
        hook: Union[
            Callable[[T, tuple[Any, ...]], Optional[Any]],
            Callable[
                [T, tuple[Any, ...], dict[str, Any]],
                Optional[tuple[Any, dict[str, Any]]],
            ],
        ],
        *,
        prepend: bool = False,
        with_kwargs: bool = False,
    ) -> RemovableHandle:
        r"""Register a forward pre-hook on the module.

        The hook will be called every time before :func:`forward` is invoked.


        If ``with_kwargs`` is false or not specified, the input contains only
        the positional arguments given to the module. Keyword arguments won't be
        passed to the hooks and only to the ``forward``. The hook can modify the
        input. User can either return a tuple or a single modified value in the
        hook. We will wrap the value into a tuple if a single value is returned
        (unless that value is already a tuple). The hook should have the
        following signature::

            hook(module, args) -> None or modified input

        If ``with_kwargs`` is true, the forward pre-hook will be passed the
        kwargs given to the forward function. And if the hook modifies the
        input, both the args and kwargs should be returned. The hook should have
        the following signature::

            hook(module, args, kwargs) -> None or a tuple of modified input and kwargs

        Args:
            hook (Callable): The user defined hook to be registered.
            prepend (bool): If true, the provided ``hook`` will be fired before
                all existing ``forward_pre`` hooks on this
                :class:`torch.nn.modules.Module`. Otherwise, the provided
                ``hook`` will be fired after all existing ``forward_pre`` hooks
                on this :class:`torch.nn.modules.Module`. Note that global
                ``forward_pre`` hooks registered with
                :func:`register_module_forward_pre_hook` will fire before all
                hooks registered by this method.
                Default: ``False``
            with_kwargs (bool): If true, the ``hook`` will be passed the kwargs
                given to the forward function.
                Default: ``False``

        Returns:
            :class:`torch.utils.hooks.RemovableHandle`:
                a handle that can be used to remove the added hook by calling
                ``handle.remove()``
        """
        handle = RemovableHandle(
            self._forward_pre_hooks, extra_dict=self._forward_pre_hooks_with_kwargs
        )
        self._forward_pre_hooks[handle.id] = hook
        if with_kwargs:
            self._forward_pre_hooks_with_kwargs[handle.id] = True

        if prepend:
            self._forward_pre_hooks.move_to_end(handle.id, last=False)  # type: ignore[attr-defined]
        return handle

    def register_forward_hook(
        self,
        hook: Union[
            Callable[[T, tuple[Any, ...], Any], Optional[Any]],
            Callable[[T, tuple[Any, ...], dict[str, Any], Any], Optional[Any]],
        ],
        *,
        prepend: bool = False,
        with_kwargs: bool = False,
        always_call: bool = False,
    ) -> RemovableHandle:
        r"""Register a forward hook on the module.

        The hook will be called every time after :func:`forward` has computed an output.

        If ``with_kwargs`` is ``False`` or not specified, the input contains only
        the positional arguments given to the module. Keyword arguments won't be
        passed to the hooks and only to the ``forward``. The hook can modify the
        output. It can modify the input inplace but it will not have effect on
        forward since this is called after :func:`forward` is called. The hook
        should have the following signature::

            hook(module, args, output) -> None or modified output

        If ``with_kwargs`` is ``True``, the forward hook will be passed the
        ``kwargs`` given to the forward function and be expected to return the
        output possibly modified. The hook should have the following signature::

            hook(module, args, kwargs, output) -> None or modified output

        Args:
            hook (Callable): The user defined hook to be registered.
            prepend (bool): If ``True``, the provided ``hook`` will be fired
                before all existing ``forward`` hooks on this
                :class:`torch.nn.modules.Module`. Otherwise, the provided
                ``hook`` will be fired after all existing ``forward`` hooks on
                this :class:`torch.nn.modules.Module`. Note that global
                ``forward`` hooks registered with
                :func:`register_module_forward_hook` will fire before all hooks
                registered by this method.
                Default: ``False``
            with_kwargs (bool): If ``True``, the ``hook`` will be passed the
                kwargs given to the forward function.
                Default: ``False``
            always_call (bool): If ``True`` the ``hook`` will be run regardless of
                whether an exception is raised while calling the Module.
                Default: ``False``

        Returns:
            :class:`torch.utils.hooks.RemovableHandle`:
                a handle that can be used to remove the added hook by calling
                ``handle.remove()``
        """
        handle = RemovableHandle(
            self._forward_hooks,
            extra_dict=[
                self._forward_hooks_with_kwargs,
                self._forward_hooks_always_called,
            ],
        )
        self._forward_hooks[handle.id] = hook
        if with_kwargs:
            self._forward_hooks_with_kwargs[handle.id] = True
        if always_call:
            self._forward_hooks_always_called[handle.id] = True
        if prepend:
            self._forward_hooks.move_to_end(handle.id, last=False)  # type: ignore[attr-defined]
        return handle

    def _slow_forward(self, *input, **kwargs):
        tracing_state = torch._C._get_tracing_state()
        if not tracing_state or isinstance(self.forward, torch._C.ScriptMethod):
            return self.forward(*input, **kwargs)
        recording_scopes = torch.jit._trace._trace_module_map is not None
        if recording_scopes:
            # type ignore was added because at this point one knows that
            # torch.jit._trace._trace_module_map is not Optional and has type Dict[Any, Any]
            name = (
                torch.jit._trace._trace_module_map[self]  # type: ignore[index]
                if self in torch.jit._trace._trace_module_map  # type: ignore[operator]
                else None
            )  # noqa: B950
            if name:
                tracing_state.push_scope(name)
            else:
                recording_scopes = False
        try:
            result = self.forward(*input, **kwargs)
        finally:
            if recording_scopes:
                tracing_state.pop_scope()
        return result

    def _wrapped_call_impl(self, *args, **kwargs):
        if self._compiled_call_impl is not None:
            return self._compiled_call_impl(*args, **kwargs)  # type: ignore[misc]
        else:
            return self._call_impl(*args, **kwargs)

    # torchrec tests the code consistency with the following code
    # fmt: off
    def _call_impl(self, *args, **kwargs):
        forward_call = (self._slow_forward if torch._C._get_tracing_state() else self.forward)
        # If we don't have any hooks, we want to skip the rest of the logic in
        # this function, and just call forward.
        if not (self._backward_hooks or self._backward_pre_hooks or self._forward_hooks or self._forward_pre_hooks
                or _global_backward_pre_hooks or _global_backward_hooks
                or _global_forward_hooks or _global_forward_pre_hooks):
            return forward_call(*args, **kwargs)

        result = None
        called_always_called_hooks = set()

        def inner():
            nonlocal result, args, kwargs

            full_backward_hooks, non_full_backward_hooks = [], []
            backward_pre_hooks = []
            if self._backward_pre_hooks or _global_backward_pre_hooks:
                backward_pre_hooks = self._get_backward_pre_hooks()

            if self._backward_hooks or _global_backward_hooks:
                full_backward_hooks, non_full_backward_hooks = self._get_backward_hooks()

            if _global_forward_pre_hooks or self._forward_pre_hooks:
                for hook_id, hook in (
                    *_global_forward_pre_hooks.items(),
                    *self._forward_pre_hooks.items(),
                ):
                    if hook_id in self._forward_pre_hooks_with_kwargs:
                        args_kwargs_result = hook(self, args, kwargs)  # type: ignore[misc]
                        if args_kwargs_result is not None:
                            if isinstance(args_kwargs_result, tuple) and len(args_kwargs_result) == 2:
                                args, kwargs = args_kwargs_result
                            else:
                                raise RuntimeError(
                                    "forward pre-hook must return None or a tuple "
                                    f"of (new_args, new_kwargs), but got {args_kwargs_result}."
                                )
                    else:
                        args_result = hook(self, args)
                        if args_result is not None:
                            if not isinstance(args_result, tuple):
                                args_result = (args_result,)
                            args = args_result

            bw_hook = None
            if full_backward_hooks or backward_pre_hooks:
                bw_hook = BackwardHook(self, full_backward_hooks, backward_pre_hooks)
                args = bw_hook.setup_input_hook(args)

            result = forward_call(*args, **kwargs)
            if _global_forward_hooks or self._forward_hooks:
                for hook_id, hook in (
                    *_global_forward_hooks.items(),
                    *self._forward_hooks.items(),
                ):
                    # mark that always called hook is run
                    if hook_id in self._forward_hooks_always_called or hook_id in _global_forward_hooks_always_called:
                        called_always_called_hooks.add(hook_id)

                    if hook_id in self._forward_hooks_with_kwargs or hook_id in _global_forward_hooks_with_kwargs:
                        hook_result = hook(self, args, kwargs, result)
                    else:
                        hook_result = hook(self, args, result)

                    if hook_result is not None:
                        result = hook_result

            if bw_hook:
                if not isinstance(result, (torch.Tensor, tuple)):
                    warnings.warn("For backward hooks to be called,"
                                  " module output should be a Tensor or a tuple of Tensors"
                                  f" but received {type(result)}")
                result = bw_hook.setup_output_hook(result)

            # Handle the non-full backward hooks
            if non_full_backward_hooks:
                var = result
                while not isinstance(var, torch.Tensor):
                    if isinstance(var, dict):
                        var = next(v for v in var.values() if isinstance(v, torch.Tensor))
                    else:
                        var = var[0]
                grad_fn = var.grad_fn
                if grad_fn is not None:
                    for hook in non_full_backward_hooks:
                        grad_fn.register_hook(_WrappedHook(hook, self))
                    self._maybe_warn_non_full_backward_hook(args, result, grad_fn)

            return result

        # This is technically not behavior equivalent when compiling, but it's
        # incredibly unlikely we will ever support throwing an exception in NN
        # module, and then catching it here, and then reraising it, and then
        # catching it again, and expecting the resulting frame to be compiled.
        # The reraise here just gunks up our exception handling for no good
        # reason.  Don't try to run the always called hooks in event of
        # exception.
        if torch.compiler.is_compiling():
            return inner()

        try:
            return inner()
        except Exception:
            # run always called hooks if they have not already been run
            # For now only forward hooks have the always_call option but perhaps
            # this functionality should be added to full backward hooks as well.
            for hook_id, hook in _global_forward_hooks.items():
                if hook_id in _global_forward_hooks_always_called and hook_id not in called_always_called_hooks:  # type: ignore[possibly-undefined]
                    try:
                        hook_result = hook(self, args, result)  # type: ignore[possibly-undefined]
                        if hook_result is not None:
                            result = hook_result
                    except Exception as e:
                        warnings.warn("global module forward hook with ``always_call=True`` raised an exception "
                                      f"that was silenced as another error was raised in forward: {str(e)}")
                        continue

            for hook_id, hook in self._forward_hooks.items():
                if hook_id in self._forward_hooks_always_called and hook_id not in called_always_called_hooks:  # type: ignore[possibly-undefined]
                    try:
                        if hook_id in self._forward_hooks_with_kwargs:
                            hook_result = hook(self, args, kwargs, result)  # type: ignore[possibly-undefined]
                        else:
                            hook_result = hook(self, args, result)  # type: ignore[possibly-undefined]
                        if hook_result is not None:
                            result = hook_result
                    except Exception as e:
                        warnings.warn("module forward hook with ``always_call=True`` raised an exception "
                                      f"that was silenced as another error was raised in forward: {str(e)}")
                        continue
            # raise exception raised in try block
            raise
    # fmt: on

    __call__: Callable[..., Any] = _wrapped_call_impl

    def __getstate__(self):
        state = self.__dict__.copy()
        state.pop("_compiled_call_impl", None)
        return state

    def __setstate__(self, state):
        self.__dict__.update(state)

        # Support loading old checkpoints that don't have the following attrs:
        if "_forward_pre_hooks" not in self.__dict__:
            self._forward_pre_hooks = OrderedDict()
        if "_forward_pre_hooks_with_kwargs" not in self.__dict__:
            self._forward_pre_hooks_with_kwargs = OrderedDict()
        if "_forward_hooks_with_kwargs" not in self.__dict__:
            self._forward_hooks_with_kwargs = OrderedDict()
        if "_forward_hooks_always_called" not in self.__dict__:
            self._forward_hooks_always_called = OrderedDict()
        if "_state_dict_hooks" not in self.__dict__:
            self._state_dict_hooks = OrderedDict()
        if "_state_dict_pre_hooks" not in self.__dict__:
            self._state_dict_pre_hooks = OrderedDict()
        if "_load_state_dict_pre_hooks" not in self.__dict__:
            self._load_state_dict_pre_hooks = OrderedDict()
        if "_load_state_dict_post_hooks" not in self.__dict__:
            self._load_state_dict_post_hooks = OrderedDict()
        if "_non_persistent_buffers_set" not in self.__dict__:
            self._non_persistent_buffers_set = set()
        if "_is_full_backward_hook" not in self.__dict__:
            self._is_full_backward_hook = None
        if "_backward_pre_hooks" not in self.__dict__:
            self._backward_pre_hooks = OrderedDict()

    # It is crucial that the return type is not annotated as `Any`, otherwise type checking
    # on `torch.nn.Module` and all its subclasses is largely disabled as a result. See:
    # https://github.com/pytorch/pytorch/pull/115074
    def __getattr__(self, name: str) -> Union[Tensor, "Module"]:
        if "_parameters" in self.__dict__:
            _parameters = self.__dict__["_parameters"]
            if name in _parameters:
                return _parameters[name]
        if "_buffers" in self.__dict__:
            _buffers = self.__dict__["_buffers"]
            if name in _buffers:
                return _buffers[name]
        if "_modules" in self.__dict__:
            modules = self.__dict__["_modules"]
            if name in modules:
                return modules[name]
        raise AttributeError(
            f"'{type(self).__name__}' object has no attribute '{name}'"
        )

    def __setattr__(self, name: str, value: Union[Tensor, "Module"]) -> None:
        def remove_from(*dicts_or_sets):
            for d in dicts_or_sets:
                if name in d:
                    if isinstance(d, dict):
                        del d[name]
                    else:
                        d.discard(name)

        params = self.__dict__.get("_parameters")
        if isinstance(value, Parameter):
            if params is None:
                raise AttributeError(
                    "cannot assign parameters before Module.__init__() call"
                )
            remove_from(
                self.__dict__,
                self._buffers,
                self._modules,
                self._non_persistent_buffers_set,
            )
            self.register_parameter(name, value)
        elif params is not None and name in params:
            if value is not None:
                raise TypeError(
                    f"cannot assign '{torch.typename(value)}' as parameter '{name}' "
                    "(torch.nn.Parameter or None expected)"
                )
            self.register_parameter(name, value)
        else:
            modules = self.__dict__.get("_modules")
            if isinstance(value, Module):
                if modules is None:
                    raise AttributeError(
                        "cannot assign module before Module.__init__() call"
                    )
                remove_from(
                    self.__dict__,
                    self._parameters,
                    self._buffers,
                    self._non_persistent_buffers_set,
                )
                for hook in _global_module_registration_hooks.values():
                    output = hook(self, name, value)
                    if output is not None:
                        value = output
                modules[name] = value
            elif modules is not None and name in modules:
                if value is not None:
                    raise TypeError(
                        f"cannot assign '{torch.typename(value)}' as child module '{name}' "
                        "(torch.nn.Module or None expected)"
                    )
                for hook in _global_module_registration_hooks.values():
                    output = hook(self, name, value)
                    if output is not None:
                        value = output
                modules[name] = value
            else:
                buffers = self.__dict__.get("_buffers")
                if isinstance(value, Buffer) or buffers is not None and name in buffers:
                    if value is not None and not isinstance(value, torch.Tensor):
                        raise TypeError(
                            f"cannot assign '{torch.typename(value)}' as buffer '{name}' "
                            "(torch.nn.Buffer, torch.Tensor or None expected)"
                        )
                    if isinstance(value, Buffer):
                        persistent = value.persistent
                    else:
                        persistent = name not in self._non_persistent_buffers_set
                    # === HACK ===
                    # This whole block below should just be:
                    # self.register_buffer(name, value, persistent)

                    # But to support subclasses of nn.Module that (wrongfully) implement a
                    # register_buffer() method that doesn't have the "persistent"
                    # argument. Only pass it in if it is accepted otherwise assume
                    # it is always true
                    if self.register_buffer is torch.nn.Module.register_buffer:
                        self.register_buffer(name, value, persistent)
                    else:
                        sign = inspect.signature(self.register_buffer)
                        if "persistent" in sign.parameters:
                            self.register_buffer(name, value, persistent)
                        else:
                            if not persistent:
                                raise RuntimeError(
                                    "Registering a non-persistent buffer "
                                    "on a Module subclass that implements "
                                    "register_buffer() without the persistent "
                                    "argument is not allowed."
                                )
                            # Assume that the implementation without the argument has the
                            # behavior from before the argument was added: persistent=True
                            self.register_buffer(name, value)
                    # === HACK END ===
                else:
                    super().__setattr__(name, value)

    def __delattr__(self, name):
        if name in self._parameters:
            del self._parameters[name]
        elif name in self._buffers:
            del self._buffers[name]
            self._non_persistent_buffers_set.discard(name)
        elif name in self._modules:
            del self._modules[name]
        else:
            super().__delattr__(name)

    def _register_state_dict_hook(self, hook):
        r"""Register a post-hook for the :meth:`~torch.nn.Module.state_dict` method.

        It should have the following signature::
            hook(module, state_dict, prefix, local_metadata) -> None or state_dict

        The registered hooks can modify the ``state_dict`` inplace or return a new one.
        If a new ``state_dict`` is returned, it will only be respected if it is the root
        module that :meth:`~nn.Module.state_dict` is called from.
        """
        if getattr(hook, "_from_public_api", False):
            raise RuntimeError(
                "Cannot register the same function as the state dict post hook that was "
                "previously registered via register_state_dict_post_hook"
            )
        handle = RemovableHandle(self._state_dict_hooks)
        self._state_dict_hooks[handle.id] = hook
        return handle

    def register_state_dict_post_hook(self, hook):
        r"""Register a post-hook for the :meth:`~torch.nn.Module.state_dict` method.

        It should have the following signature::
            hook(module, state_dict, prefix, local_metadata) -> None

        The registered hooks can modify the ``state_dict`` inplace.
        """
        # In _register_state_dict_hook there was a bug described in
        # https://github.com/pytorch/pytorch/issues/117437 where the return value
        # was only respected for the root module but not child submodules.
        # We fix this in this public version by only allowing inplace modifications on
        # the state_dict by the hook. However, since hooks registered via both these
        # APIs will be added to `_state_dict_hooks` and the type of `_state_dict_hooks`
        # cannot be changed due to many dependencies on it, we mark a hook
        # as being registered via the public API by setting `_from_public_api` on it.
        # In the implementation of `state_dict`, if the callable does not have this
        # flag, the old behavior of respecting the return value will be preserved
        # for the root module, otherwise, we ensure that the hook returns None.
        hook._from_public_api = True
        handle = RemovableHandle(self._state_dict_hooks)
        self._state_dict_hooks[handle.id] = hook
        return handle

    def register_state_dict_pre_hook(self, hook):
        r"""Register a pre-hook for the :meth:`~torch.nn.Module.state_dict` method.

        It should have the following signature::
            hook(module, prefix, keep_vars) -> None

        The registered hooks can be used to perform pre-processing before the ``state_dict``
        call is made.
        """
        handle = RemovableHandle(self._state_dict_pre_hooks)
        self._state_dict_pre_hooks[handle.id] = hook
        return handle

    def _save_to_state_dict(self, destination, prefix, keep_vars):
        r"""Save module state to the `destination` dictionary.

        The `destination` dictionary will contain the state
        of the module, but not its descendants. This is called on every
        submodule in :meth:`~torch.nn.Module.state_dict`.

        In rare cases, subclasses can achieve class-specific behavior by
        overriding this method with custom logic.

        Args:
            destination (dict): a dict where state will be stored
            prefix (str): the prefix for parameters and buffers used in this
                module
        """
        for name, param in self._parameters.items():
            if param is not None:
                destination[prefix + name] = param if keep_vars else param.detach()
        for name, buf in self._buffers.items():
            if buf is not None and name not in self._non_persistent_buffers_set:
                destination[prefix + name] = buf if keep_vars else buf.detach()
        extra_state_key = prefix + _EXTRA_STATE_KEY_SUFFIX
        if (
            getattr(self.__class__, "get_extra_state", Module.get_extra_state)
            is not Module.get_extra_state
        ):
            destination[extra_state_key] = self.get_extra_state()

    # The user can pass an optional arbitrary mappable object to `state_dict`, in which case `state_dict` returns
    # back that same object. But if they pass nothing, an `OrderedDict` is created and returned.
    T_destination = TypeVar("T_destination", bound=dict[str, Any])

    @overload
    def state_dict(
        self, *, destination: T_destination, prefix: str = ..., keep_vars: bool = ...
    ) -> T_destination: ...

    @overload
<<<<<<< HEAD
    def state_dict(
        self, *, prefix: str = ..., keep_vars: bool = ...
    ) -> Dict[str, Any]: ...
=======
    def state_dict(self, *, prefix: str = ..., keep_vars: bool = ...) -> dict[str, Any]:
        ...
>>>>>>> d48eb58d

    # TODO: Change `*args` to `*` and remove the corresponding warning in docs when BC allows.
    # Also remove the logic for arg parsing together.
    def state_dict(self, *args, destination=None, prefix="", keep_vars=False):
        r"""Return a dictionary containing references to the whole state of the module.

        Both parameters and persistent buffers (e.g. running averages) are
        included. Keys are corresponding parameter and buffer names.
        Parameters and buffers set to ``None`` are not included.

        .. note::
            The returned object is a shallow copy. It contains references
            to the module's parameters and buffers.

        .. warning::
            Currently ``state_dict()`` also accepts positional arguments for
            ``destination``, ``prefix`` and ``keep_vars`` in order. However,
            this is being deprecated and keyword arguments will be enforced in
            future releases.

        .. warning::
            Please avoid the use of argument ``destination`` as it is not
            designed for end-users.

        Args:
            destination (dict, optional): If provided, the state of module will
                be updated into the dict and the same object is returned.
                Otherwise, an ``OrderedDict`` will be created and returned.
                Default: ``None``.
            prefix (str, optional): a prefix added to parameter and buffer
                names to compose the keys in state_dict. Default: ``''``.
            keep_vars (bool, optional): by default the :class:`~torch.Tensor` s
                returned in the state dict are detached from autograd. If it's
                set to ``True``, detaching will not be performed.
                Default: ``False``.

        Returns:
            dict:
                a dictionary containing a whole state of the module

        Example::

            >>> # xdoctest: +SKIP("undefined vars")
            >>> module.state_dict().keys()
            ['bias', 'weight']

        """
        # TODO: Remove `args` and the parsing logic when BC allows.
        if len(args) > 0:
            # DeprecationWarning is ignored by default
            warnings.warn(
                "Positional args are being deprecated, use kwargs instead. Refer to "
                "https://pytorch.org/docs/main/generated/torch.nn.Module.html#torch.nn.Module.state_dict"
                " for details.",
                FutureWarning,
                stacklevel=2,
            )
            if destination is None:
                destination = args[0]
            if len(args) > 1 and prefix == "":
                prefix = args[1]
            if len(args) > 2 and keep_vars is False:
                keep_vars = args[2]

        if destination is None:
            destination = OrderedDict()
            destination._metadata = OrderedDict()

        local_metadata = dict(version=self._version)
        if hasattr(destination, "_metadata"):
            destination._metadata[prefix[:-1]] = local_metadata

        for hook in self._state_dict_pre_hooks.values():
            hook(self, prefix, keep_vars)
        self._save_to_state_dict(destination, prefix, keep_vars)
        for name, module in self._modules.items():
            if module is not None:
                module.state_dict(
                    destination=destination,
                    prefix=prefix + name + ".",
                    keep_vars=keep_vars,
                )
        for hook in self._state_dict_hooks.values():
            hook_result = hook(self, destination, prefix, local_metadata)
            if not getattr(hook, "_from_public_api", False):
                if hook_result is not None:
                    destination = hook_result
            else:
                if hook_result is not None:
                    raise RuntimeError("state_dict post-hook must return None")
        return destination

    def _register_load_state_dict_pre_hook(self, hook, with_module=False):
        r"""See :meth:`~torch.nn.Module.register_load_state_dict_pre_hook` for details.

        A subtle difference is that if ``with_module`` is set to ``False``, then the
        hook will not take the ``module`` as the first argument whereas
        :meth:`~torch.nn.Module.register_load_state_dict_pre_hook` always takes the
        ``module`` as the first argument.

        Arguments:
            hook (Callable): Callable hook that will be invoked before
                loading the state dict.
            with_module (bool, optional): Whether or not to pass the module
                instance to the hook as the first parameter.
        """
        handle = RemovableHandle(self._load_state_dict_pre_hooks)
        self._load_state_dict_pre_hooks[handle.id] = _WrappedHook(
            hook, self if with_module else None
        )
        return handle

    def register_load_state_dict_pre_hook(self, hook):
        r"""Register a pre-hook to be run before module's :meth:`~nn.Module.load_state_dict` is called.

        It should have the following signature::
            hook(module, state_dict, prefix, local_metadata, strict, missing_keys, unexpected_keys, error_msgs) -> None  # noqa: B950

        Arguments:
            hook (Callable): Callable hook that will be invoked before
                loading the state dict.
        """
        return self._register_load_state_dict_pre_hook(hook, with_module=True)

    def register_load_state_dict_post_hook(self, hook):
        r"""Register a post-hook to be run after module's :meth:`~nn.Module.load_state_dict` is called.

        It should have the following signature::
            hook(module, incompatible_keys) -> None

        The ``module`` argument is the current module that this hook is registered
        on, and the ``incompatible_keys`` argument is a ``NamedTuple`` consisting
        of attributes ``missing_keys`` and ``unexpected_keys``. ``missing_keys``
        is a ``list`` of ``str`` containing the missing keys and
        ``unexpected_keys`` is a ``list`` of ``str`` containing the unexpected keys.

        The given incompatible_keys can be modified inplace if needed.

        Note that the checks performed when calling :func:`load_state_dict` with
        ``strict=True`` are affected by modifications the hook makes to
        ``missing_keys`` or ``unexpected_keys``, as expected. Additions to either
        set of keys will result in an error being thrown when ``strict=True``, and
        clearing out both missing and unexpected keys will avoid an error.

        Returns:
            :class:`torch.utils.hooks.RemovableHandle`:
                a handle that can be used to remove the added hook by calling
                ``handle.remove()``
        """
        handle = RemovableHandle(self._load_state_dict_post_hooks)
        self._load_state_dict_post_hooks[handle.id] = hook
        return handle

    def _load_from_state_dict(
        self,
        state_dict,
        prefix,
        local_metadata,
        strict,
        missing_keys,
        unexpected_keys,
        error_msgs,
    ):
        r"""Copy parameters and buffers from :attr:`state_dict` into only this module, but not its descendants.

        This is called on every submodule
        in :meth:`~torch.nn.Module.load_state_dict`. Metadata saved for this
        module in input :attr:`state_dict` is provided as :attr:`local_metadata`.
        For state dicts without metadata, :attr:`local_metadata` is empty.
        Subclasses can achieve class-specific backward compatible loading using
        the version number at `local_metadata.get("version", None)`.
        Additionally, :attr:`local_metadata` can also contain the key
        `assign_to_params_buffers` that indicates whether keys should be
        assigned their corresponding tensor in the state_dict.

        .. note::
            :attr:`state_dict` is not the same object as the input
            :attr:`state_dict` to :meth:`~torch.nn.Module.load_state_dict`. So
            it can be modified.

        Args:
            state_dict (dict): a dict containing parameters and
                persistent buffers.
            prefix (str): the prefix for parameters and buffers used in this
                module
            local_metadata (dict): a dict containing the metadata for this module.
                See
            strict (bool): whether to strictly enforce that the keys in
                :attr:`state_dict` with :attr:`prefix` match the names of
                parameters and buffers in this module
            missing_keys (list of str): if ``strict=True``, add missing keys to
                this list
            unexpected_keys (list of str): if ``strict=True``, add unexpected
                keys to this list
            error_msgs (list of str): error messages should be added to this
                list, and will be reported together in
                :meth:`~torch.nn.Module.load_state_dict`
        """
        for hook in self._load_state_dict_pre_hooks.values():
            hook(
                state_dict,
                prefix,
                local_metadata,
                strict,
                missing_keys,
                unexpected_keys,
                error_msgs,
            )

        persistent_buffers = {
            k: v
            for k, v in self._buffers.items()
            if k not in self._non_persistent_buffers_set
        }
        local_name_params = itertools.chain(
            self._parameters.items(), persistent_buffers.items()
        )
        local_state = {k: v for k, v in local_name_params if v is not None}
        assign_to_params_buffers = local_metadata.get("assign_to_params_buffers", False)
        use_swap_tensors = torch.__future__.get_swap_module_params_on_conversion()

        for name, param in local_state.items():
            key = prefix + name
            if key in state_dict:
                input_param = state_dict[key]
                if not torch.overrides.is_tensor_like(input_param):
                    error_msgs.append(
                        f'While copying the parameter named "{key}", '
                        "expected torch.Tensor or Tensor-like object from checkpoint but "
                        f"received {type(input_param)}"
                    )
                    continue

                # This is used to avoid copying uninitialized parameters into
                # non-lazy modules, since they dont have the hook to do the checks
                # in such case, it will error when accessing the .shape attribute.
                is_param_lazy = torch.nn.parameter.is_lazy(param)
                # Backward compatibility: loading 1-dim tensor from 0.3.* to version 0.4+
                if (
                    not is_param_lazy
                    and len(param.shape) == 0
                    and len(input_param.shape) == 1
                ):
                    input_param = input_param[0]

                if not is_param_lazy and input_param.shape != param.shape:
                    # local shape should match the one in checkpoint
                    error_msgs.append(
                        f"size mismatch for {key}: copying a param with shape {input_param.shape} from checkpoint, "
                        f"the shape in current model is {param.shape}."
                    )
                    continue

                if (
                    param.is_meta
                    and not input_param.is_meta
                    and not assign_to_params_buffers
                ):
                    warnings.warn(
                        f"for {key}: copying from a non-meta parameter in the checkpoint to a meta "
                        "parameter in the current model, which is a no-op. (Did you mean to "
                        "pass `assign=True` to assign items in the state dictionary to their "
                        "corresponding key in the module instead of copying them in place?)"
                    )

                try:
                    with torch.no_grad():
                        if use_swap_tensors:
                            new_input_param = param.module_load(
                                input_param, assign=assign_to_params_buffers
                            )
                            if id(new_input_param) == id(input_param) or id(
                                new_input_param
                            ) == id(param):
                                raise RuntimeError(
                                    "module_load returned one of self or other, please .detach() "
                                    "the result if returning one of the inputs in module_load"
                                )
                            if isinstance(param, torch.nn.Parameter):
                                if not isinstance(new_input_param, torch.nn.Parameter):
                                    new_input_param = torch.nn.Parameter(
                                        new_input_param,
                                        requires_grad=param.requires_grad,
                                    )
                                else:
                                    new_input_param.requires_grad_(param.requires_grad)
                            torch.utils.swap_tensors(param, new_input_param)
                            del new_input_param
                        elif assign_to_params_buffers:
                            # Shape checks are already done above
                            if isinstance(param, torch.nn.Parameter):
                                if not isinstance(input_param, torch.nn.Parameter):
                                    input_param = torch.nn.Parameter(
                                        input_param, requires_grad=param.requires_grad
                                    )
                                else:
                                    input_param.requires_grad_(param.requires_grad)
                            setattr(self, name, input_param)
                        else:
                            param.copy_(input_param)
                except Exception as ex:
                    action = "swapping" if use_swap_tensors else "copying"
                    error_msgs.append(
                        f'While {action} the parameter named "{key}", '
                        f"whose dimensions in the model are {param.size()} and "
                        f"whose dimensions in the checkpoint are {input_param.size()}, "
                        f"an exception occurred : {ex.args}."
                    )
            elif strict:
                missing_keys.append(key)

        extra_state_key = prefix + _EXTRA_STATE_KEY_SUFFIX
        if (
            getattr(self.__class__, "set_extra_state", Module.set_extra_state)
            is not Module.set_extra_state
        ):
            if extra_state_key in state_dict:
                self.set_extra_state(state_dict[extra_state_key])
            elif strict:
                missing_keys.append(extra_state_key)
        elif strict and (extra_state_key in state_dict):
            unexpected_keys.append(extra_state_key)

        if strict:
            for key in state_dict.keys():
                if key.startswith(prefix) and key != extra_state_key:
                    input_name = key[len(prefix) :].split(".", 1)
                    # Must be Module if it have attributes
                    if len(input_name) > 1:
                        if input_name[0] not in self._modules:
                            unexpected_keys.append(key)
                    elif input_name[0] not in local_state:
                        unexpected_keys.append(key)

    def load_state_dict(
        self, state_dict: Mapping[str, Any], strict: bool = True, assign: bool = False
    ):
        r"""Copy parameters and buffers from :attr:`state_dict` into this module and its descendants.

        If :attr:`strict` is ``True``, then
        the keys of :attr:`state_dict` must exactly match the keys returned
        by this module's :meth:`~torch.nn.Module.state_dict` function.

        .. warning::
            If :attr:`assign` is ``True`` the optimizer must be created after
            the call to :attr:`load_state_dict` unless
            :func:`~torch.__future__.get_swap_module_params_on_conversion` is ``True``.

        Args:
            state_dict (dict): a dict containing parameters and
                persistent buffers.
            strict (bool, optional): whether to strictly enforce that the keys
                in :attr:`state_dict` match the keys returned by this module's
                :meth:`~torch.nn.Module.state_dict` function. Default: ``True``
            assign (bool, optional): When set to ``False``, the properties of the tensors
                in the current module are preserved whereas setting it to ``True`` preserves
                properties of the Tensors in the state dict. The only
                exception is the ``requires_grad`` field of :class:`~torch.nn.Parameter`s
                for which the value from the module is preserved.
                Default: ``False``

        Returns:
            ``NamedTuple`` with ``missing_keys`` and ``unexpected_keys`` fields:
                * **missing_keys** is a list of str containing any keys that are expected
                    by this module but missing from the provided ``state_dict``.
                * **unexpected_keys** is a list of str containing the keys that are not
                    expected by this module but present in the provided ``state_dict``.

        Note:
            If a parameter or buffer is registered as ``None`` and its corresponding key
            exists in :attr:`state_dict`, :meth:`load_state_dict` will raise a
            ``RuntimeError``.
        """
        if not isinstance(state_dict, Mapping):
            raise TypeError(
                f"Expected state_dict to be dict-like, got {type(state_dict)}."
            )

        missing_keys: list[str] = []
        unexpected_keys: list[str] = []
        error_msgs: list[str] = []

        # copy state_dict so _load_from_state_dict can modify it
        metadata = getattr(state_dict, "_metadata", None)
        state_dict = OrderedDict(state_dict)
        if metadata is not None:
            # mypy isn't aware that "_metadata" exists in state_dict
            state_dict._metadata = metadata  # type: ignore[attr-defined]

        def load(module, local_state_dict, prefix=""):
            local_metadata = {} if metadata is None else metadata.get(prefix[:-1], {})
            if assign:
                local_metadata["assign_to_params_buffers"] = assign
            module._load_from_state_dict(
                local_state_dict,
                prefix,
                local_metadata,
                True,
                missing_keys,
                unexpected_keys,
                error_msgs,
            )
            for name, child in module._modules.items():
                if child is not None:
                    child_prefix = prefix + name + "."
                    child_state_dict = {
                        k: v
                        for k, v in local_state_dict.items()
                        if k.startswith(child_prefix)
                    }
                    load(child, child_state_dict, child_prefix)  # noqa: F821

            # Note that the hook can modify missing_keys and unexpected_keys.
            incompatible_keys = _IncompatibleKeys(missing_keys, unexpected_keys)
            for hook in module._load_state_dict_post_hooks.values():
                out = hook(module, incompatible_keys)
                assert out is None, (
                    "Hooks registered with ``register_load_state_dict_post_hook`` are not"
                    "expected to return new values, if incompatible_keys need to be modified,"
                    "it should be done inplace."
                )

        load(self, state_dict)
        del load

        if strict:
            if len(unexpected_keys) > 0:
                error_msgs.insert(
                    0,
                    "Unexpected key(s) in state_dict: {}. ".format(
                        ", ".join(f'"{k}"' for k in unexpected_keys)
                    ),
                )
            if len(missing_keys) > 0:
                error_msgs.insert(
                    0,
                    "Missing key(s) in state_dict: {}. ".format(
                        ", ".join(f'"{k}"' for k in missing_keys)
                    ),
                )

        if len(error_msgs) > 0:
            raise RuntimeError(
                "Error(s) in loading state_dict for {}:\n\t{}".format(
                    self.__class__.__name__, "\n\t".join(error_msgs)
                )
            )
        return _IncompatibleKeys(missing_keys, unexpected_keys)

    def _named_members(
        self, get_members_fn, prefix="", recurse=True, remove_duplicate: bool = True
    ):
        r"""Help yield various names + members of modules."""
        memo = set()
        modules = (
            self.named_modules(prefix=prefix, remove_duplicate=remove_duplicate)
            if recurse
            else [(prefix, self)]
        )
        for module_prefix, module in modules:
            members = get_members_fn(module)
            for k, v in members:
                if v is None or v in memo:
                    continue
                if remove_duplicate:
                    memo.add(v)
                name = module_prefix + ("." if module_prefix else "") + k
                yield name, v

    def parameters(self, recurse: bool = True) -> Iterator[Parameter]:
        r"""Return an iterator over module parameters.

        This is typically passed to an optimizer.

        Args:
            recurse (bool): if True, then yields parameters of this module
                and all submodules. Otherwise, yields only parameters that
                are direct members of this module.

        Yields:
            Parameter: module parameter

        Example::

            >>> # xdoctest: +SKIP("undefined vars")
            >>> for param in model.parameters():
            >>>     print(type(param), param.size())
            <class 'torch.Tensor'> (20L,)
            <class 'torch.Tensor'> (20L, 1L, 5L, 5L)

        """
        for _name, param in self.named_parameters(recurse=recurse):
            yield param

    def named_parameters(
        self, prefix: str = "", recurse: bool = True, remove_duplicate: bool = True
    ) -> Iterator[tuple[str, Parameter]]:
        r"""Return an iterator over module parameters, yielding both the name of the parameter as well as the parameter itself.

        Args:
            prefix (str): prefix to prepend to all parameter names.
            recurse (bool): if True, then yields parameters of this module
                and all submodules. Otherwise, yields only parameters that
                are direct members of this module.
            remove_duplicate (bool, optional): whether to remove the duplicated
                parameters in the result. Defaults to True.

        Yields:
            (str, Parameter): Tuple containing the name and parameter

        Example::

            >>> # xdoctest: +SKIP("undefined vars")
            >>> for name, param in self.named_parameters():
            >>>     if name in ['bias']:
            >>>         print(param.size())

        """
        gen = self._named_members(
            lambda module: module._parameters.items(),
            prefix=prefix,
            recurse=recurse,
            remove_duplicate=remove_duplicate,
        )
        yield from gen

    def buffers(self, recurse: bool = True) -> Iterator[Tensor]:
        r"""Return an iterator over module buffers.

        Args:
            recurse (bool): if True, then yields buffers of this module
                and all submodules. Otherwise, yields only buffers that
                are direct members of this module.

        Yields:
            torch.Tensor: module buffer

        Example::

            >>> # xdoctest: +SKIP("undefined vars")
            >>> for buf in model.buffers():
            >>>     print(type(buf), buf.size())
            <class 'torch.Tensor'> (20L,)
            <class 'torch.Tensor'> (20L, 1L, 5L, 5L)

        """
        for _, buf in self.named_buffers(recurse=recurse):
            yield buf

    def named_buffers(
        self, prefix: str = "", recurse: bool = True, remove_duplicate: bool = True
    ) -> Iterator[tuple[str, Tensor]]:
        r"""Return an iterator over module buffers, yielding both the name of the buffer as well as the buffer itself.

        Args:
            prefix (str): prefix to prepend to all buffer names.
            recurse (bool, optional): if True, then yields buffers of this module
                and all submodules. Otherwise, yields only buffers that
                are direct members of this module. Defaults to True.
            remove_duplicate (bool, optional): whether to remove the duplicated buffers in the result. Defaults to True.

        Yields:
            (str, torch.Tensor): Tuple containing the name and buffer

        Example::

            >>> # xdoctest: +SKIP("undefined vars")
            >>> for name, buf in self.named_buffers():
            >>>     if name in ['running_var']:
            >>>         print(buf.size())

        """
        gen = self._named_members(
            lambda module: module._buffers.items(),
            prefix=prefix,
            recurse=recurse,
            remove_duplicate=remove_duplicate,
        )
        yield from gen

    def children(self) -> Iterator["Module"]:
        r"""Return an iterator over immediate children modules.

        Yields:
            Module: a child module
        """
        for _name, module in self.named_children():
            yield module

    def named_children(self) -> Iterator[tuple[str, "Module"]]:
        r"""Return an iterator over immediate children modules, yielding both the name of the module as well as the module itself.

        Yields:
            (str, Module): Tuple containing a name and child module

        Example::

            >>> # xdoctest: +SKIP("undefined vars")
            >>> for name, module in model.named_children():
            >>>     if name in ['conv4', 'conv5']:
            >>>         print(module)

        """
        memo = set()
        for name, module in self._modules.items():
            if module is not None and module not in memo:
                memo.add(module)
                yield name, module

    def modules(self) -> Iterator["Module"]:
        r"""Return an iterator over all modules in the network.

        Yields:
            Module: a module in the network

        Note:
            Duplicate modules are returned only once. In the following
            example, ``l`` will be returned only once.

        Example::

            >>> l = nn.Linear(2, 2)
            >>> net = nn.Sequential(l, l)
            >>> for idx, m in enumerate(net.modules()):
            ...     print(idx, '->', m)

            0 -> Sequential(
              (0): Linear(in_features=2, out_features=2, bias=True)
              (1): Linear(in_features=2, out_features=2, bias=True)
            )
            1 -> Linear(in_features=2, out_features=2, bias=True)

        """
        for _, module in self.named_modules():
            yield module

    def named_modules(
        self,
        memo: Optional[set["Module"]] = None,
        prefix: str = "",
        remove_duplicate: bool = True,
    ):
        r"""Return an iterator over all modules in the network, yielding both the name of the module as well as the module itself.

        Args:
            memo: a memo to store the set of modules already added to the result
            prefix: a prefix that will be added to the name of the module
            remove_duplicate: whether to remove the duplicated module instances in the result
                or not

        Yields:
            (str, Module): Tuple of name and module

        Note:
            Duplicate modules are returned only once. In the following
            example, ``l`` will be returned only once.

        Example::

            >>> l = nn.Linear(2, 2)
            >>> net = nn.Sequential(l, l)
            >>> for idx, m in enumerate(net.named_modules()):
            ...     print(idx, '->', m)

            0 -> ('', Sequential(
              (0): Linear(in_features=2, out_features=2, bias=True)
              (1): Linear(in_features=2, out_features=2, bias=True)
            ))
            1 -> ('0', Linear(in_features=2, out_features=2, bias=True))

        """
        if memo is None:
            memo = set()
        if self not in memo:
            if remove_duplicate:
                memo.add(self)
            yield prefix, self
            for name, module in self._modules.items():
                if module is None:
                    continue
                submodule_prefix = prefix + ("." if prefix else "") + name
                yield from module.named_modules(
                    memo, submodule_prefix, remove_duplicate
                )

    def train(self: T, mode: bool = True) -> T:
        r"""Set the module in training mode.

        This has an effect only on certain modules. See the documentation of
        particular modules for details of their behaviors in training/evaluation
        mode, i.e., whether they are affected, e.g. :class:`Dropout`, :class:`BatchNorm`,
        etc.

        Args:
            mode (bool): whether to set training mode (``True``) or evaluation
                         mode (``False``). Default: ``True``.

        Returns:
            Module: self
        """
        if not isinstance(mode, bool):
            raise ValueError("training mode is expected to be boolean")
        self.training = mode
        for module in self.children():
            module.train(mode)
        return self

    def eval(self: T) -> T:
        r"""Set the module in evaluation mode.

        This has an effect only on certain modules. See the documentation of
        particular modules for details of their behaviors in training/evaluation
        mode, i.e. whether they are affected, e.g. :class:`Dropout`, :class:`BatchNorm`,
        etc.

        This is equivalent with :meth:`self.train(False) <torch.nn.Module.train>`.

        See :ref:`locally-disable-grad-doc` for a comparison between
        `.eval()` and several similar mechanisms that may be confused with it.

        Returns:
            Module: self
        """
        return self.train(False)

    def requires_grad_(self: T, requires_grad: bool = True) -> T:
        r"""Change if autograd should record operations on parameters in this module.

        This method sets the parameters' :attr:`requires_grad` attributes
        in-place.

        This method is helpful for freezing part of the module for finetuning
        or training parts of a model individually (e.g., GAN training).

        See :ref:`locally-disable-grad-doc` for a comparison between
        `.requires_grad_()` and several similar mechanisms that may be confused with it.

        Args:
            requires_grad (bool): whether autograd should record operations on
                                  parameters in this module. Default: ``True``.

        Returns:
            Module: self
        """
        for p in self.parameters():
            p.requires_grad_(requires_grad)
        return self

    def zero_grad(self, set_to_none: bool = True) -> None:
        r"""Reset gradients of all model parameters.

        See similar function under :class:`torch.optim.Optimizer` for more context.

        Args:
            set_to_none (bool): instead of setting to zero, set the grads to None.
                See :meth:`torch.optim.Optimizer.zero_grad` for details.
        """
        if getattr(self, "_is_replica", False):
            warnings.warn(
                "Calling .zero_grad() from a module created with nn.DataParallel() has no effect. "
                "The parameters are copied (in a differentiable manner) from the original module. "
                "This means they are not leaf nodes in autograd and so don't accumulate gradients. "
                "If you need gradients in your forward method, consider using autograd.grad instead."
            )

        for p in self.parameters():
            if p.grad is not None:
                if set_to_none:
                    p.grad = None
                else:
                    if p.grad.grad_fn is not None:
                        p.grad.detach_()
                    else:
                        p.grad.requires_grad_(False)
                    p.grad.zero_()

    def share_memory(self: T) -> T:
        r"""See :meth:`torch.Tensor.share_memory_`."""
        return self._apply(lambda t: t.share_memory_())

    def _get_name(self):
        return self.__class__.__name__

    def extra_repr(self) -> str:
        r"""Return the extra representation of the module.

        To print customized extra information, you should re-implement
        this method in your own modules. Both single-line and multi-line
        strings are acceptable.
        """
        return ""

    def __repr__(self):
        # We treat the extra repr like the sub-module, one item per line
        extra_lines = []
        extra_repr = self.extra_repr()
        # empty string will be split into list ['']
        if extra_repr:
            extra_lines = extra_repr.split("\n")
        child_lines = []
        for key, module in self._modules.items():
            mod_str = repr(module)
            mod_str = _addindent(mod_str, 2)
            child_lines.append("(" + key + "): " + mod_str)
        lines = extra_lines + child_lines

        main_str = self._get_name() + "("
        if lines:
            # simple one-liner info, which most builtin Modules will use
            if len(extra_lines) == 1 and not child_lines:
                main_str += extra_lines[0]
            else:
                main_str += "\n  " + "\n  ".join(lines) + "\n"

        main_str += ")"
        return main_str

    def __dir__(self):
        module_attrs = dir(self.__class__)
        attrs = list(self.__dict__.keys())
        parameters = list(self._parameters.keys())
        modules = list(self._modules.keys())
        buffers = list(self._buffers.keys())
        keys = module_attrs + attrs + parameters + modules + buffers

        # Eliminate attrs that are not legal Python variable names
        keys = [key for key in keys if not key[0].isdigit()]

        return sorted(keys)

    def _replicate_for_data_parallel(self):
        replica = self.__new__(type(self))
        replica.__dict__ = self.__dict__.copy()

        # replicas do not have parameters themselves, the replicas reference the original
        # module.
        replica._parameters = {}
        replica._buffers = replica._buffers.copy()
        replica._modules = replica._modules.copy()
        replica._is_replica = True  # type: ignore[assignment]

        return replica

    def compile(self, *args, **kwargs):
        """
        Compile this Module's forward using :func:`torch.compile`.

        This Module's `__call__` method is compiled and all arguments are passed as-is
        to :func:`torch.compile`.

        See :func:`torch.compile` for details on the arguments for this function.
        """
        self._compiled_call_impl = torch.compile(self._call_impl, *args, **kwargs)<|MERGE_RESOLUTION|>--- conflicted
+++ resolved
@@ -2143,18 +2143,20 @@
 
     @overload
     def state_dict(
-        self, *, destination: T_destination, prefix: str = ..., keep_vars: bool = ...
+        self,
+        *,
+        destination: T_destination,
+        prefix: str = ...,
+        keep_vars: bool = ...,
     ) -> T_destination: ...
 
     @overload
-<<<<<<< HEAD
     def state_dict(
-        self, *, prefix: str = ..., keep_vars: bool = ...
-    ) -> Dict[str, Any]: ...
-=======
-    def state_dict(self, *, prefix: str = ..., keep_vars: bool = ...) -> dict[str, Any]:
-        ...
->>>>>>> d48eb58d
+        self,
+        *,
+        prefix: str = ...,
+        keep_vars: bool = ...,
+    ) -> dict[str, Any]: ...
 
     # TODO: Change `*args` to `*` and remove the corresponding warning in docs when BC allows.
     # Also remove the logic for arg parsing together.
