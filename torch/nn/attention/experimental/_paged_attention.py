--- conflicted
+++ resolved
@@ -178,27 +178,15 @@
             )
 
         # find address
-<<<<<<< HEAD
-        logical_block_idx = input_pos // self.page_size  # [S]
-        logical_block_offset = input_pos % self.page_size  # [S]
-        physical_block_idx = self.page_table[batch_idx][:, logical_block_idx]  # [B, S]
-
-        addr = (
-            physical_block_idx * self.page_size + logical_block_offset[None, :]
-        ).view(-1)  # [B*S]
-=======
         logical_block_idx = input_pos // self.page_size  # [B, S]
         logical_block_offset = input_pos % self.page_size  # [B, S]
         physical_block_idx = torch.gather(
             self.page_table[batch_idx], 1, logical_block_idx.to(torch.int64)
-        ).to(
-            torch.int32
-        )  # [B, S]
+        ).to(torch.int32)  # [B, S]
 
         addr = (physical_block_idx * self.page_size + logical_block_offset).view(
             -1
         )  # [B*S]
->>>>>>> d48eb58d
 
         k_val = k_val.permute(1, 0, 2, 3).contiguous().view(1, H, B * S, K_D)
         v_val = v_val.permute(1, 0, 2, 3).contiguous().view(1, H, B * S, V_D)
