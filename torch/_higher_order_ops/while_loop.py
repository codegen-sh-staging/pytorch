--- conflicted
+++ resolved
@@ -44,19 +44,7 @@
                 f"additional_inputs must be a tuple, got {type(additional_inputs)}"
             )
 
-<<<<<<< HEAD
-        if not all(
-            isinstance(t, (torch.Tensor, int, float, bool, torch.SymInt))
-            for t in carried_inputs
-        ):
-            raise RuntimeError(
-                "carried_inputs must be a tuple of tensors, ints, floats, or bools, got "
-                f"{carried_inputs}"
-            )
-
-=======
         validate_subgraph_args_types(carried_inputs)
->>>>>>> ce52423a
         validate_subgraph_args_types(additional_inputs)
         return super().__call__(cond_fn, body_fn, carried_inputs, additional_inputs)
 
