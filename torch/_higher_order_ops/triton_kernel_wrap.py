import collections
import copy
import dataclasses
import inspect
import logging
import threading
from collections import defaultdict
from collections.abc import Sequence
from typing import Any, Callable, Optional, TYPE_CHECKING, Union
from typing_extensions import Never

import sympy

import torch.fx as fx
import torch.utils._pytree as pytree
from torch import SymInt, Tensor
from torch._C import DispatchKey
from torch._ops import HigherOrderOperator
from torch._prims_common import clone_preserve_strides
from torch._subclasses.fake_tensor import FakeTensorMode
from torch.fx.experimental.proxy_tensor import (
    disable_proxy_modes_tracing,
    ProxyTorchDispatchMode,
    track_tensor_tree,
)
from torch.fx.experimental.symbolic_shapes import guard_scalar


if TYPE_CHECKING:
    from triton._C.libtriton.ir import (
        module as TritonIRModule,
        operation as TritonIROperation,
    )

    from torch._dynamo.symbolic_convert import InstructionTranslator
    from torch._dynamo.variables.constant import ConstantVariable
    from torch._dynamo.variables.functions import TritonKernelVariable
    from torch._subclasses.functional_tensor import BaseFunctionalizeAPI
    from torch.fx.proxy import Proxy
    from torch.utils._triton import has_triton

    TritonMetaParamsType = dict[str, int]
    TritonGridTupleType = tuple[Union[int, sympy.Expr, SymInt], ...]
    TritonGridCallableType = Callable[[TritonMetaParamsType], tuple[int, ...]]
    TritonGridType = Union[TritonGridTupleType, TritonGridCallableType]

    if has_triton():
        from triton.runtime.autotuner import Autotuner, Config as TritonConfig
        from triton.runtime.jit import JITFunction
    else:

        class Autotuner:  # type: ignore[no-redef]
            pass

        class JITFunction:  # type: ignore[no-redef]
            pass

    TritonKernelType = Union[Autotuner, JITFunction]
    # mypy specifically complains that TritonAutotunerType is not a valid type if Autotuner is not inside of a Union.
    TritonAutotunerType = Union[Autotuner]

log = logging.getLogger("torch._dynamo")

# TMADescriptorMetadata maps kernel parameter names to the metadata that allows
# reconstructing TMA descriptors from the underlying tensors (passed as kernel
# arguments in the fx graph, instead of the TMA descriptors). Namely: a tuple
# conisting of list of dims, list of block dims, and element size. E.g., for this
# call in host-side Triton TMA API ``create_2d_tma_descriptor(ptr, 50, 60, 32, 15, 4)``,
# the metadata will look like ``([50, 60], [32, 15], 4)``. All ints can be SymInts.
TMADescriptorMetadata = dict[
    str,  # kernel parameter name
    tuple[
        list[Union[int, SymInt]],  # dims
        list[Union[int, SymInt]],  # block_dims
        Union[int, SymInt],  # element_size
    ],
]


###############################################################################
# Kernel Side Table


# We cannot put Triton Kernels into the FX graph as the graph nodes
# do not support arbitrary functions.
# Use a side table.
# We use two dicts so that fetching both the kernel and id are O(1)
class KernelSideTable:
    id_to_kernel: dict[int, "TritonKernelType"] = {}
    kernel_to_id: dict["TritonKernelType", int] = {}
    constant_args: dict[int, dict[str, Any]] = {}
    lock = threading.Lock()

    # Returns index on the table
    def add_kernel(self, kernel: "TritonKernelType") -> int:
        with self.lock:
            if kernel in self.kernel_to_id:
                return self.kernel_to_id[kernel]

            idx = len(self.id_to_kernel)
            self.id_to_kernel[idx] = kernel
            self.kernel_to_id[kernel] = idx
            return idx

    # Returns the triton kernel at the given index
    def get_kernel(self, idx: int) -> "TritonKernelType":
        # No need to lock here as fetching from dict is atomic
        assert idx in self.id_to_kernel
        return self.id_to_kernel[idx]

    # Not every constant arg can be added to the graph. Use this side table
    # for constant args.
    def add_constant_args(self, args: dict[str, Any]) -> int:
        with self.lock:
            idx = len(self.constant_args)
            self.constant_args[idx] = args
            return idx

    # Returns the constant args
    def get_constant_args(self, idx: int) -> dict[str, Any]:
        # No need to lock here as fetching from dict is atomic
        assert idx in self.constant_args
        return self.constant_args[idx]

    # Resets the table (only meant to be used in unit tests)
    # This is only safe assuming single threaded execution
    def reset_table(self) -> None:
        self.id_to_kernel = {}
        self.kernel_to_id = {}
        self.constant_args = {}


kernel_side_table = KernelSideTable()


###############################################################################
# Mutation Tracker


@dataclasses.dataclass(frozen=True)
class Param:
    idx: int


@dataclasses.dataclass(frozen=True)
class Intermediate:
    idx: int

    def fake(self) -> bool:
        return self.idx < 0


@dataclasses.dataclass(frozen=True)
class Op:
    name: str
    fn_call_name: Optional[str]
    args: list[Union[Param, Intermediate]]
    ret: Intermediate = dataclasses.field(repr=False)
<<<<<<< HEAD
=======
    # used for scf.yield: see [Note: scf.yield fix-up]
    sub_idx: Optional[int] = None
    # used for tt.elementwise_inline_asm
    # `is_pure = True` assumes the asm block has no side-effects
    is_pure: bool = False
>>>>>>> 02e1580e

    def __post_init__(self) -> None:
        if self.name == "tt.call":
            assert self.fn_call_name is not None
        else:
            assert self.fn_call_name is None


def generate_ttir(
    kernel: "TritonKernelType", kwargs: dict[str, Any]
) -> tuple["TritonIRModule", list[str]]:
    """
    Uses Triton's internal code generation to create TTIR
    """
    import sympy
    import triton
    import triton.runtime.jit
    from triton.compiler.compiler import ASTSource
    from triton.runtime.autotuner import Autotuner
    from triton.runtime.jit import JITFunction

    from torch._inductor.utils import (
        get_triton_attrs_descriptor_version,
        triton_version_uses_attrs_dict,
        TritonAttrsDescriptorVersion,
    )

    triton_version = get_triton_attrs_descriptor_version()

    import torch._inductor.ir
    from torch._subclasses.fake_tensor import FakeTensor

    if isinstance(kernel, Autotuner):
        if len(kernel.configs) > 0:
            # If we are autotuning, then it doesn't matter which version gets
            # picked for tracing purposes, so lets pick the first one
            kwargs = {**kwargs, **kernel.configs[0].kwargs}
        kernel = kernel.fn

    assert isinstance(kernel, JITFunction)

    context = triton._C.libtriton.ir.context()
    target = triton.runtime.driver.active.get_current_target()
    backend = triton.compiler.compiler.make_backend(target)
    options = backend.parse_options({})

    # ignore backend-specific kwargs same way as in the native Triton code
    # https://github.com/triton-lang/triton/blob/a6bb57d6285e723c58e87dd7cba263db6efff789/python/triton/runtime/jit.py#L594-L596
    # why this is important for user-defined Triton kernels on AMD: https://github.com/pytorch/pytorch/issues/140800
    for name in list(kwargs):
        if name not in kernel.arg_names and name in options.__dict__:
            kwargs.pop(name)

    if len(kwargs) != len(kernel.arg_names):
        raise ValueError(
            "Incorrect number of arguments passed to kernel: "
            f"passed {list(kwargs.keys())}, expected {kernel.arg_names}."
        )

    # Replace all SymExprs with a regular value for TTIR generation
    # Replace all FakeTensor/TensorBox with real tensors
    # These replacements are needed for triton's type, key and config functions
    ordered_args: dict[str, Any] = {}
    for name in kernel.arg_names:
        a = kwargs[name]
        if isinstance(a, (torch.SymInt, torch.SymFloat, torch.SymBool, sympy.Expr)):
            ordered_args[name] = 2
        elif isinstance(a, (FakeTensor, torch._inductor.ir.TensorBox)):
            with torch._C._DisableTorchDispatch():
                ordered_args[name] = torch.empty(2, dtype=a.dtype)
        else:
            ordered_args[name] = a

    ordered_tensor_names = [
        name for name, arg in ordered_args.items() if isinstance(arg, Tensor)
    ]

    def _get_specialization(args):  # type: ignore[no-untyped-def]
        # Support multiple triton versions.
        # This code basically copies JITFunction.run() logic to get the attrs to construct an ASTSource.
        if triton_version == TritonAttrsDescriptorVersion.V1_COMPILER:
            return kernel._get_config(*args)
        elif triton_version in {
            TritonAttrsDescriptorVersion.V2_BACKENDS,
            TritonAttrsDescriptorVersion.V3_BACKENDS_TUPLE,
        }:
            from triton.backends.compiler import AttrsDescriptor  # noqa: F401

            target = triton.runtime.driver.active.get_current_target()
            backend_ = triton.compiler.compiler.make_backend(target)
            return backend_.get_attrs_descriptor(args, kernel.params)
        else:
            assert (
                get_triton_attrs_descriptor_version()
                == TritonAttrsDescriptorVersion.V4_DICT
            )
            from triton._utils import find_paths_if, get_iterable_path
            from triton.runtime.jit import specialize_impl

            # logic is copied from: binder = create_function_from_signature(self.signature, self.params, backend)
            attrvals = []
            for arg, kp in zip(args, kernel.params):
                if kp.is_constexpr:
                    attrvals.append(arg)
                else:
                    spec = specialize_impl(
                        arg,
                        specialize_extra=backend.get_arg_specialization,
                        is_const=kp.is_const,
                        specialize_value=not kp.do_not_specialize,
                        align=not kp.do_not_specialize_on_alignment,
                    )
                    attrvals.append(spec[1])

            attrs = find_paths_if(attrvals, lambda _, x: isinstance(x, str))
            attrs = {
                k: backend.parse_attr(get_iterable_path(attrvals, k)) for k in attrs
            }
            return attrs

    specialization = _get_specialization(ordered_args.values())
    constants = {
        name: arg for name, arg in ordered_args.items() if not isinstance(arg, Tensor)
    }

    if (mangle_type := getattr(triton.runtime.jit, "mangle_type", None)) is not None:

        def get_signature_value(idx: int, arg: Any) -> str:
            if kernel.params[idx].is_constexpr:
                return "constexpr"
            return mangle_type(arg)

    else:

        def get_signature_value(idx: int, arg: Any) -> str:
            return kernel._type_of(kernel.key_of(arg))

    if triton_version_uses_attrs_dict():
        # In newer versions of Triton, the signature includes constexpr args
        signature = {
            name: get_signature_value(i, arg)
            for i, (name, arg) in enumerate(ordered_args.items())
        }
    else:
        # In older versions of Triton, the signature does not include constexpr args
        signature = {
            name: get_signature_value(i, arg)
            for i, (name, arg) in enumerate(ordered_args.items())
            if i not in kernel.constexprs
        }

    triton._C.libtriton.ir.load_dialects(context)
    backend.load_dialects(context)

    src = ASTSource(kernel, signature, constants, specialization)

    # Triton changes ASTSource.make_ir to take 3/4 arguments. Handle
    # backward compatibility here.
    make_ir_sig_params = len(inspect.signature(src.make_ir).parameters)
    get_codegen_implementation_sig_params = len(
        inspect.signature(backend.get_codegen_implementation).parameters
    )
    if make_ir_sig_params == 2:
        ttir_module = src.make_ir(options, context)
    elif make_ir_sig_params == 3:
        codegen_fns = backend.get_codegen_implementation()
        ttir_module = src.make_ir(options, codegen_fns, context)
    else:
        codegen_args = [options] if get_codegen_implementation_sig_params == 1 else []
        codegen_fns = backend.get_codegen_implementation(*codegen_args)
        module_map = backend.get_module_map()
        ttir_module = src.make_ir(options, codegen_fns, module_map, context)
    if not ttir_module.verify():
        raise RuntimeError("Verification for TTIR module has failed")

    return ttir_module, ordered_tensor_names


def ttir_to_functions(
    ttir_module: "TritonIRModule",
) -> dict[str, dict[Intermediate, list[Op]]]:
    """
    Walk the `ttir_module` bottom up to mine the `functions` from
    the structured MLIR entities representing the Triton kernel
    (mlir::Operation, mlir::Block, mlir::Region).
    """
    functions: dict[str, dict[Intermediate, list[Op]]] = {}

    # block id --> op result (Intermediate) --> one or more ops
    op_stack: dict[int, dict[Intermediate, list[Op]]] = defaultdict(
        lambda: defaultdict(list)
    )
    region_id_to_block_ids: dict[int, list[int]] = defaultdict(list)
    block_id_to_block_arg_ids: dict[int, list[int]] = {}
    replacements: dict[int, Union[Intermediate, Param]] = {}
    reindex_map: dict[int, int] = {}
    next_fake_intermediate = 0

    def reindex(idx: int) -> int:
        if idx not in reindex_map:
            reindex_map[idx] = len(reindex_map)
        return reindex_map[idx]

    def mlir_to_functions(op: "TritonIROperation") -> None:
        name: str = op.get_name()
        if name == "builtin.module":
            # this wraps all tt.func ops
            return

        operand_ids: list[int] = [
            reindex(op.get_operand(i).id()) for i in range(op.get_num_operands())
        ]
        result_ids: list[int] = [
            reindex(op.get_result(i).id()) for i in range(op.get_num_results())
        ]

        child_block_ids: list[int] = []
        for i in [op.get_region(i).id() for i in range(op.get_num_regions())]:
            # as the walk is bottom-up, the region_id_to_block_ids[i]
            # must be populated by the time we process the enclosing op
            child_block_ids.extend(region_id_to_block_ids[i])

        parent_block_id = -1
        parent_block = op.get_block()
        if parent_block is not None:
            parent_block_id = parent_block.id()
            if parent_block_id not in block_id_to_block_arg_ids:
                block_id_to_block_arg_ids[parent_block_id] = []
                for i in range(parent_block.get_num_arguments()):
                    block_id_to_block_arg_ids[parent_block_id].append(
                        reindex(parent_block.get_argument(i).id()),
                    )
                # the region info is collected via ops' parent blocks to be
                # used later when the region's encloding op is traversed
                parent_region = parent_block.get_parent()
                if parent_region is not None:
                    region_id_to_block_ids[parent_region.id()].append(parent_block_id)

        nonlocal next_fake_intermediate

        if name == "tt.func":
            # for function ops: gather and inline
            # the ops from all child blocks
            fn_ops = defaultdict(list)
            for child_block_id in child_block_ids:
                for result, block_fn_ops in op_stack.pop(child_block_id).items():
                    for block_fn_op in block_fn_ops:
                        fn_ops[result].append(block_fn_op)

            # replace the corresponding Intermediates in the
            # child op args with the function args (Params)
            for i, idx in enumerate(block_id_to_block_arg_ids[child_block_ids[0]]):
                replacements[idx] = Param(i)

            for fn_op_list in fn_ops.values():
                for fn_op in fn_op_list:
                    for i in range(len(fn_op.args)):
                        arg = fn_op.args[i]
                        seen = set()  # to break cycles
                        # there can be transitive replacements, but likely
                        # no cycles (we keep the `seen` set just in case)
                        while (
                            isinstance(arg, Intermediate)
                            and arg.idx in replacements
                            and arg.idx not in seen
                        ):
                            seen.add(arg.idx)
                            arg = fn_op.args[i] = replacements[arg.idx]

            # next function capture starts
            # with empty replacements
            replacements.clear()

            fn_name = op.get_str_attr("sym_name")
            functions[fn_name] = fn_ops
        elif child_block_ids:
            if name in {"scf.if", "scf.for", "scf.while", "tt.reduce", "tt.scan"}:
                # for blocked ops: inline the enclosed ops into
                # the parent block + rewire the last op in each
                # child block to return the block result
                return_ops = []
                for block_id in child_block_ids:
                    if name == "scf.for":
                        # example:
                        # %result = scf.for %iv = %lb to %ub step %step iter_args(%arg = %init) -> (i32) ...
                        # block args: 2 (%iv, %arg)
                        # op operands: 4 (%lb, %ub, %step, %init)
                        # `%arg` is mapping to `%init`
                        for i, idx in enumerate(block_id_to_block_arg_ids[block_id]):
                            if i == 0:
                                next_fake_intermediate -= 1
                                replacements[idx] = Intermediate(next_fake_intermediate)
                            else:
                                replacements[idx] = Intermediate(operand_ids[i + 2])
                    elif name == "scf.while":
                        # example:
                        # %3:3 = scf.while (%arg2 = %1, %arg3 = %2, %arg4 = %c0_i32_8) ...
                        # block args: 3 (%arg2, %arg3, %arg4)
                        # op operands: 3 (%1, %2, %c0_i32_8)
                        # `%arg2` is mapping to `%1`, `%arg3` is mapping to `%2`, ...
                        for i, idx in enumerate(block_id_to_block_arg_ids[block_id]):
                            replacements[idx] = Intermediate(operand_ids[i])
                    elif name == "scf.if":
                        # the scf block args are ignored by the pass. but, as they
                        # may be used as operands of the ops inside the block
                        # (and nested blocks inlined in the current block by now),
                        # they are replaced by new fake Intermediates to avoid "this
                        # operand is not returned by any other op in the fn" error
                        # in the downstream analysis
                        for idx in block_id_to_block_arg_ids[block_id]:
                            next_fake_intermediate -= 1
                            replacements[idx] = Intermediate(next_fake_intermediate)
                    else:
                        assert name in ("tt.reduce", "tt.scan")
                        # wire the block arguments to the op arguments
                        num_operands = len(operand_ids)
                        block_arg_ids = block_id_to_block_arg_ids[block_id]
                        assert len(block_arg_ids) == 2 * num_operands, (
                            f"{name} is expected to have twice as "
                            "many block arguments as op arguments: "
                            f"{operand_ids=}, {block_arg_ids=}."
                        )
                        for i, idx in enumerate(block_arg_ids):
                            # for a tt.reduce/tt.scan op with N arguments, the block
                            # arguments comprise N reduced values followed by
                            # N current values corresponding to the N op args
                            replacements[idx] = Intermediate(
                                operand_ids[i % num_operands]
                            )

                    if block_id in op_stack:
                        block_ops = op_stack.pop(block_id)
                        if not block_ops:
                            continue
                        last_ret, last_ops = block_ops.popitem()
                        if all(
                            op.name
                            in ("scf.yield", "tt.reduce.return", "tt.scan.return")
                            for op in last_ops
                        ):
                            # if last_ops are all return ops, treat them separately
                            return_ops.extend(last_ops)
                        else:
                            # otherwise, return last_ops to the block
                            block_ops[last_ret] = last_ops
                        for op_result, child_ops in block_ops.items():
                            op_stack[parent_block_id][op_result].extend(child_ops)

                scf_results = [Intermediate(idx) for idx in result_ids]
                for scf_result in scf_results:
                    for return_op in return_ops:
                        op_stack[parent_block_id][scf_result].append(return_op)
            else:
                raise RuntimeError(
                    f"Unknown blocked function: {name}. Can't capture the TTIR."
                )
        else:
            callee = None
            if name == "tt.call":
                callee = op.get_flat_symbol_ref_attr("callee")
            args: list[Union[Param, Intermediate]] = [
                Intermediate(operand) for operand in operand_ids
            ]
            block_ops = op_stack[parent_block_id]

            is_pure = False
            # Handle the case for tt.elementwise_inline_asm to set `is_pure` for mutation analysis
            if name == "tt.elementwise_inline_asm":
                is_pure = op.get_bool_attr("pure")

            if result_ids:
                for result_id in result_ids:
                    res = Intermediate(result_id)
                    block_ops[res].append(Op(name, callee, args, res, is_pure=is_pure))
            else:
                next_fake_intermediate -= 1
                fake_res = Intermediate(next_fake_intermediate)
                block_ops[fake_res].append(
                    Op(name, callee, args, fake_res, is_pure=is_pure)
                )

    ttir_module.walk(mlir_to_functions)

    return functions


class MemoizeWithCycleCheck:
    fn: Callable[..., Any]
    cache: dict[tuple[str, int], Any]

    def __init__(self, fn: Callable[..., Any]) -> None:
        self.fn = fn
        self.reset()

    def __call__(
        self,
        functions: dict[str, dict[Intermediate, list[Op]]],
        fn_name: str,
        num_args: int,
    ) -> list[bool]:
        key = (fn_name, num_args)
        if key not in self.cache:
            self.cache[key] = None
            self.cache[key] = self.fn(functions, fn_name, num_args)
        if self.cache[key] is None:
            raise RuntimeError("Recursion is not supported")
        return self.cache[key]

    def reset(self) -> None:
        self.cache = {}


@MemoizeWithCycleCheck
def analyze_kernel_mutations(
    functions: dict[str, dict[Intermediate, list[Op]]], fn_name: str, num_args: int
) -> list[bool]:
    """
    Analyzes the graph to detect all sinks from a predefined list of sinks
    by using triton's MemWrite trait list. NOTE: What if triton exposed this?
    From each sink, it traverses the CFG backwards to identify all the input
    pointers that are mutated.
    """
    # Name of mutation op to mutated parameter indices
    # List from Triton Github include/triton/Dialect/Triton/IR/TritonOps.td
    # All the OPs that have MemWrite trait.
    # What if Triton exposed this?
    MUTATION_OPS = {
        "tt.store": [0],
        "tt.atomic_cas": [0],
        "tt.atomic_rmw": [0],
        "tt.experimental_descriptor_store": [0],
    }
    # Ops that we want to bail out on
    UNKNOWN_OPS = {"tt.elementwise_inline_asm"}

    stack: list[Union[Param, Intermediate]] = []
    visited = set()
    ops = functions[fn_name]
    for op_list in ops.values():
        for op in op_list:
            # If we encounter an operation with effects that cannot be reliably analyzed
            # (e.g. `tt.elementwise_inline_asm`), we assume it does not mutate any input parameters.
            if op.name in UNKNOWN_OPS:
                if op.name == "tt.elementwise_inline_asm" and op.is_pure:
                    log.warning(
                        "TTIR mutation analysis: Skipping pure tt.elementwise_inline_asm op (is_pure=True)"
                    )
                    continue
                raise RuntimeError(
                    f"ttir analysis hit an op we do not know how to analyze: {op.name}"
                )

            if op.name == "tt.call":
                assert op.fn_call_name in functions
                mutations = analyze_kernel_mutations(
                    functions, op.fn_call_name, len(op.args)
                )
                stack.extend(arg for arg, mutated in zip(op.args, mutations) if mutated)
            else:
                stack.extend(op.args[idx] for idx in MUTATION_OPS.get(op.name, []))

    # The following is an iterative DFS algorithm
    mutated = [False] * num_args
    while stack:
        arg = stack.pop()
        if arg in visited:
            continue

        visited.add(arg)

        if isinstance(arg, Param):
            if arg.idx >= num_args:
                # This is an argument defined in the kernel, not passed in
                continue
            mutated[arg.idx] = True
        elif isinstance(arg, Intermediate) and not arg.fake():
            for op in ops[arg]:
                # Skip arguments to load
                if op.name != "tt.load":
                    stack.extend(op.args)
    return mutated


def identify_mutated_tensors(
    kernel: "TritonKernelType", kwargs: dict[str, Any]
) -> list[str]:
    """
    Given a triton kernel and the arguments for this kernel, this function
    1) Retrieves the TTIR converted version of the kernel from Triton's API.
    2) Parses the TTIR and creates a control flow graph
    3) Analyzes the graph to detect all input tensor mutations
    """

    ttir_module = None
    functions = None
    try:
        ttir_module, ordered_tensor_names = generate_ttir(kernel, kwargs)

        # extract functions from TTIR using MLIR bindings exposed by Triton code
        functions = ttir_to_functions(ttir_module)

        assert functions is not None
        kernel_name = next(iter(functions.keys()))
        # Triton codegen modifies the name
        assert kernel.fn.__name__ in kernel_name
        # Reset the cache between top level invocations
        # The cache for analyze kernel mutations is mainly used for cycle
        # detection, so each top level invocation needs a clean cache
        analyze_kernel_mutations.reset()
        mutations = analyze_kernel_mutations(
            functions, kernel_name, len(ordered_tensor_names)
        )

        return [
            ordered_tensor_names[i] for i, mutated in enumerate(mutations) if mutated
        ]
    except Exception:
        log.warning(
            "Encountered an exception in identify_mutated_tensors, assuming every input is mutated",
            exc_info=True,
        )
        if ttir_module is not None:
            log.debug("TTIR:\n%s", str(ttir_module))
        if functions is not None:
            log.debug("functions:")
            for name, fn in functions.items():
                log.debug("===\t%s\t===", name)
                for ret, ops in fn.items():
                    log.debug("%s\t=>\t%s", ret, ops)
        return [key for key, value in kwargs.items() if isinstance(value, Tensor)]


###############################################################################
# Triton Kernel Wrappers


# Used for wrapping a Triton Kernel
class TritonKernelWrapperMutation(HigherOrderOperator):
    def __init__(self) -> None:
        super().__init__("triton_kernel_wrapper_mutation", cacheable=True)

    def __call__(
        self,
        kernel_idx: int,
        constant_args_idx: int,
        grid: list["TritonGridType"],
        tma_descriptor_metadata: TMADescriptorMetadata,
        kwargs: dict[str, Any],
    ) -> Any:
        return super().__call__(
            kernel_idx=kernel_idx,
            constant_args_idx=constant_args_idx,
            grid=grid,
            tma_descriptor_metadata=tma_descriptor_metadata,
            kwargs=kwargs,
        )


triton_kernel_wrapper_mutation = TritonKernelWrapperMutation()


# Used for wrapping a Triton Kernel in a functional manner
class TritonKernelWrapperFunctional(HigherOrderOperator):
    def __init__(self) -> None:
        super().__init__("triton_kernel_wrapper_functional", cacheable=True)

    def __call__(
        self,
        kernel_idx: int,
        constant_args_idx: int,
        grid: list["TritonGridType"],
        tma_descriptor_metadata: TMADescriptorMetadata,
        kwargs: dict[str, Any],
        tensors_to_clone: list[str],
    ) -> dict[str, Any]:
        return super().__call__(
            kernel_idx=kernel_idx,
            constant_args_idx=constant_args_idx,
            grid=grid,
            tma_descriptor_metadata=tma_descriptor_metadata,
            kwargs=kwargs,
            tensors_to_clone=tensors_to_clone,
        )


triton_kernel_wrapper_functional = TritonKernelWrapperFunctional()


@triton_kernel_wrapper_mutation.py_impl(DispatchKey.CompositeExplicitAutograd)
def triton_kernel_wrapper_mutation_dense(
    *,
    kernel_idx: int,
    constant_args_idx: int,
    grid: list["TritonGridType"],
    tma_descriptor_metadata: TMADescriptorMetadata,
    kwargs: dict[str, Any],
) -> None:
    from torch._inductor.codegen.wrapper import user_defined_kernel_grid_fn_code

    kernel = kernel_side_table.get_kernel(kernel_idx)
    constant_args = kernel_side_table.get_constant_args(constant_args_idx)

    if len(grid) == 1:
        grid_fn = grid[0]
    else:
        fn_name, code = user_defined_kernel_grid_fn_code(
            kernel.fn.__name__, kernel.configs, grid
        )
        namespace: dict[str, Any] = {}
        exec(code, namespace)
        grid_fn = namespace[fn_name]

    if tma_descriptor_metadata:
        from triton.tools.experimental_descriptor import (  # noqa: F401
            create_1d_tma_descriptor,
            create_2d_tma_descriptor,
        )

        # as we need to launch the kernel here, we "unwrap" the
        # tma_descriptor_metadata, create the TMA descriptors
        # from it, and replace the tensors in the kwargs by the
        # correspoinding TMA descriptors before launching
        kwargs = kwargs.copy()
        for k, v in tma_descriptor_metadata.items():
            tensor = kwargs[k]
            dims, block_dims, element_size = v
            create_tma_descriptor = (
                create_1d_tma_descriptor if len(dims) == 1 else create_2d_tma_descriptor
            )
            kwargs[k] = create_tma_descriptor(
                tensor.data_ptr(),
                *dims,
                *block_dims,
                element_size,
            )
    # move as many positional arguments from dicts to args as we
    # can to circumvent the bug with the kwargs and pre_/post_hook:
    # https://github.com/triton-lang/triton/issues/5082
    # TODO: remove this when the Triton issue above is fixed
    args = []
    # copy kwargs and constant_args here to
    # avoid mutating the original inputs
    kwargs = kwargs.copy()
    constant_args = constant_args.copy()
    for name in kernel.arg_names:
        if name in kwargs:
            args.append(kwargs.pop(name))
        elif name in constant_args:
            args.append(constant_args.pop(name))
        else:
            break

    kernel[grid_fn](*args, **kwargs, **constant_args)


@triton_kernel_wrapper_mutation.py_impl(FakeTensorMode)
def triton_kernel_wrapper_mutation_fake_tensor_mode(
    mode: FakeTensorMode,
    *,
    kernel_idx: int,
    constant_args_idx: int,
    grid: list["TritonGridType"],
    tma_descriptor_metadata: TMADescriptorMetadata,
    kwargs: dict[str, Any],
) -> None:
    with mode:
        return None


@triton_kernel_wrapper_mutation.py_impl(DispatchKey.Meta)
def _(
    *,
    kernel_idx: int,
    constant_args_idx: int,
    grid: list["TritonGridType"],
    tma_descriptor_metadata: TMADescriptorMetadata,
    kwargs: dict[str, Any],
) -> None:
    return None


def trace_triton_kernel_wrapper(
    proxy_mode: ProxyTorchDispatchMode,
    func_overload: Callable[..., Any],
    node_args: dict[str, Any],
) -> Optional[dict[str, Any]]:
    with disable_proxy_modes_tracing():
        out = func_overload(**node_args)

    proxy_args = pytree.tree_map(
        proxy_mode.tracer.unwrap_proxy, node_args  # type: ignore[union-attr]
    )
    out_proxy = proxy_mode.tracer.create_proxy(
        "call_function",
        func_overload,
        (),
        proxy_args,
        name=func_overload.__name__ + "_proxy",
    )

    ret = track_tensor_tree(out, out_proxy, constant=None, tracer=proxy_mode.tracer)
    return ret


@triton_kernel_wrapper_mutation.py_impl(ProxyTorchDispatchMode)
def triton_kernel_wrapper_mutation_proxy_torch_dispatch_mode(
    mode: ProxyTorchDispatchMode,
    *,
    kernel_idx: int,
    constant_args_idx: int,
    grid: list["TritonGridType"],
    tma_descriptor_metadata: TMADescriptorMetadata,
    kwargs: dict[str, Any],
) -> None:
    trace_triton_kernel_wrapper(
        mode,
        triton_kernel_wrapper_mutation,
        {
            "kernel_idx": kernel_idx,
            "constant_args_idx": constant_args_idx,
            "grid": grid,
            "tma_descriptor_metadata": tma_descriptor_metadata,
            "kwargs": kwargs,
        },
    )

    return None


def get_mutated_tensors(
    kernel_idx: int, constant_args_idx: int, kwargs: dict[str, Any]
) -> list[str]:
    kernel = kernel_side_table.get_kernel(kernel_idx)
    constant_args = kernel_side_table.get_constant_args(constant_args_idx)
    return identify_mutated_tensors(kernel, {**kwargs, **constant_args})


@triton_kernel_wrapper_mutation.py_functionalize_impl
def triton_kernel_wrapper_mutation_functionalize(
    ctx: "BaseFunctionalizeAPI",
    kernel_idx: int,
    constant_args_idx: int,
    grid: list["TritonGridType"],
    tma_descriptor_metadata: TMADescriptorMetadata,
    kwargs: dict[str, Any],
) -> None:
    unwrapped_kwargs = ctx.unwrap_tensors(kwargs)  # type: ignore[arg-type]
    # TODO(oulgen): Preexisting bug, if two kernel inputs are views of each
    # other, and one gets mutated in kernel, and later another gets mutated,
    # they are no longer equal. Fix this by graph breaking on this condition
    # earlier in dynamo.
    tensors_to_clone = get_mutated_tensors(
        kernel_idx, constant_args_idx, unwrapped_kwargs
    )
    with ctx.redispatch_to_next():
        unwrapped_outputs = triton_kernel_wrapper_functional(
            kernel_idx=kernel_idx,
            constant_args_idx=constant_args_idx,
            grid=grid,
            tma_descriptor_metadata=tma_descriptor_metadata,
            kwargs=unwrapped_kwargs,
            tensors_to_clone=tensors_to_clone,
        )

    assert set(unwrapped_outputs.keys()).issubset(set(kwargs.keys()))
    for key, output_arg in unwrapped_outputs.items():
        if not isinstance(output_arg, Tensor):
            continue
        input_arg = kwargs[key]
        assert isinstance(input_arg, Tensor)

        ctx.replace(input_arg, output_arg)
        # indicate that above replace is hidden from autograd
        ctx.mark_mutation_hidden_from_autograd(input_arg)
        ctx.commit_update(input_arg)
        ctx.sync(input_arg)
    return None


@triton_kernel_wrapper_functional.py_impl(DispatchKey.CompositeExplicitAutograd)
def triton_kernel_wrapper_functional_dense(
    *,
    kernel_idx: int,
    constant_args_idx: int,
    grid: list["TritonGridType"],
    tma_descriptor_metadata: TMADescriptorMetadata,
    kwargs: dict[str, Any],
    tensors_to_clone: list[str],
) -> dict[str, Any]:
    # TODO(oulgen): For performance reasons, we want to ensure that these
    # `clone_preserve_strides` calls are never executed at runtime
    # (inductor should always optimize them away).
    # Requires https://github.com/pytorch/pytorch/issues/109240
    kwargs = {
        key: (clone_preserve_strides(val) if key in tensors_to_clone else val)
        for key, val in kwargs.items()
    }
    triton_kernel_wrapper_mutation(
        kernel_idx=kernel_idx,
        constant_args_idx=constant_args_idx,
        grid=grid,
        tma_descriptor_metadata=tma_descriptor_metadata,
        kwargs=kwargs,
    )
    return {key: val for key, val in kwargs.items() if key in tensors_to_clone}


@triton_kernel_wrapper_functional.py_impl(FakeTensorMode)
def triton_kernel_wrapper_functional_fake_tensor_mode(
    mode: FakeTensorMode,
    *,
    kernel_idx: int,
    constant_args_idx: int,
    grid: list["TritonGridType"],
    tma_descriptor_metadata: TMADescriptorMetadata,
    kwargs: dict[str, Any],
    tensors_to_clone: list[str],
) -> dict[str, Any]:
    # TODO(oulgen): For performance reasons, we want to ensure that these
    # `clone_preserve_strides` calls are never executed at runtime
    # (inductor should always optimize them away).
    # Requires https://github.com/pytorch/pytorch/issues/109240
    with mode:
        return {
            key: clone_preserve_strides(val)
            for key, val in kwargs.items()
            if key in tensors_to_clone
        }


@triton_kernel_wrapper_functional.py_impl(ProxyTorchDispatchMode)
def triton_kernel_wrapper_functional_proxy_torch_dispatch_mode(
    mode: ProxyTorchDispatchMode,
    *,
    kernel_idx: int,
    constant_args_idx: int,
    grid: list["TritonGridType"],
    tma_descriptor_metadata: TMADescriptorMetadata,
    kwargs: dict[str, Any],
    tensors_to_clone: list[str],
) -> dict[str, Any]:
    ret = trace_triton_kernel_wrapper(
        mode,
        triton_kernel_wrapper_functional,
        {
            "kernel_idx": kernel_idx,
            "constant_args_idx": constant_args_idx,
            "grid": grid,
            "tma_descriptor_metadata": tma_descriptor_metadata,
            "kwargs": kwargs,
            "tensors_to_clone": tensors_to_clone,
        },
    )
    assert ret is not None
    return ret


@triton_kernel_wrapper_functional.py_functionalize_impl
def triton_kernel_wrapper_functional_functionalize(
    ctx: "BaseFunctionalizeAPI",
    kernel_idx: int,
    constant_args_idx: int,
    grid: list["TritonGridType"],
    tma_descriptor_metadata: TMADescriptorMetadata,
    kwargs: dict[str, Any],
    tensors_to_clone: list[str],
) -> dict[str, Any]:
    unwrapped_kwargs = ctx.unwrap_tensors(kwargs)  # type: ignore[arg-type]
    with ctx.redispatch_to_next():
        outputs = triton_kernel_wrapper_functional(
            kernel_idx=kernel_idx,
            constant_args_idx=constant_args_idx,
            grid=grid,
            tma_descriptor_metadata=tma_descriptor_metadata,
            kwargs=unwrapped_kwargs,
            tensors_to_clone=tensors_to_clone,
        )
        return ctx.wrap_tensors(outputs)  # type: ignore[return-value,arg-type]


triton_kernel_wrapper_mutation.fallthrough(DispatchKey.PythonDispatcher)  # type: ignore[attr-defined]
triton_kernel_wrapper_mutation.fallthrough(DispatchKey.PythonTLSSnapshot)  # type: ignore[attr-defined]
triton_kernel_wrapper_mutation.fallthrough(DispatchKey.ADInplaceOrView)
triton_kernel_wrapper_mutation.fallthrough(DispatchKey.BackendSelect)
triton_kernel_wrapper_mutation.fallthrough(DispatchKey.AutocastCPU)  # type: ignore[attr-defined]
triton_kernel_wrapper_mutation.fallthrough(DispatchKey.AutocastCUDA)  # type: ignore[attr-defined]
triton_kernel_wrapper_mutation.fallthrough(DispatchKey.AutogradCUDA)
triton_kernel_wrapper_mutation.fallthrough(DispatchKey.AutogradCPU)

triton_kernel_wrapper_functional.fallthrough(DispatchKey.PythonDispatcher)  # type: ignore[attr-defined]
triton_kernel_wrapper_functional.fallthrough(DispatchKey.PythonTLSSnapshot)  # type: ignore[attr-defined]
triton_kernel_wrapper_functional.fallthrough(DispatchKey.ADInplaceOrView)
triton_kernel_wrapper_functional.fallthrough(DispatchKey.BackendSelect)
triton_kernel_wrapper_functional.fallthrough(DispatchKey.AutocastCPU)  # type: ignore[attr-defined]
triton_kernel_wrapper_functional.fallthrough(DispatchKey.AutocastCUDA)  # type: ignore[attr-defined]
triton_kernel_wrapper_functional.fallthrough(DispatchKey.AutogradCUDA)
triton_kernel_wrapper_functional.fallthrough(DispatchKey.AutogradCUDA)
triton_kernel_wrapper_functional.fallthrough(DispatchKey.AutogradCPU)


###############################################################################
# The "TritonHOPifier": a class that transforms a call to a triton kernel into
# a call to the triton_kernel_wrapper_mutation HOP.


class TritonHOPifier:
    """Orchestrator for converting a user-defined triton kernel into a call
    to the triton_kernel_wrapper_mutation HOP.

    It has two main use cases.

    1. When Dynamo sees a triton kernel, it wraps it into a TritonKernelVariable
    and uses the TritonHOPifier to convert calls to the TritonKernelVariable
    into a call to the HOP.

    2. In order to capture a user-defined triton kernel while performing
    tracing (via make_fx or non-strict export), a user must annotate their
    triton kernel with the `wrap_triton` decorator. The decorator uses
    TritonHOPifier to convert calls to the triton kernel into a call
    to the HOP (which can then be traced).

    Because Dynamo has its own calling conventions for e.g. invoking a user-defined function
    TritonHOPifier is an abstract class that can be overriden by its subclasses.
    """

    def raise_unsupported(self, msg: str) -> Never:
        raise NotImplementedError("abstract method")

    def is_callable(self, maybe_callable: Any) -> bool:
        raise NotImplementedError("abstract method")

    def get_value(self, val: Any) -> Any:
        raise NotImplementedError("abstract method")

    def call_grid(  # type: ignore[no-untyped-def]
        self,
        grid,
        meta,
        tx,
    ) -> Union[tuple[Union[int, sympy.Expr, SymInt], ...], tuple["Proxy", ...]]:
        raise NotImplementedError("abstract method")

    def wrap_user_defined_obj(
        self,
        user_obj: Any,
        tx: Optional["InstructionTranslator"],
        variable: Optional[
            Union["TritonKernelVariable", "TraceableTritonKernelWrapper"]
        ],
        name: str,
    ) -> Any:
        raise NotImplementedError("abstract method")

    def call_user_defined_fn(
        self,
        user_fn: Callable[..., Any],
        args: list,
        kwargs: dict,
        tx: Optional["InstructionTranslator"],
        variable: Optional[
            Union["TritonKernelVariable", "TraceableTritonKernelWrapper"]
        ],
    ) -> Any:
        raise NotImplementedError("abstract method")

    def maybe_unpack_configs(
        self, configs: list["TritonConfig"], tx: Optional["InstructionTranslator"]
    ) -> list["TritonConfig"]:
        raise NotImplementedError("abstract method")

    def maybe_unpack_heuristic_result(self, result: Any) -> Any:
        raise NotImplementedError("abstract method")

    @staticmethod
    def do_prune_configs(  # type: ignore[no-untyped-def]
        autotuner: "TritonAutotunerType",
        early_config_prune: Optional[Callable],
        perf_model: Optional[Callable],
        top_k: float,
        configs: list,
        named_args: dict,
        kwargs: dict,
    ) -> list["TritonConfig"]:
        # Reimplement autotuner.prune_configs(...) here
        # see: https://github.com/triton-lang/triton/blob/e57b46897191b3b3061c78d0d60e58e94be565b6/python/triton/runtime/autotuner.py   # noqa: E501,B950
        # We do this to avoid calling prune_configs, which in turn calls early_config_prune and perf_model
        # These are both user-defined functions which can contain side effects, so we want to sandbox them in Dynamo

        if early_config_prune:
            configs = early_config_prune(configs, named_args, **kwargs)

        if perf_model:
            # we assert top_k is a float before calling this
            if isinstance(top_k, float) and top_k <= 1.0:
                top_k = int(len(configs) * top_k)
            elif not isinstance(top_k, int):
                """
                Slice index must be an integer, SupportsIndex or None
                """
                raise TypeError(
                    "Error while pruning configs, top_k must be either 1) a float <= 1.0 or 2) an int"
                )
            if len(configs) > top_k:
                est_timing = [
                    (
                        config,
                        float(
                            perf_model(**named_args, **kwargs, **config.all_kwargs())
                        ),
                    )
                    for config in configs
                ]
                configs = [
                    config[0]
                    for config in sorted(est_timing, key=lambda x: x[1])[:top_k]
                ]
        return configs

    def call_HOP(  # type: ignore[no-untyped-def]
        self,
        variable,
        grids,
        combined_args: dict[str, Any],
        tx,
    ) -> Optional["ConstantVariable"]:
        raise NotImplementedError("abstract method")

    def check_grid(  # type: ignore[no-untyped-def]
        self, grid
    ) -> Union[tuple[Union[int, sympy.Expr, SymInt], ...], tuple["Proxy", ...]]:
        raise NotImplementedError("abstract method")

    def init_variable(
        self,
        variable: Union["TraceableTritonKernelWrapper", "TritonKernelVariable"],
        kernel: "TritonKernelType",
        kernel_idx: Optional[int],
        grid: Optional["TritonGridType"],
    ) -> None:
        from triton.runtime.autotuner import Autotuner

        assert kernel is not None

        variable.kernel = kernel
        variable.kernel_idx = kernel_side_table.add_kernel(kernel)

        assert kernel_idx is None or variable.kernel_idx == kernel_idx

        variable.grid = grid

        if isinstance(kernel, Autotuner):
            import torch
            import torch._dynamo

            # We only support configs, keys, and restore_value arguments
            # of triton.autotune. Make sure other arguments are defaulted.
            defaults = inspect.signature(Autotuner.__init__).parameters
            # Newer version of triton change attribute name from warmup to num_warmup and rep to num_rep.
            # The call to get_first_attr is to maintain backward-compatibility.

            def defaults_ok(
                attr: str, alternates: tuple[str, ...], values: tuple[Any, ...]
            ) -> bool:
                if attr not in defaults:
                    return True
                value = torch._dynamo.utils.get_first_attr(kernel, attr, *alternates)
                if value == defaults[attr].default:
                    return True
                return value in values

            if (
                not torch._inductor.config.unsafe_ignore_unsupported_triton_autotune_args
                and (
                    not defaults_ok("num_warmups", ("warmup",), (25, None))
                    or not defaults_ok("num_reps", ("rep",), (100, None))
                    or not defaults_ok("use_cuda_graph", (), (False,))
                )
            ):
                self.raise_unsupported(
                    "Only configs, keys, restore_value, and reset_to_zero are supported for triton.autotune"
                )
            if (
                not torch._inductor.config.unsafe_ignore_unsupported_triton_autotune_args
                and (
                    # pre_hook requires running arbitrary code at runtime, which we cannot handle at this time
                    # https://github.com/pytorch/pytorch/issues/139059
                    # we can't support pre_hook or post_hook in user defined triton kernels at the moment,
                    # as they require the ability to execute code at runtime (AOTI can't support this)
                    (
                        hasattr(kernel, "user_defined_pre_hook")
                        and kernel.user_defined_pre_hook is not False
                    )
                    or (
                        hasattr(kernel, "user_defined_post_hook")
                        and kernel.user_defined_post_hook is not False
                    )
                    or (
                        # Check Config passed to autotuner in configs
                        any(cfg.pre_hook is not None for cfg in kernel.configs)
                    )
                )
            ):
                self.raise_unsupported(
                    "pre_hook and post_hook are not supported in triton.Autotune or triton.Config"
                )

    def call_getitem(
        self,
        variable: Union["TritonKernelVariable", "TraceableTritonKernelWrapper"],
        args: Sequence[Any],
    ) -> Union["TritonKernelVariable", "TraceableTritonKernelWrapper"]:
        # __getitem__ should only be called if we don't already have a grid
        # Only grid needs to be passed
        if variable.grid is not None or len(args) != 1:
            self.raise_unsupported(
                "Triton kernels should be called with only a single grid"
            )

        return type(variable)(
            kernel=variable.kernel,
            kernel_idx=variable.kernel_idx,
            grid=args[0],
        )

    def call_run(
        self,
        variable: Union["TritonKernelVariable", "TraceableTritonKernelWrapper"],
        args: Sequence[Any],
        kwargs: dict[str, Any],
        tx: Optional["InstructionTranslator"],
    ) -> Optional["ConstantVariable"]:
        if "grid" not in kwargs:
            self.raise_unsupported("Triton kernel requires to be called with a grid")
        grid = kwargs.pop("grid")
        kwargs.pop("warmup", None)
        # rewrite kernel.run(*args, grid=grid) to kernel[grid](*args)
        return self.call_triton_kernel(
            type(variable)(
                kernel=variable.kernel, kernel_idx=variable.kernel_idx, grid=grid
            ),
            args,
            kwargs,
            tx,
        )

    def call_triton_kernel(
        self,
        variable: Union["TritonKernelVariable", "TraceableTritonKernelWrapper"],
        args: Sequence[Any],
        kwargs: dict[str, Any],
        tx: Optional["InstructionTranslator"],
    ) -> Optional["ConstantVariable"]:
        from triton import JITFunction
        from triton.runtime.autotuner import autotune, Autotuner, Config, Heuristics

        # Check if num_ctas is in kwargs
        if "num_ctas" in kwargs:
            self.raise_unsupported(
                "Passing num_ctas directly to the Triton kernel is not supported. "
                "Please use a Config in @triton.autotune instead."
            )

        # Make sure the kernel has a grid
        if variable.grid is None:
            self.raise_unsupported("Triton kernels should always be called with a grid")

        # raise an exception if there are multiple @triton.autotune decorators
        iter_kernel = variable.kernel
        autotuner_count = 0
        while not isinstance(iter_kernel, JITFunction):
            if isinstance(iter_kernel, Autotuner):
                autotuner_count += 1
            if autotuner_count > 1:
                self.raise_unsupported(
                    "Passing multiple @triton.autotune decorators is not supported. "
                    "Please use a single @triton.autotune decorator instead."
                )
            iter_kernel = iter_kernel.fn

        # Process the @triton.heuristics decorator:
        # - We know there is only 1 autotuner decorator here
        # - We can apply the heuristic to all triton.Configs in the order that the decorators appear
        #   This way, when the config is selected, the heuristics have already been applied.
        # - Decorators that appear *before* the autotuner are already processed correctly
        if isinstance(variable.kernel, Autotuner) and isinstance(
            variable.kernel.fn, Heuristics
        ):
            # unwrap the heuristics decorator, we don't need it anymore
            # variable.kernel ==> Autotuner
            # variable.kernel.fn ==> Heuristics
            # ...
            # There can be arbitrarily many heuristics wrappers here!
            # ...
            # variable.kernel.fn ==> JITFunction

            # Copy the configs, we are going to be modifying them
            new_configs = copy.deepcopy(variable.kernel.configs)

            named_args = dict(zip(variable.kernel.arg_names, args))

            # Iterate through all of the heuristics wrappers that come after the autotune wrapper
            iter_kernel = variable.kernel.fn
            while isinstance(iter_kernel, Heuristics):
                # For each config, apply the heuristic fn(s)
                for config_idx in range(len(new_configs)):
                    for kwarg_key, heuristic_fn in iter_kernel.values.items():
                        # Run heuristics on the combined configs + kwargs
                        heuristic_result = self.call_user_defined_fn(
                            heuristic_fn,
                            [
                                {
                                    **named_args,
                                    **kwargs,
                                    **new_configs[config_idx].__dict__["kwargs"],
                                },
                            ],
                            {},
                            tx,
                            variable,
                        )

                        # Update the kwargs in each config
                        # maybe_unpack_heuristic_result raises unsupported if the value is non-constant
                        new_configs[config_idx].__dict__["kwargs"][
                            kwarg_key
                        ] = self.maybe_unpack_heuristic_result(heuristic_result)

                iter_kernel = iter_kernel.fn
            assert isinstance(iter_kernel, JITFunction)
            prune_configs_by = {
                "perf_model": variable.kernel.perf_model,
                "early_config_prune": variable.kernel.early_config_prune,
                "configs_top_k": variable.kernel.configs_top_k,
            }
            new_kernel = autotune(
                configs=new_configs, key=[], prune_configs_by=prune_configs_by
            )(iter_kernel)
            # create a new variable to contain the new (wrapped) kernel;
            # skip kernel_idx to get a new record in the kernel side table
            new_var = type(variable)(new_kernel, None, variable.grid)
            return self.call_triton_kernel(new_var, args, kwargs, tx)

        SPECIAL_CONFIG_NAMES = {"num_warps", "num_stages", "num_ctas"}

        # move special config names to configs out of kwargs
        special_kwargs = {}
        for name in SPECIAL_CONFIG_NAMES:
            if name in kwargs:
                # remove special kwargs from `kwargs`
                val = kwargs.pop(name)
                special_kwargs[name] = self.get_value(val)

        if special_kwargs:
            if isinstance(variable.kernel, Autotuner):
                # if there is Autotuner already, set
                # special kwargs to each of its configs
                new_configs = copy.deepcopy(variable.kernel.configs)
                for config in new_configs:
                    config.__dict__.update(special_kwargs)
                prune_configs_by = {
                    "perf_model": variable.kernel.perf_model,
                    "early_config_prune": variable.kernel.early_config_prune,
                    "configs_top_k": variable.kernel.configs_top_k,
                }

                new_kernel = autotune(
                    configs=new_configs, key=[], prune_configs_by=prune_configs_by
                )(variable.kernel.fn)
            else:
                # if there is no Autotuner, wrap the kernel into a
                # new one with a single config with special kwargs
                new_config = Config(kwargs={}, **special_kwargs)

                new_kernel = autotune(configs=[new_config], key=[])(variable.kernel)

            # create a new variable to contain the new (wrapped) kernel;
            # skip kernel_idx to get a new record in the kernel side table
            new_var = type(variable)(new_kernel, None, variable.grid)
            return self.call_triton_kernel(new_var, args, kwargs, tx)

        if isinstance(variable.kernel, Autotuner):
            special_param_names = []
            for name in SPECIAL_CONFIG_NAMES:
                if name in variable.kernel.fn.arg_names:
                    special_param_names.append(name)

            if special_param_names:
                # If the Triton kernel has SPECIAL_CONFIG_NAMES in parameters, those should
                # be passed from the kernel configs: the behavior of Triton runtime is that
                # those values get folded into the kernel arguments iff there are parameters
                # with the same name. Normally the values of those parameters are defined
                # outside the `kwargs` part of the autotuning configs. Here we move them to
                # the `kwargs` part (if they're absent there) to facilitate passing them as
                # arguments to the kernel downstream.
                updated = False
                new_configs = copy.deepcopy(variable.kernel.configs)
                for config in new_configs:
                    for name in special_param_names:
                        if name not in config.__dict__["kwargs"]:
                            assert (
                                name in config.__dict__
                            ), f"{name} must be in autotuning configs to be used as a kernel parameter"
                            config.__dict__["kwargs"][name] = config.__dict__[name]
                            updated = True

                if updated:
                    prune_configs_by = {
                        "perf_model": variable.kernel.perf_model,
                        "early_config_prune": variable.kernel.early_config_prune,
                        "configs_top_k": variable.kernel.configs_top_k,
                    }

                    new_kernel = autotune(
                        configs=new_configs, prune_configs_by=prune_configs_by, key=[]
                    )(variable.kernel.fn)
                    new_var = type(variable)(new_kernel, None, variable.grid)
                    return self.call_triton_kernel(new_var, args, kwargs, tx)

        # These are the default values in upstream Triton
        # see: https://github.com/triton-lang/triton/blob/e57b46897191b3b3061c78d0d60e58e94be565b6/python/triton/runtime/autotuner.py # noqa: E501,B950
        default_perf_model = None
        default_early_config_prune = None

        # run prune_configs_by
        if isinstance(variable.kernel, Autotuner) and (
            variable.kernel.perf_model != default_perf_model
            or variable.kernel.early_config_prune != default_early_config_prune
        ):
            # Prune the configs
            named_args = dict(zip(variable.kernel.arg_names, args))

            # The source information is important here so the guards are installed correctly

            wrapped_early_configs_prune = self.wrap_user_defined_obj(
                variable.kernel.early_config_prune,
                tx,
                variable,
                "early_config_prune",
            )

            wrapped_perf_model = self.wrap_user_defined_obj(
                variable.kernel.perf_model, tx, variable, "perf_model"
            )

            wrapped_configs_top_k = self.wrap_user_defined_obj(
                variable.kernel.configs_top_k, tx, variable, "configs_top_k"
            )

            wrapped_configs = self.wrap_user_defined_obj(
                variable.kernel.configs, tx, variable, "configs"
            )

            pruned_configs = self.call_user_defined_fn(
                self.do_prune_configs,
                [
                    variable,
                    wrapped_early_configs_prune,
                    wrapped_perf_model,
                    wrapped_configs_top_k,
                    wrapped_configs,
                    named_args,
                    kwargs,
                ],
                {},
                tx,
                variable,
            )

            pruned_configs = self.maybe_unpack_configs(pruned_configs, tx)

            # after pruning the configs, create a new autotuner object with
            # these configs and recurse.
            new_kernel = autotune(configs=pruned_configs, key=[])(variable.kernel.fn)
            # create a new variable to contain the new (wrapped) kernel;
            # skip kernel_idx to get a new record in the kernel side table
            new_var = type(variable)(new_kernel, None, variable.grid)
            return self.call_triton_kernel(new_var, args, kwargs, tx)

        # Both for grid's meta as well as for the kernel, we need combined
        # args and kwargs combined and normalized
        combined_args_raw = {**dict(zip(variable.kernel.arg_names, args)), **kwargs}

        # precompute the grid for the kernel
        configs = (
            [config.kwargs for config in variable.kernel.configs]
            if isinstance(variable.kernel, Autotuner)
            else [{}]
        )
        grids = []
        for config_args in configs:
            # If the grid is a function, then lets execute it and convert it to
            # a list
            grid = variable.grid
            assert grid is not None
            if self.is_callable(grid):
                # Populate the special "meta" argument to call the grid function
                meta = {**combined_args_raw, **config_args}
                grid = self.call_grid(grid, meta, tx)  # type: ignore[arg-type]
            grids.append(self.check_grid(grid))

        for i in range(len(grids)):
            if not isinstance(grids[i], tuple):
                self.raise_unsupported("Only tuple grids are supported")
            # inductor expects all grids to be 3-tuple so lets make it
            if len(grids[i]) == 1:
                grids[i] = (grids[i][0], 1, 1)
            elif len(grids[i]) == 2:
                grids[i] = (grids[i][0], grids[i][1], 1)
            elif len(grids[i]) > 3:
                self.raise_unsupported("Grid can have at most rank 3")

        assert len(grids) != 0
        if isinstance(variable.kernel, JITFunction):
            constexprs = variable.kernel.constexprs
        else:
            # If we are looking at an @triton.autotune decorator, the nested function should be a JITFunction
            # This is because we don't support @triton.heuristics or nested @triton.autotune decorators yet
            assert isinstance(variable.kernel, Autotuner)
            constexprs = variable.kernel.fn.constexprs

        for idx, arg_name in enumerate(variable.kernel.arg_names):
            if idx in constexprs:
                if arg_name in combined_args_raw:
                    # [Note: Specialize tl.constexpr args in user-defined triton kernels]
                    # This arg is marked as tl.constexpr. That means that triton will recompile every time
                    # this value changes.
                    # https://github.com/pytorch/pytorch/issues/136504
                    # One option is to correctly pass the symints in so that the symbolic expressions are defined
                    # when the triton code is being executed.
                    # But since triton will have to recompile either way, we instead just specialize on the value.
                    #
                    # Depending on the type of `variable` we might expect different types for the symbolic args:
                    # either SymNodeVariables (for TritonKernelVariables) or SymInts (TracingTritonKernelWrapper)
                    combined_args_raw[arg_name] = variable.specialize_symbolic(
                        combined_args_raw[arg_name]
                    )
        return self.call_HOP(variable, grids, combined_args_raw, tx)


###############################################################################
# Helpers for wrap_triton API that makes a user-defined triton kernel traceable into
# a graph via make_fx or non-strict export (coming soon)


class TracingTritonHOPifier(TritonHOPifier):
    def raise_unsupported(self, msg: str) -> Never:
        raise RuntimeError(msg)

    def is_callable(self, maybe_callable: Any) -> bool:
        return callable(maybe_callable)

    def get_value(self, val: Any) -> Any:
        return val

    def call_grid(
        self,
        grid: "TritonGridCallableType",
        meta: "TritonMetaParamsType",
        tx: None,
    ) -> tuple[Union[int, sympy.Expr, SymInt], ...]:
        assert tx is None
        assert isinstance(meta, dict)
        assert callable(grid)
        return grid(meta)

    def wrap_user_defined_obj(
        self,
        user_obj: Any,
        tx: Optional["InstructionTranslator"],
        variable: Optional[
            Union["TritonKernelVariable", "TraceableTritonKernelWrapper"]
        ],
        name: str,
    ) -> Any:
        assert tx is None
        return user_obj

    def call_user_defined_fn(
        self,
        user_fn: Callable[..., Any],
        args: list,
        kwargs: dict,
        tx: Optional["InstructionTranslator"],
        variable: Optional[
            Union["TritonKernelVariable", "TraceableTritonKernelWrapper"]
        ],
    ) -> Any:
        assert isinstance(args, list)
        assert isinstance(kwargs, dict)
        assert callable(user_fn)
        return user_fn(*args, **kwargs)

    def maybe_unpack_configs(
        self, configs: list["TritonConfig"], tx: Optional["InstructionTranslator"]
    ) -> list["TritonConfig"]:
        assert isinstance(configs, list)
        return configs

    def maybe_unpack_heuristic_result(self, result: Any) -> Any:
        return result

    def check_grid(
        self,
        grid: "TritonGridType",
    ) -> tuple[Union[int, sympy.Expr, SymInt], ...]:
        if not isinstance(grid, collections.abc.Sequence):
            raise RuntimeError(
                "wrap_triton can only handle grids that resolve to Sequence[int]."
            )
        # normalize to tuple
        return tuple(grid)

    def call_HOP(
        self,
        variable: "TraceableTritonKernelWrapper",
        grids: list["TritonGridTupleType"],
        combined_args: dict[str, Any],
        tx: None,
    ) -> None:
        assert tx is None
        assert isinstance(variable, TraceableTritonKernelWrapper)

        def is_graphable(val: Any) -> bool:
            return isinstance(val, fx.node.base_types)

        non_graphable_args = {
            k: v for k, v in combined_args.items() if not is_graphable(v)
        }
        graphable_args = {k: v for k, v in combined_args.items() if is_graphable(v)}

        constant_args_idx = kernel_side_table.add_constant_args(non_graphable_args)
        assert isinstance(variable.kernel_idx, int)
        return triton_kernel_wrapper_mutation(
            kernel_idx=variable.kernel_idx,
            constant_args_idx=constant_args_idx,
            grid=grids,  # type: ignore[arg-type]
            # TMA descriptor capturing not yet
            # supported in non-dynamo tracing
            tma_descriptor_metadata={},
            kwargs=graphable_args,
        )


tracing_triton_hopifier_singleton = TracingTritonHOPifier()


class TraceableTritonKernelWrapper:
    kernel: "TritonKernelType"
    kernel_idx: Optional[int]
    grid: Optional["TritonGridType"]

    def __init__(
        self,
        kernel: "TritonKernelType",
        kernel_idx: Optional[int],
        grid: Optional["TritonGridType"],
    ) -> None:
        self.kernel = None
        self.grid = None
        tracing_triton_hopifier_singleton.init_variable(self, kernel, kernel_idx, grid)
        assert self.kernel is not None

    def __getitem__(self, *args: Sequence[Any]) -> "TraceableTritonKernelWrapper":
        return tracing_triton_hopifier_singleton.call_getitem(self, args)  # type: ignore[return-value]

    def run(self, *args: Sequence[Any], **kwargs: dict[str, Any]) -> Any:
        from torch._library.triton import is_wrap_triton_enabled

        if is_wrap_triton_enabled():
            return tracing_triton_hopifier_singleton.call_run(self, args, kwargs, None)
        else:
            assert self.kernel is not None
            return self.kernel.run(*args, **kwargs)

    def __call__(self, *args: Sequence[Any], **kwargs: dict[str, Any]) -> Any:
        from torch._library.triton import is_wrap_triton_enabled

        if is_wrap_triton_enabled():
            return tracing_triton_hopifier_singleton.call_triton_kernel(
                self, args, kwargs, None
            )
        else:
            assert self.kernel is not None
            return self.kernel[self.grid](*args, **kwargs)

    def specialize_symbolic(self, arg: Sequence[Any]) -> Any:
        import torch

        # See [Note: Specialize tl.constexpr args in user-defined triton kernels]
        if isinstance(arg, (torch.SymInt, torch.SymBool, torch.SymFloat)):
            return guard_scalar(arg)
        return arg<|MERGE_RESOLUTION|>--- conflicted
+++ resolved
@@ -156,14 +156,11 @@
     fn_call_name: Optional[str]
     args: list[Union[Param, Intermediate]]
     ret: Intermediate = dataclasses.field(repr=False)
-<<<<<<< HEAD
-=======
     # used for scf.yield: see [Note: scf.yield fix-up]
     sub_idx: Optional[int] = None
     # used for tt.elementwise_inline_asm
     # `is_pure = True` assumes the asm block has no side-effects
     is_pure: bool = False
->>>>>>> 02e1580e
 
     def __post_init__(self) -> None:
         if self.name == "tt.call":
@@ -513,9 +510,59 @@
                             op_stack[parent_block_id][op_result].extend(child_ops)
 
                 scf_results = [Intermediate(idx) for idx in result_ids]
-                for scf_result in scf_results:
+
+                if return_ops and all(
+                    (op.name == "scf.yield" and len(result_ids) == len(op.args))
+                    for op in return_ops
+                ):
+                    # [Note: scf.yield fix-up]
+                    #
+                    # TL;DR: if our scf.yield takes N args, then we'll create N scf.yield ops to handle each of the
+                    # args.
+                    #
+                    #      **Context**:
+                    # During mutation analysis, the analysis pass will identify mutating ops (e.g. tt.store)
+                    # and then DFS upwards towards the parameters of the function. Specifically, the analysis pass
+                    # looks at the mutated arg in tt.store; then looks for its source ops; and then recurses on the
+                    # arguments to each of the source ops.
+                    #
+                    # In the case of scf.if/scf.for, we may have multiple return ops, each passed as an arg
+                    # to scf.yield:
+                    #
+                    # %18:2 = scf.if %... -> (!tt.ptr<f32>, !tt.ptr<f32>) {
+                    #   ...
+                    #   scf.yield %1, %2
+                    # } else {
+                    #   scf.yield %3, %4
+                    # }
+                    #
+                    # And for each of the returns of the scf.if, we'd naively assign the source op of each of the
+                    # return values to be the scf.yields. But the scf.yields take _all_ the returns as arguments.
+                    # Therefore, if _any_ of the return values of the scf.if are mutated, then the analysis pass
+                    # would mark _all_ of the yield args as mutated.
+                    #
+                    #      **Solution**:
+                    # For the purposes of this analysis pass, we create N yield ops - one for each
+                    # return-val/yield-arg. In the example above, we'll have two scf.yield's for each branch of the
+                    # scf.if.
+
                     for return_op in return_ops:
-                        op_stack[parent_block_id][scf_result].append(return_op)
+                        for i, (scf_result, yield_arg) in enumerate(
+                            zip(scf_results, return_op.args)
+                        ):
+                            sub_yield_op = Op(
+                                return_op.name,
+                                return_op.fn_call_name,
+                                [yield_arg],
+                                return_op.ret,
+                                sub_idx=i,
+                            )
+                            op_stack[parent_block_id][scf_result].append(sub_yield_op)
+
+                else:
+                    for scf_result in scf_results:
+                        for return_op in return_ops:
+                            op_stack[parent_block_id][scf_result].append(return_op)
             else:
                 raise RuntimeError(
                     f"Unknown blocked function: {name}. Can't capture the TTIR."
