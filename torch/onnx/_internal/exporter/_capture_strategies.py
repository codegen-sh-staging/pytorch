--- conflicted
+++ resolved
@@ -12,11 +12,7 @@
 from typing import Any, Callable, TYPE_CHECKING
 
 import torch
-<<<<<<< HEAD
-from torch.utils import pytree
-=======
-import torch.utils.pytree.python as pytree
->>>>>>> 6eccd450
+import torch.utils.pytree as pytree
 
 
 if TYPE_CHECKING:
@@ -274,11 +270,7 @@
                 results = self.model(*unflattened_args, **unflattened_kwargs)
                 if not isinstance(results, tuple):
                     results = (results,)
-<<<<<<< HEAD
                 flattened_results = pytree.tree_leaves(results)
-=======
-                flattened_results, _ = pytree.tree_flatten(results)
->>>>>>> 6eccd450
                 if len(flattened_results) == 1:
                     return flattened_results[0]
                 return tuple(flattened_results)
@@ -349,12 +341,7 @@
             torch.__version__,
         )
 
-<<<<<<< HEAD
         flattened_args = tuple(pytree.tree_iter((args, kwargs)))
-=======
-        flattened_args, _ = pytree.tree_flatten((args, kwargs))
-        flattened_args = tuple(flattened_args)
->>>>>>> 6eccd450
 
         # ONNX does not support views and mutations.
         # Functionalize to get a semantically equivalent graph without mutations.
