# Copyright (c) Microsoft Corporation.
# Licensed under the MIT License.
"""Registry for aten functions."""

from __future__ import annotations


__all__ = ["registry", "onnx_impl"]

<<<<<<< HEAD
import collections
from typing import Callable, TypeVar
=======
import logging
from collections.abc import Sequence
from typing import Any, Callable, TypeVar
>>>>>>> d54b2b7f


_T = TypeVar("_T", bound=Callable)


class Registry(collections.UserDict[Callable, list[Callable]]):
    """Registry for aten functions."""

    def register(self, target: Callable, impl: Callable) -> None:
        """Register a function."""

        self.data.setdefault(target, []).append(impl)


# Default registry
registry = Registry()


def onnx_impl(
    target: Callable,
) -> Callable[[_T], _T]:
    """Register an ONNX implementation of a torch op."""

    def wrapper(
        func: _T,
    ) -> _T:
        registry.register(target, func)
        return func

    return wrapper<|MERGE_RESOLUTION|>--- conflicted
+++ resolved
@@ -5,43 +5,87 @@
 from __future__ import annotations
 
 
-__all__ = ["registry", "onnx_impl"]
+__all__ = ["onnx_impl", "get_torchlib_ops"]
 
-<<<<<<< HEAD
-import collections
-from typing import Callable, TypeVar
-=======
 import logging
 from collections.abc import Sequence
 from typing import Any, Callable, TypeVar
->>>>>>> d54b2b7f
+
+import onnxscript
+
+import torch
+from torch.onnx._internal.exporter import _constants, _registration
 
 
 _T = TypeVar("_T", bound=Callable)
 
-
-class Registry(collections.UserDict[Callable, list[Callable]]):
-    """Registry for aten functions."""
-
-    def register(self, target: Callable, impl: Callable) -> None:
-        """Register a function."""
-
-        self.data.setdefault(target, []).append(impl)
+logger = logging.getLogger("__name__")
 
 
-# Default registry
-registry = Registry()
+_registry: list[_registration.OnnxDecompMeta] = []
 
 
 def onnx_impl(
-    target: Callable,
+    target: _registration.TorchOp | tuple[_registration.TorchOp, ...],
+    *,
+    trace_only: bool = False,
+    complex: bool = False,
+    no_compile: bool = False,
+    private: bool = False,
 ) -> Callable[[_T], _T]:
     """Register an ONNX implementation of a torch op."""
+
+    if isinstance(target, torch._ops.OpOverloadPacket):
+        raise TypeError(
+            f"Target '{target}' should be provided as an OpOverload instead of an "
+            "OpOverloadPacket. You can get the default overload with "
+            "<op>.default"
+        )
 
     def wrapper(
         func: _T,
     ) -> _T:
-        registry.register(target, func)
-        return func
+        processed_func: Any
+        if no_compile:
+            processed_func = func
+        else:
+            torchlib_opset = onnxscript.values.Opset(
+                domain=_constants.TORCHLIB_DOMAIN, version=1
+            )
 
-    return wrapper+            if not trace_only:
+                # Compile the function
+                processed_func = onnxscript.script(opset=torchlib_opset)(func)
+            else:
+                processed_func = onnxscript.TracedOnnxFunction(torchlib_opset, func)
+
+        if not private:
+            # TODO(justinchuby): Simplify the logic and remove the private attribute
+            # Skip registration if private
+            if not isinstance(target, Sequence):
+                targets = (target,)
+            else:
+                targets = target  # type: ignore[assignment]
+
+            for t in targets:
+                _registry.append(
+                    _registration.OnnxDecompMeta(
+                        onnx_function=processed_func,
+                        fx_target=t,
+                        signature=None,
+                        is_complex=complex,
+                        skip_signature_inference=no_compile,
+                    )
+                )
+        return processed_func  # type: ignore[return-value]
+
+    return wrapper
+
+
+def get_torchlib_ops() -> tuple[_registration.OnnxDecompMeta, ...]:
+    # Trigger op registration
+    from torch.onnx._internal.exporter._torchlib import ops
+
+    del ops
+    assert len(_registry) != 0
+    return tuple(_registry)