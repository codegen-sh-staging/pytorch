from __future__ import annotations

<<<<<<< HEAD
from collections.abc import Iterable, Iterator, MutableSet, Set as AbstractSet
from typing import Any, cast, Generic, Optional, TypeVar
=======
from collections.abc import (
    Iterable,
    Iterator,
    MutableSet,
    Reversible,
    Set as AbstractSet,
)
from typing import Any, cast, Optional, TypeVar
>>>>>>> b8b1b364


T = TypeVar("T")
T_co = TypeVar("T_co", covariant=True)

__all__ = ["OrderedSet"]


<<<<<<< HEAD
# Using Generic[T] bc py38 does not support type parameterized MutableSet
class OrderedSet(MutableSet, Generic[T]):
=======
class OrderedSet(MutableSet[T], Reversible[T]):
>>>>>>> b8b1b364
    """
    Insertion ordered set, similar to OrderedDict.
    """

    __slots__ = ("_dict",)

    def __init__(self, iterable: Optional[Iterable[T]] = None):
        self._dict = dict.fromkeys(iterable, None) if iterable is not None else {}

    @staticmethod
    def _from_dict(dict_inp: dict[T, None]) -> OrderedSet[T]:
        s: OrderedSet[T] = OrderedSet()
        s._dict = dict_inp
        return s

    #
    # Required overriden abstract methods
    #
    def __contains__(self, elem: object) -> bool:
        return elem in self._dict

    def __iter__(self) -> Iterator[T]:
        return iter(self._dict)

    def __len__(self) -> int:
        return len(self._dict)

    def __reversed__(self) -> Iterator[T]:
        return reversed(self._dict)

    def add(self, elem: T) -> None:
        self._dict[elem] = None

    def discard(self, elem: T) -> None:
        self._dict.pop(elem, None)

    def clear(self) -> None:
        # overridden because MutableSet impl is slow
        self._dict.clear()

    # Unimplemented set() methods in _collections_abc.MutableSet

    @classmethod
    def _wrap_iter_in_set(cls, other: Any) -> Any:
        """
        Wrap non-Set Iterables in OrderedSets

        Some of the magic methods are more strict on input types than
        the public apis, so we need to wrap inputs in sets.
        """

        if not isinstance(other, AbstractSet) and isinstance(other, Iterable):
            return cls(other)
        else:
            return other

    def pop(self) -> T:
        if not self:
            raise KeyError("pop from an empty set")
        return self._dict.popitem()[0]

    def copy(self) -> OrderedSet[T]:
        return OrderedSet._from_dict(self._dict.copy())

    def difference(self, *others: Iterable[T]) -> OrderedSet[T]:
        res = self.copy()
        res.difference_update(*others)
        return res

    def difference_update(self, *others: Iterable[T]) -> None:
        for other in others:
            self -= other  # type: ignore[arg-type]

    def update(self, *others: Iterable[T]) -> None:
        for other in others:
            self |= other

    def intersection(self, *others: Iterable[T]) -> OrderedSet[T]:
        res = self.copy()
        for other in others:
            if other is not self:
                res &= other  # type: ignore[arg-type]
        return res

    def intersection_update(self, *others: Iterable[T]) -> None:
        for other in others:
            self &= other  # type: ignore[arg-type]

    def issubset(self, other: Iterable[T]) -> bool:
        return self <= self._wrap_iter_in_set(other)

    def issuperset(self, other: Iterable[T]) -> bool:
        return self >= self._wrap_iter_in_set(other)

    def symmetric_difference(self, other: Iterable[T]) -> OrderedSet[T]:
        return self ^ other  # type: ignore[operator]

    def symmetric_difference_update(self, other: Iterable[T]) -> None:
        self ^= other  # type: ignore[arg-type]

    def union(self, *others: Iterable[T]) -> OrderedSet[T]:
        res = self.copy()
        for other in others:
            if other is self:
                continue
            res |= other
        return res

    # Specify here for correct type inference, otherwise would
    # return AbstractSet[T]
    def __sub__(self, other: AbstractSet[T_co]) -> OrderedSet[T]:
        # following cpython set impl optimization
        if isinstance(other, OrderedSet) and (len(self) * 4) > len(other):
            out = self.copy()
            out -= other
            return out
        return cast(OrderedSet[T], super().__sub__(other))

    def __ior__(self, other: Iterable[T]) -> OrderedSet[T]:  # type: ignore[misc, override]   # noqa: PYI034
        if isinstance(other, OrderedSet):
            self._dict.update(other._dict)
            return self
        return super().__ior__(other)  # type: ignore[arg-type]

    def __eq__(self, other: object) -> bool:
        if isinstance(other, OrderedSet):
            return self._dict == other._dict
        return super().__eq__(other)

    def __ne__(self, other: object) -> bool:
        if isinstance(other, OrderedSet):
            return self._dict != other._dict
        return super().__ne__(other)

    def __or__(self, other: AbstractSet[T_co]) -> OrderedSet[T]:
        return cast(OrderedSet[T], super().__or__(other))

    def __and__(self, other: AbstractSet[T_co]) -> OrderedSet[T]:
        # MutableSet impl will iterate over other, iter over smaller of two sets
        if isinstance(other, OrderedSet) and len(self) < len(other):
            return other & self
        return cast(OrderedSet[T], super().__and__(other))

    def __xor__(self, other: AbstractSet[T_co]) -> OrderedSet[T]:
        return cast(OrderedSet[T], super().__xor__(other))

    def __repr__(self) -> str:
        return f"{self.__class__.__name__}({list(self)})"

    def __getstate__(self) -> list[T]:
        return list(self._dict.keys())

    def __setstate__(self, state: list[T]) -> None:
        self._dict = dict.fromkeys(state, None)

    def __reduce__(self) -> tuple[type[OrderedSet[T]], tuple[list[T]]]:
        return (OrderedSet, (list(self),))<|MERGE_RESOLUTION|>--- conflicted
+++ resolved
@@ -1,9 +1,5 @@
 from __future__ import annotations
 
-<<<<<<< HEAD
-from collections.abc import Iterable, Iterator, MutableSet, Set as AbstractSet
-from typing import Any, cast, Generic, Optional, TypeVar
-=======
 from collections.abc import (
     Iterable,
     Iterator,
@@ -12,7 +8,6 @@
     Set as AbstractSet,
 )
 from typing import Any, cast, Optional, TypeVar
->>>>>>> b8b1b364
 
 
 T = TypeVar("T")
@@ -21,12 +16,7 @@
 __all__ = ["OrderedSet"]
 
 
-<<<<<<< HEAD
-# Using Generic[T] bc py38 does not support type parameterized MutableSet
-class OrderedSet(MutableSet, Generic[T]):
-=======
 class OrderedSet(MutableSet[T], Reversible[T]):
->>>>>>> b8b1b364
     """
     Insertion ordered set, similar to OrderedDict.
     """
