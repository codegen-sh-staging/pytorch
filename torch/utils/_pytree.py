--- conflicted
+++ resolved
@@ -969,22 +969,16 @@
 
 def _get_node_type(tree: Any) -> Any:
     node_type = type(tree)
-<<<<<<< HEAD
-    # Only namedtuple/structseq types that are not explicitly registered should return `namedtuple/structseq`.
-    # If a namedtuple/structseq type is explicitly registered, then the actual type will be returned.
-    if node_type not in SUPPORTED_NODES:
-        if is_structseq_class(node_type):
-            return structseq
-        if is_namedtuple_class(node_type):
-            return namedtuple
-=======
+    # Only structseq types that are not explicitly registered should return `structseq`.
+    # If a structseq type is explicitly registered, then the actual type will be returned.
+    if node_type not in SUPPORTED_NODES and is_structseq_class(node_type):
+        return structseq
     # All namedtuple types are implicitly registered as pytree nodes.
     # XXX: Other parts of the codebase expect namedtuple types always return
     #      `namedtuple` instead of the actual namedtuple type. Even if the type
     #      is explicitly registered.
     if is_namedtuple_class(node_type):
         return namedtuple
->>>>>>> 993863ee
     return node_type
 
 
