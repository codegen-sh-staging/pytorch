--- conflicted
+++ resolved
@@ -43,11 +43,7 @@
     TypeVar,
     Union,
 )
-<<<<<<< HEAD
 from typing_extensions import deprecated, NamedTuple, Self, TypeAlias
-=======
-from typing_extensions import deprecated, NamedTuple, Self
->>>>>>> a10b765b
 
 
 __all__ = [
