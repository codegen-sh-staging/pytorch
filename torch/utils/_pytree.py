"""
Contains utility functions for working with nested python data structures.

A *pytree* is Python nested data structure. It is a tree in the sense that
nodes are Python collections (e.g., list, tuple, dict) and the leaves are
Python values. Furthermore, a pytree should not contain reference cycles.

pytrees are useful for working with nested collections of Tensors. For example,
one can use `tree_map` to map a function over all Tensors inside some nested
collection of Tensors and `tree_leaves` to get a flat list of all Tensors
inside some nested collection. pytrees are helpful for implementing nested
collection support for PyTorch APIs.

This pytree implementation is not very performant due to Python overhead
To improve the performance we can move parts of the implementation to C++.
"""

import dataclasses
import functools
import importlib
import importlib.metadata
import json
import sys
import threading
import types
import warnings
from collections import defaultdict, deque, namedtuple, OrderedDict
from collections.abc import Hashable, Iterable, Mapping, Sequence
from enum import Enum
from typing import (
    Any,
    Callable,
    cast,
    Generic,
    Optional,
    overload,
    Protocol,
    TypeVar,
    Union,
)
from typing_extensions import deprecated, NamedTuple


__all__ = [
    "PyTree",
    "Context",
    "FlattenFunc",
    "UnflattenFunc",
    "DumpableContext",
    "ToDumpableContextFn",
    "FromDumpableContextFn",
    "TreeSpec",
    "LeafSpec",
    "keystr",
    "key_get",
    "register_pytree_node",
    "tree_flatten",
    "tree_flatten_with_path",
    "tree_unflatten",
    "tree_iter",
    "tree_leaves",
    "tree_leaves_with_path",
    "tree_structure",
    "tree_map",
    "tree_map_with_path",
    "tree_map_",
    "tree_map_only",
    "tree_map_only_",
    "tree_all",
    "tree_any",
    "tree_all_only",
    "tree_any_only",
    "treespec_dumps",
    "treespec_loads",
    "treespec_pprint",
]


T = TypeVar("T")
S = TypeVar("S")
U = TypeVar("U")
R = TypeVar("R")


DEFAULT_TREESPEC_SERIALIZATION_PROTOCOL = 1
NO_SERIALIZED_TYPE_NAME_FOUND = "NO_SERIALIZED_TYPE_NAME_FOUND"


class KeyEntry(Protocol):
    def __hash__(self) -> int:
        ...

    def __eq__(self, other: object) -> bool:
        ...

    def __str__(self) -> str:
        ...

    def get(self, parent: Any) -> Any:
        ...


class EnumEncoder(json.JSONEncoder):
    def default(self, obj: object) -> str:
        if isinstance(obj, Enum):
            return obj.value  # type: ignore[no-any-return]
        return super().default(obj)  # type: ignore[no-any-return]


Context = Any
PyTree = Any
FlattenFunc = Callable[[PyTree], tuple[list[Any], Context]]
UnflattenFunc = Callable[[Iterable[Any], Context], PyTree]
DumpableContext = Any  # Any json dumpable text
ToDumpableContextFn = Callable[[Context], DumpableContext]
FromDumpableContextFn = Callable[[DumpableContext], Context]
ToStrFunc = Callable[["TreeSpec", list[str]], str]
MaybeFromStrFunc = Callable[[str], Optional[tuple[Any, Context, str]]]
KeyPath = tuple[KeyEntry, ...]
FlattenWithKeysFunc = Callable[[PyTree], tuple[list[tuple[KeyEntry, Any]], Any]]


# A NodeDef holds two callables:
# - flatten_fn should take the collection and return a flat list of values.
#   It can also return some context that is used in reconstructing the
#   collection.
# - unflatten_fn should take a flat list of values and some context
#   (returned by flatten_fn). It returns the collection by reconstructing
#   it from the list and the context.
# - flatten_with_keys_fn, which is a callable that takes a
#   pytree and returns a list of (keypath, value) pairs and a context.
class NodeDef(NamedTuple):
    type: type[Any]
    flatten_fn: FlattenFunc
    unflatten_fn: UnflattenFunc
    flatten_with_keys_fn: Optional[FlattenWithKeysFunc]


_NODE_REGISTRY_LOCK = threading.RLock()
SUPPORTED_NODES: dict[type[Any], NodeDef] = {}


# _SerializeNodeDef holds the following:
# - typ: the type of the node (e.g., "Dict", "List", etc)
# - serialized_type_name: the fully qualified name of the type, e.g. "collections.OrderedDict"
# - to_dumpable_context takes a TreeSpec, and returns a serialized string format of the
#   context, and the version number
# - from_dumpable_context takes in a string representation of the context, and the
#   version, and returns the deserialized context
class _SerializeNodeDef(NamedTuple):
    typ: type[Any]
    serialized_type_name: str
    to_dumpable_context: Optional[ToDumpableContextFn]
    from_dumpable_context: Optional[FromDumpableContextFn]


SUPPORTED_SERIALIZED_TYPES: dict[type[Any], _SerializeNodeDef] = {}
SERIALIZED_TYPE_TO_PYTHON_TYPE: dict[str, type[Any]] = {}

# NB: we try really hard to not import _cxx_pytree (which depends on optree)
# as much as possible. This is for isolation: a user who is not using C++ pytree
# shouldn't pay for it, and it helps makes things like cpython upgrades easier.
try:
    _optree_version = importlib.metadata.version("optree")
except importlib.metadata.PackageNotFoundError:
    _cxx_pytree_dynamo_traceable = _cxx_pytree_exists = False
else:
    _cxx_pytree_exists = True
    from torch._vendor.packaging.version import Version

    _cxx_pytree_dynamo_traceable = Version(_optree_version) >= Version("0.13.0")
    if not _cxx_pytree_dynamo_traceable:
        warnings.warn(
            "optree is installed but the version is too old to support PyTorch Dynamo in C++ pytree. "
            "C++ pytree support is disabled. "
            "Please consider upgrading optree using `python3 -m pip install --upgrade 'optree>=0.13.0'`.",
            FutureWarning,
        )

    del Version

_cxx_pytree_imported = False
_cxx_pytree_pending_imports: list[Any] = []


def register_pytree_node(
    cls: type[Any],
    flatten_fn: FlattenFunc,
    unflatten_fn: UnflattenFunc,
    *,
    serialized_type_name: Optional[str] = None,
    to_dumpable_context: Optional[ToDumpableContextFn] = None,
    from_dumpable_context: Optional[FromDumpableContextFn] = None,
    flatten_with_keys_fn: Optional[FlattenWithKeysFunc] = None,
) -> None:
    """Register a container-like type as pytree node.

    Args:
        cls: the type to register
        flatten_fn: A callable that takes a pytree and returns a flattened
            representation of the pytree and additional context to represent the
            flattened pytree.
        unflatten_fn: A callable that takes a flattened version of the pytree,
            additional context, and returns an unflattened pytree.
        serialized_type_name: A keyword argument used to specify the fully qualified
            name used when serializing the tree spec.
        to_dumpable_context: An optional keyword argument to custom specify how
            to convert the context of the pytree to a custom json dumpable
            representation. This is used for json serialization, which is being
            used in torch.export right now.
        from_dumpable_context: An optional keyword argument to custom specify how
            to convert the custom json dumpable representation of the context
            back to the original context. This is used for json deserialization,
            which is being used in torch.export right now.
        flatten_with_keys_fn: An optional keyword argument to specify how to
            access each pytree leaf's keypath when flattening and tree-mapping.
            Like ``flatten_fn``, but in place of a List[leaf], it should return
            a List[(keypath, leaf)].
    """
    with _NODE_REGISTRY_LOCK:
        if cls in SUPPORTED_NODES:
            raise ValueError(f"{cls} is already registered as pytree node.")

    _private_register_pytree_node(
        cls,
        flatten_fn,
        unflatten_fn,
        serialized_type_name=serialized_type_name,
        to_dumpable_context=to_dumpable_context,
        from_dumpable_context=from_dumpable_context,
        flatten_with_keys_fn=flatten_with_keys_fn,
    )

    if not _cxx_pytree_exists:
        return

    if _cxx_pytree_imported:
        from . import _cxx_pytree as cxx

        cxx._private_register_pytree_node(
            cls,
            flatten_fn,
            unflatten_fn,
            serialized_type_name=serialized_type_name,
            to_dumpable_context=to_dumpable_context,
            from_dumpable_context=from_dumpable_context,
        )
    else:
        args = (cls, flatten_fn, unflatten_fn)
        kwargs = {
            "serialized_type_name": serialized_type_name,
            "to_dumpable_context": to_dumpable_context,
            "from_dumpable_context": from_dumpable_context,
        }
        _cxx_pytree_pending_imports.append((args, kwargs))


def register_dataclass(cls: type[Any]) -> None:
    """Registers a ``dataclasses.dataclass`` type as a pytree node.

    This is a simpler API than :func:`register_pytree_node` for registering
    a dataclass.

    Args:
        cls: the dataclass type to register

    Example:

        >>> from torch import Tensor
        >>> from dataclasses import dataclass
        >>> import torch.utils._pytree as pytree
        >>>
        >>> @dataclass
        >>> class Point:
        >>>     x: Tensor
        >>>     y: Tensor
        >>>
        >>> pytree.register_dataclass(Point)
        >>>
        >>> point = Point(torch.tensor(0), torch.tensor(1))
        >>> point = pytree.tree_map(lambda x: x + 1, point)
        >>> assert torch.allclose(point.x, torch.tensor(1))
        >>> assert torch.allclose(point.y, torch.tensor(2))

    """
    import torch.export

    # Eventually we should move the export code here. It is not specific to export,
    # aside from the serialization pieces.
    torch.export.register_dataclass(cls)


def register_constant(cls: type[Any]) -> None:
    """Registers a type as a pytree node with no leaves.

    Instances of these types are treated as a constant (sometimes referred to as
    "static") by :func:`torch.compile`. When used in a function compiled by
    :func:`torch.compile`, :func:`torch.compile` guards on the instance
    object's hash: if :func:`torch.compile` sees a new hash then
    :func:`torch.compile` will recompile the function using the new instance.

    In general, if your class holds Tensors or dynamic int/float/bool (values that
    may change from run-to-run of a function being compiled), then you probably
    do not want to register it as a constant.

    Args:
        cls: the type to register as a constant. This type must be hashable.

    Example:

        >>> from dataclasses import dataclass
        >>> import torch.utils._pytree as pytree
        >>>
        >>> @dataclass
        >>> class Config:
        >>>     norm: str
        >>>
        >>> pytree.register_constant(Config)
        >>>
        >>> config = Config("l2")
        >>> values, spec = pytree.tree_flatten(config)
        >>> assert len(values) == 0

    """

    def _flatten(x):  # type: ignore[no-untyped-def]
        return [], ConstantNode(x)

    def _unflatten(_, context):  # type: ignore[no-untyped-def]
        return context.value

    def _flatten_with_keys(x):  # type: ignore[no-untyped-def]
        return [], ConstantNode(x)

<<<<<<< HEAD
    _private_register_pytree_node(
        cls,
        _flatten,
        _unflatten,
        flatten_with_keys_fn=_flatten_with_keys,
    )
=======
    with _NODE_REGISTRY_LOCK:
        _private_register_pytree_node(
            cls,
            _flatten,
            _unflatten,
            flatten_with_keys_fn=_flatten_with_keys,
        )
        CONSTANT_NODES.add(cls)
>>>>>>> f2221b2f


@dataclasses.dataclass
class ConstantNode:
    value: Any


def _is_constant_holder(spec: "TreeSpec") -> bool:
    """Checks if the spec is from a pytree registered with register_constant"""
    return isinstance(spec.context, ConstantNode)


def _retrieve_constant(spec: "TreeSpec") -> Any:
    """Given a spec from a pytree registered with register_constant, retrieves the constant"""
    assert _is_constant_holder(spec)
    return tree_unflatten([], spec)


def _register_namedtuple(
    cls: type[Any],
    *,
    serialized_type_name: str,
) -> None:
    """
    Registers a namedtuple as a valid pytree node. By default namedtuples are
    valid pytree nodes, but they are not serializable. This API provides the
    argument `serialized_type_name` which allows these namedtuples to be
    serialized.

    Args:
        cls: the dataclass type to register
        serialized_type_name: The serialized name for the dataclass. This is
        required if you want to serialize the pytree TreeSpec containing this
        namedtuple.
    """
    _private_register_pytree_node(
        cls,
        _namedtuple_flatten,
        _namedtuple_unflatten,
        serialized_type_name=serialized_type_name,
        to_dumpable_context=_namedtuple_serialize,
        from_dumpable_context=_namedtuple_deserialize,
        flatten_with_keys_fn=_namedtuple_flatten_with_keys,
    )


@deprecated(
    "`torch.utils._pytree._register_pytree_node` is deprecated. "
    "Please use `torch.utils._pytree.register_pytree_node` instead.",
    category=FutureWarning,
)
def _register_pytree_node(
    cls: type[Any],
    flatten_fn: FlattenFunc,
    unflatten_fn: UnflattenFunc,
    to_str_fn: Optional[ToStrFunc] = None,  # deprecated
    maybe_from_str_fn: Optional[MaybeFromStrFunc] = None,  # deprecated
    *,
    serialized_type_name: Optional[str] = None,
    to_dumpable_context: Optional[ToDumpableContextFn] = None,
    from_dumpable_context: Optional[FromDumpableContextFn] = None,
    flatten_with_keys_fn: Optional[FlattenWithKeysFunc] = None,
) -> None:
    """Register a container-like type as pytree node for the Python pytree only.

    Args:
        cls: the type to register
        flatten_fn: A callable that takes a pytree and returns a flattened
            representation of the pytree and additional context to represent the
            flattened pytree.
        unflatten_fn: A callable that takes a flattened version of the pytree,
            additional context, and returns an unflattened pytree.
        serialized_type_name: A keyword argument used to specify the fully qualified
            name used when serializing the tree spec.
        to_dumpable_context: An optional keyword argument to custom specify how
            to convert the context of the pytree to a custom json dumpable
            representation. This is used for json serialization, which is being
            used in torch.export right now.
        from_dumpable_context: An optional keyword argument to custom specify how
            to convert the custom json dumpable representation of the context
            back to the original context. This is used for json deserialization,
            which is being used in torch.export right now.
        flatten_with_keys_fn: An optional keyword argument to specify how to
            access each pytree leaf's keypath when flattening and tree-mapping.
            Like ``flatten_fn``, but in place of a List[leaf], it should return
            a List[(keypath, leaf)].
    """
    if to_str_fn is not None or maybe_from_str_fn is not None:
        warnings.warn(
            "`to_str_fn` and `maybe_from_str_fn` is deprecated. "
            "Please use `to_dumpable_context` and `from_dumpable_context` instead.",
            FutureWarning,
            stacklevel=2,
        )

    _private_register_pytree_node(
        cls,
        flatten_fn,
        unflatten_fn,
        serialized_type_name=serialized_type_name,
        to_dumpable_context=to_dumpable_context,
        from_dumpable_context=from_dumpable_context,
        flatten_with_keys_fn=flatten_with_keys_fn,
    )


def _deregister_pytree_node(
    cls: type[Any],
) -> None:
    """This is an internal function that is used to deregister a pytree node type
    for the Python pytree only. This should be only used inside PyTorch.
    """
    with _NODE_REGISTRY_LOCK:
        del SUPPORTED_NODES[cls]
        node_def = SUPPORTED_SERIALIZED_TYPES[cls]
        del SERIALIZED_TYPE_TO_PYTHON_TYPE[node_def.serialized_type_name]
        del SUPPORTED_SERIALIZED_TYPES[cls]


def _private_register_pytree_node(
    cls: type[Any],
    flatten_fn: FlattenFunc,
    unflatten_fn: UnflattenFunc,
    *,
    serialized_type_name: Optional[str] = None,
    to_dumpable_context: Optional[ToDumpableContextFn] = None,
    from_dumpable_context: Optional[FromDumpableContextFn] = None,
    flatten_with_keys_fn: Optional[FlattenWithKeysFunc] = None,
) -> None:
    """This is an internal function that is used to register a pytree node type
    for the Python pytree only. End-users should use :func:`register_pytree_node`
    instead.
    """
    with _NODE_REGISTRY_LOCK:
        if cls in SUPPORTED_NODES:
            # TODO: change this warning to an error after OSS/internal stabilize
            warnings.warn(
                f"{cls} is already registered as pytree node. "
                "Overwriting the previous registration.",
            )

        node_def = NodeDef(cls, flatten_fn, unflatten_fn, flatten_with_keys_fn)
        SUPPORTED_NODES[cls] = node_def

        if (to_dumpable_context is None) ^ (from_dumpable_context is None):
            raise ValueError(
                f"Both to_dumpable_context and from_dumpable_context for {cls} must "
                "be None or registered."
            )

        if serialized_type_name is None:
            serialized_type_name = NO_SERIALIZED_TYPE_NAME_FOUND

        serialize_node_def = _SerializeNodeDef(
            cls,
            serialized_type_name,
            to_dumpable_context,
            from_dumpable_context,
        )
        SUPPORTED_SERIALIZED_TYPES[cls] = serialize_node_def
        SERIALIZED_TYPE_TO_PYTHON_TYPE[serialized_type_name] = cls


@dataclasses.dataclass(frozen=True)
class SequenceKey(Generic[T]):
    idx: int

    def __str__(self) -> str:
        return f"[{self.idx!r}]"

    def get(self, sequence: Sequence[T]) -> T:
        return sequence[self.idx]


K = TypeVar("K", bound=Hashable)


@dataclasses.dataclass(frozen=True)
class MappingKey(Generic[K, T]):
    key: K

    def __str__(self) -> str:
        return f"[{self.key!r}]"

    def get(self, mapping: Mapping[K, T]) -> T:
        return mapping[self.key]


@dataclasses.dataclass(frozen=True)
class GetAttrKey:
    name: str

    def __str__(self) -> str:
        return f".{self.name}"

    def get(self, obj: Any) -> Any:
        return getattr(obj, self.name)


def _tuple_flatten(d: tuple[T, ...]) -> tuple[list[T], Context]:
    return list(d), None


def _tuple_flatten_with_keys(
    d: tuple[T, ...]
) -> tuple[list[tuple[KeyEntry, T]], Context]:
    values, context = _tuple_flatten(d)
    return [(SequenceKey(i), v) for i, v in enumerate(values)], context


def _tuple_unflatten(values: Iterable[T], context: Context) -> tuple[T, ...]:
    return tuple(values)


def _list_flatten(d: list[T]) -> tuple[list[T], Context]:
    return d, None


def _list_flatten_with_keys(d: list[T]) -> tuple[list[tuple[KeyEntry, T]], Context]:
    values, context = _list_flatten(d)
    return [(SequenceKey(i), v) for i, v in enumerate(values)], context


def _list_unflatten(values: Iterable[T], context: Context) -> list[T]:
    return list(values)


def _dict_flatten(d: dict[Any, T]) -> tuple[list[T], Context]:
    return list(d.values()), list(d.keys())


def _dict_flatten_with_keys(
    d: dict[Any, T]
) -> tuple[list[tuple[KeyEntry, T]], Context]:
    values, context = _dict_flatten(d)
    return [(MappingKey(k), v) for k, v in zip(context, values)], context


def _dict_unflatten(values: Iterable[T], context: Context) -> dict[Any, T]:
    return dict(zip(context, values))


def _namedtuple_flatten(d: NamedTuple) -> tuple[list[Any], Context]:
    return list(d), type(d)


def _namedtuple_flatten_with_keys(
    d: NamedTuple,
) -> tuple[list[tuple[KeyEntry, Any]], Context]:
    values, context = _namedtuple_flatten(d)
    return (
        [(GetAttrKey(field), v) for field, v in zip(context._fields, values)],
        context,
    )


def _namedtuple_unflatten(values: Iterable[T], context: Context) -> NamedTuple:
    return cast(NamedTuple, context(*values))


def _namedtuple_serialize(context: Context) -> DumpableContext:
    if context not in SUPPORTED_SERIALIZED_TYPES:
        raise NotImplementedError(
            f"Can't serialize TreeSpec of namedtuple class {context} because we "
            "didn't register a serializated_type_name. Please register using "
            "`_register_namedtuple`."
        )

    serialize_node_def = SUPPORTED_SERIALIZED_TYPES[context]
    serialized_type_name = serialize_node_def.serialized_type_name

    if serialized_type_name == NO_SERIALIZED_TYPE_NAME_FOUND:
        raise NotImplementedError(
            f"Can't serialize TreeSpec of namedtuple class {context} because we "
            "couldn't find a serializated_type_name. Please register using "
            "`_register_namedtuple`."
        )
    return serialized_type_name


def _namedtuple_deserialize(dumpable_context: DumpableContext) -> Context:
    if dumpable_context not in SERIALIZED_TYPE_TO_PYTHON_TYPE:
        raise NotImplementedError(
            f"Can't deserialize TreeSpec of namedtuple class {dumpable_context} "
            "because we couldn't find a serializated name."
        )

    typ = SERIALIZED_TYPE_TO_PYTHON_TYPE[dumpable_context]
    return typ


def _ordereddict_flatten(d: OrderedDict[Any, T]) -> tuple[list[T], Context]:
    return list(d.values()), list(d.keys())


def _ordereddict_flatten_with_keys(
    d: OrderedDict[Any, T]
) -> tuple[list[tuple[KeyEntry, T]], Context]:
    values, context = _ordereddict_flatten(d)
    return [(MappingKey(k), v) for k, v in zip(context, values)], context


def _ordereddict_unflatten(
    values: Iterable[T],
    context: Context,
) -> OrderedDict[Any, T]:
    return OrderedDict((key, value) for key, value in zip(context, values))


_odict_flatten = _ordereddict_flatten
_odict_unflatten = _ordereddict_unflatten


def _defaultdict_flatten(d: defaultdict[Any, T]) -> tuple[list[T], Context]:
    values, dict_context = _dict_flatten(d)
    return values, [d.default_factory, dict_context]


def _defaultdict_flatten_with_keys(
    d: defaultdict[Any, T]
) -> tuple[list[tuple[KeyEntry, T]], Context]:
    values, context = _defaultdict_flatten(d)
    _, dict_context = context
    return [(MappingKey(k), v) for k, v in zip(dict_context, values)], context


def _defaultdict_unflatten(
    values: Iterable[T],
    context: Context,
) -> defaultdict[Any, T]:
    default_factory, dict_context = context
    return defaultdict(default_factory, _dict_unflatten(values, dict_context))


def _defaultdict_serialize(context: Context) -> DumpableContext:
    default_factory, dict_context = context
    json_defaultdict = {
        "default_factory_module": default_factory.__module__,
        "default_factory_name": default_factory.__qualname__,
        "dict_context": dict_context,
    }
    return json_defaultdict


def _defaultdict_deserialize(dumpable_context: DumpableContext) -> Context:
    assert isinstance(dumpable_context, dict)
    assert set(dumpable_context) == {
        "default_factory_module",
        "default_factory_name",
        "dict_context",
    }

    default_factory_module = dumpable_context["default_factory_module"]
    default_factory_name = dumpable_context["default_factory_name"]
    assert isinstance(default_factory_module, str)
    assert isinstance(default_factory_name, str)
    module = importlib.import_module(default_factory_module)
    default_factory = getattr(module, default_factory_name)

    dict_context = dumpable_context["dict_context"]
    return [default_factory, dict_context]


def _deque_flatten(d: deque[T]) -> tuple[list[T], Context]:
    return list(d), d.maxlen


def _deque_flatten_with_keys(
    d: deque[T],
) -> tuple[list[tuple[KeyEntry, T]], Context]:
    values, context = _deque_flatten(d)
    return [(SequenceKey(i), v) for i, v in enumerate(values)], context


def _deque_unflatten(values: Iterable[T], context: Context) -> deque[T]:
    return deque(values, maxlen=context)


_private_register_pytree_node(
    tuple,
    _tuple_flatten,
    _tuple_unflatten,
    serialized_type_name="builtins.tuple",
    flatten_with_keys_fn=_tuple_flatten_with_keys,
)
_private_register_pytree_node(
    list,
    _list_flatten,
    _list_unflatten,
    serialized_type_name="builtins.list",
    flatten_with_keys_fn=_list_flatten_with_keys,
)
_private_register_pytree_node(
    dict,
    _dict_flatten,
    _dict_unflatten,
    serialized_type_name="builtins.dict",
    flatten_with_keys_fn=_dict_flatten_with_keys,
)
_private_register_pytree_node(
    namedtuple,  # type: ignore[arg-type]
    _namedtuple_flatten,
    _namedtuple_unflatten,
    serialized_type_name="collections.namedtuple",
    to_dumpable_context=_namedtuple_serialize,
    from_dumpable_context=_namedtuple_deserialize,
    flatten_with_keys_fn=_namedtuple_flatten_with_keys,
)
_private_register_pytree_node(
    OrderedDict,
    _ordereddict_flatten,
    _ordereddict_unflatten,
    serialized_type_name="collections.OrderedDict",
    flatten_with_keys_fn=_ordereddict_flatten_with_keys,
)
_private_register_pytree_node(
    defaultdict,
    _defaultdict_flatten,
    _defaultdict_unflatten,
    serialized_type_name="collections.defaultdict",
    to_dumpable_context=_defaultdict_serialize,
    from_dumpable_context=_defaultdict_deserialize,
    flatten_with_keys_fn=_defaultdict_flatten_with_keys,
)
_private_register_pytree_node(
    deque,
    _deque_flatten,
    _deque_unflatten,
    serialized_type_name="collections.deque",
    flatten_with_keys_fn=_deque_flatten_with_keys,
)


STANDARD_DICT_TYPES: frozenset[type] = frozenset(
    {dict, OrderedDict, defaultdict},
)
BUILTIN_TYPES: frozenset[type] = frozenset(
    {tuple, list, dict, namedtuple, OrderedDict, defaultdict, deque},  # type: ignore[arg-type]
)


# h/t https://stackoverflow.com/questions/2166818/how-to-check-if-an-object-is-an-instance-of-a-namedtuple
def _is_namedtuple_instance(tree: Any) -> bool:
    typ = type(tree)
    bases = typ.__bases__
    if len(bases) != 1 or bases[0] != tuple:
        return False
    fields = getattr(typ, "_fields", None)
    if not isinstance(fields, tuple):
        return False
    return all(type(entry) == str for entry in fields)


def _get_node_type(tree: Any) -> Any:
    if _is_namedtuple_instance(tree):
        return namedtuple
    return type(tree)


# A leaf is defined as anything that is not a Node.
def _is_leaf(tree: PyTree, is_leaf: Optional[Callable[[PyTree], bool]] = None) -> bool:
    return (is_leaf is not None and is_leaf(tree)) or _get_node_type(
        tree
    ) not in SUPPORTED_NODES


# A TreeSpec represents the structure of a pytree. It holds:
# "type": the type of root Node of the pytree
# context: some context that is useful in unflattening the pytree
# children_specs: specs for each child of the root Node
# num_leaves: the number of leaves
@dataclasses.dataclass(init=True, frozen=True, eq=True, repr=False)
class TreeSpec:
    type: Any
    context: Context
    children_specs: list["TreeSpec"]

    num_nodes: int = dataclasses.field(init=False)
    num_leaves: int = dataclasses.field(init=False)
    num_children: int = dataclasses.field(init=False)

    def __post_init__(self) -> None:
        num_nodes = sum((spec.num_nodes for spec in self.children_specs), start=1)
        num_leaves = sum(spec.num_leaves for spec in self.children_specs)
        num_children = len(self.children_specs)
        object.__setattr__(self, "num_nodes", num_nodes)
        object.__setattr__(self, "num_leaves", num_leaves)
        object.__setattr__(self, "num_children", num_children)

    def __repr__(self, indent: int = 0) -> str:
        repr_prefix: str = f"TreeSpec({self.type.__name__}, {self.context}, ["
        children_specs_str: str = ""
        if self.num_children > 0:
            indent += 2
            children_specs_str += self.children_specs[0].__repr__(indent)
            children_specs_str += "," if self.num_children > 1 else ""
            children_specs_str += ",".join(
                [
                    "\n" + " " * indent + child.__repr__(indent)
                    for child in self.children_specs[1:]
                ]
            )
        repr_suffix: str = f"{children_specs_str}])"
        return repr_prefix + repr_suffix

    def __eq__(self, other: PyTree) -> bool:
        if self is other:
            return True
        elif other.__class__ is self.__class__:
            if str(self.type) != str(other.type):
                return False
            if self.context != other.context:
                return False
            elif self.children_specs != other.children_specs:
                return False
            return True
        return NotImplemented

    def is_leaf(self) -> bool:
        return self.num_nodes == 1 and self.num_leaves == 1

    def flatten_up_to(self, tree: PyTree) -> list[PyTree]:
        def helper(treespec: TreeSpec, tree: PyTree, subtrees: list[PyTree]) -> None:
            if treespec.is_leaf():
                subtrees.append(tree)
                return

            node_type = _get_node_type(tree)
            if treespec.type not in BUILTIN_TYPES:
                # Always require custom node types to match exactly
                if node_type != treespec.type:
                    raise ValueError(
                        f"Type mismatch; "
                        f"expected {treespec.type!r}, but got {node_type!r}.",
                    )
                flatten_fn = SUPPORTED_NODES[node_type].flatten_fn
                children, context = flatten_fn(tree)
                if len(children) != treespec.num_children:
                    raise ValueError(
                        f"Node arity mismatch; "
                        f"expected {treespec.num_children}, but got {len(children)}.",
                    )
                if context != treespec.context:
                    raise ValueError(
                        f"Node context mismatch for custom node type {treespec.type!r}.",
                    )
            else:
                # For builtin dictionary types, we allow some flexibility
                # Otherwise, we require exact matches
                both_standard_dict = (
                    treespec.type in STANDARD_DICT_TYPES
                    and node_type in STANDARD_DICT_TYPES
                )
                if not both_standard_dict and node_type != treespec.type:
                    raise ValueError(
                        f"Node type mismatch; "
                        f"expected {treespec.type!r}, but got {node_type!r}.",
                    )
                if len(tree) != treespec.num_children:
                    raise ValueError(
                        f"Node arity mismatch; "
                        f"expected {treespec.num_children}, but got {len(tree)}.",
                    )

                if both_standard_dict:
                    # dictionary types are compatible with each other
                    dict_context = (
                        treespec.context
                        if treespec.type is not defaultdict
                        # ignore mismatch of `default_factory` for defaultdict
                        else treespec.context[1]
                    )
                    expected_keys = dict_context
                    got_key_set = set(tree)
                    expected_key_set = set(expected_keys)
                    if got_key_set != expected_key_set:
                        missing_keys = expected_key_set.difference(got_key_set)
                        extra_keys = got_key_set.difference(expected_key_set)
                        message = ""
                        if missing_keys:
                            message += f"; missing key(s): {missing_keys}"
                        if extra_keys:
                            message += f"; extra key(s): {extra_keys}"
                        raise ValueError(f"Node keys mismatch{message}.")
                    children = [tree[key] for key in expected_keys]
                else:
                    # node_type is treespec.type
                    flatten_fn = SUPPORTED_NODES[node_type].flatten_fn
                    children, context = flatten_fn(tree)
                    if (
                        node_type is not deque  # ignore mismatch of `maxlen` for deque
                    ) and context != treespec.context:
                        raise ValueError(
                            f"Node context mismatch for node type {treespec.type!r}; "
                            f"expected {treespec.context!r}, but got {context!r}.",  # namedtuple type mismatch
                        )

            for subtree, subspec in zip(children, treespec.children_specs):
                helper(subspec, subtree, subtrees)

        subtrees: list[PyTree] = []
        helper(self, tree, subtrees)
        return subtrees

    def unflatten(self, leaves: Iterable[Any]) -> PyTree:
        if not isinstance(leaves, (list, tuple)):
            leaves = list(leaves)
        if len(leaves) != self.num_leaves:
            raise ValueError(
                f"treespec.unflatten(leaves): `leaves` has length {len(leaves)} "
                f"but the spec refers to a pytree that holds {self.num_leaves} "
                f"items ({self}).",
            )
        if self.is_leaf():
            return leaves[0]

        unflatten_fn = SUPPORTED_NODES[self.type].unflatten_fn

        # Recursively unflatten the children
        start = 0
        end = 0
        child_pytrees = []
        for child_spec in self.children_specs:
            end += child_spec.num_leaves
            child_pytrees.append(child_spec.unflatten(leaves[start:end]))
            start = end

        return unflatten_fn(child_pytrees, self.context)


# NOTE: subclassing a dataclass is subtle. In order to enable reasoning about
# this class with `dataclasses.fields`, etc., while having a simplified
# constructor that takes no argument, we wrap with `dataclass(init=True, ...)`
# again, with fields that have `init=False`.
@dataclasses.dataclass(init=True, frozen=True, eq=False, repr=False)
class LeafSpec(TreeSpec):
    type: Any = dataclasses.field(default=None, init=False)
    context: Context = dataclasses.field(default=None, init=False)
    children_specs: list["TreeSpec"] = dataclasses.field(
        default_factory=list, init=False
    )

    def __post_init__(self) -> None:
        # Override `__post_init__` for `num_leaves` derivation.
        object.__setattr__(self, "num_nodes", 1)
        object.__setattr__(self, "num_leaves", 1)
        object.__setattr__(self, "num_children", 0)

    def __repr__(self, indent: int = 0) -> str:
        return "*"


# All leaves are equivalent, so represent with a single object to save on
# object construction time
_LEAF_SPEC = LeafSpec()


def tree_flatten(
    tree: PyTree,
    is_leaf: Optional[Callable[[PyTree], bool]] = None,
) -> tuple[list[Any], TreeSpec]:
    """Flattens a pytree into a list of values and a TreeSpec that can be used
    to reconstruct the pytree.
    """

    def helper(node: PyTree, leaves: list[Any]) -> TreeSpec:
        if _is_leaf(node, is_leaf=is_leaf):
            leaves.append(node)
            return _LEAF_SPEC

        node_type = _get_node_type(node)
        flatten_fn = SUPPORTED_NODES[node_type].flatten_fn
        children, context = flatten_fn(node)

        # Recursively flatten the children
        subspecs = [helper(child, leaves) for child in children]
        return TreeSpec(node_type, context, subspecs)

    leaves: list[Any] = []
    treespec = helper(tree, leaves)
    return leaves, treespec


def tree_unflatten(leaves: Iterable[Any], treespec: TreeSpec) -> PyTree:
    """Given a list of values and a TreeSpec, builds a pytree.
    This is the inverse operation of `tree_flatten`.
    """
    if not isinstance(treespec, TreeSpec):
        raise TypeError(
            f"tree_unflatten(leaves, treespec): Expected `treespec` to be "
            f"instance of TreeSpec but got item of type {type(treespec)}.",
        )
    return treespec.unflatten(leaves)


def tree_iter(
    tree: PyTree,
    is_leaf: Optional[Callable[[PyTree], bool]] = None,
) -> Iterable[Any]:
    """Get an iterator over the leaves of a pytree."""
    if _is_leaf(tree, is_leaf=is_leaf):
        yield tree
    else:
        node_type = _get_node_type(tree)
        flatten_fn = SUPPORTED_NODES[node_type].flatten_fn
        child_pytrees, _ = flatten_fn(tree)

        # Recursively flatten the children
        for child in child_pytrees:
            yield from tree_iter(child, is_leaf=is_leaf)


def tree_leaves(
    tree: PyTree,
    is_leaf: Optional[Callable[[PyTree], bool]] = None,
) -> list[Any]:
    """Get a list of leaves of a pytree."""
    return list(tree_iter(tree, is_leaf=is_leaf))


def tree_structure(
    tree: PyTree,
    is_leaf: Optional[Callable[[PyTree], bool]] = None,
) -> TreeSpec:
    """Get the TreeSpec for a pytree."""
    return tree_flatten(tree, is_leaf=is_leaf)[1]


def tree_map(
    func: Callable[..., Any],
    tree: PyTree,
    *rests: PyTree,
    is_leaf: Optional[Callable[[PyTree], bool]] = None,
) -> PyTree:
    """Map a multi-input function over pytree args to produce a new pytree.

    See also :func:`tree_map_`.

    >>> tree_map(lambda x: x + 1, {'x': 7, 'y': (42, 64)})
    {'x': 8, 'y': (43, 65)}
    >>> tree_map(lambda x: x is None, {'x': 7, 'y': (42, 64), 'z': None})
    {'x': False, 'y': (False, False), 'z': True}

    If multiple inputs are given, the structure of the tree is taken from the first input;
    subsequent inputs need only have ``tree`` as a prefix:

    >>> tree_map(lambda x, y: [x] + y, [5, 6], [[7, 9], [1, 2]])
    [[5, 7, 9], [6, 1, 2]]

    Args:
        func (callable): A function that takes ``1 + len(rests)`` arguments, to be applied at the
            corresponding leaves of the pytrees.
        tree (pytree): A pytree to be mapped over, with each leaf providing the first positional
            argument to function ``func``.
        rests (tuple of pytree): A tuple of pytrees, each of which has the same structure as
            ``tree`` or has ``tree`` as a prefix.
        is_leaf (callable, optional): An extra leaf predicate function that will be called at each
            flattening step. The function should have a single argument with signature
            ``is_leaf(node) -> bool``. If it returns :data:`True`, the whole subtree being treated
            as a leaf. Otherwise, the default pytree registry will be used to determine a node is a
            leaf or not. If the function is not specified, the default pytree registry will be used.

    Returns:
        A new pytree with the same structure as ``tree`` but with the value at each leaf given by
        ``func(x, *xs)`` where ``x`` is the value at the corresponding leaf in ``tree`` and ``xs``
        is the tuple of values at corresponding nodes in ``rests``.
    """
    leaves, treespec = tree_flatten(tree, is_leaf=is_leaf)
    flat_args = [leaves] + [treespec.flatten_up_to(r) for r in rests]
    return treespec.unflatten(map(func, *flat_args))


def tree_map_(
    func: Callable[..., Any],
    tree: PyTree,
    *rests: PyTree,
    is_leaf: Optional[Callable[[PyTree], bool]] = None,
) -> PyTree:
    """Like :func:`tree_map`, but do an inplace call on each leaf and return the original tree.

    See also :func:`tree_map`.

    Args:
        func (callable): A function that takes ``1 + len(rests)`` arguments, to be applied at the
            corresponding leaves of the pytrees.
        tree (pytree): A pytree to be mapped over, with each leaf providing the first positional
            argument to function ``func``.
        rests (tuple of pytree): A tuple of pytrees, each of which has the same structure as
            ``tree`` or has ``tree`` as a prefix.
        is_leaf (callable, optional): An extra leaf predicate function that will be called at each
            flattening step. The function should have a single argument with signature
            ``is_leaf(node) -> bool``. If it returns :data:`True`, the whole subtree being treated
            as a leaf. Otherwise, the default pytree registry will be used to determine a node is a
            leaf or not. If the function is not specified, the default pytree registry will be used.

    Returns:
        The original ``tree`` with the value at each leaf is given by the side-effect of function
        ``func(x, *xs)`` (not the return value) where ``x`` is the value at the corresponding leaf
        in ``tree`` and ``xs`` is the tuple of values at values at corresponding nodes in ``rests``.
    """
    leaves, treespec = tree_flatten(tree, is_leaf=is_leaf)
    flat_args = [leaves] + [treespec.flatten_up_to(r) for r in rests]
    deque(map(func, *flat_args), maxlen=0)  # consume and exhaust the iterable
    return tree


Type2 = tuple[type[T], type[S]]
Type3 = tuple[type[T], type[S], type[U]]
if sys.version_info >= (3, 10):
    TypeAny = Union[type[Any], tuple[type[Any], ...], types.UnionType]
else:
    TypeAny = Union[type[Any], tuple[type[Any], ...]]

Fn2 = Callable[[Union[T, S]], R]
Fn3 = Callable[[Union[T, S, U]], R]
Fn = Callable[[T], R]
FnAny = Callable[[Any], R]

MapOnlyFn = Callable[[T], Callable[[Any], Any]]


# These specializations help with type inference on the lambda passed to this
# function
@overload
def map_only(type_or_types_or_pred: type[T], /) -> MapOnlyFn[Fn[T, Any]]:
    ...


@overload
def map_only(type_or_types_or_pred: Type2[T, S], /) -> MapOnlyFn[Fn2[T, S, Any]]:
    ...


@overload
def map_only(type_or_types_or_pred: Type3[T, S, U], /) -> MapOnlyFn[Fn3[T, S, U, Any]]:
    ...


# This specialization is needed for the implementations below that call
@overload
def map_only(type_or_types_or_pred: TypeAny, /) -> MapOnlyFn[FnAny[Any]]:
    ...


@overload
def map_only(type_or_types_or_pred: Callable[[Any], bool], /) -> MapOnlyFn[FnAny[Any]]:
    ...


def map_only(
    type_or_types_or_pred: Union[TypeAny, Callable[[Any], bool]], /
) -> MapOnlyFn[FnAny[Any]]:
    """
    Suppose you are writing a tree_map over tensors, leaving everything
    else unchanged.  Ordinarily you would have to write:

        def go(t):
            if isinstance(t, Tensor):
                return ...
            else:
                return t

    With this function, you only need to write:

        @map_only(Tensor)
        def go(t):
            return ...

    You can also directly use 'tree_map_only'
    """
    if isinstance(type_or_types_or_pred, (type, tuple)) or (
        sys.version_info >= (3, 10)
        and isinstance(type_or_types_or_pred, types.UnionType)
    ):

        def pred(x: Any) -> bool:
            return isinstance(x, type_or_types_or_pred)  # type: ignore[arg-type]

    elif callable(type_or_types_or_pred):
        pred = type_or_types_or_pred  # type: ignore[assignment]
    else:
        raise TypeError("Argument must be a type, a tuple of types, or a callable.")

    def wrapper(func: Callable[[T], Any]) -> Callable[[Any], Any]:
        @functools.wraps(func)
        def wrapped(x: T) -> Any:
            if pred(x):
                return func(x)
            return x

        return wrapped

    return wrapper


@overload
def tree_map_only(
    type_or_types_or_pred: type[T],
    /,
    func: Fn[T, Any],
    tree: PyTree,
    is_leaf: Optional[Callable[[PyTree], bool]] = None,
) -> PyTree:
    ...


@overload
def tree_map_only(
    type_or_types_or_pred: Type2[T, S],
    /,
    func: Fn2[T, S, Any],
    tree: PyTree,
    is_leaf: Optional[Callable[[PyTree], bool]] = None,
) -> PyTree:
    ...


@overload
def tree_map_only(
    type_or_types_or_pred: Type3[T, S, U],
    /,
    func: Fn3[T, S, U, Any],
    tree: PyTree,
    is_leaf: Optional[Callable[[PyTree], bool]] = None,
) -> PyTree:
    ...


@overload
def tree_map_only(
    type_or_types_or_pred: TypeAny,
    /,
    func: FnAny[Any],
    tree: PyTree,
    is_leaf: Optional[Callable[[PyTree], bool]] = None,
) -> PyTree:
    ...


@overload
def tree_map_only(
    type_or_types_or_pred: Callable[[Any], bool],
    /,
    func: FnAny[Any],
    tree: PyTree,
    is_leaf: Optional[Callable[[PyTree], bool]] = None,
) -> PyTree:
    ...


def tree_map_only(
    type_or_types_or_pred: Union[TypeAny, Callable[[Any], bool]],
    /,
    func: FnAny[Any],
    tree: PyTree,
    is_leaf: Optional[Callable[[PyTree], bool]] = None,
) -> PyTree:
    return tree_map(map_only(type_or_types_or_pred)(func), tree, is_leaf=is_leaf)


@overload
def tree_map_only_(
    type_or_types_or_pred: type[T],
    /,
    func: Fn[T, Any],
    tree: PyTree,
    is_leaf: Optional[Callable[[PyTree], bool]] = None,
) -> PyTree:
    ...


@overload
def tree_map_only_(
    type_or_types_or_pred: Type2[T, S],
    /,
    func: Fn2[T, S, Any],
    tree: PyTree,
    is_leaf: Optional[Callable[[PyTree], bool]] = None,
) -> PyTree:
    ...


@overload
def tree_map_only_(
    type_or_types_or_pred: Type3[T, S, U],
    /,
    func: Fn3[T, S, U, Any],
    tree: PyTree,
    is_leaf: Optional[Callable[[PyTree], bool]] = None,
) -> PyTree:
    ...


@overload
def tree_map_only_(
    type_or_types_or_pred: TypeAny,
    /,
    func: FnAny[Any],
    tree: PyTree,
    is_leaf: Optional[Callable[[PyTree], bool]] = None,
) -> PyTree:
    ...


@overload
def tree_map_only_(
    type_or_types_or_pred: Callable[[Any], bool],
    /,
    func: FnAny[Any],
    tree: PyTree,
    is_leaf: Optional[Callable[[PyTree], bool]] = None,
) -> PyTree:
    ...


def tree_map_only_(
    type_or_types_or_pred: Union[TypeAny, Callable[[Any], bool]],
    /,
    func: FnAny[Any],
    tree: PyTree,
    is_leaf: Optional[Callable[[PyTree], bool]] = None,
) -> PyTree:
    return tree_map_(map_only(type_or_types_or_pred)(func), tree, is_leaf=is_leaf)


def tree_all(
    pred: Callable[[Any], bool],
    tree: PyTree,
    is_leaf: Optional[Callable[[PyTree], bool]] = None,
) -> bool:
    flat_args = tree_iter(tree, is_leaf=is_leaf)
    return all(map(pred, flat_args))


def tree_any(
    pred: Callable[[Any], bool],
    tree: PyTree,
    is_leaf: Optional[Callable[[PyTree], bool]] = None,
) -> bool:
    flat_args = tree_iter(tree, is_leaf=is_leaf)
    return any(map(pred, flat_args))


@overload
def tree_all_only(
    type_or_types: type[T],
    /,
    pred: Fn[T, bool],
    tree: PyTree,
    is_leaf: Optional[Callable[[PyTree], bool]] = None,
) -> bool:
    ...


@overload
def tree_all_only(
    type_or_types: Type2[T, S],
    /,
    pred: Fn2[T, S, bool],
    tree: PyTree,
    is_leaf: Optional[Callable[[PyTree], bool]] = None,
) -> bool:
    ...


@overload
def tree_all_only(
    type_or_types: Type3[T, S, U],
    /,
    pred: Fn3[T, S, U, bool],
    tree: PyTree,
    is_leaf: Optional[Callable[[PyTree], bool]] = None,
) -> bool:
    ...


def tree_all_only(
    type_or_types: TypeAny,
    /,
    pred: FnAny[bool],
    tree: PyTree,
    is_leaf: Optional[Callable[[PyTree], bool]] = None,
) -> bool:
    flat_args = tree_iter(tree, is_leaf=is_leaf)
    return all(pred(x) for x in flat_args if isinstance(x, type_or_types))


@overload
def tree_any_only(
    type_or_types: type[T],
    /,
    pred: Fn[T, bool],
    tree: PyTree,
    is_leaf: Optional[Callable[[PyTree], bool]] = None,
) -> bool:
    ...


@overload
def tree_any_only(
    type_or_types: Type2[T, S],
    /,
    pred: Fn2[T, S, bool],
    tree: PyTree,
    is_leaf: Optional[Callable[[PyTree], bool]] = None,
) -> bool:
    ...


@overload
def tree_any_only(
    type_or_types: Type3[T, S, U],
    /,
    pred: Fn3[T, S, U, bool],
    tree: PyTree,
    is_leaf: Optional[Callable[[PyTree], bool]] = None,
) -> bool:
    ...


def tree_any_only(
    type_or_types: TypeAny,
    /,
    pred: FnAny[bool],
    tree: PyTree,
    is_leaf: Optional[Callable[[PyTree], bool]] = None,
) -> bool:
    flat_args = tree_iter(tree, is_leaf=is_leaf)
    return any(pred(x) for x in flat_args if isinstance(x, type_or_types))


# Broadcasts a pytree to the provided TreeSpec and returns the flattened
# values. If this is not possible, then this function returns None.
#
# For example, given pytree=0 and spec=TreeSpec(list, None, [LeafSpec(), LeafSpec()]),
# would return [0, 0]. This is useful for part of the vmap implementation:
# a user can pass in vmap(fn, in_dims)(*inputs). `in_dims` should be
# broadcastable to the tree structure of `inputs` and we use
# _broadcast_to_and_flatten to check this.
def _broadcast_to_and_flatten(
    tree: PyTree,
    treespec: TreeSpec,
    is_leaf: Optional[Callable[[PyTree], bool]] = None,
) -> Optional[list[Any]]:
    assert isinstance(treespec, TreeSpec)

    if _is_leaf(tree, is_leaf=is_leaf):
        return [tree] * treespec.num_leaves
    if treespec.is_leaf():
        return None
    node_type = _get_node_type(tree)
    if node_type != treespec.type:
        return None

    flatten_fn = SUPPORTED_NODES[node_type].flatten_fn
    child_pytrees, ctx = flatten_fn(tree)

    # Check if the Node is different from the spec
    if len(child_pytrees) != treespec.num_children or ctx != treespec.context:
        return None

    # Recursively flatten the children
    result: list[Any] = []
    for child, child_spec in zip(child_pytrees, treespec.children_specs):
        flat = _broadcast_to_and_flatten(child, child_spec, is_leaf=is_leaf)
        if flat is not None:
            result += flat
        else:
            return None

    return result


@dataclasses.dataclass
class _TreeSpecSchema:
    """
    _TreeSpecSchema is the schema used to serialize the TreeSpec
    It contains the following fields:
    - type: A string name of the type. null for the case of a LeafSpec.
    - context: Any format which is json dumpable
    - children_spec: A list of children serialized specs.
    """

    type: Optional[str]
    context: DumpableContext
    children_spec: list["_TreeSpecSchema"]


class _ProtocolFn(NamedTuple):
    treespec_to_json: Callable[[TreeSpec], DumpableContext]
    json_to_treespec: Callable[[DumpableContext], TreeSpec]


_SUPPORTED_PROTOCOLS: dict[int, _ProtocolFn] = {}


def _treespec_to_json(treespec: TreeSpec) -> _TreeSpecSchema:
    if treespec.is_leaf():
        return _TreeSpecSchema(None, None, [])

    if treespec.type not in SUPPORTED_SERIALIZED_TYPES:
        raise NotImplementedError(
            f"Serializing {treespec.type} in pytree is not registered.",
        )

    serialize_node_def = SUPPORTED_SERIALIZED_TYPES[treespec.type]

    serialized_type_name = serialize_node_def.serialized_type_name

    if serialized_type_name == NO_SERIALIZED_TYPE_NAME_FOUND:
        raise NotImplementedError(
            f"No registered serialization name for {treespec.type} found. "
            "Please update your _register_pytree_node call with a `serialized_type_name` kwarg."
        )

    if serialize_node_def.to_dumpable_context is None:
        try:
            serialized_context = json.dumps(treespec.context, cls=EnumEncoder)
        except TypeError as e:
            raise TypeError(
                "Unable to serialize context. "
                "Please make the context json dump-able, or register a "
                "custom serializer using _register_pytree_node."
            ) from e
    else:
        serialized_context = serialize_node_def.to_dumpable_context(treespec.context)

    child_schemas = [_treespec_to_json(child) for child in treespec.children_specs]

    return _TreeSpecSchema(serialized_type_name, serialized_context, child_schemas)


def _json_to_treespec(json_schema: DumpableContext) -> TreeSpec:
    if (
        json_schema["type"] is None
        and json_schema["context"] is None
        and len(json_schema["children_spec"]) == 0
    ):
        return _LEAF_SPEC

    if json_schema["type"] not in SERIALIZED_TYPE_TO_PYTHON_TYPE:
        raise NotImplementedError(
            f'Deserializing {json_schema["type"]} in pytree is not registered.',
        )

    typ = SERIALIZED_TYPE_TO_PYTHON_TYPE[json_schema["type"]]
    serialize_node_def = SUPPORTED_SERIALIZED_TYPES[typ]

    if serialize_node_def.from_dumpable_context is None:
        try:
            context = json.loads(json_schema["context"])
        except TypeError as ex:
            raise TypeError(
                "Unable to deserialize context. "
                "Please make the context json load-able, or register a "
                "custom serializer using _register_pytree_node.",
            ) from ex
    else:
        context = serialize_node_def.from_dumpable_context(json_schema["context"])

    children_specs = [
        _json_to_treespec(child_string) for child_string in json_schema["children_spec"]
    ]

    return TreeSpec(typ, context, children_specs)


_SUPPORTED_PROTOCOLS[1] = _ProtocolFn(_treespec_to_json, _json_to_treespec)


def treespec_dumps(treespec: TreeSpec, protocol: Optional[int] = None) -> str:
    if not isinstance(treespec, TreeSpec):
        raise TypeError(
            f"treespec_dumps(treespec, protocol): Expected `treespec` to be instance of "
            f"TreeSpec but got item of type {type(treespec)}.",
        )

    if protocol is None:
        protocol = DEFAULT_TREESPEC_SERIALIZATION_PROTOCOL

    if protocol in _SUPPORTED_PROTOCOLS:
        json_spec = _SUPPORTED_PROTOCOLS[protocol].treespec_to_json(treespec)
    else:
        raise ValueError(
            f"Unknown protocol {protocol}. "
            f"Available protocols: {list(_SUPPORTED_PROTOCOLS.keys())}",
        )

    str_spec = json.dumps((protocol, dataclasses.asdict(json_spec)), cls=EnumEncoder)
    return str_spec


@functools.lru_cache
def treespec_loads(serialized: str) -> TreeSpec:
    protocol, json_schema = json.loads(serialized)

    if protocol in _SUPPORTED_PROTOCOLS:
        return _SUPPORTED_PROTOCOLS[protocol].json_to_treespec(json_schema)
    raise ValueError(
        f"Unknown protocol {protocol}. "
        f"Available protocols: {list(_SUPPORTED_PROTOCOLS.keys())}",
    )


class _DummyLeaf:
    def __repr__(self) -> str:
        return "*"


def treespec_pprint(treespec: TreeSpec) -> str:
    dummy_tree = tree_unflatten(
        [_DummyLeaf() for _ in range(treespec.num_leaves)],
        treespec,
    )
    return repr(dummy_tree)


# TODO(angelayi): remove this function after OSS/internal stabilize
@deprecated(
    "`pytree_to_str` is deprecated. Please use `treespec_dumps` instead.",
    category=FutureWarning,
)
def pytree_to_str(treespec: TreeSpec) -> str:
    return treespec_dumps(treespec)


# TODO(angelayi): remove this function after OSS/internal stabilize
@deprecated(
    "`str_to_pytree` is deprecated. Please use `treespec_loads` instead.",
    category=FutureWarning,
)
def str_to_pytree(json: str) -> TreeSpec:
    return treespec_loads(json)


def arg_tree_leaves(*args: PyTree, **kwargs: PyTree) -> list[Any]:
    """Get a flat list of arguments to this function

    A slightly faster version of tree_leaves((args, kwargs))
    """
    leaves: list[Any] = []
    for a in args:
        leaves.extend(tree_iter(a))
    for a in kwargs.values():
        leaves.extend(tree_iter(a))
    return leaves


def tree_flatten_with_path(
    tree: PyTree,
    is_leaf: Optional[Callable[[PyTree], bool]] = None,
) -> tuple[list[tuple[KeyPath, Any]], TreeSpec]:
    """Flattens a pytree like :func:`tree_flatten`, but also returns each leaf's key path.

    Args:
        tree: a pytree to flatten. If it contains a custom type, that type must be
            registered with an appropriate `tree_flatten_with_path_fn` when registered
            with :func:`register_pytree_node`.
        is_leaf: An extra leaf predicate function that will be called at each
            flattening step. The function should have a single argument with signature
            ``is_leaf(node) -> bool``. If it returns :data:`True`, the whole subtree being treated
            as a leaf. Otherwise, the default pytree registry will be used to determine a node is a
            leaf or not. If the function is not specified, the default pytree registry will be used.
    Returns:
        A tuple where the first element is a list of (key path, leaf) pairs, and the
        second element is a :class:`TreeSpec` representing the structure of the flattened
        tree.
    """
    _, treespec = tree_flatten(tree, is_leaf)
    return list(_generate_key_paths((), tree, is_leaf)), treespec


def tree_leaves_with_path(
    tree: PyTree,
    is_leaf: Optional[Callable[[PyTree], bool]] = None,
) -> list[tuple[KeyPath, Any]]:
    """Gets the leaves of a pytree like ``tree_leaves`` and returns each leaf's key path.

    Args:
        tree: a pytree. If it contains a custom type, that type must be
            registered with an appropriate `tree_flatten_with_path_fn` when registered
            with :func:`register_pytree_node`.
        is_leaf: An extra leaf predicate function that will be called at each
            flattening step. The function should have a single argument with signature
            ``is_leaf(node) -> bool``. If it returns :data:`True`, the whole subtree being treated
            as a leaf. Otherwise, the default pytree registry will be used to determine a node is a
            leaf or not. If the function is not specified, the default pytree registry will be used.
    Returns:
        A list of (key path, leaf) pairs.
    """
    return list(_generate_key_paths((), tree, is_leaf))


def _generate_key_paths(
    key_path: KeyPath,
    tree: PyTree,
    is_leaf: Optional[Callable[[PyTree], bool]] = None,
) -> Iterable[tuple[KeyPath, Any]]:
    if is_leaf and is_leaf(tree):
        yield key_path, tree
        return

    node_type = _get_node_type(tree)
    handler = SUPPORTED_NODES.get(node_type)
    if not handler:
        # This is a leaf
        yield key_path, tree
        return

    flatten_with_keys = handler.flatten_with_keys_fn
    if flatten_with_keys:
        key_children, _ = flatten_with_keys(tree)
        for k, c in key_children:
            yield from _generate_key_paths((*key_path, k), c, is_leaf)
    else:
        # We registered this pytree but didn't add a flatten_with_keys_fn, complain.
        raise ValueError(
            f"Did not find a flatten_with_keys_fn for type: {node_type}. "
            "Please pass a flatten_with_keys_fn argument to register_pytree_node."
        )


def tree_map_with_path(
    func: Callable[..., Any],
    tree: PyTree,
    *rests: PyTree,
    is_leaf: Optional[Callable[[PyTree], bool]] = None,
) -> PyTree:
    """Like :func:`tree_map`, but the provided callable takes an additional key path argument.

    Args:
        func: A function that takes ``2 + len(rests)`` arguments, to be applied at the
            corresponding leaves of the pytrees. The first positional argument
            to ``func`` is the key path of the leaf in question. The second
            positional argument is the value of the leaf.
        tree: A pytree to be mapped over, with each leaf providing the first positional
            argument to function ``func``.
        rests: A tuple of pytrees, each of which has the same structure as
            ``tree`` or has ``tree`` as a prefix.
        is_leaf: An extra leaf predicate function that will be called at each
            flattening step. The function should have a single argument with signature
            ``is_leaf(node) -> bool``. If it returns :data:`True`, the whole subtree being treated
            as a leaf. Otherwise, the default pytree registry will be used to determine a node is a
            leaf or not. If the function is not specified, the default pytree registry will be used.

    Returns
        A new pytree with the same structure as ``tree`` but with the value at each leaf given by
        ``func(keypath, x, *xs)`` where ``keypath`` is the key path at the
        corresponding leaf in ``tree``, ``x`` is the value at that leaf, and
        ``xs`` is the tuple of values at corresponding nodes in ``rests``.
    """
    keypath_leaves, treespec = tree_flatten_with_path(tree, is_leaf)
    keypath_leaves = list(zip(*keypath_leaves))
    all_keypath_leaves = keypath_leaves + [treespec.flatten_up_to(r) for r in rests]
    return treespec.unflatten(func(*xs) for xs in zip(*all_keypath_leaves))


def keystr(kp: KeyPath) -> str:
    """Given a key path, return a pretty-printed representation."""
    return "".join([str(k) for k in kp])


def key_get(obj: Any, kp: KeyPath) -> Any:
    """Given an object and a key path, return the value at the key path."""
    for k in kp:
        obj = k.get(obj)
    return obj<|MERGE_RESOLUTION|>--- conflicted
+++ resolved
@@ -31,14 +31,17 @@
     Any,
     Callable,
     cast,
+    ClassVar,
+    Final,
     Generic,
+    NoReturn,
     Optional,
     overload,
     Protocol,
     TypeVar,
     Union,
 )
-from typing_extensions import deprecated, NamedTuple
+from typing_extensions import deprecated, NamedTuple, Self
 
 
 __all__ = [
@@ -54,6 +57,7 @@
     "keystr",
     "key_get",
     "register_pytree_node",
+    "tree_is_leaf",
     "tree_flatten",
     "tree_flatten_with_path",
     "tree_unflatten",
@@ -73,6 +77,12 @@
     "treespec_dumps",
     "treespec_loads",
     "treespec_pprint",
+    "is_namedtuple",
+    "is_namedtuple_class",
+    "is_namedtuple_instance",
+    "is_structseq",
+    "is_structseq_class",
+    "is_structseq_instance",
 ]
 
 
@@ -290,19 +300,37 @@
     torch.export.register_dataclass(cls)
 
 
+CONSTANT_NODES: set[type] = set()
+
+
 def register_constant(cls: type[Any]) -> None:
     """Registers a type as a pytree node with no leaves.
 
-    Instances of these types are treated as a constant (sometimes referred to as
-    "static") by :func:`torch.compile`. When used in a function compiled by
-    :func:`torch.compile`, :func:`torch.compile` guards on the instance
-    object's hash: if :func:`torch.compile` sees a new hash then
+    In a :func:`torch.compile` region, if instances of these types get passed to
+    :func:`torch._dynamo.nonstrict_trace`-ed function, they treated as a
+    constant (sometimes referred to as "static"):
+
+    1. if the instance object existed before the :func:`torch.compile` region,
+    we _assume_ no mutation will happen to it inside the :func:`torch.compile`
+    region, require that it has non-default `__eq__` and `__hash__` methods, and
+    we guard on the instance based on its `__eq__` method, i.e., if a new
+    instance fails to match any instances from the previous compilations,
     :func:`torch.compile` will recompile the function using the new instance.
+
+    2. else if the instance object is created inside the :func:`torch.compile`
+    region, we currently don't support using it in a
+    :func:`torch._dynamo.nonstrict_trace`-ed function.
 
     In general, if your class holds Tensors or dynamic int/float/bool (values that
     may change from run-to-run of a function being compiled), then you probably
     do not want to register it as a constant.
 
+    Otherwise if you want to pass instance of a class to a
+    :func:`torch._dynamo.nonstrict_trace`-ed function, but you either can't use
+    :func:`register_pytree_node` on the class, or the class is "constant" enough
+    that you don't want to bother using :func:`register_pytree_node`, you should
+    consider using this function.
+
     Args:
         cls: the type to register as a constant. This type must be hashable.
 
@@ -311,7 +339,7 @@
         >>> from dataclasses import dataclass
         >>> import torch.utils._pytree as pytree
         >>>
-        >>> @dataclass
+        >>> @dataclass(frozen=True)
         >>> class Config:
         >>>     norm: str
         >>>
@@ -322,6 +350,17 @@
         >>> assert len(values) == 0
 
     """
+    if cls.__eq__ is object.__eq__:  # type: ignore[comparison-overlap]
+        raise TypeError(
+            "register_constant(cls) expects `cls` to have a non-default `__eq__` implementation."
+        )
+
+    # Class with a custom `__eq__` without `__hash__` won't inherit the default
+    # `__hash__` from object; see https://stackoverflow.com/a/1608907.
+    if cls.__hash__ is None:  # type: ignore[comparison-overlap]
+        raise TypeError(
+            "register_constant(cls) expects `cls` to have a non-default `__hash__` implementation."
+        )
 
     def _flatten(x):  # type: ignore[no-untyped-def]
         return [], ConstantNode(x)
@@ -332,14 +371,6 @@
     def _flatten_with_keys(x):  # type: ignore[no-untyped-def]
         return [], ConstantNode(x)
 
-<<<<<<< HEAD
-    _private_register_pytree_node(
-        cls,
-        _flatten,
-        _unflatten,
-        flatten_with_keys_fn=_flatten_with_keys,
-    )
-=======
     with _NODE_REGISTRY_LOCK:
         _private_register_pytree_node(
             cls,
@@ -348,10 +379,13 @@
             flatten_with_keys_fn=_flatten_with_keys,
         )
         CONSTANT_NODES.add(cls)
->>>>>>> f2221b2f
-
-
-@dataclasses.dataclass
+
+
+def is_constant_class(cls: type[Any]) -> bool:
+    return isinstance(cls, type) and cls in CONSTANT_NODES
+
+
+@dataclasses.dataclass(frozen=True)
 class ConstantNode:
     value: Any
 
@@ -466,6 +500,7 @@
         node_def = SUPPORTED_SERIALIZED_TYPES[cls]
         del SERIALIZED_TYPE_TO_PYTHON_TYPE[node_def.serialized_type_name]
         del SUPPORTED_SERIALIZED_TYPES[cls]
+        CONSTANT_NODES.discard(cls)
 
 
 def _private_register_pytree_node(
@@ -546,6 +581,90 @@
 
     def get(self, obj: Any) -> Any:
         return getattr(obj, self.name)
+
+
+# Reference: https://github.com/metaopt/optree/blob/main/optree/typing.py
+def is_namedtuple(obj: Union[object, type]) -> bool:
+    """Return whether the object is an instance of namedtuple or a subclass of namedtuple."""
+    cls = obj if isinstance(obj, type) else type(obj)
+    return is_namedtuple_class(cls)
+
+
+# Reference: https://github.com/metaopt/optree/blob/main/optree/typing.py
+def is_namedtuple_class(cls: type) -> bool:
+    """Return whether the class is a subclass of namedtuple."""
+    return (
+        isinstance(cls, type)
+        and issubclass(cls, tuple)
+        and isinstance(getattr(cls, "_fields", None), tuple)
+        and all(type(field) is str for field in cls._fields)  # type: ignore[attr-defined]
+        and callable(getattr(cls, "_make", None))
+        and callable(getattr(cls, "_asdict", None))
+    )
+
+
+# Reference: https://github.com/metaopt/optree/blob/main/optree/typing.py
+def is_namedtuple_instance(obj: object) -> bool:
+    """Return whether the object is an instance of namedtuple."""
+    return is_namedtuple_class(type(obj))
+
+
+_T_co = TypeVar("_T_co", covariant=True)
+
+
+# Reference: https://github.com/metaopt/optree/blob/main/optree/typing.py
+class structseq(tuple[_T_co, ...]):
+    """A generic type stub for CPython's ``PyStructSequence`` type."""
+
+    __slots__: ClassVar[tuple[()]] = ()
+
+    n_fields: Final[int]  # type: ignore[misc]
+    n_sequence_fields: Final[int]  # type: ignore[misc]
+    n_unnamed_fields: Final[int]  # type: ignore[misc]
+
+    def __init_subclass__(cls) -> NoReturn:
+        """Prohibit subclassing."""
+        raise TypeError("type 'structseq' is not an acceptable base type")
+
+    def __new__(
+        cls: type[Self],
+        sequence: Iterable[_T_co],
+        dict: dict[str, Any] = ...,
+    ) -> Self:
+        raise NotImplementedError
+
+
+# Reference: https://github.com/metaopt/optree/blob/main/optree/typing.py
+def is_structseq(obj: Union[object, type]) -> bool:
+    """Return whether the object is an instance of PyStructSequence or a class of PyStructSequence."""
+    cls = obj if isinstance(obj, type) else type(obj)
+    return is_structseq_class(cls)
+
+
+# Set if the type allows subclassing (see CPython's Include/object.h)
+Py_TPFLAGS_BASETYPE: int = 1 << 10
+
+
+# Reference: https://github.com/metaopt/optree/blob/main/optree/typing.py
+def is_structseq_class(cls: type) -> bool:
+    """Return whether the class is a class of PyStructSequence."""
+    return (
+        isinstance(cls, type)
+        # Check direct inheritance from `tuple` rather than `issubclass(cls, tuple)`
+        and cls.__bases__ == (tuple,)
+        # Check PyStructSequence members
+        and isinstance(getattr(cls, "n_fields", None), int)
+        and isinstance(getattr(cls, "n_sequence_fields", None), int)
+        and isinstance(getattr(cls, "n_unnamed_fields", None), int)
+        # Check the type does not allow subclassing
+        and not bool(cls.__flags__ & Py_TPFLAGS_BASETYPE)  # only works for CPython
+    )
+
+
+# Reference: https://github.com/metaopt/optree/blob/main/optree/typing.py
+def is_structseq_instance(obj: object) -> bool:
+    """Return whether the object is an instance of PyStructSequence."""
+    return is_structseq_class(type(obj))
 
 
 def _tuple_flatten(d: tuple[T, ...]) -> tuple[list[T], Context]:
@@ -782,37 +901,70 @@
 )
 
 
-STANDARD_DICT_TYPES: frozenset[type] = frozenset(
-    {dict, OrderedDict, defaultdict},
+STANDARD_DICT_TYPES: frozenset[type] = frozenset({dict, OrderedDict, defaultdict})
+BUILTIN_TYPES: frozenset[type] = frozenset(
+    {
+        tuple,
+        list,
+        dict,
+        namedtuple,  # type: ignore[arg-type]
+        OrderedDict,
+        defaultdict,
+        deque,
+    },
 )
-BUILTIN_TYPES: frozenset[type] = frozenset(
-    {tuple, list, dict, namedtuple, OrderedDict, defaultdict, deque},  # type: ignore[arg-type]
+
+
+@deprecated(
+    "torch.utils._pytree._is_namedtuple_instance is private and will be removed in a future release. "
+    "Please use torch.utils._pytree.is_namedtuple_instance instead.",
+    category=FutureWarning,
 )
-
-
-# h/t https://stackoverflow.com/questions/2166818/how-to-check-if-an-object-is-an-instance-of-a-namedtuple
 def _is_namedtuple_instance(tree: Any) -> bool:
-    typ = type(tree)
-    bases = typ.__bases__
-    if len(bases) != 1 or bases[0] != tuple:
-        return False
-    fields = getattr(typ, "_fields", None)
-    if not isinstance(fields, tuple):
-        return False
-    return all(type(entry) == str for entry in fields)
+    return is_namedtuple_instance(tree)
 
 
 def _get_node_type(tree: Any) -> Any:
-    if _is_namedtuple_instance(tree):
+    node_type = type(tree)
+    # Only namedtuple types that are not explicitly registered should return `namedtuple`.
+    # If a namedtuple type is explicitly registered, then the actual type will be returned.
+    if node_type not in SUPPORTED_NODES and is_namedtuple_class(node_type):
         return namedtuple
-    return type(tree)
+    return node_type
 
 
 # A leaf is defined as anything that is not a Node.
+def tree_is_leaf(
+    tree: PyTree,
+    is_leaf: Optional[Callable[[PyTree], bool]] = None,
+) -> bool:
+    """Check if a pytree is a leaf.
+
+    >>> tree_is_leaf(1)
+    True
+    >>> tree_is_leaf(None)
+    True
+    >>> tree_is_leaf([1, 2, 3])
+    False
+    >>> tree_is_leaf((1, 2, 3), is_leaf=lambda x: isinstance(x, tuple))
+    True
+    >>> tree_is_leaf({'a': 1, 'b': 2, 'c': 3})
+    False
+    >>> tree_is_leaf({'a': 1, 'b': 2, 'c': None})
+    False
+    """
+    if is_leaf is not None and is_leaf(tree):
+        return True
+    return _get_node_type(tree) not in SUPPORTED_NODES
+
+
+@deprecated(
+    "torch.utils._pytree._is_leaf is private and will be removed in a future release. "
+    "Please use torch.utils._pytree.tree_is_leaf instead.",
+    category=FutureWarning,
+)
 def _is_leaf(tree: PyTree, is_leaf: Optional[Callable[[PyTree], bool]] = None) -> bool:
-    return (is_leaf is not None and is_leaf(tree)) or _get_node_type(
-        tree
-    ) not in SUPPORTED_NODES
+    return tree_is_leaf(tree, is_leaf=is_leaf)
 
 
 # A TreeSpec represents the structure of a pytree. It holds:
@@ -1015,7 +1167,7 @@
     """
 
     def helper(node: PyTree, leaves: list[Any]) -> TreeSpec:
-        if _is_leaf(node, is_leaf=is_leaf):
+        if tree_is_leaf(node, is_leaf=is_leaf):
             leaves.append(node)
             return _LEAF_SPEC
 
@@ -1049,7 +1201,7 @@
     is_leaf: Optional[Callable[[PyTree], bool]] = None,
 ) -> Iterable[Any]:
     """Get an iterator over the leaves of a pytree."""
-    if _is_leaf(tree, is_leaf=is_leaf):
+    if tree_is_leaf(tree, is_leaf=is_leaf):
         yield tree
     else:
         node_type = _get_node_type(tree)
@@ -1495,7 +1647,7 @@
 ) -> Optional[list[Any]]:
     assert isinstance(treespec, TreeSpec)
 
-    if _is_leaf(tree, is_leaf=is_leaf):
+    if tree_is_leaf(tree, is_leaf=is_leaf):
         return [tree] * treespec.num_leaves
     if treespec.is_leaf():
         return None
