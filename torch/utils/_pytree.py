--- conflicted
+++ resolved
@@ -34,11 +34,7 @@
     ClassVar,
     Final,
     Generic,
-<<<<<<< HEAD
-    List,
-=======
     NoReturn,
->>>>>>> b8b1b364
     Optional,
     overload,
     Protocol,
@@ -1027,7 +1023,7 @@
         return self.num_nodes == 1 and self.num_leaves == 1
 
     def flatten_up_to(self, tree: PyTree) -> list[PyTree]:
-        def helper(treespec: TreeSpec, tree: PyTree, subtrees: List[PyTree]) -> None:
+        def helper(treespec: TreeSpec, tree: PyTree, subtrees: list[PyTree]) -> None:
             if treespec.is_leaf():
                 subtrees.append(tree)
                 return
@@ -1170,13 +1166,8 @@
     to reconstruct the pytree.
     """
 
-<<<<<<< HEAD
-    def helper(node: PyTree, leaves: List[Any]) -> TreeSpec:
-        if _is_leaf(node, is_leaf=is_leaf):
-=======
     def helper(node: PyTree, leaves: list[Any]) -> TreeSpec:
         if tree_is_leaf(node, is_leaf=is_leaf):
->>>>>>> b8b1b364
             leaves.append(node)
             return _LEAF_SPEC
 
