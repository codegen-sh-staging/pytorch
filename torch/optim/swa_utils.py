# mypy: allow-untyped-defs
r"""Implementation for Stochastic Weight Averaging implementation."""
import itertools
import math
import warnings
from collections.abc import Iterable
from copy import deepcopy
from typing import Any, Callable, cast, Literal, Optional, Union

import torch
from torch import Tensor
from torch.nn import Module
from torch.optim.lr_scheduler import _format_param, LRScheduler
from torch.utils._foreach_utils import _get_foreach_kernels_supported_devices

from .optimizer import Optimizer


__all__ = [
    "AveragedModel",
    "update_bn",
    "SWALR",
    "get_ema_multi_avg_fn",
    "get_swa_multi_avg_fn",
    "get_ema_avg_fn",
    "get_swa_avg_fn",
]

from torch.utils._foreach_utils import _group_tensors_by_device_and_dtype


PARAM_LIST = Union[tuple[Tensor, ...], list[Tensor]]


def get_ema_multi_avg_fn(decay=0.999):
    """Get the function applying exponential moving average (EMA) across multiple params."""

    if decay < 0.0 or decay > 1.0:
        raise ValueError(
            f"Invalid decay value {decay} provided. Please provide a value in [0,1] range."
        )

    @torch.no_grad()
    def ema_update(ema_param_list: PARAM_LIST, current_param_list: PARAM_LIST, _):
        # foreach lerp only handles float and complex
        if torch.is_floating_point(ema_param_list[0]) or torch.is_complex(
            ema_param_list[0]
        ):
            torch._foreach_lerp_(ema_param_list, current_param_list, 1 - decay)
        else:
            for p_ema, p_model in zip(ema_param_list, current_param_list):
                p_ema.copy_(p_ema * decay + p_model * (1 - decay))

    return ema_update


def get_swa_multi_avg_fn():
    """Get the function applying stochastic weight average (SWA) across multiple params."""

    @torch.no_grad()
    def swa_update(
        averaged_param_list: PARAM_LIST,
        current_param_list: PARAM_LIST,
        num_averaged: Union[Tensor, int],
    ):
        # foreach lerp only handles float and complex
        if torch.is_floating_point(averaged_param_list[0]) or torch.is_complex(
            averaged_param_list[0]
        ):
            torch._foreach_lerp_(
                averaged_param_list,
                current_param_list,
<<<<<<< HEAD
                1 / (num_averaged + 1),  # type: ignore[arg-type]
=======
                cast(float, 1 / (num_averaged + 1)),
>>>>>>> 49e8f9c9
            )
        else:
            diffs = torch._foreach_sub(current_param_list, averaged_param_list)
            if isinstance(num_averaged, Tensor):
                torch._foreach_addcdiv_(
                    averaged_param_list,
                    diffs,
                    [num_averaged + 1] * len(averaged_param_list),
                )
            else:
                torch._foreach_add_(
                    averaged_param_list, diffs, alpha=1.0 / (num_averaged + 1)
                )

    return swa_update


def get_ema_avg_fn(decay=0.999):
    """Get the function applying exponential moving average (EMA) across a single param."""

    if decay < 0.0 or decay > 1.0:
        raise ValueError(
            f"Invalid decay value {decay} provided. Please provide a value in [0,1] range."
        )

    @torch.no_grad()
    def ema_update(ema_param: Tensor, current_param: Tensor, num_averaged):
        return decay * ema_param + (1 - decay) * current_param

    return ema_update


def get_swa_avg_fn():
    """Get the function applying stochastic weight average (SWA) across a single param."""

    @torch.no_grad()
    def swa_update(
        averaged_param: Tensor, current_param: Tensor, num_averaged: Union[Tensor, int]
    ):
        return averaged_param + (current_param - averaged_param) / (num_averaged + 1)

    return swa_update


class AveragedModel(Module):
    r"""Implements averaged model for Stochastic Weight Averaging (SWA) and Exponential Moving Average (EMA).

    Stochastic Weight Averaging was proposed in `Averaging Weights Leads to
    Wider Optima and Better Generalization`_ by Pavel Izmailov, Dmitrii
    Podoprikhin, Timur Garipov, Dmitry Vetrov and Andrew Gordon Wilson
    (UAI 2018).

    Exponential Moving Average is a variation of `Polyak averaging`_,
    but using exponential weights instead of equal weights across iterations.

    AveragedModel class creates a copy of the provided module :attr:`model`
    on the device :attr:`device` and allows to compute running averages of the
    parameters of the :attr:`model`.

    Args:
        model (torch.nn.Module): model to use with SWA/EMA
        device (torch.device, optional): if provided, the averaged model will be
            stored on the :attr:`device`
        avg_fn (function, optional): the averaging function used to update
            parameters; the function must take in the current value of the
            :class:`AveragedModel` parameter, the current value of :attr:`model`
            parameter, and the number of models already averaged; if None,
            an equally weighted average is used (default: None)
        multi_avg_fn (function, optional): the averaging function used to update
            parameters inplace; the function must take in the current values of the
            :class:`AveragedModel` parameters as a list, the current values of :attr:`model`
            parameters as a list, and the number of models already averaged; if None,
            an equally weighted average is used (default: None)
        use_buffers (bool): if ``True``, it will compute running averages for
            both the parameters and the buffers of the model. (default: ``False``)

    Example:
        >>> # xdoctest: +SKIP("undefined variables")
        >>> loader, optimizer, model, loss_fn = ...
        >>> swa_model = torch.optim.swa_utils.AveragedModel(model)
        >>> scheduler = torch.optim.lr_scheduler.CosineAnnealingLR(optimizer,
        >>>                                     T_max=300)
        >>> swa_start = 160
        >>> swa_scheduler = SWALR(optimizer, swa_lr=0.05)
        >>> for i in range(300):
        >>>      for input, target in loader:
        >>>          optimizer.zero_grad()
        >>>          loss_fn(model(input), target).backward()
        >>>          optimizer.step()
        >>>      if i > swa_start:
        >>>          swa_model.update_parameters(model)
        >>>          swa_scheduler.step()
        >>>      else:
        >>>          scheduler.step()
        >>>
        >>> # Update bn statistics for the swa_model at the end
        >>> torch.optim.swa_utils.update_bn(loader, swa_model)

    You can also use custom averaging functions with the `avg_fn` or `multi_avg_fn` parameters.
    If no averaging function is provided, the default is to compute
    equally-weighted average of the weights (SWA).

    Example:
        >>> # xdoctest: +SKIP("undefined variables")
        >>> # Compute exponential moving averages of the weights and buffers
        >>> ema_model = torch.optim.swa_utils.AveragedModel(model,
        >>>             torch.optim.swa_utils.get_ema_multi_avg_fn(0.9), use_buffers=True)

    .. note::
        When using SWA/EMA with models containing Batch Normalization you may
        need to update the activation statistics for Batch Normalization.
        This can be done either by using the :meth:`torch.optim.swa_utils.update_bn`
        or by setting :attr:`use_buffers` to `True`. The first approach updates the
        statistics in a post-training step by passing data through the model. The
        second does it during the parameter update phase by averaging all buffers.
        Empirical evidence has shown that updating the statistics in normalization
        layers increases accuracy, but you may wish to empirically test which
        approach yields the best results in your problem.

    .. note::
        :attr:`avg_fn` and `multi_avg_fn` are not saved in the :meth:`state_dict` of the model.

    .. note::
        When :meth:`update_parameters` is called for the first time (i.e.
        :attr:`n_averaged` is `0`) the parameters of `model` are copied
        to the parameters of :class:`AveragedModel`. For every subsequent
        call of :meth:`update_parameters` the function `avg_fn` is used
        to update the parameters.

    .. _Averaging Weights Leads to Wider Optima and Better Generalization:
        https://arxiv.org/abs/1803.05407
    .. _There Are Many Consistent Explanations of Unlabeled Data: Why You Should
        Average:
        https://arxiv.org/abs/1806.05594
    .. _SWALP: Stochastic Weight Averaging in Low-Precision Training:
        https://arxiv.org/abs/1904.11943
    .. _Stochastic Weight Averaging in Parallel: Large-Batch Training That
        Generalizes Well:
        https://arxiv.org/abs/2001.02312
    .. _Polyak averaging:
        https://paperswithcode.com/method/polyak-averaging
    """

    n_averaged: Tensor

    def __init__(
        self,
        model: Module,
        device: Optional[Union[int, torch.device]] = None,
        avg_fn: Optional[Callable[[Tensor, Tensor, Union[Tensor, int]], Tensor]] = None,
        multi_avg_fn: Optional[
            Callable[[PARAM_LIST, PARAM_LIST, Union[Tensor, int]], None]
        ] = None,
        use_buffers=False,
    ):  # noqa: D107
        super().__init__()
        assert (
            avg_fn is None or multi_avg_fn is None
        ), "Only one of avg_fn and multi_avg_fn should be provided"
        self.module = deepcopy(model)
        if device is not None:
            self.module = self.module.to(device)
        self.register_buffer(
            "n_averaged", torch.tensor(0, dtype=torch.long, device=device)
        )
        self.avg_fn = avg_fn
        self.multi_avg_fn = multi_avg_fn
        self.use_buffers = use_buffers

    def forward(self, *args, **kwargs):
        """Forward pass."""
        return self.module(*args, **kwargs)

    def update_parameters(self, model: Module):
        """Update model parameters."""
        self_param = (
            itertools.chain(self.module.parameters(), self.module.buffers())
            if self.use_buffers
            else self.parameters()
        )
        model_param = (
            itertools.chain(model.parameters(), model.buffers())
            if self.use_buffers
            else model.parameters()
        )
        self_param_detached: list[Optional[Tensor]] = []
        model_param_detached: list[Optional[Tensor]] = []
        for p_averaged, p_model in zip(self_param, model_param):
            p_model_ = p_model.detach().to(p_averaged.device)
            self_param_detached.append(p_averaged.detach())
            model_param_detached.append(p_model_)
            if self.n_averaged == 0:
                p_averaged.detach().copy_(p_model_)

        if self.n_averaged > 0:
            if self.multi_avg_fn is not None or self.avg_fn is None:
                grouped_tensors = _group_tensors_by_device_and_dtype(
                    [self_param_detached, model_param_detached]
                )
                for (device, _), (
                    [self_params, model_params],
                    _,
                ) in grouped_tensors.items():
                    if self.multi_avg_fn:
                        self.multi_avg_fn(
                            self_params, model_params, self.n_averaged.to(device)  # type: ignore[arg-type]
                        )
                    elif (
                        device is not None
                        and device.type in _get_foreach_kernels_supported_devices()
                    ):
                        multi_avg_fn = get_swa_multi_avg_fn()
                        multi_avg_fn(
                            self_params, model_params, self.n_averaged.to(device)
                        )
                    else:
                        avg_fn = get_swa_avg_fn()
                        n_averaged = self.n_averaged.to(device)
                        for p_averaged, p_model in zip(self_params, model_params):  # type: ignore[assignment]
                            p_averaged.copy_(avg_fn(p_averaged, p_model, n_averaged))
            else:
                for p_averaged, p_model in zip(  # type: ignore[assignment]
                    self_param_detached, model_param_detached
                ):
                    n_averaged = self.n_averaged.to(p_averaged.device)
                    p_averaged.detach().copy_(
                        self.avg_fn(p_averaged.detach(), p_model, n_averaged)
                    )

        if not self.use_buffers:
            # If not apply running averages to the buffers,
            # keep the buffers in sync with the source model.
            for b_swa, b_model in zip(self.module.buffers(), model.buffers()):
                b_swa.detach().copy_(b_model.detach().to(b_swa.device))
        self.n_averaged += 1


@torch.no_grad()
def update_bn(
    loader: Iterable[Any],
    model: Module,
    device: Optional[Union[int, torch.device]] = None,
):
    r"""Update BatchNorm running_mean, running_var buffers in the model.

    It performs one pass over data in `loader` to estimate the activation
    statistics for BatchNorm layers in the model.

    Args:
        loader (torch.utils.data.DataLoader): dataset loader to compute the
            activation statistics on. Each data batch should be either a
            tensor, or a list/tuple whose first element is a tensor
            containing data.
        model (torch.nn.Module): model for which we seek to update BatchNorm
            statistics.
        device (torch.device, optional): If set, data will be transferred to
            :attr:`device` before being passed into :attr:`model`.

    Example:
        >>> # xdoctest: +SKIP("Undefined variables")
        >>> loader, model = ...
        >>> torch.optim.swa_utils.update_bn(loader, model)

    .. note::
        The `update_bn` utility assumes that each data batch in :attr:`loader`
        is either a tensor or a list or tuple of tensors; in the latter case it
        is assumed that :meth:`model.forward()` should be called on the first
        element of the list or tuple corresponding to the data batch.
    """
    momenta = {}
    for module in model.modules():
        if isinstance(module, torch.nn.modules.batchnorm._BatchNorm):
            module.reset_running_stats()
            momenta[module] = module.momentum

    if not momenta:
        return

    was_training = model.training
    model.train()
    for module in momenta.keys():
        module.momentum = None

    for input in loader:
        if isinstance(input, (list, tuple)):
            input = input[0]
        if device is not None:
            input = input.to(device)

        model(input)

    for bn_module in momenta.keys():
        bn_module.momentum = momenta[bn_module]
    model.train(was_training)


class SWALR(LRScheduler):
    r"""Anneals the learning rate in each parameter group to a fixed value.

    This learning rate scheduler is meant to be used with Stochastic Weight
    Averaging (SWA) method (see `torch.optim.swa_utils.AveragedModel`).

    Args:
        optimizer (torch.optim.Optimizer): wrapped optimizer
        swa_lrs (float or list): the learning rate value for all param groups
            together or separately for each group.
        annealing_epochs (int): number of epochs in the annealing phase
            (default: 10)
        annealing_strategy (str): "cos" or "linear"; specifies the annealing
            strategy: "cos" for cosine annealing, "linear" for linear annealing
            (default: "cos")
        last_epoch (int): the index of the last epoch (default: -1)

    The :class:`SWALR` scheduler can be used together with other
    schedulers to switch to a constant learning rate late in the training
    as in the example below.

    Example:
        >>> # xdoctest: +SKIP("Undefined variables")
        >>> loader, optimizer, model = ...
        >>> lr_lambda = lambda epoch: 0.9
        >>> scheduler = torch.optim.lr_scheduler.MultiplicativeLR(optimizer,
        >>>        lr_lambda=lr_lambda)
        >>> swa_scheduler = torch.optim.swa_utils.SWALR(optimizer,
        >>>        anneal_strategy="linear", anneal_epochs=20, swa_lr=0.05)
        >>> swa_start = 160
        >>> for i in range(300):
        >>>      for input, target in loader:
        >>>          optimizer.zero_grad()
        >>>          loss_fn(model(input), target).backward()
        >>>          optimizer.step()
        >>>      if i > swa_start:
        >>>          swa_scheduler.step()
        >>>      else:
        >>>          scheduler.step()

    .. _Averaging Weights Leads to Wider Optima and Better Generalization:
        https://arxiv.org/abs/1803.05407
    """

    def __init__(
        self,
        optimizer: Optimizer,
        swa_lr: float,
        anneal_epochs=10,
        anneal_strategy: Literal["cos", "linear"] = "cos",
        last_epoch=-1,
    ):  # noqa: D107
        swa_lrs = _format_param("swa_lr", optimizer, swa_lr)
        for swa_lr, group in zip(swa_lrs, optimizer.param_groups):
            group["swa_lr"] = swa_lr
        if anneal_strategy not in ["cos", "linear"]:
            raise ValueError(
                "anneal_strategy must by one of 'cos' or 'linear', "
                f"instead got {anneal_strategy}"
            )
        elif anneal_strategy == "cos":
            self.anneal_func = self._cosine_anneal
        elif anneal_strategy == "linear":
            self.anneal_func = self._linear_anneal
        if not isinstance(anneal_epochs, int) or anneal_epochs < 0:
            raise ValueError(
                f"anneal_epochs must be equal or greater than 0, got {anneal_epochs}"
            )
        self.anneal_epochs = anneal_epochs
        super().__init__(optimizer, last_epoch)

    @staticmethod
    def _linear_anneal(t):
        return t

    @staticmethod
    def _cosine_anneal(t):
        return (1 - math.cos(math.pi * t)) / 2

    @staticmethod
    def _get_initial_lr(lr, swa_lr, alpha):
        if alpha == 1:
            return swa_lr
        return (lr - alpha * swa_lr) / (1 - alpha)

    def get_lr(self):
        """Get learning rate."""
        # `_get_lr_called_within_step` is only available `_enable_get_lr_call`,
        # so we ignore the type error here. See `LRScheduler.step()` for more details.
        if not self._get_lr_called_within_step:
            warnings.warn(
                "To get the last learning rate computed by the scheduler, "
                "please use `get_last_lr()`.",
                UserWarning,
            )
        # Set in `LRScheduler._initial_step()`
        step = self._step_count - 1
        if self.anneal_epochs == 0:
            step = max(1, step)
        prev_t = max(0, min(1, (step - 1) / max(1, self.anneal_epochs)))
        prev_alpha = self.anneal_func(prev_t)
        prev_lrs = [
            self._get_initial_lr(group["lr"], group["swa_lr"], prev_alpha)
            for group in self.optimizer.param_groups
        ]
        t = max(0, min(1, step / max(1, self.anneal_epochs)))
        alpha = self.anneal_func(t)
        return [
            group["swa_lr"] * alpha + lr * (1 - alpha)
            for group, lr in zip(self.optimizer.param_groups, prev_lrs)
        ]<|MERGE_RESOLUTION|>--- conflicted
+++ resolved
@@ -70,11 +70,7 @@
             torch._foreach_lerp_(
                 averaged_param_list,
                 current_param_list,
-<<<<<<< HEAD
-                1 / (num_averaged + 1),  # type: ignore[arg-type]
-=======
                 cast(float, 1 / (num_averaged + 1)),
->>>>>>> 49e8f9c9
             )
         else:
             diffs = torch._foreach_sub(current_param_list, averaged_param_list)
