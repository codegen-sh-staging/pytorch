--- conflicted
+++ resolved
@@ -3090,25 +3090,16 @@
 
     # Munges exceptions that internally contain stack traces, using munge_exc
     def assertExpectedInlineMunged(
-<<<<<<< HEAD
-        self, exc_type, callable, expect, *, suppress_suffix=True
-=======
         self, exc_type, callable, expect, *, skip=0, suppress_suffix=True, post_munge=None,
->>>>>>> d54b2b7f
     ):
         try:
             callable()
         except exc_type as e:
-<<<<<<< HEAD
-            self.assertExpectedInline(
-                munge_exc(e, suppress_suffix=suppress_suffix, skip=1), expect, skip=1
-=======
             munged = munge_exc(e, suppress_suffix=suppress_suffix, skip=skip + 1)
             if post_munge:
                 munged = post_munge(munged)
             self.assertExpectedInline(
                 munged, expect, skip=skip + 1
->>>>>>> d54b2b7f
             )
             return
         self.fail(msg="Did not raise when expected to")
