--- conflicted
+++ resolved
@@ -6,11 +6,8 @@
 import contextlib
 import torch._logging
 import torch._logging._internal
-<<<<<<< HEAD
-=======
 from contextlib import AbstractContextManager
 from typing import Callable
->>>>>>> d54b2b7f
 from torch._dynamo.utils import LazyString
 from torch._inductor import config as inductor_config
 import logging
@@ -215,9 +212,6 @@
         exit_stack.enter_context(tmp_redirect_logs())
         return exit_stack
 
-<<<<<<< HEAD
-    return log_stream, ctx_manager
-=======
     return log_stream, ctx_manager
 
 
@@ -246,5 +240,4 @@
         exit_stack.enter_context(tmp_redirect_logs())
         return exit_stack  # type: ignore[return-value]
 
-    return log_streams, ctx_manager
->>>>>>> d54b2b7f
+    return log_streams, ctx_manager