# mypy: allow-untyped-defs
import collections
import copy
import operator
from typing import Any, Callable, Optional

import torch
import torch.fx
from torch.ao.ns.fx.graph_passes import _maybe_get_fqn
from torch.ao.ns.fx.ns_types import NSResultsType, NSSingleResultValuesType
from torch.ao.ns.fx.utils import (  # TODO(future PR): make this work correctly for methods
    get_normalized_nth_input,
    get_target_type_str,
)
from torch.ao.quantization import QConfigMapping
from torch.ao.quantization.fx.match_utils import _MatchResult
from torch.ao.quantization.qconfig import QConfigAny
from torch.ao.quantization.utils import getattr_from_fqn
from torch.fx import Graph, GraphModule, Node
from torch.utils._pytree import tree_map


SHADOW_NODE_NAME_PREFIX = "shadow"
SHADOW_WRAPPER_NODE_NAME_PREFIX = "shadow_wrapper"

# TODO(future PR): reuse existing mapping instead of creating a new one
BINARY_FUNCTIONS = {
    torch.add,
    torch.Tensor.add,
    operator.add,
    torch.mul,
    torch.Tensor.mul,
    operator.mul,
}


def _get_attr_name(subgraph_idx, subgraph_candidate_idx):
    return f"{SHADOW_NODE_NAME_PREFIX}_{subgraph_idx}_{subgraph_candidate_idx}"


def _get_attr_wrapper_name(subgraph_idx, subgraph_candidate_idx):
    return f"{SHADOW_WRAPPER_NODE_NAME_PREFIX}_{subgraph_idx}_{subgraph_candidate_idx}"


class OutputProp:
    """
    Output propagation (modeled from shape propagation).

    Given a GraphModule and an example input, saves the output flowing
    through each node on `node.traced_result`.

    Code based on the example from
    https://pytorch.org/docs/stable/fx.html#the-interpreter-pattern
    """

    def __init__(self, mod):
        self.mod = mod
        self.graph = mod.graph
        self.modules = dict(self.mod.named_modules())

    def propagate(self, *args):
        args_iter = iter(args)
        env: dict[str, Node] = {}

        def load_arg(a):
            return torch.fx.graph.map_arg(a, lambda n: env[n.name])

        def fetch_attr(target: str):
            target_atoms = target.split(".")
            attr_itr = self.mod
            for i, atom in enumerate(target_atoms):
                if not hasattr(attr_itr, atom):
                    raise RuntimeError(
                        f"Node referenced nonexistent target {'.'.join(target_atoms[:i])}"
                    )
                attr_itr = getattr(attr_itr, atom)
            return attr_itr

        for node in self.graph.nodes:
            if node.op == "placeholder":
                result = next(args_iter)
            elif node.op == "get_attr":
                result = fetch_attr(node.target)
            elif node.op == "call_function":
                result = node.target(*load_arg(node.args), **load_arg(node.kwargs))
            elif node.op == "call_method":
                self_obj, *args = load_arg(node.args)
                kwargs = load_arg(node.kwargs)
                result = getattr(self_obj, node.target)(*args, **kwargs)
            elif node.op == "call_module":
                result = self.modules[node.target](
                    *load_arg(node.args), **load_arg(node.kwargs)
                )

            if isinstance(result, torch.Tensor):  # type: ignore[possibly-undefined]
                node.traced_result = result

            env[node.name] = result

        return None


def _get_dedup_subgraphs(matches: dict[str, _MatchResult]) -> dict[str, list[Node]]:
    # the original matches variable is unique by node, make it unique by subgraph
    # instead
    seen_nodes = set()
    subgraphs_dedup = {}

    # Dict items are not reversible until Python 3.8, so we hack it
    # to be compatible with previous Python versions
    # TODO(future PR): try reversed(list(matches.items()))
    matches_items_reversed: list[tuple[str, _MatchResult]] = []
    for name, cur_match in matches.items():
        matches_items_reversed.insert(0, (name, cur_match))

    # Note: the order is important.  `matches` currently provides the matches
    # in reverse order.  We would like to process the matches in non-reverse
    # order, so that we can create an intuitive naming scheme, such as
    # naming the first op's submodules `shadow_0_0` through `shadow_0_(n-1)`
    for name, cur_match in matches_items_reversed:  # type: ignore[call-overload]
        was_seen = False
        for node_or_tuple in cur_match[1]:
            # Cur_match[1] has an unusual type. It says that it's a `List[Node]`,
            # but it is really not. Furthermore, the contents of this field
            # can change from match results of multiple nodes of the same pattern
            #
            # For example, for conv -> bn -> relu, we see
            # match_results = {
            #   'conv': (relu, [(bn, conv), relu], ...),
            #   'bn': (relu, [(bn, conv), relu], ...),
            #   'relu': (relu, [(bn, conv), relu], ...),
            # }
            #
            # Ideally we should clean up the `find_matches` function to make
            # this more intuitive. For the purposes of this prototype, we hack
            # around it.

            if isinstance(node_or_tuple, Node):
                if node_or_tuple in seen_nodes:
                    was_seen = True
                seen_nodes.add(node_or_tuple)

            else:
                assert isinstance(node_or_tuple, tuple)
                for node in node_or_tuple:
                    assert isinstance(node, Node)
                    if node in seen_nodes:
                        was_seen = True
                    seen_nodes.add(node)

        if was_seen:
            continue

        # Start with the unusual type, convert it to [op_0, ..., op_n]
        list_of_nodes = []

        if len(cur_match[1]) == 1:
            list_of_nodes = cur_match[1]
        else:
            assert len(cur_match[1]) == 2
            # either (a, b), or ((a, b), c) or (c, (a, b))
            # cannot make any assumptions on order, not clear what the
            # _find_matches function is doing to populate this
            # TODO(future PR): make this code less confusing,  see discussion
            # in https://github.com/pytorch/pytorch/pull/80521/files#r975918836

            def _order_nodes(node_a, node_b, node_c) -> list[Node]:
                nodes = [node_a, node_b, node_c]
                first_node = None
                mid_node = None
                last_node = None
                for n in nodes:
                    prev_n = n.args[0]
                    next_n = next(iter(n.users))
                    if prev_n not in nodes:
                        first_node = n
                    elif next_n not in nodes:
                        last_node = n
                    else:
                        mid_node = n
                assert (
                    first_node is not None
                    and mid_node is not None
                    and last_node is not None
                )
                assert mid_node.args[0] is first_node
                assert last_node.args[0] is mid_node
                return [last_node, mid_node, first_node]

            if isinstance(cur_match[1][0], Node) and isinstance(cur_match[1][1], Node):
                # (a, b)
                list_of_nodes = cur_match[1]
            elif isinstance(cur_match[1][0], tuple):
                # ((a, b), c)
                node_a, node_b = cur_match[1][0]
                node_c = cur_match[1][1]
                list_of_nodes = _order_nodes(node_a, node_b, node_c)
            elif isinstance(cur_match[1][1], tuple):
                # (a, (b, c))
                node_a, node_b = cur_match[1][1]
                node_c = cur_match[1][0]
                list_of_nodes = _order_nodes(node_a, node_b, node_c)

        # [node_n, ..., node_0], note that the order is reversed
        # to make it chronological for simple subgraphs
        list_of_nodes.reverse()
        subgraphs_dedup[name] = list_of_nodes

    return subgraphs_dedup


def _get_logger_for_subgraph(
    model: GraphModule,
    first_node: Node,
    last_node: Node,
    subgraph_idx: int,
    subgraph_candidate_idx: int,
    qconfig_str: str,
    logger_cls: Callable,
    fqn: Optional[str],
) -> torch.nn.Module:
    """
    Given a model and a linear subgraph starting from `first_node` and
    ending with `last_node`, creates a logger for the end of this
    subgraph.
    """
    if fqn is None:
        fqn = ""
    logger_mod_orig = logger_cls(
        first_node.name,  # ref_node_name
        last_node.name,  # prev_node_name
        f"subgraph_{subgraph_idx}_{subgraph_candidate_idx}",  # model_name
        "model",  # ref_name
        get_target_type_str(last_node, model),  # prev_node_target_type
        get_target_type_str(first_node, model),  # ref_node_target_type
        NSSingleResultValuesType.NODE_OUTPUT.value,  # results_type
        0,  # index_within_arg
        0,  # index_of_arg
        fqn,  # fqn
        qconfig_str,
    )
    # Usually we expect the user to add loggers, then calibrate, then convert,
    # and then populate loggers.  This is why the loggers start disabled.
    # TODO(future PR): reconsider the design to make this more intuitive.
    logger_mod_orig.enabled = False
    return logger_mod_orig


def create_submodule_from_subgraph(
    model: torch.nn.Module,
    first_node: Node,
    last_node: Node,
) -> GraphModule:
    """
    Input: a model, and a linear subgraph within the model from first_node to
      last_node.

    Output: a new submodule containing a copy of the subgraph, with the inputs
      to the first node becoming the inputs to the submodule, and all other
      nodes in the subgraph being copied.

    Example inputs:

    `model`: a module with graph

      x0 -> op1 -> x1 -> op2 -> x2
             |
            arg1

    `first_node`: op1
    `last_node`: op2

    Example output: a new module with graph

      input1 -> op1_copy -> x1 -> op2_copy -> output1
                   |
                  arg1
    """

    #
    # create a blank GraphModule with an empty graph
    #

    class M(torch.nn.Module):
        def forward(self, x):
            pass

    m = M()
    gm = torch.fx.symbolic_trace(m)
    g = gm.graph
    for node in reversed(gm.graph.nodes):
        g.erase_node(node)

    #
    # modify the graph to have a copy of our subgraph
    #

    cur_node_orig = first_node

    cur_name_idx = 0

    iteration_limit = 100
    cur_iteration = 0

    while True:
        if cur_node_orig is first_node:
            # we are at the first node, we need to set up graph inputs
            # TODO(future): some graphs could have placeholders which are unrelated
            # to the first node, need to handle this
            cur_args_copy = []
            cur_kwargs_copy = {}
            seen_names: set[str] = set()
            old_name_to_new_node: dict[str, Node] = {}

            def _add_placeholder(
                g: Graph, node: Node, seen_names, old_name_to_new_node
            ):
                # note: for graphs starting with patterns such as `y = x + x`, we
                # need to ensure we do not add multiple placeholders with the
                # same name
                counter = 0
                while node.name + "_" + str(counter) in seen_names:
                    counter += 1
                cur_name = node.name + "_" + str(counter)
                seen_names.add(cur_name)
                placeholder = g.placeholder(cur_name)
                old_name_to_new_node[node.name] = placeholder
                return placeholder

            for arg in cur_node_orig.args:
                if isinstance(arg, Node):
                    p = _add_placeholder(g, arg, seen_names, old_name_to_new_node)
                    cur_args_copy.append(p)
                elif isinstance(arg, (list, tuple)):
                    new_arg = []
                    for inner_arg in arg:
                        if isinstance(inner_arg, Node):
                            new_arg.append(
                                _add_placeholder(
                                    g, inner_arg, seen_names, old_name_to_new_node
                                )
                            )
                        else:
                            new_arg.append(inner_arg)
                    cur_args_copy.append(new_arg)
                else:
                    cur_args_copy.append(arg)

            # TODO(future PR): handle non-normalized kwargs
            for kwarg_name, kwarg in cur_node_orig.kwargs.items():
                if isinstance(kwarg, Node):
                    cur_kwargs_copy[kwarg_name] = _add_placeholder(
                        g, kwarg, seen_names, old_name_to_new_node
                    )
                elif isinstance(kwarg, (list, tuple)):
                    new_kwarg = []
                    for inner_kwarg in kwarg:
                        p = _add_placeholder(
                            g,
                            inner_kwarg,  # type: ignore[arg-type]
                            seen_names,
                            old_name_to_new_node,
                        )
                        new_kwarg.append(p)
                    cur_kwargs_copy[kwarg_name] = new_kwarg
                else:
                    cur_kwargs_copy[kwarg_name] = kwarg

            cur_args_copy = tuple(cur_args_copy)  # type: ignore[assignment]
        else:
            # we are not at first node, first arg is from the previous node,
            # and all other args are copied

            # the current implementation is simplistic and cannot handle
            # ops with two or more arguments which need to be passed from
            # the previous op, so we assert them out
            assert cur_node_orig.target not in BINARY_FUNCTIONS

            # at this point in the code, cur_node_copy is pointing to the copy
            # of the previous node
            # TODO(future PR): this is not handling complicated graphs correctly, need to
            # look at actual relationships instead of assuming sequential graph
            # TODO(future PR): this is ignoring kwargs, will need to support kwargs
            # for any fusion pattern which has them for a node that is not the
            # first node.
            cur_args_copy = [cur_node_copy]  # type: ignore[has-type, possibly-undefined]  # noqa: F821

            if len(cur_node_orig.args) > 1:
                for arg in cur_node_orig.args[1:]:
                    if isinstance(arg, torch.nn.Parameter):
                        new_arg = arg.detach().clone()  # type: ignore[assignment]
                        mod_name = f"mod_{cur_name_idx}"
                        cur_name_idx += 1
                        setattr(gm, mod_name, new_arg)
                        new_arg_placeholder = gm.placeholder(mod_name)  # type: ignore[operator]
                        cur_args_copy.append(new_arg_placeholder)
                    elif isinstance(arg, (float, int, torch.dtype)):
                        cur_args_copy.append(arg)
                    else:
                        raise AssertionError(f"arg of type {type(arg)} not handled yet")
            cur_args_copy = tuple(cur_args_copy)  # type: ignore[assignment]

        # copy the node
        if cur_node_orig.op == "call_module":
            orig_mod = getattr_from_fqn(model, cur_node_orig.target)  # type: ignore[arg-type]
            orig_mod_copy = copy.deepcopy(orig_mod)
            mod_name = f"mod_{cur_name_idx}"
            setattr(gm, mod_name, orig_mod_copy)
            cur_name_idx += 1
            cur_node_copy = g.call_module(mod_name, cur_args_copy, cur_kwargs_copy)  # type: ignore[possibly-undefined,arg-type]

        elif cur_node_orig.op == "call_function":
            cur_node_copy = g.call_function(
                cur_node_orig.target,  # type: ignore[arg-type]
                cur_args_copy,  # type: ignore[arg-type]
                cur_kwargs_copy,  # type: ignore[possibly-undefined]
            )

        elif cur_node_orig.op == "call_method":
            cur_node_copy = g.call_method(
                cur_node_orig.target,  # type: ignore[arg-type]
                cur_args_copy,  # type: ignore[arg-type]
                cur_kwargs_copy,  # type: ignore[possibly-undefined]
            )

        else:
            raise AssertionError(f"{cur_node_orig.op} not supported yet")

        if cur_node_orig is last_node:
            break

        # go to next node
        assert len(cur_node_orig.users.keys()) == 1, (
            f"{cur_node_orig} has more than 1 users, not supported yet"
        )
        cur_node_orig = next(iter(cur_node_orig.users.keys()))
        cur_iteration += 1
        if cur_iteration > iteration_limit:
            raise AssertionError("iteration limit exceeded")

    # set up outputs
    g.output(cur_node_copy)

    gm.recompile()
    return gm


def create_one_transformed_and_logged_copy_of_subgraph(
    mt: GraphModule,
    subgraph_idx: int,
    subgraph_candidate_idx: int,
    first_node: Node,
    last_node: Node,
    fqn: Optional[str],
    list_of_node_name_to_qconfig: list[dict[str, QConfigAny]],
    example_inputs: Any,
    last_added_shadow_node_list: list[Optional[Node]],
    custom_prepare_fn: Optional[Callable] = None,
    custom_prepare_kwargs: Optional[dict[str, Any]] = None,
) -> None:
    """
    Given a subgraph in `mt` and a subgraph candidate idx, inserts the
    subgraph candidate copy and instruments it with loggers.

    If subgraph_candidate_idx is 0, this is the baseline fp32 subgraph and we just
    add a logger to the end.

    If subgraph_candidate_idx is not 0, we create a copy of the subgraph and
    prepare it with `prepare_fx`.
    """

    # TODO(future PR): move logger classes to utils to remove circular dependency
    from torch.ao.ns._numeric_suite_fx import OutputComparisonLogger, OutputLogger

    if subgraph_candidate_idx == 0:
        # idx = 0 is the floating point (original) version of the subgraph
        # We keep the subgraph as is, and add a logger at the end

        qconfig_str = ""
        logger_mod_orig = _get_logger_for_subgraph(
            mt,
            first_node,
            last_node,
            subgraph_idx,
            subgraph_candidate_idx,
            qconfig_str,
            OutputLogger,
            fqn,
        )

        attr_name = _get_attr_name(subgraph_idx, subgraph_candidate_idx)
        assert not hasattr(mt, attr_name)
        setattr(mt, attr_name, logger_mod_orig)
        with mt.graph.inserting_after(last_node):
            new_node = mt.graph.call_module(attr_name, args=(last_node,), kwargs={})
            last_added_shadow_node_list[0] = new_node

    else:
        # idx > 0 means we have a candidate qconfig to try, so we need
        # to make a copy of the subgraph, feed it with the right inputs,
        # and add a logger at the end

        # get the qconfig
        # subtract one because the first candidate is the floating point
        # version of the subgraph
        node_name_to_qconfig = list_of_node_name_to_qconfig[subgraph_candidate_idx - 1]
        qconfig = node_name_to_qconfig[first_node.name]

        # if no quantization is requested, skip
        # TODO(future PR): deduplicate equivalent qconfigs that come from
        #   different qconfig mapping objects
        if qconfig is None:
            return

        qconfig_mapping = QConfigMapping().set_global(qconfig)

        # create a copy of the submodule, wrapped in a separate module
        orig_mod_copy_wrapped = create_submodule_from_subgraph(
            mt, first_node, last_node
        )

        # add a call to prepare_fx on the wrapper module
        if custom_prepare_fn is None:
            orig_mod_copy_wrapped = torch.ao.quantization.quantize_fx.prepare_fx(
                orig_mod_copy_wrapped, qconfig_mapping, example_inputs=example_inputs
            )
        else:
            if custom_prepare_kwargs is None:
                custom_prepare_kwargs = {}
            for kwarg_name in [
                "example_inputs",
                "prepare_custom_config",
                "qconfig_mapping",
            ]:
<<<<<<< HEAD
                assert kwarg_name not in custom_prepare_kwargs, (
                    f"cannot specify {kwarg_name} in custom_prepare_kwargs"
                )
            prepare_kwargs: Dict[str, Any] = {
=======
                assert (
                    kwarg_name not in custom_prepare_kwargs
                ), f"cannot specify {kwarg_name} in custom_prepare_kwargs"
            prepare_kwargs: dict[str, Any] = {
>>>>>>> d48eb58d
                "example_inputs": example_inputs,
                "qconfig_mapping": qconfig_mapping,
            }
            prepare_kwargs.update(custom_prepare_kwargs)
            orig_mod_copy_wrapped = custom_prepare_fn(
                orig_mod_copy_wrapped, **prepare_kwargs
            )

        # attach the wrapper to the model
        attr_name = _get_attr_wrapper_name(subgraph_idx, subgraph_candidate_idx)
        assert not hasattr(mt, attr_name)
        setattr(mt, attr_name, orig_mod_copy_wrapped)

        # add a call to the wrapper module from the parent graph
        insert_after_node = last_added_shadow_node_list[0]
        with mt.graph.inserting_after(insert_after_node):
            # TODO(future PR): handle fusion patterns where non-first nodes
            # need inputs

            # pass in all node args and kwargs

            new_args = []
            for arg in first_node.args:
                if isinstance(arg, Node):
                    new_args.append(arg)
                elif (
                    isinstance(arg, (list, tuple))
                    and len(arg)
                    and isinstance(arg[0], Node)
                ):
                    new_args.extend(
                        inner_arg for inner_arg in arg if isinstance(inner_arg, Node)
                    )

            new_kwargs = {}
            for name, old_kwarg in first_node.kwargs.items():
                if isinstance(old_kwarg, Node):
                    new_kwargs[name] = old_kwarg
                elif isinstance(old_kwarg, (list, tuple)) and len(old_kwarg):
                    # TODO(future PR): clarify why we are adding kwargs to args
                    new_args.extend(old_kwarg)  # type: ignore[arg-type]

            new_args = tuple(new_args)  # type: ignore[assignment]

            new_node = mt.graph.call_module(attr_name, args=new_args, kwargs=new_kwargs)  # type: ignore[arg-type]

        # add a logger to parent graph to observe the shadow wrapper
        logger_mod_orig = _get_logger_for_subgraph(
            mt,
            first_node,
            last_node,
            subgraph_idx,
            subgraph_candidate_idx,
            str(qconfig),
            OutputComparisonLogger,
            fqn,
        )

        attr_name = _get_attr_name(subgraph_idx, subgraph_candidate_idx)
        assert not hasattr(mt, attr_name)
        setattr(mt, attr_name, logger_mod_orig)
        with mt.graph.inserting_after(new_node):
            logger = mt.graph.call_module(
                attr_name, args=(new_node, last_node), kwargs={}
            )
            last_added_shadow_node_list[0] = logger

    mt.recompile()


def create_n_transformed_and_logged_copies_of_subgraph(
    mt: GraphModule,
    subgraph_idx: int,
    match_name: str,
    nodes_in_this_subgraph: list[Any],
    qconfig_mappings: list[QConfigMapping],
    list_of_node_name_to_qconfig: list[dict[str, QConfigAny]],
    custom_prepare_fn: Optional[Callable] = None,
    custom_prepare_kwargs: Optional[dict[str, Any]] = None,
) -> None:
    """
    Given a model `mt` and a subgraph_idx, creates the needed copies
    of the subgraph for all qconfigs, and instruments them with loggers.
    """
    # for now, assume that
    # 1. the first node has one input
    # 2. the last node has one output

    # for now, ignore all subgraphs that contain non-nodes (tuples, etc)
    # TODO(future PR): implement this
    if any(not isinstance(node, Node) for node in nodes_in_this_subgraph):
        return

    first_node = nodes_in_this_subgraph[0]
    last_node = nodes_in_this_subgraph[-1]
    # We used output propagation to populate example values on each
    # node. Use the example values from the previous node as the input
    # to the current node.
    prev_node = get_normalized_nth_input(first_node, mt, 0)
    if isinstance(prev_node, list):
        example_inputs = [x.traced_result for x in prev_node]
    elif isinstance(prev_node, tuple):
        example_inputs = (x.traced_result for x in prev_node)  # type: ignore[assignment]
    else:
        # currently some customer models do not have a traced_result in
        # every node, so we have to guard for this case since we cannot
        # quantize without an example input
        # TODO(future PR): add a test case for this once we have an easy
        # repro, see https://github.com/pytorch/pytorch/pull/80521/files#r975940489
        # for additional context
        if hasattr(prev_node, "traced_result"):
            example_inputs = (prev_node.traced_result,)  # type: ignore[attr-defined, assignment]
        else:
            print(
                "unable to get example input for node "
                + f"{first_node.format_node()}, skipping"
            )
            return

    # If there are no quantization configs for this subgraph, skip adding
    # loggers. This reduces memory usage for models where not all layers are
    # quantized.
    # TODO(future): consider making this configurable
    found_at_least_one_qconfig = False
    for subgraph_candidate_idx in range(len(qconfig_mappings) + 1):
        if subgraph_candidate_idx == 0:
            # fp32 baseline does not need a qconfig
            continue

        # a. we have N shadows, so len(qconfig_mappings) is N
        # b. we will have the fp32 layer + N shadows, so overall number of
        #    (original_op) + (*shadows) will be N+1
        # c. since `subgraph_candidate_idx` represents (b), we need
        #    to subtract 1 to query from (a)
        node_name_to_qconfig = list_of_node_name_to_qconfig[subgraph_candidate_idx - 1]
        qconfig = node_name_to_qconfig[first_node.name]
        if qconfig is not None:
            found_at_least_one_qconfig = True
            break
    if not found_at_least_one_qconfig:
        print(
            "unable to find at least one qconfig for node "
            + f"{first_node.format_node()}, skipping"
        )
        return

    fqn = _maybe_get_fqn(first_node, mt)

    # We want the results to contain the subgraphs in natural order,
    # and the graph to also contain shadow wrappers and shadow loggers
    # in natural order.
    # If we just iterate in reverse, the graph will be in natural
    # order but the eventual results will be in reverse order.
    # So, we keep track of the last shadow logger we added and
    # always insert after it.
    last_added_shadow_node_list: list[Optional[Node]] = [None]
    for subgraph_candidate_idx in range(len(qconfig_mappings) + 1):
        create_one_transformed_and_logged_copy_of_subgraph(
            mt,
            subgraph_idx,
            subgraph_candidate_idx,
            first_node,
            last_node,
            fqn,
            list_of_node_name_to_qconfig,
            example_inputs,
            last_added_shadow_node_list,
            custom_prepare_fn,
            custom_prepare_kwargs,
        )


def create_add_loggers_graph(
    model: GraphModule,
    subgraphs_dedup: dict[str, list[Node]],
    qconfig_mapping: QConfigMapping,
    node_name_to_qconfig: dict[str, QConfigAny],
) -> None:
    r"""
    Given a model, a model graph partition (currently a set of matched
    subgraphs) and instructions how to transform each subgraph
    (currently quantizing it according to qconfig_mapping), modifies
    the model graph to create an alternate path through the original graph,
    with each of the subgraphs quantized.  This is useful to compare
    propagation error of a transformation such as quantization.

    For example, given layer op0 and op1, there are four cases when handling op1:
    1. op0 and op1 quantized
    2. op0 and op1 unquantized
    3. op0 quantized, op1 unquantized
    4. op0 unquantized, op1 quantized

    Example input, case 1:

    .. code::

      x0_0 -> op0_0 -> x1_0 -> log -----> op1_0 -> x2_0 -> log
       \                        \          \                 \       # noqa: W605
         ---> op0_1 -> x1_1 ----> clog    op1_1 -> x2_1 ----> clog

    Example output, case 1:

    .. code::

      x0_0 -> op0_0 -> x1_0 -> log -----> op1_0 -> x2_0 -> log
       \                        \                           \        # noqa: W605
         ---> op0_1 -> x1_1 ----> clog -> op1_1 -> x2_1 ----> clog

    """
    # TODO(future PR): move logger classes to utils to remove circular dependency
    from torch.ao.ns._numeric_suite_fx import OutputComparisonLogger, OutputLogger

    def _get_subgraph_containing_node(node, subgraphs_dedup):
        for subgraph in subgraphs_dedup.values():
            if node in subgraph:
                return subgraph
        return None

    # First, we need to create shadow branches, going from
    #
    #   x0 -> op0 -> x1 -> ...
    #
    #
    # to
    #
    #   x0 -> op0_0 -> x1_0 -> log -> ...
    #    \                     \
    #      -> op0_1 -> x1_1 -> clog
    #
    # Later, the outputs of each shadow will be rerouted to calculate
    # propagation error.

    # Note: we cannot iterate over matched subgraphs because some nodes
    # may not be matched. So, we iterate over nodes in the graph, and
    # associate them to matched subgraphs if possible.

    nodes_to_skip = set()
    # for each subgraph, save a mapping from first node of subgraph
    # to first and last node of the shadow of this subgraph
    orig_first_node_to_shadow_in_node = {}
    orig_first_node_to_shadow_out_node = {}
    # need to record original list because we will mutate the graph as we go
    orig_nodes = list(model.graph.nodes)  # type: ignore[union-attr, arg-type]
    cur_subgraph_idx = 0
    for n in orig_nodes:
        if n.op in ("placeholder", "get_attr", "output") or n in nodes_to_skip:
            continue

        maybe_subgraph = _get_subgraph_containing_node(n, subgraphs_dedup)
        insert_submodule_copy = False
        if maybe_subgraph is not None:
            first_node, last_node = maybe_subgraph[0], maybe_subgraph[-1]
            nodes_to_skip.update(maybe_subgraph)
            qconfig = node_name_to_qconfig[first_node.name]
            if qconfig is not None:
                insert_submodule_copy = True
        else:
            first_node, last_node = n, n

        if insert_submodule_copy:
            match_name = first_node.name
            create_n_transformed_and_logged_copies_of_subgraph(
                model,
                cur_subgraph_idx,
                match_name,
                maybe_subgraph,
                [qconfig_mapping],
                [node_name_to_qconfig],
                None,
                None,  # type: ignore[arg-type]
            )
            # find the created shadow module and record it so we
            # can find it easily in step 2
            expected_shadow_target = f"shadow_wrapper_{cur_subgraph_idx}_1"
            new_shadow_mod = None
            for maybe_shadow_mod in model.graph.nodes:
                if (
                    maybe_shadow_mod.op == "call_module"
                    and maybe_shadow_mod.target == expected_shadow_target
                ):
                    new_shadow_mod = maybe_shadow_mod
                    break
            assert new_shadow_mod is not None
            orig_first_node_to_shadow_in_node[first_node] = new_shadow_mod
            orig_first_node_to_shadow_out_node[first_node] = new_shadow_mod

        else:
            # create a copy of the subgraph by only copying FX nodes
            # but not copying any parameters, to minimize memory usage
            subgraph_to_use = (
                maybe_subgraph if maybe_subgraph is not None else [first_node]
            )

            # add a regular logger after last_node
            qconfig_str = ""
            subgraph_candidate_idx = 0
            fqn = _maybe_get_fqn(first_node, model)
            logger_mod_orig = _get_logger_for_subgraph(
                model,
                first_node,
                last_node,
                cur_subgraph_idx,
                subgraph_candidate_idx,
                qconfig_str,
                OutputLogger,
                fqn,
            )
            attr_name = _get_attr_name(cur_subgraph_idx, subgraph_candidate_idx)
            assert not hasattr(model, attr_name)
            setattr(model, attr_name, logger_mod_orig)
            insertion_point = last_node
            with model.graph.inserting_after(insertion_point):
                logger = model.graph.call_module(
                    attr_name, args=(last_node,), kwargs={}
                )
                insertion_point = logger

            # create a copy of the subgraph
            cur_node_orig = first_node
            cur_node_copy = None
            first_node_copy = None
            while cur_node_orig in subgraph_to_use:
                # TODO(future PR): make this support all possible args/kwargs
                if cur_node_orig is first_node:
                    new_args = cur_node_orig.args
                    new_kwargs = cur_node_orig.kwargs
                else:
                    first_arg_for_copy = cur_node_copy
                    new_args = (first_arg_for_copy, *cur_node_orig.args[1:])
                    new_kwargs = cur_node_orig.kwargs
                # make a copy of cur_node_orig
                with model.graph.inserting_after(insertion_point):
                    cur_node_copy = model.graph.create_node(
                        cur_node_orig.op,
                        cur_node_orig.target,
                        new_args,
                        new_kwargs,
                        # cur_node_orig.name,  # TODO(future PR): set name explicitly
                    )
                    if first_node_copy is None:
                        first_node_copy = cur_node_copy
                # since now only linear subgraphs are supported, all nodes
                # except the last one must have only one user
                if cur_node_orig != last_node:
                    assert len(cur_node_orig.users.keys()) == 1
                cur_node_orig = next(iter(cur_node_orig.users.keys()))
                assert not cur_node_orig.name.startswith(SHADOW_NODE_NAME_PREFIX)
                insertion_point = cur_node_copy

            # add a comparison logger after last_node's copy
            subgraph_candidate_idx = 1
            logger_mod_orig = _get_logger_for_subgraph(
                model,
                first_node,
                last_node,
                cur_subgraph_idx,
                subgraph_candidate_idx,
                qconfig_str,
                OutputComparisonLogger,
                fqn,
            )
            attr_name = _get_attr_name(cur_subgraph_idx, subgraph_candidate_idx)
            assert not hasattr(model, attr_name)
            setattr(model, attr_name, logger_mod_orig)
            with model.graph.inserting_after(insertion_point):
                logger = model.graph.call_module(
                    attr_name, args=(cur_node_copy, last_node), kwargs={}
                )

            # save the final node so we can use it in step 2
            orig_first_node_to_shadow_in_node[first_node] = first_node_copy
            orig_first_node_to_shadow_out_node[first_node] = cur_node_copy

        cur_subgraph_idx += 1

    model.recompile()

    # Now, we go from
    #
    #   x0 -> op0_0 -> x1_0 -> log -> x1 -> op1_0 -> ...
    #    \                     \       \
    #      -> op0_1 -> x1_1 -> clog      -> op1_1 -> ...
    #
    # to
    #
    #   x0 -> op0_0 -> x1_0 -> log --> x1_0 -> op1_0 -> ...
    #    \                     \
    #      -> op0_1 -> x1_1 -> clog -> x1_1 -> op1_1 -> ...
    #
    # sample values of key internal variables for the example above:
    #
    #   orig_first_node_to_shadow_in_node = {op0_0: op0_1, op1_0: op1_1}
    #   orig_first_node_to_shadow_out_node = {op0_0: op0_1, op1_0: op1_1}
    #
    # note: for subgraphs with more than one node, in_node will be different
    # compared to out_node

    nodes_to_skip = set()
    for n in orig_nodes:
        if n.op in ("placeholder", "get_attr", "output") or n in nodes_to_skip:
            continue

        maybe_subgraph = _get_subgraph_containing_node(n, subgraphs_dedup)
        if maybe_subgraph is not None:
            first_node, last_node = maybe_subgraph[0], maybe_subgraph[-1]
            nodes_to_skip.update(maybe_subgraph)
        else:
            first_node, last_node = n, n

        def maybe_remap_node_to_shadow(node):
            """
            If unshadowed `node` has a shadow version, return that. If not,
            return `node`.
            """
            if not isinstance(node, Node):
                # handle scalars
                return node

            if node.op in ("placeholder", "get_attr"):
                return node

            # Find the shadowed version of this arg from the previous
            # subgraph. For this, we need to:
            # 1. navigate to the first node of the previous subgraph
            # 2. get the output of the shadow wrapper which has (1) as an input

            # For now, assume the arg is in matched subgraphs. In the
            # future we may have to handle the case where this is not true.
            prev_subgraph = _get_subgraph_containing_node(node, subgraphs_dedup)
            if prev_subgraph is None:
                prev_subgraph = [node]
            prev_first_node = prev_subgraph[0]
            prev_shadow_output = orig_first_node_to_shadow_out_node[prev_first_node]
            return prev_shadow_output

        cur_shadow_input = orig_first_node_to_shadow_in_node[first_node]
        assert cur_shadow_input is not None
        cur_shadow_input.args = tree_map(
            maybe_remap_node_to_shadow, cur_shadow_input.args
        )
        cur_shadow_input.kwargs = tree_map(
            maybe_remap_node_to_shadow, cur_shadow_input.kwargs
        )

        model.recompile()


def _get_weight_info_from_shadow_wrapper(shadow_wrapper: torch.nn.Module):
    # input: shadow wrapper module
    # output if shadow wrapper module has a weighted op:
    #   (quantize_fn, (quantize_fn_args))
    # output if shadow wrapper module doesn't have a weighted op:
    #   None

    # For now, assume that the weight is the second input
    # to the shadow module. If that changes, we can fix it later.
    placeholders_seen = 0
    for shadow_n in shadow_wrapper.graph.nodes:  # type: ignore[union-attr]
        if shadow_n.op != "placeholder":
            continue

        placeholders_seen += 1
        if placeholders_seen != 2:
            continue

        # the subgraph looks like
        #
        #   _input_scale_1 = self._input_scale_1
        #   _input_zero_point_1 = self._input_zero_point_1
        #   quantize_per_channel = torch.quantize_per_channel(
        #       w2_0, _input_scale_1, _input_zero_point_1,
        #       0, torch.qint8)
        #
        #  we have `w2_0`, and are navigating this subgraph
        #  to get `_input_scale_1` and `_input_zero_point_1`

        assert len(shadow_n.users) == 1
        quant_node = next(iter(shadow_n.users.keys()))
        new_args: Any = None
        if quant_node.target == torch.quantize_per_channel:
            _weight, scale_node, zp_node, axis, dtype = quant_node.args
            scale_val = getattr_from_fqn(shadow_wrapper, scale_node.target)
            zp_val = getattr_from_fqn(shadow_wrapper, zp_node.target)
            new_args = (scale_val, zp_val, axis, dtype)
        else:
            assert quant_node.target == torch.quantize_per_tensor
            _weight, scale_node, zp_node, dtype = quant_node.args
            scale_val = getattr_from_fqn(shadow_wrapper, scale_node.target)
            zp_val = getattr_from_fqn(shadow_wrapper, zp_node.target)
            new_args = (scale_val, zp_val, dtype)
        return (quant_node.target, new_args)

    return None


def extract_weight_comparison(m: GraphModule) -> NSResultsType:
    # example graph:
    #
    #   w1 = self.w1
    #   b1 = self.b1
    #   linear = torch._C._nn.linear(x, w1, b1)
    #   shadow_0_0 = self.shadow_0_0(linear)
    #   shadow_wrapper_0_1 = self.shadow_wrapper_0_1(x, w1, b1)
    #   shadow_0_1 = self.shadow_0_1(shadow_wrapper_0_1, linear)
    #
    # algorithm:
    # 1. for each call_function node matching our allowlist:
    # 2.   if corresponding shadow wrapper exists, extract the weight pair
    #
    # Note: this is not super robust, but that's ok because this is
    # just for legacy customers who depend on the previous two-model version
    # of this API. TBD if we need to make this robust.
    # Note: modules are not supported, since existing customers only
    # use functions.

    # TODO(future PR): move this to config
    weighted_ops = {
        torch.nn.functional.linear,
    }

    results: NSResultsType = {"model": {NSSingleResultValuesType.WEIGHT.value: {}}}

    for n in m.graph.nodes:  # type: ignore[union-attr]
        if not (n.op == "call_function" and n.target in weighted_ops):
            continue

        # Check if we have a corresponding shadow wrapper
        # TODO(future PR, if needed): support kwargs
        # TODO(future PR, if needed): support multiple shadow users
        first_arg = n.args[0]
        shadow_wrapper_node = None
        for user in first_arg.users:
            # TODO(before land): fix string match
            if user.op == "call_module" and user.target.startswith("shadow_wrapper"):
                shadow_wrapper_node = user
                break

        if shadow_wrapper_node is None:
            continue

        shadow_wrapper = getattr_from_fqn(m, shadow_wrapper_node.target)  # type: ignore[arg-type]
        weight_info = _get_weight_info_from_shadow_wrapper(shadow_wrapper)
        if weight_info is None:
            continue

        # get weight
        w_node = n.args[1]
        w_obj = getattr_from_fqn(m, w_node.target).detach()

        # get a quantized version of weight
        quant_fn, quant_fn_args_except_first = weight_info
        new_args = (w_obj, *quant_fn_args_except_first)
        w_obj_q = quant_fn(*new_args)

        # add a comparison
        ref_node_name = n.name
        prev_node_name = n.name
        ref_node_type = get_target_type_str(n, m)
        prev_node_type = ref_node_type
        fqn = None
        if hasattr(m, "_node_name_to_scope"):
            fqn = m._node_name_to_scope[n.name][0]  # type: ignore[index]
        comparison = torch.ao.ns.fx.utils.compute_sqnr(w_obj, w_obj_q)
        result_fp32 = {
            "res_type": NSSingleResultValuesType.WEIGHT.value,
            "values": [w_obj],
            "prev_node_name": prev_node_name,
            "prev_node_target_type": prev_node_type,
            "ref_node_name": ref_node_name,
            "ref_node_target_type": ref_node_type,
            "index_within_arg": 0,
            "index_of_arg": 0,
            "fqn": fqn,
            "qconfig_str": "",
            "comparisons": [comparison],
            "comparison_fn_name": "sqnr",
        }
        result_q = {
            "res_type": NSSingleResultValuesType.WEIGHT.value,
            "values": [w_obj_q],
            "prev_node_name": prev_node_name,
            "prev_node_target_type": prev_node_type,
            "ref_node_name": ref_node_name,
            "ref_node_target_type": ref_node_type,
            "index_within_arg": 0,
            "index_of_arg": 0,
            "fqn": fqn,
            "qconfig_str": "",
            "comparisons": [comparison],
            "comparison_fn_name": "sqnr",
        }

        # go from subgraph_n_1 to subgraph_n_0
        _1, _2, node_idx, _3 = shadow_wrapper_node.target.split("_")
        name_fp32 = f"subgraph_{node_idx}_0"
        name_q = f"subgraph_{node_idx}_1"

        results["model"][NSSingleResultValuesType.WEIGHT.value][name_fp32] = [
            result_fp32
        ]
        results["model"][NSSingleResultValuesType.WEIGHT.value][name_q] = [result_q]

    return results


# TODO(future PR): redesign this to make it easier to consume outputs
def group_results_by_subgraph(results: NSResultsType) -> Any:
    """
    Creates a comparison of results

    Input:

    {
      'model': {
        'node_output': {
          'subgraph_0_0': [
            'values': [torch.tensor(...), ...], ...
            'ref_node_name': ...,
            'ref_node_target_type': ...,
            'qconfig_str': ...,
            'comparisons': [], ...
            'comparison_fn_name': '',
            'fqn': '...',
          ],
          'subgraph_0_1': [
            'values': [torch.tensor(...), ...], ...
            'ref_node_name': ...,
            'ref_node_target_type': ...,
            'qconfig_str': ...,
            'comparisons': [torch.tensor(...), ...], ...
            'comparison_fn_name': '...',
            'fqn': '...',
          ],
          ...
        },
      },
    }

    Output:
    {
      'subgraph_0': {
        '0': {
          'ref_node_name': '...',
          'ref_node_target_type': ...,
          'values': [torch.tensor(...), ...],
          'qconfig_str': None,
          'comparisons': [torch.tensor(...), ...], ...
          'comparison_fn_name': '...',
          'fqn': '...',
        },
        '1': {
          'ref_node_name': '...',
          'ref_node_target_type': ...,
          'values': [torch.tensor(...), ...],
          'qconfig_str': '...',
          'comparisons': [torch.tensor(...), ...], ...
          'comparison_fn_name': '...',
          'fqn': '...',
        },
      },
    }

    """
    subgraph_name_to_subgraph_results: Any = collections.defaultdict(dict)

    # node_output or weight
    key_to_use = next(iter(results["model"].keys()))

    for subgraph_name_with_idx, subgraph_candidate_results in results["model"][
        key_to_use
    ].items():
        # convert from `subgraph_m_n` to `subgraph_m` and `n`
        (
            subgraph_str,
            subgraph_idx,
            subgraph_candidate_idx,
        ) = subgraph_name_with_idx.split("_")
        subgraph_name = f"{subgraph_str}_{subgraph_idx}"

        subgraph_results = {
            "ref_node_name": subgraph_candidate_results[0]["ref_node_name"],
            "ref_node_target_type": subgraph_candidate_results[0][
                "ref_node_target_type"
            ],
            "fqn": subgraph_candidate_results[0]["fqn"],
            "values": subgraph_candidate_results[0]["values"],
            "qconfig_str": subgraph_candidate_results[0]["qconfig_str"],
            "comparisons": subgraph_candidate_results[0]["comparisons"],
            "comparison_fn_name": subgraph_candidate_results[0]["comparison_fn_name"],
        }

        subgraph_name_to_subgraph_results[subgraph_name][subgraph_candidate_idx] = (
            subgraph_results
        )

    return dict(subgraph_name_to_subgraph_results)


# TODO(future PR): redesign this to make it easier to consume outputs
def create_results_comparison(
    results_grouped,
) -> Any:
    """
    Input:

    {
      'subgraph_0': {
        '0': {
          'ref_node_name': '...',
          'ref_node_target_type': ...,
          'values': [torch.tensor(...), ...],
          'qconfig_str': '',
          'comparisons': [],
          'comparison_fn_name': '',
          'fqn': '...',
        },
        '1': {
          'ref_node_name': '...',
          'ref_node_target_type': ...,
          'values': [torch.tensor(...), ...],
          'qconfig_str': '...',
          'comparisons': [torch.tensor(...), ...],
          'comparison_fn_name': 'sqnr',
          'fqn': '...',
        },
      },
    }

    Output:
    {
      'subgraph_0': {
        'ref_node_name': '...',
        'ref_node_target_type': '...',
        'fqn': '...',
        'candidates': {
          '1': {
            'qconfig_str': ...,
            'comparison_fn_name': 'sqnr',
            'cmp_raw': [..., ...],
            'cmp_mean': ...,
          },
          ...,
        },
      },
    }
    """

    results_comparison = {}

    for subgraph_name, subgraph_results in results_grouped.items():
        candidates = {}
        for subgraph_inner_name, subgraph_inner_result in subgraph_results.items():
            # skip comparing baseline to baseline
            if subgraph_inner_name == "0":
                continue

            # we expect the comparisons to be precalculated from
            # calibration, so we just fetch them here
            cmp_raw = subgraph_inner_result["comparisons"]
            cmp_raw_tensor = torch.stack(cmp_raw)

            candidates[subgraph_inner_name] = {
                "qconfig_str": subgraph_inner_result["qconfig_str"],
                "comparison_fn_name": subgraph_inner_result["comparison_fn_name"],
                "cmp_raw": cmp_raw_tensor,
                "cmp_mean": torch.mean(cmp_raw_tensor),
            }

        results_comparison[subgraph_name] = {
            "ref_node_name": subgraph_results["0"]["ref_node_name"],
            "ref_node_target_type": subgraph_results["0"]["ref_node_target_type"],
            "fqn": subgraph_results["0"]["fqn"],
            "candidates": candidates,
        }

    return results_comparison


# TODO(future PR): redesign this to make it easier to consume outputs
def print_n_shadows_summary(
    results_comparison,
) -> None:
    """
    Input:

    {
      'subgraph_0': {
        'ref_node_name': 'linear1',
        'ref_node_target_type': '...',
        'fqn': '...',
        'candidates': {
          '1': {
            'qconfig_str': ...,
            'comparison_fn_name': ...,
            'cmp_raw': [45.0, 55.0],
            'cmp_mean': 50.0,
          },
          ...,
        },
      },
    }

    Prints:

    node_name | node_type | fqn | 0    | 1    | ...
    linear1   | ...       | ... | 45.0 | 50.0 | ...
    """

    try:
        from tabulate import tabulate
    except ImportError:
        print(
            "`print_tabular` relies on the library `tabulate`, "
            "which could not be found on this machine. Run `pip "
            "install tabulate` to install the library."
        )
        return

    results = []
    for subgraph_data in results_comparison.values():
        mean_all_candidates = [
            candidate["cmp_mean"]
            for candidate_name, candidate in subgraph_data["candidates"].items()
        ]

        data_row = [
            subgraph_data["ref_node_name"],
            subgraph_data["ref_node_target_type"],
            subgraph_data["fqn"],
            *mean_all_candidates,
        ]
        results.append(data_row)

    max_candidate_idx_len = -1
    for data_row in results:
        max_candidate_idx_len = max(max_candidate_idx_len, len(data_row[1]))
    candidate_idx_headers = [str(x) for x in range(max_candidate_idx_len)]

    headers = ["node_name", "node_type", "fqn", *candidate_idx_headers]
    print(tabulate(results, headers=headers))<|MERGE_RESOLUTION|>--- conflicted
+++ resolved
@@ -532,17 +532,10 @@
                 "prepare_custom_config",
                 "qconfig_mapping",
             ]:
-<<<<<<< HEAD
                 assert kwarg_name not in custom_prepare_kwargs, (
                     f"cannot specify {kwarg_name} in custom_prepare_kwargs"
                 )
-            prepare_kwargs: Dict[str, Any] = {
-=======
-                assert (
-                    kwarg_name not in custom_prepare_kwargs
-                ), f"cannot specify {kwarg_name} in custom_prepare_kwargs"
             prepare_kwargs: dict[str, Any] = {
->>>>>>> d48eb58d
                 "example_inputs": example_inputs,
                 "qconfig_mapping": qconfig_mapping,
             }
