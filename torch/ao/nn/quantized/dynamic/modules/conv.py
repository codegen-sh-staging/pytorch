--- conflicted
+++ resolved
@@ -133,16 +133,10 @@
         >>> output = m(input)
 
     """
-<<<<<<< HEAD
-
-    _FLOAT_MODULE: ClassVar[Type[nn.Conv2d]] = nn.Conv2d
-    _NNIQAT_CONV_BN_MODULE: ClassVar[Optional[Type[nn.Module]]] = None
-    _NNI_CONV_RELU_MODULE: ClassVar[Optional[Type[nn.Module]]] = None
-=======
+
     _FLOAT_MODULE: ClassVar[type[nn.Conv2d]] = nn.Conv2d
     _NNIQAT_CONV_BN_MODULE: ClassVar[Optional[type[nn.Module]]] = None
     _NNI_CONV_RELU_MODULE: ClassVar[Optional[type[nn.Module]]] = None
->>>>>>> d48eb58d
 
     def __init__(
         self,
@@ -224,16 +218,10 @@
         >>> output = m(input)
 
     """
-<<<<<<< HEAD
-
-    _FLOAT_MODULE: ClassVar[Type[nn.Conv3d]] = nn.Conv3d
-    _NNIQAT_CONV_BN_MODULE: ClassVar[Optional[Type[nn.Module]]] = None
-    _NNI_CONV_RELU_MODULE: ClassVar[Optional[Type[nn.Module]]] = None
-=======
+
     _FLOAT_MODULE: ClassVar[type[nn.Conv3d]] = nn.Conv3d
     _NNIQAT_CONV_BN_MODULE: ClassVar[Optional[type[nn.Module]]] = None
     _NNI_CONV_RELU_MODULE: ClassVar[Optional[type[nn.Module]]] = None
->>>>>>> d48eb58d
 
     def __init__(
         self,
