--- conflicted
+++ resolved
@@ -457,7 +457,6 @@
   return versionString;
 }
 
-#ifdef USE_C10D_NCCL
 size_t hashTensors(const std::vector<at::Tensor>& tensors) {
   size_t hash = 0;
   for (auto& tensor : tensors) {
@@ -479,7 +478,6 @@
   }
   return hash;
 }
-#endif
 
 // Default value: 30 minutes
 int nccl_nonblocking_timeout() {
@@ -559,11 +557,7 @@
 
 // Dump proxyTrace log to stdout
 void printNcclCommProxyTrace(
-<<<<<<< HEAD
-    std::string dumpReason,
-=======
     const std::string& dumpReason,
->>>>>>> b8b1b364
     const std::unordered_map<std::string, std::string>& dumpMap) {
   LOG(INFO) << "Dumping nccl comm trace, reason: " << dumpReason;
   for (auto& [key, value] : dumpMap) {
