--- conflicted
+++ resolved
@@ -18,57 +18,6 @@
 
 constexpr int64_t kCommInitBusyWaitMillis = 2;
 
-<<<<<<< HEAD
-=======
-#if NCCL_VERSION_CODE >= NCCL_VERSION(2, 14, 0)
-#define NCCL_HAS_COMM_NONBLOCKING
-#endif
-
-#if NCCL_VERSION_CODE >= NCCL_VERSION(2, 18, 0)
-#define NCCL_HAS_COMM_SPLIT
-#endif
-
-#if NCCL_VERSION_CODE >= NCCL_VERSION(2, 23, 0)
-#define NCCL_HAS_INIT_RANK_SCALABLE
-#endif
-
-// ncclGetLastError() is enabled only for NCCL versions 2.13+
-// ncclRemoteError only exists in NCCL versions 2.13+
-#if NCCL_VERSION_CODE >= NCCL_VERSION(2, 13, 0)
-#define ENABLE_NCCL_GET_LAST_ERROR
-#define NCCL_REMOTE_ERROR
-#endif
-
-static_assert(
-    NCCL_VERSION_CODE >= NCCL_VERSION(2, 7, 0),
-    "NCCL version must be 2.7 or later");
-// The following macros represent features supported prior to NCCL 2.7,
-// therefore we can define them unconditionally, given the static_assert above.
-// TODO: remove these macros from code.
-#define ENABLE_NCCL_ERROR_CHECKING
-#define ENABLE_NCCL_P2P_SUPPORT
-// End of macros for NCCL 2.7 and below.
-
-#if NCCL_VERSION_CODE >= NCCL_VERSION(2, 11, 0)
-#define ENABLE_NCCL_PREMUL_SUM_SUPPORT
-#endif
-
-// Note: the first version that supports ncclConfig_t is 2.14. Here we
-// fast-forward the version requirement to 2.17 where ncclConfig_t has CTA and
-// CGA fields because they have already been pybinded out.
-#if NCCL_VERSION_CODE >= NCCL_VERSION(2, 17, 0)
-#define NCCL_HAS_CONFIG
-#endif
-
-#if NCCL_VERSION_CODE >= NCCL_VERSION(2, 19, 0)
-#define NCCL_HAS_COMM_REGISTER
-#endif
-
-#if NCCL_VERSION_CODE >= NCCL_VERSION(2, 19, 0)
-#define NCCL_HAS_MEM_ALLOC
-#endif
-
->>>>>>> 60236843
 // Macro to throw on a non-successful NCCL return value.
 #define C10D_NCCL_CHECK(cmd, failureReason)                                   \
   do {                                                                        \
