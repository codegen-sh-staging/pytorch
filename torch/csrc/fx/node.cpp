#include <torch/csrc/fx/node.h>

#include <c10/util/SmallVector.h>
#include <structmember.h>
#include <torch/csrc/utils/object_ptr.h>
#include <torch/csrc/utils/pythoncapi_compat.h>
#include <algorithm>

namespace {

using NodeSortKey = c10::SmallVector<int64_t, 4>;
struct NodeBase;

// Thrown to exit out of a C++ function and return an error to Python.
class PythonError : public std::exception {};

inline static PyObject* import_from(const char* module_name, const char* name) {
  THPObjectPtr module(PyImport_ImportModule(module_name));
  if (!module) {
    throw PythonError();
  }
  PyObject* result = PyObject_GetAttrString(module, name);
  if (!result) {
    throw PythonError();
  }
  return result;
}

inline static PyObject* immutable_list_cls() {
  static PyObject* immutable_list_cls = nullptr;
  if (!immutable_list_cls) {
    immutable_list_cls =
        import_from("torch.fx.immutable_collections", "immutable_list");
  }
  return immutable_list_cls;
}

inline static PyObject* immutable_dict_cls() {
  static PyObject* immutable_dict_cls = nullptr;
  if (!immutable_dict_cls) {
    immutable_dict_cls =
        import_from("torch.fx.immutable_collections", "immutable_dict");
  }
  return immutable_dict_cls;
}

inline static bool is_node(PyObject* obj) {
  static PyObject* node_cls = nullptr;
  if (!node_cls) {
    node_cls = import_from("torch.fx.node", "Node");
  }
  return PyObject_TypeCheck(obj, reinterpret_cast<PyTypeObject*>(node_cls));
}

inline static bool exact_type(PyObject* obj, PyObject* typ) {
  return Py_TYPE(obj) == reinterpret_cast<PyTypeObject*>(typ);
}

template <typename F>
inline static PyObject* map_aggregate(PyObject* a, F fn) {
  // Invariant: this function will throw an exception and never return nullptr.
  // Case 1: a is a tuple.
  if (PyTuple_Check(a)) {
    Py_ssize_t n = PyTuple_GET_SIZE(a);
<<<<<<< HEAD
    if (n == 0) {
=======
    if (n == 0 && PyTuple_CheckExact(a)) {
>>>>>>> b38ef349
      return Py_NewRef(a);
    }
    THPObjectPtr new_tuple(PyTuple_New(n));
    if (!new_tuple) {
      throw PythonError();
    }
    for (Py_ssize_t i = 0; i < n; i++) {
      PyObject* elem = PyTuple_GET_ITEM(a, i); // Borrowed reference.
      // PyTuple_SET_ITEM steals reference to result of map_aggregate
      PyTuple_SET_ITEM(new_tuple.get(), i, map_aggregate(elem, fn));
    }
    // If the tuple has a "_fields" attribute, assume it is a NamedTuple.
    if (!PyTuple_CheckExact(a) && PyObject_HasAttrString(a, "_fields")) {
      // Call type_obj with new_tuple as arguments (i.e. type(a)(*new_tuple))
      return PyObject_CallObject(
          reinterpret_cast<PyObject*>(Py_TYPE(a)), new_tuple);
    } else {
      return new_tuple.release();
    }
  }
  // Case 2: a is a list.
  else if (PyList_Check(a)) {
    Py_ssize_t n = PyList_GET_SIZE(a);
    if (n == 0 && exact_type(a, immutable_list_cls())) {
      return Py_NewRef(a);
    }
    THPObjectPtr result(PyObject_CallNoArgs(immutable_list_cls()));
    if (!result) {
      throw PythonError();
    }
    for (Py_ssize_t i = 0; i < n; i++) {
      PyObject* elem = PyList_GET_ITEM(a, i); // borrowed ref
      THPObjectPtr mapped(map_aggregate(elem, fn));
      if (PyList_Append(result.get(), mapped.get()) < 0) {
        throw PythonError();
      }
    }
    return result.release();
  }
  // Case 3: a is a dict.
  else if (PyDict_Check(a)) {
    if (PyDict_GET_SIZE(a) == 0 && exact_type(a, immutable_dict_cls())) {
      return Py_NewRef(a);
    }
    THPObjectPtr result(PyObject_CallNoArgs(immutable_dict_cls()));
    if (!result) {
      throw PythonError();
    }
    PyObject *key = nullptr, *value = nullptr; // borrowed
    Py_ssize_t pos = 0;
    while (PyDict_Next(a, &pos, &key, &value)) {
      THPObjectPtr mapped(map_aggregate(value, fn));
      if (PyDict_SetItem(result.get(), key, mapped.get()) < 0) {
        throw PythonError();
      }
    }
    return result.release();
  }
  // Case 4: a is a slice.
  else if (PySlice_Check(a)) {
    // Get start, stop, and step attributes.
    THPObjectPtr start(PyObject_GetAttrString(a, "start"));
    THPObjectPtr stop(PyObject_GetAttrString(a, "stop"));
    THPObjectPtr step(PyObject_GetAttrString(a, "step"));
    if (!start || !stop || !step) {
      throw PythonError();
    }
    THPObjectPtr mapped_start(map_aggregate(start, fn));
    THPObjectPtr mapped_stop(map_aggregate(stop, fn));
    THPObjectPtr mapped_step(map_aggregate(step, fn));
    return PySlice_New(
        mapped_start.get(), mapped_stop.get(), mapped_step.get());
  }
  // Default case: call fn(a).
  else {
    PyObject* result = fn(a);
    if (!result) {
      throw PythonError();
    }
    return result;
  }
}

////////////////////////////////
// NodeBase
///////////////////////////////

struct NodeBase {
  PyObject_HEAD
  bool _erased;
  NodeBase* _prev;
  NodeBase* _next;
  PyObject* graph;
  PyObject* name;
  PyObject* op;
  PyObject* target;
  PyObject* type;
  PyObject* _input_nodes;
  PyObject* _args;
  PyObject* _kwargs;
  PyObject* users;
  PyObject* _repr_fn;
  PyObject* meta;
  // NOLINTNEXTLINE(cppcoreguidelines-avoid-c-arrays,modernize-avoid-c-arrays)
  alignas(NodeSortKey) char sort_key_buf[sizeof(NodeSortKey)];

  inline NodeSortKey& sort_key() {
    return *reinterpret_cast<NodeSortKey*>(sort_key_buf);
  }

  // Equivalent to:
  //   p, n = self._prev, self._next
  //   p._next, n._prev = n, p
  inline void remove_from_list() {
    NodeBase* p = this->_prev;
    NodeBase* n = this->_next;
    p->_next = n;
    n->_prev = p;
  }
};

static PyObject* NodeBase_new(
    PyTypeObject* type,
    PyObject* args,
    PyObject* kwds) {
  PyObject* self = type->tp_alloc(type, 0);
  if (!self)
    return nullptr;
  new (reinterpret_cast<NodeBase*>(self)->sort_key_buf)
      NodeSortKey(); // placement new does not allocate
  return self;
}

static int NodeBase_init_fn(NodeBase* self, PyObject* args, PyObject* kwds) {
  PyObject* graph = nullptr;
  PyObject* name = nullptr;
  PyObject* op = nullptr;
  PyObject* target = nullptr;
  PyObject* type = nullptr;
  if (!PyArg_ParseTuple(args, "OOOOO", &graph, &name, &op, &target, &type)) {
    return -1;
  }
  self->_erased = false;
  Py_INCREF(self);
  self->_prev = self;
  Py_INCREF(self);
  self->_next = self;
  self->graph = Py_NewRef(graph);
  self->name = Py_NewRef(name);
  self->op = Py_NewRef(op);
  self->target = Py_NewRef(target);
  self->type = Py_NewRef(type);
  self->_input_nodes = PyDict_New();
  self->_args = nullptr; // set with _update_args_kwargs
  self->_kwargs = nullptr; // set with _update_args_kwargs
  self->users = PyDict_New();
  self->_repr_fn = Py_NewRef(Py_None);
  self->meta = PyDict_New();
  return 0;
}

// NOLINTNEXTLINE(cppcoreguidelines-avoid-c-arrays,modernize-avoid-c-arrays)
static struct PyMemberDef NodeBase_members[] = {
    {"_erased", T_BOOL, offsetof(NodeBase, _erased), 0, nullptr},
    {"_prev", T_OBJECT_EX, offsetof(NodeBase, _prev), 0, nullptr},
    {"_next", T_OBJECT_EX, offsetof(NodeBase, _next), 0, nullptr},
    {"graph", T_OBJECT_EX, offsetof(NodeBase, graph), 0, nullptr},
    {"name", T_OBJECT_EX, offsetof(NodeBase, name), 0, nullptr},
    {"op", T_OBJECT_EX, offsetof(NodeBase, op), 0, nullptr},
    {"target", T_OBJECT_EX, offsetof(NodeBase, target), 0, nullptr},
    {"type", T_OBJECT_EX, offsetof(NodeBase, type), 0, nullptr},
    {"_input_nodes", T_OBJECT_EX, offsetof(NodeBase, _input_nodes), 0, nullptr},
    {"_args", T_OBJECT_EX, offsetof(NodeBase, _args), 0, nullptr},
    {"_kwargs", T_OBJECT_EX, offsetof(NodeBase, _kwargs), 0, nullptr},
    {"users", T_OBJECT_EX, offsetof(NodeBase, users), 0, nullptr},
    {"_repr_fn", T_OBJECT_EX, offsetof(NodeBase, _repr_fn), 0, nullptr},
    {"meta", T_OBJECT_EX, offsetof(NodeBase, meta), 0, nullptr},
    {nullptr} /* Sentinel */
};

static int NodeBase_traverse(NodeBase* self, visitproc visit, void* arg) {
  Py_VISIT(self->_prev);
  Py_VISIT(self->_next);
  Py_VISIT(self->graph);
  Py_VISIT(self->name);
  Py_VISIT(self->op);
  Py_VISIT(self->target);
  Py_VISIT(self->type);
  Py_VISIT(self->_input_nodes);
  Py_VISIT(self->_args);
  Py_VISIT(self->_kwargs);
  Py_VISIT(self->users);
  Py_VISIT(self->_repr_fn);
  Py_VISIT(self->meta);
  return 0;
}

static int NodeBase_clear(NodeBase* self) {
  Py_CLEAR(self->_prev);
  Py_CLEAR(self->_next);
  Py_CLEAR(self->graph);
  Py_CLEAR(self->name);
  Py_CLEAR(self->op);
  Py_CLEAR(self->target);
  Py_CLEAR(self->type);
  Py_CLEAR(self->_input_nodes);
  Py_CLEAR(self->_args);
  Py_CLEAR(self->_kwargs);
  Py_CLEAR(self->users);
  Py_CLEAR(self->_repr_fn);
  Py_CLEAR(self->meta);
  return 0;
}

static void NodeBase_dealloc(PyObject* self) {
  PyObject_GC_UnTrack(self);
  reinterpret_cast<NodeBase*>(self)->sort_key().~NodeSortKey();
  (void)NodeBase_clear((NodeBase*)self);
  Py_TYPE(self)->tp_free(self);
}

static PyObject* NodeBase__update_args_kwargs(
    PyObject* self,
    PyObject* const* args,
    Py_ssize_t nargs) {
  // Verify argument count
  if (nargs != 2) {
    PyErr_SetString(
        PyExc_TypeError,
        "_update_args_kwargs() requires exactly 2 arguments (new_args, new_kwargs)");
    return nullptr;
  }
  auto node = reinterpret_cast<NodeBase*>(self);
  auto input_nodes = node->_input_nodes;
  if (PyDict_GET_SIZE(input_nodes) > 0) {
    // Clear other.users containing us and input_nodes
    PyObject *key = nullptr, *value = nullptr; // borrowed
    Py_ssize_t pos = 0;
    while (PyDict_Next(input_nodes, &pos, &key, &value)) {
      // key.users.pop(self), intentionally ignore KeyError
      PyDict_DelItem(reinterpret_cast<NodeBase*>(key)->users, self);
    }
    PyDict_Clear(input_nodes);
  }

  auto visit_fn = [self, input_nodes](PyObject* x) {
    if (is_node(x)) {
      // self._input_nodes.setdefault(x)
      if (!PyDict_SetDefault(input_nodes, x, Py_None)) {
        throw PythonError();
      }
      // x.users.setdefault(self)
      if (!PyDict_SetDefault(
              reinterpret_cast<NodeBase*>(x)->users, self, Py_None)) {
        throw PythonError();
      }
    }
    return Py_NewRef(x);
  };

  // We do three things in a single pass of the args
  // - Normalize list->immutable_list, dict->immutable_dict, etc
  // - Populate self._input_nodes
  // - Populate arg.users[self] for each arg
  try {
    Py_CLEAR(node->_args);
    node->_args = map_aggregate(args[0], visit_fn);
    Py_CLEAR(node->_kwargs);
    node->_kwargs = map_aggregate(args[1], visit_fn);
    Py_RETURN_NONE;
  } catch (const PythonError& e) {
    return nullptr;
  }
}

static PyObject* NodeBase__remove_from_list(
    PyObject* self,
    PyObject* _ignored) {
  reinterpret_cast<NodeBase*>(self)->remove_from_list();
  Py_RETURN_NONE;
}

static PyObject* NodeBase__prepend(PyObject* self_, PyObject* arg) {
  if (self_ == arg) {
    Py_RETURN_NONE;
  }
  if (!is_node(arg)) {
    PyErr_SetString(PyExc_TypeError, "_prepend() argument must be a Node");
    return nullptr;
  }
  NodeBase* self = reinterpret_cast<NodeBase*>(self_);
  NodeBase* x = reinterpret_cast<NodeBase*>(arg);
  if (self->graph != x->graph) {
    PyErr_SetString(
        PyExc_AssertionError,
        "Attempting to move a Node into a different Graph");
    return nullptr;
  }

  x->remove_from_list();
  NodeBase* p = self->_prev;
  p->_next = x;
  x->_prev = p;
  x->_next = self;
  self->_prev = x;

  // Now compute x.sort_key()
  const NodeSortKey& psk = x->_prev->sort_key();
  const NodeSortKey& nsk = x->_next->sort_key();
  if (psk.size() > nsk.size()) {
    // prefix = psk[: len(nsk)+1]
    size_t slice_len = nsk.size() + 1;
    NodeSortKey prefix(psk.begin(), psk.begin() + slice_len);
    // last element is idx => increment by 1
    prefix.back()++;
    x->sort_key() = std::move(prefix);
  } else if (psk.size() < nsk.size()) {
    // prefix = nsk[: len(psk)+1]
    size_t slice_len = psk.size() + 1;
    NodeSortKey prefix(nsk.begin(), nsk.begin() + slice_len);
    // last element is idx => decrement by 1
    prefix.back()--;
    x->sort_key() = std::move(prefix);
  } else {
    // same length => add a 0
    x->sort_key() = psk;
    x->sort_key().emplace_back(0);
  }
  Py_RETURN_NONE;
}

// __lt__(self, other): Return self.sort_key < other.sort_key
static PyObject* NodeBase___lt__(PyObject* self, PyObject* other) {
  // METH_O => one argument: 'other'
  if (!is_node(other)) {
    Py_RETURN_NOTIMPLEMENTED;
  }
  const NodeSortKey& lhs = reinterpret_cast<NodeBase*>(self)->sort_key();
  const NodeSortKey& rhs = reinterpret_cast<NodeBase*>(other)->sort_key();
  bool less = std::lexicographical_compare(
      lhs.begin(), lhs.end(), rhs.begin(), rhs.end());
  if (less)
    Py_RETURN_TRUE;
  Py_RETURN_FALSE;
}

// __gt__(self, other): Return self.sort_key() > other.sort_key
static PyObject* NodeBase___gt__(PyObject* self, PyObject* other) {
  if (!is_node(other)) {
    Py_RETURN_NOTIMPLEMENTED;
  }
  const NodeSortKey& lhs = reinterpret_cast<NodeBase*>(self)->sort_key();
  const NodeSortKey& rhs = reinterpret_cast<NodeBase*>(other)->sort_key();
  // "a > b" is equivalent to "b < a"
  bool greater = std::lexicographical_compare(
      rhs.begin(), rhs.end(), lhs.begin(), lhs.end());
  if (greater)
    Py_RETURN_TRUE;
  Py_RETURN_FALSE;
}

static PyObject* NodeBase___ge__(PyObject* self, PyObject* other) {
  if (self == other) {
    Py_RETURN_TRUE;
  }
  return NodeBase___gt__(self, other);
}

// __le__(self, other): Return not (self > other)
static PyObject* NodeBase___le__(PyObject* self, PyObject* other) {
  if (self == other) {
    Py_RETURN_TRUE;
  }
  return NodeBase___lt__(self, other);
}

// Convert the NodeBase::sort_key vector<long> into a Python tuple of ints
// Only used by pickle/__getstate__
static PyObject* NodeBase_get_sort_key(PyObject* self, void* /*closure*/) {
  NodeBase* node = reinterpret_cast<NodeBase*>(self);
  const NodeSortKey& vec = node->sort_key();
  Py_ssize_t n = static_cast<Py_ssize_t>(vec.size());
  THPObjectPtr tuple(PyTuple_New(n));
  if (!tuple) {
    return nullptr; // Out of memory
  }
  for (Py_ssize_t i = 0; i < n; i++) {
    PyTuple_SET_ITEM(tuple.get(), i, PyLong_FromSsize_t(vec[i]));
  }
  return tuple.release();
}

// Setter for NodeBase::sort_key: expects a Python tuple of ints, e.g.
// node._sort_key = (1,2,3) Only used by pickle/__setstate__
static int NodeBase_set_sort_key(
    PyObject* self,
    PyObject* value,
    void* /*closure*/) {
  NodeBase* node = reinterpret_cast<NodeBase*>(self);
  if (!PyTuple_Check(value)) {
    PyErr_SetString(PyExc_TypeError, "_sort_key must be an tuple of ints");
    return -1;
  }
  Py_ssize_t size = PyTuple_GET_SIZE(value);
  NodeSortKey new_vec;
  new_vec.reserve(size);
  for (Py_ssize_t i = 0; i < size; i++) {
    int64_t val = PyLong_AsSsize_t(PyTuple_GET_ITEM(value, i));
    if (val == -1 && PyErr_Occurred()) {
      return -1;
    }
    new_vec.emplace_back(val);
  }
  node->sort_key() = std::move(new_vec);
  return 0;
}

// NOLINTNEXTLINE(cppcoreguidelines-avoid-c-arrays,modernize-avoid-c-arrays)
static PyMethodDef NodeBase_methods[] = {
    {"_update_args_kwargs",
     (PyCFunction)(void*)(NodeBase__update_args_kwargs),
     METH_FASTCALL,
     "Internal method: do not call directly."},
    {"_remove_from_list",
     (PyCFunction)(void*)(NodeBase__remove_from_list),
     METH_NOARGS,
     "Internal method: do not call directly."},
    {"_prepend",
     (PyCFunction)(void*)(NodeBase__prepend),
     METH_O,
     "Internal method: do not call directly."},
    {"__lt__",
     (PyCFunction)(void*)NodeBase___lt__,
     METH_O,
     "Return True if self.sort_key < other.sort_key"},
    {"__gt__",
     (PyCFunction)(void*)NodeBase___gt__,
     METH_O,
     "Return True if self.sort_key > other.sort_key"},
    {"__ge__",
     (PyCFunction)(void*)NodeBase___ge__,
     METH_O,
     "Return True if self.sort_key >= other.sort_key"},
    {"__le__",
     (PyCFunction)(void*)NodeBase___le__,
     METH_O,
     "Return True if self.sort_key <= other.sort_key"},
    {nullptr, nullptr, 0, nullptr} // Sentinel
};

// NOLINTNEXTLINE(cppcoreguidelines-avoid-c-arrays,modernize-avoid-c-arrays)
static PyGetSetDef NodeBase_getset[] = {
    {"_sort_key", // attribute name in Python
     (getter)NodeBase_get_sort_key, // C getter function
     (setter)NodeBase_set_sort_key, // C setter function
     (char*)"The sort key as a tuple of ints", // docstring
     nullptr},
    {nullptr, nullptr, nullptr, nullptr, nullptr} // Sentinel
};

PyTypeObject NodeBaseType = {
    PyVarObject_HEAD_INIT(nullptr, 0)
    "torch._C._NodeBase", /* tp_name */
    sizeof(NodeBase), /* tp_basicsize */
    0, /* tp_itemsize */
    (destructor)NodeBase_dealloc, /* tp_dealloc */
    0, /* tp_vectorcall_offset */
    nullptr, /* tp_getattr */
    nullptr, /* tp_setattr */
    nullptr, /* tp_reserved */
    nullptr, /* tp_repr */
    nullptr, /* tp_as_number */
    nullptr, /* tp_as_sequence */
    nullptr, /* tp_as_mapping */
    nullptr, /* tp_hash  */
    nullptr, /* tp_call */
    nullptr, /* tp_str */
    nullptr, /* tp_getattro */
    nullptr, /* tp_setattro */
    nullptr, /* tp_as_buffer */
    Py_TPFLAGS_DEFAULT | Py_TPFLAGS_BASETYPE |
        Py_TPFLAGS_HAVE_GC, /* tp_flags */
    nullptr, /* tp_doc */
    (traverseproc)NodeBase_traverse, /* tp_traverse */
    (inquiry)NodeBase_clear, /* tp_clear */
    nullptr, /* tp_richcompare */
    0, /* tp_weaklistoffset */
    nullptr, /* tp_iter */
    nullptr, /* tp_iternext */
    NodeBase_methods, /* tp_methods */
    NodeBase_members, /* tp_members */
    NodeBase_getset, /* tp_getset */
    nullptr, /* tp_base */
    nullptr, /* tp_dict */
    nullptr, /* tp_descr_get */
    nullptr, /* tp_descr_set */
    0, /* tp_dictoffset */
    (initproc)NodeBase_init_fn, /* tp_init */
    nullptr, /* tp_alloc */
    NodeBase_new, /* tp_new */
};

} // namespace

////////////////////////////////
// NodeIter
////////////////////////////////

struct NodeIter {
  PyObject_HEAD
  bool _reversed;
  NodeBase* _root;
  NodeBase* _cur;
};

static PyObject* NodeIter_new(
    PyTypeObject* type,
    PyObject* args,
    PyObject* kwds) {
  PyObject* self = type->tp_alloc(type, 0);
  if (!self)
    return nullptr;
  return self;
}

static int NodeIter_init_fn(NodeIter* self, PyObject* args, PyObject* kwargs) {
  NodeBase* root = nullptr;
  bool reversed = false;
  // NOLINTNEXTLINE(cppcoreguidelines-avoid-c-arrays,modernize-avoid-c-arrays)
  constexpr const char* keywords[] = {"root", "reversed", nullptr};
  if (!PyArg_ParseTupleAndKeywords(
          args,
          kwargs,
          "Ob|",
          // NOLINTNEXTLINE(cppcoreguidelines-pro-type-const-cast)
          const_cast<char**>(keywords),
          &root,
          &reversed)) {
    return -1;
  }
  self->_reversed = reversed;
  Py_INCREF(root);
  self->_root = root;
  Py_INCREF(root);
  self->_cur = root;
  return 0;
}

template <bool reversed>
PyObject* NodeIter_iternext_helper(NodeIter* self) {
  // It should be possible to relax the ref counting here
  // but in practice, we do not have that many _erased Nodes,
  // so probably not worth it.
  if constexpr (reversed) {
    NodeBase* prev = (NodeBase*)Py_NewRef(self->_cur->_prev);
    Py_CLEAR(self->_cur);
    self->_cur = prev;
  } else {
    NodeBase* next = (NodeBase*)Py_NewRef(self->_cur->_next);
    Py_CLEAR(self->_cur);
    self->_cur = next;
  }
  while (self->_cur != self->_root) {
    if (!self->_cur->_erased) {
      Py_INCREF(self->_cur);
      return (PyObject*)self->_cur;
    }
    if constexpr (reversed) {
      NodeBase* prev = (NodeBase*)Py_NewRef(self->_cur->_prev);
      Py_CLEAR(self->_cur);
      self->_cur = prev;
    } else {
      NodeBase* next = (NodeBase*)Py_NewRef(self->_cur->_next);
      Py_CLEAR(self->_cur);
      self->_cur = next;
    }
  }
  PyErr_SetNone(PyExc_StopIteration);
  return nullptr;
}

PyObject* NodeIter_iternext(PyObject* _self) {
  NodeIter* self = (NodeIter*)_self;
  if (self->_reversed) {
    return NodeIter_iternext_helper<true>(self);
  } else {
    return NodeIter_iternext_helper<false>(self);
  }
}

static int NodeIter_traverse(NodeIter* self, visitproc visit, void* arg) {
  Py_VISIT(self->_root);
  Py_VISIT(self->_cur);
  return 0;
}

static int NodeIter_clear(NodeIter* self) {
  Py_CLEAR(self->_root);
  Py_CLEAR(self->_cur);
  return 0;
}

static void NodeIter_dealloc(PyObject* self) {
  PyObject_GC_UnTrack(self);
  (void)NodeIter_clear((NodeIter*)self);
  Py_TYPE(self)->tp_free(self);
}

static PyTypeObject NodeIterType = {
    PyVarObject_HEAD_INIT(nullptr, 0)
    "torch._C._NodeIter", /* tp_name */
    sizeof(NodeIter), /* tp_basicsize */
    0, /* tp_itemsize */
    (destructor)NodeIter_dealloc, /* tp_dealloc */
    0, /* tp_vectorcall_offset */
    nullptr, /* tp_getattr */
    nullptr, /* tp_setattr */
    nullptr, /* tp_reserved */
    nullptr, /* tp_repr */
    nullptr, /* tp_as_number */
    nullptr, /* tp_as_sequence */
    nullptr, /* tp_as_mapping */
    nullptr, /* tp_hash  */
    nullptr, /* tp_call */
    nullptr, /* tp_str */
    nullptr, /* tp_getattro */
    nullptr, /* tp_setattro */
    nullptr, /* tp_as_buffer */
    Py_TPFLAGS_DEFAULT | Py_TPFLAGS_HAVE_GC, /* tp_flags */
    nullptr, /* tp_doc */
    (traverseproc)NodeIter_traverse, /* tp_traverse */
    (inquiry)NodeIter_clear, /* tp_clear */
    nullptr, /* tp_richcompare */
    0, /* tp_weaklistoffset */
    PyObject_SelfIter, /* tp_iter */
    NodeIter_iternext, /* tp_iternext */
    nullptr, /* tp_methods */
    nullptr, /* tp_members */
    nullptr, /* tp_getset */
    nullptr, /* tp_base */
    nullptr, /* tp_dict */
    nullptr, /* tp_descr_get */
    nullptr, /* tp_descr_set */
    0, /* tp_dictoffset */
    (initproc)NodeIter_init_fn, /* tp_init */
    nullptr, /* tp_alloc */
    NodeIter_new, /* tp_new */
};

bool NodeIter_init(PyObject* module) {
  if (PyModule_AddType(module, &NodeIterType) < 0) {
    return false;
  }
  return true;
}

////////////////////////////////
// Global methods
////////////////////////////////

static PyObject* py_map_aggregate(
    PyObject* self,
    PyObject* const* args,
    Py_ssize_t nargs) {
  if (nargs != 2) {
    PyErr_SetString(
        PyExc_TypeError, "map_aggregate() takes exactly two arguments");
    return nullptr;
  }
  try {
    PyObject* fn = args[1];
    // args[0]: aggregate, args[1]: callable fn
    return map_aggregate(
        args[0], [fn](PyObject* a) { return PyObject_CallOneArg(fn, a); });
  } catch (const PythonError& e) {
    return nullptr; // error should already be set
  }
}

static PyObject* py_map_arg(
    PyObject* self,
    PyObject* const* args,
    Py_ssize_t nargs) {
  if (nargs != 2) {
    PyErr_SetString(PyExc_TypeError, "map_arg() takes exactly two arguments");
    return nullptr;
  }
  try {
    PyObject* fn = args[1];
    // args[0]: aggregate, args[1]: callable fn
    return map_aggregate(args[0], [fn](PyObject* a) {
      if (is_node(a)) {
        return PyObject_CallOneArg(fn, a);
      }
      return Py_NewRef(a);
    });
  } catch (const PythonError& e) {
    return nullptr; // error should already be set
  }
}

// NOLINTNEXTLINE(cppcoreguidelines-avoid-c-arrays,modernize-avoid-c-arrays)
static PyMethodDef extra_methods[] = {
    {"_fx_map_aggregate",
     (PyCFunction)(void*)(py_map_aggregate),
     METH_FASTCALL,
     "Recursively apply a function to every element in an aggregate object."},
    {"_fx_map_arg",
     (PyCFunction)(void*)(py_map_arg),
     METH_FASTCALL,
     "Recursively apply a function to every Node in an aggregate object."},
    {nullptr, nullptr, 0, nullptr} // Sentinel
};

bool NodeBase_init(PyObject* module) {
  if (PyModule_AddType(module, &NodeBaseType) < 0) {
    return false;
  }
  if (PyModule_AddFunctions(module, extra_methods) < 0) {
    return false;
  }
  return true;
}<|MERGE_RESOLUTION|>--- conflicted
+++ resolved
@@ -62,11 +62,7 @@
   // Case 1: a is a tuple.
   if (PyTuple_Check(a)) {
     Py_ssize_t n = PyTuple_GET_SIZE(a);
-<<<<<<< HEAD
-    if (n == 0) {
-=======
     if (n == 0 && PyTuple_CheckExact(a)) {
->>>>>>> b38ef349
       return Py_NewRef(a);
     }
     THPObjectPtr new_tuple(PyTuple_New(n));
