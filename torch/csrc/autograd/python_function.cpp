--- conflicted
+++ resolved
@@ -367,14 +367,7 @@
   saved.before(f->materialize_non_diff_grads);
   saved.before(f->output_info);
   saved.before(f->input_info);
-<<<<<<< HEAD
-  f->compiled_autograd_tracing = true;
   variable_list result = apply_with_saved_impl(variable_list(inputs), saved);
-  f->compiled_autograd_tracing = false;
-=======
-  variable_list result =
-      defer_to_dynamo(variable_list(inputs), saved.get_py_compiler());
->>>>>>> e2e9a9a2
   saved.after(f->compiled_autograd_symints);
   saved.after(f->saved_variables);
   saved.after(f->needs_input_grad);
