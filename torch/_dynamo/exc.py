from __future__ import annotations


"""Exception handling and error reporting for TorchDynamo.

This module provides a comprehensive set of exception classes and utilities for error
handling in TorchDynamo. It includes:

Base Exceptions:
    - TorchDynamoException: Base class for all TorchDynamo-specific exceptions
    - Various specialized subclasses for different error scenarios

User Error Handling:
    - UserError: Exceptions for user-facing errors in TorchDynamo usage
    - UserErrorType: Enumeration of different categories of user errors
    - Formatted error messages with debugging information

Observed Exceptions:
    - Classes for handling exceptions observed during tracing
    - Special handling for StopIteration, LookupError, etc.
    - Exception state management during compilation

Error Formatting:
    - Stack trace filtering and formatting
    - Error message augmentation
    - Debugging utilities for error reporting
"""

import logging
import os
import textwrap
import typing
from enum import auto, Enum
from traceback import extract_stack, format_exc, format_list, StackSummary
from typing import Any, NoReturn, Optional, TYPE_CHECKING

import torch._guards

from . import config
from .utils import counters


if TYPE_CHECKING:
    import types

    from torch._guards import CompileId

    from .symbolic_convert import InstructionTranslatorBase
    from .types import DynamoFrameType


def exportdb_error_message(case_name: str) -> str:
    return (
        "For more information about this error, see: "
        + "https://pytorch.org/docs/main/generated/exportdb/index.html#"
        + case_name.replace("_", "-")
    )


log = logging.getLogger(__name__)
graph_breaks_log = torch._logging.getArtifactLogger(__name__, "graph_breaks")


class TorchDynamoException(RuntimeError):
    pass


class InternalTorchDynamoError(TorchDynamoException):
    pass


class RestartAnalysis(TorchDynamoException):
    restart_reason: Optional[str]

    def __init__(self, *args: Any, restart_reason: Optional[str] = None) -> None:
        self.restart_reason = restart_reason
        super().__init__(*args)


class SpeculationRestartAnalysis(RestartAnalysis):
    pass


class UnspecializeRestartAnalysis(RestartAnalysis):
    pass


class CompileCollectiveRestartAnalysis(RestartAnalysis):
    pass


class TensorifyScalarRestartAnalysis(RestartAnalysis):
    pass


class SkipFrame(TorchDynamoException):
    pass


class TorchRuntimeError(TorchDynamoException):
    pass


class InvalidBackend(TorchDynamoException):
    def __init__(self, name: str) -> None:
        super().__init__(
            f"Invalid backend: {name!r}, see `torch._dynamo.list_backends()` for available backends."
        )


class ResetRequired(TorchDynamoException):
    def __init__(self) -> None:
        super().__init__(
            textwrap.dedent(
                """
                Must call `torch._dynamo.reset()` before changing backends.  Detected two calls to
                `torch.compile()` with a different backend compiler arguments.
                """
            )
        )


class ShortenTraceback(TorchDynamoException):
    def __init__(
        self, *args: Any, first_useful_frame: Optional[types.FrameType], **kwargs: Any
    ) -> None:
        super().__init__(*args, **kwargs)
        self.first_useful_frame = first_useful_frame

    def remove_dynamo_frames(self) -> typing.Self:
        tb = self.__traceback__
        if self.first_useful_frame is None or tb is None or config.verbose:
            return self
        while tb.tb_frame is not self.first_useful_frame:
            tb = tb.tb_next
            assert tb is not None, "internal error, please report a bug"
        return self.with_traceback(tb)


class BackendCompilerFailed(ShortenTraceback):
    def __init__(
        self,
        backend_fn: Any,
        inner_exception: Exception,
        first_useful_frame: Optional[types.FrameType],
    ) -> None:
        self.backend_name = getattr(backend_fn, "__name__", "?")
        self.inner_exception = inner_exception
        msg = f"backend={self.backend_name!r} raised:\n{type(inner_exception).__name__}: {inner_exception}"
        super().__init__(msg, first_useful_frame=first_useful_frame)


class Unsupported(TorchDynamoException):
    def __init__(self, msg: str, *, case_name: Optional[str] = None) -> None:
        super().__init__(msg)
        self.real_stack = torch._guards.TracingContext.extract_stack()
        self.msg = msg
        self.category: Optional[str] = None
        self.add_to_stats()
        self.case_name: Optional[str] = case_name

    def remove_from_stats(self) -> None:
        assert self.category is not None
        counters[self.category][self.msg] -= 1
        if counters[self.category][self.msg] <= 0:
            del counters[self.category][self.msg]

    def add_to_stats(self, category: str = "unimplemented") -> None:
        self.category = category
        counters[category][self.msg] += 1


class UnknownPropertiesDuringBackwardTrace(Unsupported):
    pass


class RecompileError(TorchDynamoException):
    pass


class ArgsMismatchError(Unsupported):
    def __init__(self, msg: str) -> None:
        super().__init__(msg)


class AttributeMutationError(Unsupported):
    def __init__(self, msg: str) -> None:
        super().__init__(msg)


class InfiniteGeneratorError(Unsupported):
    # Raised when the number of yielded values is greater than MAX_ITERATOR_LIMIT
    def __init__(self, msg: str) -> None:
        super().__init__(msg)


class SideEffectsError(Unsupported):
    def __init__(self, msg: str) -> None:
        super().__init__(msg)


class CondOpArgsMismatchError(ArgsMismatchError):
    """
    Internal error from cond() due to arguments mismatch.
    """

    def __init__(self, msg: str) -> None:
        super().__init__(msg)


class UserErrorType(Enum):
    DYNAMIC_CONTROL_FLOW = auto()
    ANTI_PATTERN = auto()
    STANDARD_LIBRARY = auto()
    CONSTRAINT_VIOLATION = auto()
    DYNAMIC_DIM = auto()
    INVALID_INPUT = auto()
    INVALID_OUTPUT = auto()
    UNSUPPORTED_ALIASED_MUTATED_DYNAMIC_INPUTS = auto()


class UserError(Unsupported):
    def __init__(
        self, error_type: UserErrorType, msg: str, case_name: Optional[str] = None
    ) -> None:
        """
        Type of errors that would be valid in Eager, but not supported in TorchDynamo.
        The error message should tell user about next actions.

        error_type: Type of user error
        msg: Actionable error message
        case_name: (Optional) Unique name (snake case) for the usage example in exportdb.
        """
        if case_name is not None:
            assert isinstance(case_name, str)
            if msg.endswith("."):
                msg += " "
            else:
                msg += "\n"
            msg += exportdb_error_message(case_name)
        super().__init__(msg)
        self.error_type = error_type
        self.message = msg


class SkipCodeRecursiveException(TorchDynamoException):
    pass


class RecompileLimitExceeded(Unsupported):
    pass


class UnsafeScriptObjectError(TorchDynamoException):
    pass


class UncapturedHigherOrderOpError(TorchDynamoException):
    pass


class IncorrectUsage(Exception):
    pass


# TODO: I'm a little uncertain about what error classification we should have
# for this.  This is potentially a user error, but regressions in
# specialization in PyTorch proper could also trigger this problem
class FailOnRecompileLimitHit(Exception):
    pass


class ObservedException(TorchDynamoException):
    # An exception observed during the tracing. This exception is used by Dynamo to handle exceptions.
    pass


class ObservedUserStopIteration(ObservedException):
    # An UserStopIteraion exception observed during the Dynamo tracing (e.g Dynamo tracing __next__)
    value: Optional[Any]

    # Reference `StopIteration_init` in CPython
    # https://github.com/python/cpython/blob/3.11/Objects/exceptions.c#L568-L584
    def __init__(self, *args: Any, **kwargs: Any) -> None:
        super().__init__("unhandled `raise StopIteration`")
        if len(args) > 0:
            self.value = args[0]
        else:
            self.value = None


class ObservedLookupError(ObservedException):
    # A LookupError exception to be raised from inside Dynamo tracing. This can happen on __getitem__
    pass


class ObservedIndexError(ObservedLookupError):
    # An IndexError exception to be raised from inside Dynamo tracing. This can happen on list __getitem__
    pass


class ObservedKeyError(ObservedLookupError):
    # A KeyError exception to be raised from inside Dynamo tracing. This can happen on dict __getitem__
    pass


class ObservedGeneratorExit(ObservedException):
    pass


class ObservedAttributeError(ObservedException):
    # An AttributeError exception to be raised from inside Dynamo tracing. This can happen on user defined object __getattr__
    pass


class ObservedRuntimeError(ObservedException):
    # A RuntimeError exception to be raised from inside Dynamo tracing. This can happen on generator.throw(..) method
    pass


class ObservedNotImplementedError(ObservedException):
    pass


class ObservedTypeError(ObservedException):
    # A TypeError exception to be raised from inside Dynamo tracing. This can happen on generator.send(..) method
    pass


observed_exception_map = {
    StopIteration: ObservedUserStopIteration,
    LookupError: ObservedLookupError,
    IndexError: ObservedIndexError,
    GeneratorExit: ObservedGeneratorExit,
    KeyError: ObservedKeyError,
    AttributeError: ObservedAttributeError,
    RuntimeError: ObservedRuntimeError,
    NotImplementedError: ObservedNotImplementedError,
    TypeError: ObservedTypeError,
}


def get_dynamo_observed_exception(exc_type: type[Exception]) -> type[ObservedException]:
    if exc_type not in observed_exception_map:
        observed_exception_map[exc_type] = type(
            f"Observed{exc_type.__name__}Error", (ObservedException,), {}
        )
    return observed_exception_map[exc_type]


def raise_observed_exception(
    exc_type: type[Exception],
    tx: InstructionTranslatorBase,
    *,
    args: Optional[list[Any]] = None,
    kwargs: Optional[dict[str, Any]] = None,
) -> NoReturn:
    from .variables import BuiltinVariable

    # CPython here raises an exception. Since there is no python code, we have to manually setup the exception
    # stack and raise the exception.
    exception_vt = BuiltinVariable(exc_type).call_function(tx, args or [], kwargs or {})  # type: ignore[arg-type]
    tx.exn_vt_stack.append(exception_vt)
    raise observed_exception_map[exc_type]


def handle_observed_exception(tx: Any) -> None:
    # This is essentially exception handling code, equivalent of this pseudo code
    #
    # try:
    #     ... somebody raising StopIteration
    # except StopIteration
    #     pass
    #
    # If this was going through the python code, we would have called exception_handler method, but FOR_ITER
    # handles the exception completely in CPython. For example for 3.11, the resulting bytecode is
    #
    #
    #   6          46 LOAD_GLOBAL              2 (StopIteration)
    #              58 RAISE_VARARGS            1
    #         >>   60 PUSH_EXC_INFO

    #   7          62 LOAD_GLOBAL              2 (StopIteration)
    #              74 CHECK_EXC_MATCH
    #              76 POP_JUMP_FORWARD_IF_FALSE     3 (to 84)
    #              78 POP_TOP

    #   8          80 POP_EXCEPT
    #

    # Fortunately this translates to a simple pop from the exn_vt_stack
    tx.exn_vt_stack.pop()


# These exceptions are ok to fallback to eager/graph_break.
exceptions_allowed_to_be_fallback = (
    torch._subclasses.fake_tensor.DataDependentOutputException,
    torch._subclasses.fake_tensor.DynamicOutputShapeException,
    torch._subclasses.fake_tensor.UnsupportedOperatorException,
    torch._subclasses.fake_tensor.UnsupportedFakeTensorException,
)


def unimplemented_with_warning(
    e: Exception, code: types.CodeType, msg: str
) -> NoReturn:
    # This function calls unimplemented internally and eventually graph breaks
    # or falls to eager. unimplemented itself does not print any user warnings,
    # i.e., its very silent. This helper function is intended when an error is
    # encountered in the torch.compile stack which is worth showing as warning
    # to the user. For example, if AOT Autograd backend fails with a fake tensor
    # exception, its ok to fallback to eager but not silently. Here, we can use
    # this function to log the message and the stack trace.
    graph_break_msg = format_error_msg_verbose(e, code)
    torch._logging.trace_structured(
        "artifact",
        metadata_fn=lambda: {
            "name": "dynamo_graph_break_reason",
            "encoding": "string",
        },
        payload_fn=lambda: graph_break_msg,
    )
    graph_breaks_log.debug("%s", graph_break_msg)
    log.warning(msg)
    unimplemented(msg, from_exc=e)


_NOTHING = object()


def unimplemented(
    msg: str, *, from_exc: Any = _NOTHING, case_name: Optional[str] = None
) -> NoReturn:
    assert msg != os.environ.get("BREAK", False)
    if from_exc is not _NOTHING:
        raise Unsupported(msg, case_name=case_name) from from_exc
    raise Unsupported(msg, case_name=case_name)


<<<<<<< HEAD
=======
def unimplemented_v2_with_warning(
    e: Exception,
    code: types.CodeType,
    gb_type: str,
    context: str,
    explanation: str,
    hints: list[str],
) -> NoReturn:
    # This function calls unimplemented internally and eventually graph breaks
    # or falls to eager. unimplemented itself does not print any user warnings,
    # i.e., its very silent. This helper function is intended when an error is
    # encountered in the torch.compile stack which is worth showing as warning
    # to the user. For example, if AOT Autograd backend fails with a fake tensor
    # exception, its ok to fallback to eager but not silently. Here, we can use
    # this function to log the message and the stack trace.
    graph_break_msg = format_error_msg_verbose(e, code)
    torch._logging.trace_structured(
        "artifact",
        metadata_fn=lambda: {
            "name": "dynamo_graph_break_reason",
            "encoding": "string",
        },
        payload_fn=lambda: graph_break_msg,
    )
    graph_breaks_log.debug("%s", graph_break_msg)
    unimplemented_v2(gb_type, context, explanation, hints, from_exc=e, log_warning=True)


def format_graph_break_message(
    gb_type: str,
    context: str,
    explanation: str,
    hints: list[str],
) -> str:
    explanation = textwrap.indent(explanation, "    ").lstrip()
    hints_str = "\n".join(
        "  Hint: " + textwrap.indent(hint, "    ").lstrip() for hint in hints
    )
    context = textwrap.indent(context, "    ").lstrip()

    msg = f"""\
{gb_type}
  Explanation: {explanation}
{hints_str}

  Developer debug context: {context}
"""
    return msg


# TODO replace old unimplemented later
def unimplemented_v2(
    gb_type: str,
    context: str,
    explanation: str,
    hints: list[str],
    *,
    from_exc: Any = _NOTHING,
    log_warning: bool = False,
) -> NoReturn:
    """
    Called within dynamo to cause a graph break.
    Args:
        gb_type: Context-free graph break type. It should be a short string without any
                 information specific to the tracing context (i.e. no dynamically-generated strings)
        context: Developer context for the graph break. It can contain tracing context/dynamic strings.
        explanation: User-facing context-dependent explanation for the graph break. Can be dynamic.
        hints: List of user-facing hints for the graph break.
    """

    msg = format_graph_break_message(gb_type, context, explanation, hints)
    if log_warning:
        log.warning(msg)
    if from_exc is not _NOTHING:
        raise Unsupported(msg) from from_exc
    raise Unsupported(msg)


>>>>>>> d54b2b7f
def warning(msg: str) -> None:
    counters["warnings"][msg] += 1
    assert msg != os.environ.get("BREAK", False)


# KeyError has special handling for its args
# see https://github.com/python/cpython/blob/3.11/Objects/exceptions.c#L2534 for details
class KeyErrorMsg:
    def __init__(self, value: Any) -> None:
        self.value = value

    def __str__(self) -> str:
        return str(self.value)

    def __repr__(self) -> str:
        return self.__str__()


def augment_exc_message(exc: Exception, msg: str = "\n", export: bool = False) -> None:
    import traceback

    exc.innermost_user_frame_summary = None  # type: ignore[attr-defined]

    real_stack = get_real_stack(exc)
    if real_stack is not None and len(real_stack) > 0:
        exc.innermost_user_frame_summary = real_stack[-1]  # type: ignore[attr-defined]
        msg += f"\nfrom user code:\n {''.join(traceback.format_list(real_stack))}"

    if config.replay_record_enabled and hasattr(exc, "record_filename"):
        msg += (
            f"\nLast frame execution written to {exc.record_filename}. To run only this frame while debugging, run\
 torch._dynamo.replay('{exc.record_filename}').\n"
        )

    if not config.verbose and hasattr(exc, "real_stack"):
        msg += (
            "\nSet TORCHDYNAMO_VERBOSE=1 for the internal stack trace "
            "(please do this especially if you're reporting a bug to PyTorch). "
            'For even more developer context, set TORCH_LOGS="+dynamo"\n'
        )

    if hasattr(exc, "inner_exception") and hasattr(
        exc.inner_exception, "minifier_path"
    ):
        if hasattr(exc.inner_exception, "buck_command"):
            msg += (
                f"\nMinifier script written to {exc.inner_exception.minifier_path}. Run "
                f"this buck command to find the smallest traced graph "
                f"which reproduces this error: {exc.inner_exception.buck_command}\n"
            )
        else:
            msg += (
                f"\nMinifier script written to {exc.inner_exception.minifier_path}. Run "
                "this script to find the smallest traced graph which reproduces this error.\n"
            )

    old_msg = "" if len(exc.args) == 0 else str(exc.args[0])

    if isinstance(exc, KeyError):
        exc.args = (KeyErrorMsg(old_msg + msg),) + exc.args[1:]
    else:
        new_msg = old_msg + msg
        exc.args = (new_msg,) + exc.args[1:]


def get_exc_message(
    e: Exception, compile_id: CompileId
) -> tuple[Optional[str], Optional[int]]:
    filename = None
    lineno = None
    if e.innermost_user_frame_summary is not None:  # type: ignore[attr-defined]
        filename = e.innermost_user_frame_summary.filename  # type: ignore[attr-defined]
        lineno = e.innermost_user_frame_summary.lineno  # type: ignore[attr-defined]
    e.compile_id = compile_id  # type: ignore[attr-defined]
    return filename, lineno


def get_real_stack(
    exc: Exception, frame: Optional[DynamoFrameType] = None
) -> Optional[StackSummary]:
    real_stack = getattr(exc, "real_stack", None)
    if real_stack is None:
        return None

    # NB: it's possible for real_stack to be []; we still attempt to
    # report a stack anyway because the stack_above_dynamo may still
    # be useful for debugging

    if frame is not None:
        # NB: frame is PyInterpreterFrame on Python 3.11 and later,
        # not a TRUE frame object.  You can't actually feed it
        # to traceback because it doesn't have enough information.
        # To solve this problem, we technically should just materialize
        # the frame, the same way _PyFrame_GetFrameObject would do
        # (but we cannot actually do this, because this populates
        # frame_obj field, which default eval frame doesn't like).
        #
        # Fortunately, in this case, we can hack it: there's no need
        # to actually use the truly top frame, we can just extract
        # from where we are right now and rely on filter_stack to
        # get rid of all the dynamo frames.  For ease of testing
        # we apply this behavior to ALL Python versions
        stack_above_dynamo = filter_stack(extract_stack())
    else:
        stack_above_dynamo = StackSummary()

    return StackSummary.from_list(stack_above_dynamo + real_stack)


# filter out all frames after entering dynamo
def filter_stack(stack: StackSummary) -> StackSummary:
    user_stack = StackSummary()
    for frame in stack:
        if frame.filename is None:
            continue
        if "convert_frame" in frame.filename:
            break
        if "eval_frame" in frame.filename or (
            frame.line and "torch._dynamo.optimize(" in frame.line
        ):
            continue
        user_stack.append(frame)

    return user_stack


def format_error_msg_verbose(
    exc: Exception,
    code: types.CodeType,
    record_filename: Optional[str] = None,
    frame: Optional[DynamoFrameType] = None,
) -> str:
    msg = (
        f"WON'T CONVERT {code.co_name} {code.co_filename} line {code.co_firstlineno}\n"
    )
    msg += "=" * 10 + " TorchDynamo Stack Trace " + "=" * 10 + "\n"
    msg += format_exc()
    real_stack = get_real_stack(exc, frame)
    if real_stack is not None:
        msg += (
            "\n"
            + "=" * 10
            + " The above exception occurred while processing the following code "
            + "=" * 10
            + "\n\n"
        )
        msg += "".join(format_list(real_stack))
        msg += "\n"
        msg += "=" * 10

    return msg


def format_error_msg(
    exc: Exception,
    code: types.CodeType,
    record_filename: Optional[str] = None,
    frame: Optional[DynamoFrameType] = None,
) -> str:
    if config.verbose:
        return format_error_msg_verbose(exc, code, record_filename, frame)
    return f"WON'T CONVERT {code.co_name} {code.co_filename}\
 line {code.co_firstlineno} \ndue to: \n{format_exc()}"<|MERGE_RESOLUTION|>--- conflicted
+++ resolved
@@ -437,8 +437,6 @@
     raise Unsupported(msg, case_name=case_name)
 
 
-<<<<<<< HEAD
-=======
 def unimplemented_v2_with_warning(
     e: Exception,
     code: types.CodeType,
@@ -517,7 +515,6 @@
     raise Unsupported(msg)
 
 
->>>>>>> d54b2b7f
 def warning(msg: str) -> None:
     counters["warnings"][msg] += 1
     assert msg != os.environ.get("BREAK", False)
