--- conflicted
+++ resolved
@@ -25,7 +25,7 @@
 from ..exc import unimplemented, unimplemented_v2
 from ..guards import GuardBuilder, install_guard
 from ..source import AttrSource, Source
-from ..utils import istype
+from ..utils import cmp_name_to_op_mapping, istype
 
 
 if TYPE_CHECKING:
@@ -453,9 +453,6 @@
             and not kwargs
         ):
             return self.var_getattr(tx, args[0].as_python_constant())
-<<<<<<< HEAD
-        unimplemented(f"call_method {self} {name} {args} {kwargs}")
-=======
         elif (
             name in cmp_name_to_op_mapping
             and len(args) == 1
@@ -500,7 +497,6 @@
             explanation=f"Dynamo does not know how to trace method `{name}` of class `{self.python_type_name()}`",
             hints=hints,
         )
->>>>>>> b8b1b364
 
     def set_name_hint(self, name):
         pass
