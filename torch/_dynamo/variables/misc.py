--- conflicted
+++ resolved
@@ -257,7 +257,6 @@
         codegen.foreach(self.args)
         codegen.call_function(len(self.args), False)
 
-<<<<<<< HEAD
     def python_type(self):
         return self.exc_type
 
@@ -311,13 +310,6 @@
         return f"{self.__class__.__name__}({self.exc_type.__name__}, context={ctx})"
 
     __repr__ = __str__
-=======
-    def __str__(self):
-        return f"ExceptionVariable({self.exc_type})"
-
-    def __repr__(self):
-        return f"ExceptionVariable({self.exc_type})"
->>>>>>> 5cc1b54a
 
 
 class UnknownVariable(VariableTracker):
