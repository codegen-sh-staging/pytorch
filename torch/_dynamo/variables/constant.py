# mypy: ignore-errors

"""
Constant and enum variable tracking in Dynamo.

This module is fundamental to Dynamo's ability to track and propagate constant
values during compilation, ensuring proper handling of Python literals and
maintaining type safety through the compilation process.
"""

import operator
from typing import TYPE_CHECKING

import torch
from torch._dynamo.source import AttrSource, GetItemSource

<<<<<<< HEAD
from .. import variables
from ..exc import unimplemented
from ..utils import common_constant_types, istype, np
from .base import typestr, VariableTracker
=======
from .. import graph_break_hints, variables
from ..exc import raise_observed_exception, unimplemented_v2
from ..utils import cmp_name_to_op_mapping, common_constant_types, istype, np
from .base import VariableTracker
>>>>>>> b8b1b364


if TYPE_CHECKING:
    from torch._dynamo.symbolic_convert import InstructionTranslator


class ConstantVariable(VariableTracker):
    """
    Variable tracker for Python literals and basic immutable types, with automatic
    routing support for collection types (lists, tuples, sets, etc.).

    The create() method intelligently constructs appropriate variable types for
    nested collections.
    """

    @staticmethod
    def create(value, **kwargs) -> VariableTracker:
        """
        Create a `ConstantVariable` based on the given value, and supports
        automatic routing for collection types like `tuple` (in which case we'd
        create `ConstantVariable` for the leaf items).

        NOTE: the caller must install the proper guards if needed; most often
        the guard will be `CONSTANT_MATCH`.
        """
        source = kwargs.get("source", None)

        # Routing for supported collection literals.
        if isinstance(value, set):
            items = [ConstantVariable.create(x) for x in value]
            return variables.SetVariable(items, **kwargs)
        elif isinstance(value, frozenset):
            items = [ConstantVariable.create(x) for x in value]
            return variables.FrozensetVariable(items, **kwargs)
        elif isinstance(value, (list, tuple)):
            items = []
            for i, x in enumerate(value):
                item_source = GetItemSource(source, i) if source else None
                items.append(
                    ConstantVariable.create(
                        x,
                        source=item_source,
                    )
                )
            return variables.BaseListVariable.cls_for(type(value))(items, **kwargs)

        return ConstantVariable(value, **kwargs)

    def __init__(self, value, **kwargs) -> None:
        super().__init__(**kwargs)
        assert ConstantVariable.is_base_literal(value), f"""
Cannot construct `ConstantVariable` for value of type {type(value)}.

This failure likely due to PyTorch-internal use of `ConstantVariable` on
non-literal python values, please try using `VariableTracker.build` instead. If
you believe it's a necessary and legitimate use case (the value is immutable and
can't easily be represented with another `VariableTracker` class), please add
its type to `common_constant_types`.
"""
        if np is not None and isinstance(value, np.number):
            self.value = value.item()
        else:
            self.value = value

    def as_proxy(self):
        return self.value

    def __repr__(self) -> str:
        return f"ConstantVariable({type(self.value).__name__}: {repr(self.value)})"

    def as_python_constant(self):
        return self.value

    def is_python_constant(self):
        return True

    @property
    def items(self):
        """
        Need this when adding a BaseListVariable and a ConstantVariable together.
        Happens in detectron2.
        """
        return self.unpack_var_sequence(tx=None)

    def getitem_const(self, tx: "InstructionTranslator", arg: VariableTracker):
        return ConstantVariable.create(
            self.value[arg.as_python_constant()],
        )

    @staticmethod
    def is_base_literal(obj):
        return type(obj) in common_constant_types

    @staticmethod
    def is_literal(obj):
        if type(obj) in (list, tuple, set, frozenset, torch.Size):
            return all(ConstantVariable.is_literal(x) for x in obj)
        return ConstantVariable.is_base_literal(obj)

    def unpack_var_sequence(self, tx):
        try:
            return [ConstantVariable.create(x) for x in self.as_python_constant()]
        except TypeError as e:
            raise NotImplementedError from e

    def const_getattr(self, tx: "InstructionTranslator", name):
        if not hasattr(self.value, name):
            raise NotImplementedError
        member = getattr(self.value, name)
        if callable(member):
            raise NotImplementedError
        return member

    def call_method(
        self,
        tx,
        name,
        args: "list[VariableTracker]",
        kwargs: "dict[str, VariableTracker]",
    ) -> "VariableTracker":
        from .tensor import SymNodeVariable

        if name == "format" and istype(self.value, str):
            return variables.BuiltinVariable(str.format).call_function(
                tx, [self, *args], kwargs
            )
        elif name == "join" and istype(self.value, str):
            assert len(args) == 1 and len(kwargs) == 0
            arg_unpacked = args[0].force_unpack_var_sequence(tx)
            try:
                arg_const = [x.as_python_constant() for x in arg_unpacked]
                return ConstantVariable.create(self.value.join(arg_const))
            except NotImplementedError:
                return super().call_method(tx, name, args, kwargs)

        if any(isinstance(x, SymNodeVariable) for x in args):
            # Promote to SymNodeVariable for operations involving dynamic shapes.
            return variables.SymNodeVariable(self.as_proxy(), self.value).call_method(
                tx, name, args, kwargs
            )

        try:
            const_args = [a.as_python_constant() for a in args]
            const_kwargs = {k: v.as_python_constant() for k, v in kwargs.items()}
        except NotImplementedError:
            return super().call_method(tx, name, args, kwargs)

        if isinstance(self.value, str) and name in str.__dict__.keys():
            method = getattr(self.value, name)
            return ConstantVariable.create(method(*const_args, **const_kwargs))
        elif isinstance(self.value, (float, int)):
            if not (args or kwargs):
                return ConstantVariable.create(getattr(self.value, name)())
            if (
                hasattr(operator, name)
                and len(args) == 1
                and args[0].is_python_constant()
            ):
                add_target = const_args[0]
                op = getattr(operator, name)
                if isinstance(
                    add_target, (torch.SymBool, torch.SymFloat, torch.SymInt)
                ):
                    # Addition between a non sym and sym makes a sym
                    proxy = tx.output.create_proxy(
                        "call_function", op, (self.value, add_target), {}
                    )
                    return SymNodeVariable.create(tx, proxy, add_target)
                else:
                    return ConstantVariable.create(op(self.value, add_target))
        elif isinstance(self.value, bytes) and name == "decode":
            method = getattr(self.value, name)
            return ConstantVariable.create(method(*const_args, **const_kwargs))

        if name == "__len__" and not (args or kwargs):
            return ConstantVariable.create(len(self.value))
        elif name == "__round__" and len(args) == 1 and args[0].is_python_constant():
            return ConstantVariable.create(
                round(self.value, args[0].as_python_constant())
            )
        elif name == "__contains__" and len(args) == 1 and args[0].is_python_constant():
            assert not kwargs
            search = args[0].as_python_constant()
            result = search in self.value
            return ConstantVariable.create(result)

        unimplemented(f"const method call {typestr(self.value)}.{name}")

    def call_obj_hasattr(
        self, tx: "InstructionTranslator", name: str
    ) -> "VariableTracker":
        result = hasattr(self.value, name)
        return variables.ConstantVariable.create(result)


class EnumVariable(VariableTracker):
    """VariableTracker for enum.Enum and enum.IntEnum instances

    Provides specialized handling for Python enum types, supporting
    both standard Enum and IntEnum with proper value tracking and comparison.
    """

    def __init__(self, value, **kwargs) -> None:
        super().__init__(**kwargs)
        self.value = value

    @classmethod
    def create(cls, cls_type, value_vt, options):
        if isinstance(value_vt, variables.ConstantVariable):
            for member in list(cls_type):
                if member.value == value_vt.as_python_constant():
                    return cls(member, **options)
        unimplemented_v2(
            gb_type="Failed to construct Enum variable",
            context=f"value: {value_vt}, allowed enum values: {list(cls_type)}",
            explanation="Attempted to construct an Enum value that is non-constant (e.g. int, string) "
            "or is not an acceptable value for the Enum. "
            f"Acceptable values for Enum `{cls_type}`: {list(cls_type)}.",
            hints=[*graph_break_hints.USER_ERROR, *graph_break_hints.SUPPORTABLE],
        )

    def as_proxy(self):
        if isinstance(self.value, int):
            return int(self.value)  # convert IntEnum to a normal int
        return self.value

    def __repr__(self) -> str:
        return f"EnumVariable({type(self.value)})"

    def as_python_constant(self):
        return self.value

    def var_getattr(self, tx: "InstructionTranslator", name):
        if not hasattr(self.value, name):
            raise NotImplementedError
        member = getattr(self.value, name)
        source = self.source and AttrSource(self.source, name)
        return VariableTracker.build(tx, member, source=source)<|MERGE_RESOLUTION|>--- conflicted
+++ resolved
@@ -14,17 +14,10 @@
 import torch
 from torch._dynamo.source import AttrSource, GetItemSource
 
-<<<<<<< HEAD
-from .. import variables
-from ..exc import unimplemented
-from ..utils import common_constant_types, istype, np
-from .base import typestr, VariableTracker
-=======
 from .. import graph_break_hints, variables
 from ..exc import raise_observed_exception, unimplemented_v2
 from ..utils import cmp_name_to_op_mapping, common_constant_types, istype, np
 from .base import VariableTracker
->>>>>>> b8b1b364
 
 
 if TYPE_CHECKING:
@@ -174,7 +167,10 @@
 
         if isinstance(self.value, str) and name in str.__dict__.keys():
             method = getattr(self.value, name)
-            return ConstantVariable.create(method(*const_args, **const_kwargs))
+            try:
+                return ConstantVariable.create(method(*const_args, **const_kwargs))
+            except Exception as e:
+                raise_observed_exception(type(e), tx)
         elif isinstance(self.value, (float, int)):
             if not (args or kwargs):
                 return ConstantVariable.create(getattr(self.value, name)())
@@ -210,8 +206,7 @@
             search = args[0].as_python_constant()
             result = search in self.value
             return ConstantVariable.create(result)
-
-        unimplemented(f"const method call {typestr(self.value)}.{name}")
+        return super().call_method(tx, name, args, kwargs)
 
     def call_obj_hasattr(
         self, tx: "InstructionTranslator", name: str
@@ -260,6 +255,8 @@
     def var_getattr(self, tx: "InstructionTranslator", name):
         if not hasattr(self.value, name):
             raise NotImplementedError
+        if name in cmp_name_to_op_mapping:
+            return variables.GetAttrVariable(self, name)
         member = getattr(self.value, name)
         source = self.source and AttrSource(self.source, name)
         return VariableTracker.build(tx, member, source=source)