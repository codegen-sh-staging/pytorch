# mypy: ignore-errors

"""
Function-related variable tracking classes for Dynamo's symbolic execution.

This module contains classes that track different types of functions during graph
compilation, including:
- User-defined functions and methods
- Built-in functions and methods
- Wrapped functions (e.g. from decorators)
- Special function types (e.g. functools.partial)
- Triton kernels and related function types

These classes are responsible for:
- Tracking function calls and their arguments
- Managing function closures and cell variables
- Handling function attributes and special methods
- Maintaining guards for function identity and closure contents
- Supporting function inlining and specialization
- Enabling proper symbolic execution of different function types

The variable trackers here work together with the rest of Dynamo to enable
accurate graph capture while handling Python's various function-related behaviors.
"""

import builtins
import functools
import inspect
import itertools
import sys
import types
from collections.abc import Sequence
from typing import Any, Callable, Optional, TYPE_CHECKING, TypeVar
from typing_extensions import Never
from unittest.mock import patch

import torch

from .. import polyfills, variables
from ..bytecode_transformation import create_call_function, create_rot_n, is_generator
from ..exc import (
    get_dynamo_observed_exception,
    handle_observed_exception,
    IncorrectUsage,
    InfiniteGeneratorError,
    ObservedException,
    ObservedGeneratorExit,
    ObservedUserStopIteration,
    raise_observed_exception,
    SkipFrame,
    unimplemented,
    unimplemented_v2,
    Unsupported,
)
from ..guards import GuardBuilder, install_guard
from ..source import AttrSource, ConstantSource, DefaultsSource, GetItemSource
from ..utils import (
    check_constant_args,
    check_unspec_or_constant_args,
    counters,
    identity,
    is_function,
    is_wrapper_or_member_descriptor,
    istype,
    make_cell,
)
from .base import typestr, ValueMutationNew, VariableTracker
from .constant import ConstantVariable


try:
    from torch.distributed.fsdp._fully_shard import _fsdp_param_group
except ModuleNotFoundError:
    _fsdp_param_group = None


if TYPE_CHECKING:
    from torch._dynamo.symbolic_convert import InstructionTranslator
    from torch._higher_order_ops.triton_kernel_wrap import (
        TritonGridType,
        TritonKernelType,
    )


_F = TypeVar("_F", bound=Callable)


def wrap_bound_arg(tx: "InstructionTranslator", val, source=None):
    # Source propagation is best effort since not every object we encounter has a source to begin with.
    if isinstance(val, VariableTracker):
        return val
    elif not source:
        return VariableTracker.build(tx, val)
    else:
        # Create a lazy variable to avoid guarding on __defaults__ unless really
        # needed.
        return variables.LazyVariableTracker.create(val, source)


def wrap_args_kwargs(tx: "InstructionTranslator", result):
    for k, v in list(result.items()):
        if isinstance(v, (tuple, dict)):
            # args/kwargs
            result[k] = wrap_bound_arg(tx, v)


def init_cellvars(parent, result: dict[str, VariableTracker], code):
    """
    Update `result` to add mapping from local name to new cells created
    directly by `code`, or update SideEffects in `parent` if the a local cell is
    already in `result` (cell argument).
    """
    side_effects = parent.output.side_effects

    for name in code.co_cellvars:
        new_cell = side_effects.track_cell_new()
        if name in result:
            # This handles when a function argument is a cell (e.g., captured by
            # a nested func). See `MAKE_CELL` bytecode for more info.
            side_effects.store_cell(new_cell, result.pop(name))
        result[name] = new_cell


def _create_nested_fn(
    code, f_globals, name, defaults, closure, kwdefaults, annotations
):
    from types import FunctionType

    func = FunctionType(code, f_globals, name, defaults, closure)
    func.__kwdefaults__ = kwdefaults

    if isinstance(annotations, tuple):
        from itertools import pairwise

        annotations = dict(pairwise(annotations))

    # TypeError: __annotations__ must be set to a dict object
    assert annotations is None or isinstance(annotations, dict)
    func.__annotations__ = annotations

    return func


fn_known_dunder_attrs = {
    "__annotations__",
    "__defaults__",
    "__kwdefaults__",
    "__code__",
    "__globals__",
    "__closure__",
    "__doc__",
}


def fn_var_getattr(tx, fn, source, name):
    source = source and AttrSource(source, name)
    try:
        subobj = inspect.getattr_static(fn, name)
    except AttributeError:
        # function does not have a __getattr__ or __getattribute__ method,
        # so we can safely assume that this attribute is absent
        raise_observed_exception(AttributeError, tx)

    # Special handling for known dunder attributes
    if name in fn_known_dunder_attrs:
        subobj = getattr(fn, name)
    if source:
        return variables.LazyVariableTracker.create(subobj, source)
    return VariableTracker.build(tx, subobj)


class BaseUserFunctionVariable(VariableTracker):
    def get_filename(self):
        return self.get_code().co_filename

    def get_name(self):
        return self.get_code().co_name

    def call_function(
        self,
        tx: "InstructionTranslator",
        args: "list[VariableTracker]",
        kwargs: "dict[str, VariableTracker]",
    ) -> "VariableTracker":
        return tx.inline_user_function_return(self, [*self.self_args(), *args], kwargs)

    def call_obj_hasattr(
        self, tx: "InstructionTranslator", name: str
    ) -> VariableTracker:
        result = False

        try:
            result = hasattr(self.get_function(), name)
        except NotImplementedError:
            if name == "__name__" and isinstance(self, NestedUserFunctionVariable):
                result = True
        return variables.ConstantVariable.create(result)

    def inspect_parameter_names(self):
        return list(inspect.signature(self.get_function()).parameters)

    def closure_vars(self, tx):
        return {}


class UserFunctionVariable(BaseUserFunctionVariable):
    """Some unsupported user-defined global function"""

    _nonvar_fields = {
        "fn",
        "is_constant",
        *BaseUserFunctionVariable._nonvar_fields,
    }

    @classmethod
    def create_with_source(cls, value, source):
        install_guard(source.make_guard(GuardBuilder.CLOSURE_MATCH))
        return cls(value, source=source)

    def __init__(self, fn, is_constant=False, **kwargs) -> None:
        super().__init__(**kwargs)
        if getattr(fn, "_dynamo_marked_constant", False):
            # This method should be treated as a constant for the purposes of compilation
            self.is_constant = True
        else:
            self.is_constant = False

        assert isinstance(fn, (types.FunctionType, torch.jit.ScriptFunction)), (
            f"expected FunctionType found {typestr(fn)} {fn}"
        )
        # TODO(anijain2305) - Replace directly calling UserFunctionVariable with
        # VariableBuilder, which handles the wrapping of _torchdynamo_inline.
        # unpack @torch._dynamo.optimize()(fn) wrapped function
        fn = inspect.getattr_static(fn, "_torchdynamo_inline", fn)
        self.fn: types.FunctionType = fn

    def as_python_constant(self):
        if istype(self, UserFunctionVariable):
            return self.fn
        # subclasses (such as methods) usually aren't a constant
        return super().as_python_constant()

    def self_args(self):
        return []

    def get_function(self):
        return self.fn

    def get_code(self):
        return self.fn.__code__

    def python_type(self):
        return types.FunctionType

    def has_self(self):
        return getattr(self.fn, "__self__", None) is not None

    def get_globals(self):
        return self.fn.__globals__

    def bind_args(self, parent, args, kwargs) -> dict[str, VariableTracker]:
        """
        Assume `args` and `kwargs` are VariableTracker arguments for a call to
        this function, create new bindings for initial locals.
        """
        assert not self.is_constant
        root_tx = parent.output.root_tx
        wrap = functools.partial(wrap_bound_arg, tx=root_tx)

        fn: types.FunctionType = self.fn
        defaults = fn.__defaults__ or []
        defaults_sources = [
            None if self.source is None else DefaultsSource(self.source, idx)
            for idx, _ in enumerate(defaults)
        ]
        fake_func = types.FunctionType(
            fn.__code__,
            fn.__globals__,
            fn.__name__,
            tuple(
                [
                    wrap(val=arg, source=source)
                    for arg, source in zip(defaults, defaults_sources)
                ]
            ),
            fn.__closure__,
        )
        if fn.__kwdefaults__:
            kwdefaults_sources = {
                k: (
                    None
                    if self.source is None
                    else DefaultsSource(self.source, k, is_kw=True)
                )
                for k in fn.__kwdefaults__
            }
            fake_func.__kwdefaults__ = {
                k: wrap(val=v, source=kwdefaults_sources[k])
                for k, v in fn.__kwdefaults__.items()
            }

        bound = inspect.signature(fake_func).bind(*args, **kwargs)
        bound.apply_defaults()
        result = dict(bound.arguments.items())

        wrap_args_kwargs(root_tx, result)
        init_cellvars(parent, result, fn.__code__)
        closure = self.fn.__closure__ or ()
        assert len(closure) == len(self.fn.__code__.co_freevars)
        for idx, name, cell in zip(
            itertools.count(), self.fn.__code__.co_freevars, closure
        ):
            # TODO refactor these 3 branches.
            side_effects = parent.output.side_effects
            if cell in side_effects:
                cell_var = side_effects[cell]

            elif self.source:
                closure_cell = GetItemSource(
                    AttrSource(self.source, "__closure__"), idx
                )
                closure_cell_contents = AttrSource(closure_cell, "cell_contents")
                try:
                    contents_var = VariableTracker.build(
                        parent, cell.cell_contents, closure_cell_contents
                    )
                except ValueError:
                    # Cell has not yet been assigned
                    contents_var = variables.DeletedVariable()
                cell_var = side_effects.track_cell_existing(
                    closure_cell, cell, contents_var
                )

            else:
                # TODO figure out why source isn't available here, and whether
                # we can fix that and remove this branch.
                try:
                    contents_var = VariableTracker.build(parent, cell.cell_contents)
                except ValueError:
                    # Cell has not yet been assigned
                    contents_var = variables.DeletedVariable()
                cell_var = side_effects.track_cell_existing(None, cell, contents_var)

            result[name] = cell_var

        return result

    def var_getattr(self, tx: "InstructionTranslator", name: str):
<<<<<<< HEAD
        source = self.source and AttrSource(self.source, name)
        try:
            subobj = inspect.getattr_static(self.fn, name)
        except AttributeError:
            return variables.GetAttrVariable(self, name, source=source)
        if source:
            return variables.LazyVariableTracker.create(subobj, source)
        return VariableTracker.build(tx, subobj)

    def call_hasattr(self, tx: "InstructionTranslator", name: str) -> VariableTracker:
=======
        if name in cmp_name_to_op_mapping:
            return variables.GetAttrVariable(self, name)
        return fn_var_getattr(tx, self.fn, self.source, name)

    def call_obj_hasattr(
        self, tx: "InstructionTranslator", name: str
    ) -> VariableTracker:
>>>>>>> b8b1b364
        result = hasattr(self.fn, name)
        return variables.ConstantVariable.create(result)

    def call_function(
        self,
        tx: "InstructionTranslator",
        args: "list[VariableTracker]",
        kwargs: "dict[str, VariableTracker]",
    ) -> "VariableTracker":
        # Handle a `nonstrict_trace(fn)` call
        if self.fn is torch._dynamo.nonstrict_trace:
            bound = inspect.signature(self.fn).bind(*args, **kwargs)
            fn_var = bound.args[0]
            if not isinstance(fn_var, BaseUserFunctionVariable):
                typ = fn_var.python_type()
                unimplemented(
                    f"`nonstrict_trace` expects a callable, but got value of type <{typ.__name__}>"
                )

            if not isinstance(fn_var, UserFunctionVariable):
                fn_name = fn_var.get_name()
                unimplemented(
                    f"""
Applying `nonstrict_trace` to function <{fn_name}>; however, `nonstrict_trace` currently requires the function to be defined outside `torch.compile` region.
"""  # NOQA: B950
                )

            fn = fn_var.fn
            return variables.TorchInGraphFunctionVariable(fn, nonstrict_traceable=True)

        if self.is_constant:
            return invoke_and_store_as_constant(
                tx, self.fn, self.get_name(), args, kwargs
            )
        if (
            tx.output.current_tracer.under_activation_checkpoint
            and not tx.output.current_tracer.allow_side_effects_under_checkpoint
        ):
            try:
                from torch.distributed.fsdp._fully_shard._fsdp_state import FSDPState
            except Exception:
                FSDPState = None
            if FSDPState is not None and self.fn in [
                FSDPState._pre_forward,
                FSDPState._post_forward,
            ]:
                with torch._dynamo.side_effects.allow_side_effects_under_checkpoint(tx):
                    return super().call_function(tx, args, kwargs)
        return super().call_function(tx, args, kwargs)


class BuiltinMethodVariable(BaseUserFunctionVariable):
    def __init__(self, fn, is_constant=False, **kwargs) -> None:
        super().__init__(**kwargs)
        assert isinstance(fn, types.BuiltinMethodType)
        self.fn = fn

    @staticmethod
    def is_supported_builtin_method(obj):
        method_self = obj.__self__
        method_name = obj.__name__

        # TODO(anijain2305) - Add support for more builtin methods
        # Supports tuple.__new__ and frozenset({....}).__contains__
        return (method_self is tuple and method_name == "__new__") or (
            type(method_self) is frozenset and method_name == "__contains__"
        )

    def call_function(
        self,
        tx: "InstructionTranslator",
        args: "list[VariableTracker]",
        kwargs: "dict[str, VariableTracker]",
    ) -> "VariableTracker":
        method_self = self.fn.__self__
        name = self.fn.__name__
        obj_source = self.source and AttrSource(self.source, "__self__")
        obj_vt = VariableTracker.build(tx, method_self, obj_source)
        return obj_vt.call_method(tx, name, args, kwargs)


class LocalGeneratorObjectVariable(VariableTracker):
    def __init__(
        self,
        code: types.CodeType,
        f_globals,
        inline_tracer: Optional["InstructionTranslator"],
        **kwargs,
    ):
        super().__init__(**kwargs)
        self.code = code
        self.f_globals = f_globals
        self.inline_tracer = inline_tracer

    def get_code(self):
        return self.code

    def get_filename(self):
        return self.get_code().co_filename

    def get_name(self):
        return self.get_code().co_name

    def get_function(self):
        raise NotImplementedError

    def has_self(self):
        return False

    def __name__(self):
        return self.get_name()

    def __str__(self):
        return f"{self.__class__.__name__}({self.get_name()})"

    __repr__ = __str__

    def reconstruct(self, codegen):
        from torch._dynamo.side_effects import disallow_side_effects_in_generator
        from torch._dynamo.symbolic_convert import (
            InstructionTranslator,
            save_and_restart_speculation_log,
            temporarely_allow_writes_to_output_graph,
        )

        tx = InstructionTranslator.current_tx()
        save = save_and_restart_speculation_log(tx)
        disallow = disallow_side_effects_in_generator(tx)
        temp = temporarely_allow_writes_to_output_graph(tx)

        with save, disallow, temp:
            tracer = self._get_inline_tracer(tx)
            if not tracer.generator_exhausted:
                self.remaining_items = self.force_unpack_var_sequence(tx)
            variables.ListIteratorVariable(self.remaining_items).reconstruct(codegen)

    def bind_args(self, tx, args, kwargs):
        return self.fn.bind_args(tx, args, kwargs)

    def get_globals(self):
        return self.f_globals

    def python_type(self):
        return types.GeneratorType

    def _get_inline_tracer(self, tx):
        from torch._dynamo.symbolic_convert import InliningInstructionTranslator

        if self.inline_tracer is None:
            self.inline_tracer = InliningInstructionTranslator.build_inline_tracer(
                tx, self, [], {}
            )
        return self.inline_tracer

    def next_variable(self, tx):
        tracer = self._get_inline_tracer(tx)

        if self._is_generator_exhausted():
            raise_observed_exception(StopIteration, tx)

        try:
            # Hierarchically, tx can be seen as the parent of the inline tracer
            # created on call_function. Any exception needs to be propagated to tx
            # for Dynamo to behave correctly
            with patch.dict(counters, {"unimplemented": counters["inline_call"]}):
                return tracer.inline_call_()
        except ObservedException as e:
            tx.exn_vt_stack.extend(tracer.exn_vt_stack)
            raise e
        except InfiniteGeneratorError:
            # test/dynamo/test_misc.py::test_iterator_limit
            raise
        except Unsupported as e:
            torch._dynamo.eval_frame.skip_code(self.get_code())
            raise SkipFrame from e
        finally:
            counters["unimplemented"] |= counters["inline_call"]

    def has_unpack_var_sequence(self, tx):
        return False

    def has_force_unpack_var_sequence(self, tx) -> builtins.bool:
        return True

    def force_unpack_var_sequence(self, tx) -> list[VariableTracker]:
        result = []
        while True:
            try:
                result.append(self.next_variable(tx))
            except ObservedUserStopIteration:
                handle_observed_exception(tx)
                break
        return result

    def _setup_exception(self, tx, exc):
        tracer = self._get_inline_tracer(tx)
        tracer.push(exc)
        try:
            tracer._raise_exception_variable(None)
        except ObservedException as e:
            # if no handler is available (i.e. user code doesn't catch it), the
            # exception is raised again.
            tracer.exception_handler(e)

    def _is_generator_just_started(self):
        return self.inline_tracer is None or self.inline_tracer.instruction_pointer == 0

    def _is_generator_exhausted(self):
        return getattr(self.inline_tracer, "generator_exhausted", False)

    def call_method(
        self,
        tx: "InstructionTranslator",
        name: str,
        args: "list[VariableTracker]",
        kwargs: "dict[str, VariableTracker]",
    ) -> "VariableTracker":
        if name == "__next__":
            return self.next_variable(tx)
        elif name == "__iter__":
            # iter(gen) returns itself
            return self
        elif name == "send":
            # Sends a value into the generator function. Returns the next value
            # yielded by the generator, or raises StopIteration if the generator
            # exits without yielding another value
            if self._is_generator_just_started() and len(args):
                # can't send non-None value to a just-started generator
                # Test: GeneratorCPythonTests.test_send_non_none_to_new_gen
                if not all(
                    isinstance(arg, ConstantVariable) and arg.value is None
                    for arg in args
                ):
                    raise_observed_exception(TypeError, tx)
            tracer = self._get_inline_tracer(tx)
            tracer.push_many(args)
            return self.next_variable(tx)
        elif name == "close":
            # * Raises a GeneratorExit at the point where the generator function was paused.
            # * If the generator function catches the exception and returns a
            # value, this value is returned from close() - Python 3.13+
            # * If the generator function is already closed, or raises GeneratorExit
            # (by not catching the exception), close() returns None.
            # * If the generator yields a value, a RuntimeError is raised.
            # * If the generator raises any other exception, it is propagated to the caller.
            # * If the generator has already exited due to an exception or normal
            # exit, close() returns None and has no other effect.

            # Return None if close is called on a just-started generator
            # See test GeneratorCloseCpythonTests::test_close_not_started

            tracer = self._get_inline_tracer(tx)
            if self._is_generator_just_started() or self._is_generator_exhausted():
                tracer.generator_exhausted = True
                return variables.ConstantVariable(None)

            # Raise GeneratorExit to see if user code catches it. Any other exception
            # is propagated to the parent frame.
            try:
                self._setup_exception(
                    tx, variables.ExceptionVariable(GeneratorExit, ())
                )
                # There's an extra block on Python 3.12+ to handle StopIteration
                # see: https://github.com/python/cpython/blob/8f93dd8a8f237b277abad20d566df90c5cbd7f1e/Objects/genobject.c#L394-L397
                #
                #   1           0 RETURN_GENERATOR
                #               2 POP_TOP
                #               4 RESUME                   0

                #   2           6 LOAD_CONST               1 (1)
                #               8 YIELD_VALUE              1
                #              10 RESUME                   1
                #              12 POP_TOP
                #              14 RETURN_CONST             0 (None)
                #         >>   16 CALL_INTRINSIC_1         3 (INTRINSIC_STOPITERATION_ERROR)
                #              18 RERAISE                  1
                # ExceptionTable:
                #   4 to 14 -> 16 [0] lasti
                if (
                    sys.version_info >= (3, 12)
                    and tracer.next_instruction.opname == "CALL_INTRINSIC_1"
                ):
                    tracer.generator_exhausted = True
                    return variables.ConstantVariable(None)
            except ObservedGeneratorExit:
                # If it doesn't catch, we just return None, as per the text above
                tracer.generator_exhausted = True
                return variables.ConstantVariable(None)

            try:
                # Raise RuntimeError if the generator yields any other value
                if self.next_variable(tx):
                    raise_observed_exception(RuntimeError, tx)
            except ObservedGeneratorExit:
                tracer.generator_exhausted = True
                return variables.ConstantVariable(None)
            except ObservedUserStopIteration:
                # In Python 3.13+, one can capture GeneratorExit and return a value
                # See test_generator.py::test_close_capture_GeneratorExit_return
                # https://discuss.python.org/t/let-generator-close-return-stopiteration-value/24786/26
                # https://github.com/python/cpython/pull/104771
                assert tracer.symbolic_result is not None
                return tracer.symbolic_result
        elif name == "throw":
            # * Raises an exception at the point where the generator was paused, and
            # returns the next value yielded by the generator.
            # * If the generator exits without yielding, raise StopIteration
            # * If the generator function does not catch the passed-in exception,
            # or raises a different exception, then that exception propagates to the caller.

            if len(args) > 1:
                raise IncorrectUsage(
                    "the (type, exc, tb) signature of throw() is deprecated, "
                    "use the single-arg signature instead."
                )

            # Setup the exception table and jump target in case of try...finally
            tracer = self._get_inline_tracer(tx)
            try:
                self._setup_exception(tx, args[0])
            except ObservedException:
                # propagate the exception back to the parent caller
                tx.exn_vt_stack.extend(tracer.exn_vt_stack)
                raise

            retval = self.next_variable(tx)

            # The exception raised before is still active. We need to check the exception
            # table one more time to find the next target. But why? Let’s walk
            # through an example and its generated bytecode: https://godbolt.org/z/ebdTbMv8M
            #
            #     z = 0
            #     def whoo():
            #         global z
            #         z = 0
            #         try:
            #             yield 1
            #         except ValueError:
            #             yield 2
            #         finally:
            #             z += 1
            #         z += 10
            #
            #     gen = whoo()
            #     next(gen)
            #     gen.throw(ValueError)
            #     print('z', z)  -> z = 1
            #
            #              ...
            #         >>   58 PUSH_EXC_INFO
            #
            #   8          60 LOAD_GLOBAL              2 (ValueError)
            #              70 CHECK_EXC_MATCH
            #              72 POP_JUMP_IF_FALSE        7 (to 88)
            #              74 POP_TOP
            #
            #   9          76 LOAD_CONST               3 (2)
            #              78 YIELD_VALUE              3      <------ ValueError is still active here
            #              80 RESUME                   1
            #              82 POP_TOP
            #              84 POP_EXCEPT
            #              86 jump_backward           34 (to 20)
            #              ...
            #
            #     ExceptionTable:
            #     4 to 8 -> 124 [0] lasti
            #     12 to 18 -> 58 [0]
            #     20 to 56 -> 124 [0] lasti
            #     58 to 82 -> 90 [1] lasti     <------ move to 90
            #     84 to 86 -> 96 [0]
            #     88 to 88 -> 90 [1] lasti
            #     90 to 94 -> 96 [0]
            #     96 to 116 -> 118 [1] lasti
            #     118 to 122 -> 124 [0] lasti
            #
            # In this scenario, a generator can yield after `throw()` is called. Even
            # after the exception is raised a few lines above, it remains active
            # within the `78 YIELD_VALUE` instruction. When the generator resumes
            # after the second yield on instruction `80 RESUME`, we cannot simply
            # return the control flow to the next instruction. Instead, one must
            # check the exception table (or equivalent) to find the next target
            # In this case, it says the instruction pointer must be moved to 90.
            #
            # Without this step, if we let the trace proceed to the next
            # instruction, it would follow the control flow where the exception
            # raised by `throw()` was handled and swallowed, potentially leading
            # to incorrect behavior.
            exc_type = type("__InternalThrowException", (Exception,), {})

            try:
                self._setup_exception(tx, variables.ExceptionVariable(exc_type, ()))
                self.next_variable(tx)
            except get_dynamo_observed_exception(exc_type):
                # We should get back the exception raised before.
                pass
            except ObservedException:
                # Propagate anything else back to the parent caller
                tx.exn_vt_stack.extend(tracer.exn_vt_stack)
            else:
                raise_observed_exception(RuntimeError, tracer)
            return retval

        super().call_method(tx, name, args, kwargs)


class ContextlibContextManagerLocalGeneratorObjectVariable(
    LocalGeneratorObjectVariable
):
    """
    .. note::

        This is only used when the function is annotated with @contextlib.contextmanager

        It is a special case of a generator function as we do not allow return a context manager
        from a torch.compile function.
    """


class LocalGeneratorFunctionVariable(BaseUserFunctionVariable):
    """functions that behaves like iterators

    .. note::

        This is a wrapper around (Nested)UserFunctionVariable
    """

    def __init__(
        self,
        vt: VariableTracker,
        *,
        generator_cls=LocalGeneratorObjectVariable,
        **kwargs,
    ):
        super().__init__(**kwargs)
        self.vt = vt
        self.generator_cls = generator_cls

    def __getattr__(self, name):
        if name in self.__class__.__dict__.keys():
            return getattr(self, name)
        return getattr(self.vt, name)

    def _build_inline_tracer(self, tx, args, kwargs):
        from torch._dynamo.symbolic_convert import InliningInstructionTranslator

        return InliningInstructionTranslator.build_inline_tracer(
            tx,
            self,
            args,
            kwargs,
        )

    def call_function(
        self,
        tx: "InstructionTranslator",
        args: "list[VariableTracker]",
        kwargs: "dict[str, VariableTracker]",
    ) -> "VariableTracker":
        assert is_generator(self.vt.get_code())

        inline_tracer = self._build_inline_tracer(tx, args, kwargs)
        code = self.vt.get_code()
        f_globals = self.vt.get_globals()

        # calling a generator returns a generator object
        return self.generator_cls(
            code,
            f_globals,
            inline_tracer,
            source=self.source,
        )


class FunctionDecoratedByContextlibContextManagerVariable(
    LocalGeneratorFunctionVariable
):
    """
    .. note::

        This is only used when the function is annotated with @contextlib.contextmanager
    """

    def __init__(self, vt, **kwargs):
        super().__init__(
            vt,
            generator_cls=ContextlibContextManagerLocalGeneratorObjectVariable,
            **kwargs,
        )

    def _build_inline_tracer(self, tx, args, kwargs):
        # NOTE: This only exists to not break support for context manager when
        # config.enable_faithful_generator_behavior = False and
        # config.enable_trace_contextlib = True. In case the former is false,
        # Dynamo should still be able to trace through @contextmanager functions
        tracer = super()._build_inline_tracer(tx, args, kwargs)
        assert isinstance(
            tracer,
            torch._dynamo.symbolic_convert.InliningGeneratorInstructionTranslator,
        )
        tracer.is_generator_from_ctx_manager = True
        return tracer


class UserMethodVariable(UserFunctionVariable):
    """Some unsupported user-defined method"""

    def __init__(self, fn, obj, **kwargs) -> None:
        super().__init__(fn=fn, **kwargs)
        self.obj = obj

    def __repr__(self) -> str:
        return f"{self.__class__.__name__}({self.fn}, {self.obj})"

    def self_args(self):
        return [self.obj]

    def python_type(self):
        return types.MethodType

    def call_function(
        self,
        tx: "InstructionTranslator",
        args: "list[VariableTracker]",
        kwargs: "dict[str, VariableTracker]",
    ) -> "VariableTracker":
        # NOTE this is to handle methods annotated by `nonstrict_trace`. Usually
        # a `nonstrict_trace`-ed function will be wrapped by
        # `VariableTracker.build` and route to `TorchInGraphFunctionVariable`,
        # but in the case of method, we manually wrap it with `UserMethodVariable`
        # inside `UserDefinedObjectVariable.var_getattr`.
        #
        # We might be able to simplify this away by canonicalizing the
        # function/method wrapping code paths.
        from ..trace_rules import is_nonstrict_trace_callable

        if is_nonstrict_trace_callable(self.fn):
            call_args = [*self.self_args(), *args]
            var = variables.TorchInGraphFunctionVariable(
                self.fn, nonstrict_traceable=True
            )
            return var.call_function(tx, call_args, kwargs)

        # For nn.Module methods, redirecting to NNModuleVariable.call_method for optimized solution
        # rather than simple inlining. E.g, putting `call_method` op in FX graph for `forward` method
        # since we ensure `forward` of allowed modules can be traced by AOT safely.
        # Note this is not only for allowed modules, as user customized modules can extend from
        # allowed modules but using parent's `forward` method, which is also covered by this branch.

        # If we are tracing the higher order op, we want Dynamo to step inside
        # the module call so that Dynamo can see the underlying parameters and
        # buffers and raise them as inputs to the graph. The is_root_tracer
        # check bypasses the if condition for non-root tracers and directly
        # calls the super().call_function at the end, which is basically
        # equivalent of inlining the method.
        if tx.output.is_root_tracer() and isinstance(
            self.obj, variables.NNModuleVariable
        ):
            module_attr = getattr(self.fn, "__module__", "")
            # inline torch.nn.utils.parametrize
            if (
                module_attr is not None
                and module_attr.startswith("torch.nn.")
                and module_attr != "torch.nn.utils.parametrize"
                or self.is_constant
            ):
                return self.obj.call_method(
                    tx, self.fn.__name__, args, kwargs, constant=self.is_constant
                )
        elif (
            _fsdp_param_group is not None
            and self.fn is _fsdp_param_group.FSDPParamGroup.use_training_state
        ):
            return variables.TorchCtxManagerClassVariable(self.fn).call_function(
                tx, (self.obj, *args), kwargs
            )
        if self.is_constant:
            fn = getattr(self.obj.value, self.fn.__name__)
            return invoke_and_store_as_constant(tx, fn, self.get_name(), args, kwargs)
        return super().call_function(tx, args, kwargs)

    def inspect_parameter_names(self):
        return super().inspect_parameter_names()[1:]

    def var_getattr(self, tx: "InstructionTranslator", name: str):
        source = self.source and AttrSource(self.source, name)
        if name == "__self__":
            return self.obj
        if name == "__func__":
            return VariableTracker.build(tx, self.fn, source)
        return super().var_getattr(tx, name)


class WrappedUserMethodVariable(UserMethodVariable):
    def __init__(self, wrapped, context, **kwargs) -> None:
        kwargs.pop("fn", None)
        kwargs.pop("obj", None)
        super().__init__(wrapped.fn, wrapped.obj, **kwargs)
        self.wrapped = wrapped
        self.context = context

    def call_function(
        self,
        tx: "InstructionTranslator",
        args: "list[VariableTracker]",
        kwargs: "dict[str, VariableTracker]",
    ) -> "VariableTracker":
        self.context.enter(tx)
        result = super().call_function(tx, args, kwargs)
        self.context.exit(tx)
        return result


class WrappedUserFunctionVariable(UserFunctionVariable):
    def __init__(self, wrapped, context, **kwargs) -> None:
        kwargs.pop("fn", None)
        kwargs.pop("obj", None)
        super().__init__(wrapped.fn, **kwargs)
        self.wrapped = wrapped
        self.context = context

    def call_function(
        self,
        tx: "InstructionTranslator",
        args: "list[VariableTracker]",
        kwargs: "dict[str, VariableTracker]",
    ) -> "VariableTracker":
        self.context.enter(tx)
        result = super().call_function(tx, args, kwargs)
        self.context.exit(tx)
        return result


def invoke_and_store_as_constant(tx: "InstructionTranslator", fn, name, args, kwargs):
    def convert(x):
        if isinstance(x, variables.TensorVariable):
            return x.get_real_value()
        return x.as_python_constant()

    args = [convert(x) for x in args]
    kwargs = {k: convert(v) for k, v in kwargs.items()}
    res = fn(*args, **kwargs)
    return tx.output.register_attr_or_module(
        res,
        name,
        source=ConstantSource(name),
    )


class NestedUserFunctionVariable(BaseUserFunctionVariable):
    _nonvar_fields = {
        "f_globals",
        *BaseUserFunctionVariable._nonvar_fields,
    }

    def __init__(
        self,
        fn_name,
        code,
        f_globals,
        defaults,
        kwdefaults,
        annotations,
        closure,
        # This is present when this function is created by
        # `functools.wrap(wrapped_fn)(this_fn)`.
        wrapped_fn=None,
        **kwargs,
    ) -> None:
        super().__init__(**kwargs)
        assert isinstance(fn_name.as_python_constant(), str)
        assert isinstance(code.as_python_constant(), types.CodeType)
        assert isinstance(f_globals, dict)
        self.fn_name = fn_name
        self.code = code
        self.f_globals = f_globals
        self.defaults = defaults
        self.kwdefaults = kwdefaults
        self.annotations = annotations
        self.closure = closure
        self.wrapped_fn: Optional[VariableTracker] = wrapped_fn

    def self_args(self):
        return []

    def get_code(self):
        return self.code.as_python_constant()

    def python_type(self):
        return types.FunctionType

    def get_function(self):
        if self.closure:
            raise NotImplementedError
        func = types.FunctionType(
            self.code.as_python_constant(),
            self.f_globals,
            self.fn_name.as_python_constant(),
        )
        if self.defaults:
            func.__defaults__ = self.defaults.as_python_constant()
        if self.kwdefaults:
            func.__kwdefaults__ = self.kwdefaults.as_python_constant()
        if self.annotations:
            annotations = self.annotations.as_python_constant()
            if isinstance(annotations, tuple):
                from itertools import pairwise

                annotations = dict(pairwise(annotations))

            # TypeError: __annotations__ must be set to a dict object
            assert isinstance(annotations, dict)
            func.__annotations__ = annotations
        return func

    def has_closure(self):
        return self.closure is not None

    def has_self(self):
        return False

    def get_globals(self):
        return self.f_globals

    def bind_args(self, parent, args, kwargs):
        code = self.get_code()
        func = types.FunctionType(
            code,
            self.f_globals,
            self.fn_name.as_python_constant(),
            tuple(self.defaults.items) if self.defaults else None,
            tuple(make_cell(None) for _ in range(len(self.get_code().co_freevars))),
        )
        if self.kwdefaults:
            func.__kwdefaults__ = self.kwdefaults.keys_as_python_constant()
        bound = inspect.signature(func).bind(*args, **kwargs)
        bound.apply_defaults()
        result = dict(bound.arguments.items())
        wrap_args_kwargs(parent.output.root_tx, result)
        init_cellvars(parent, result, code)

        for idx, name in enumerate(code.co_freevars):
            assert name not in result
            cell = self.closure.items[idx]
            result[name] = cell

        return result

    def reconstruct(self, codegen):
        codegen.add_push_null(
            lambda: codegen.load_import_from(__name__, "_create_nested_fn")
        )
        codegen(self.code)
        codegen.extend_output([codegen.create_load_const_unchecked(self.f_globals)])
        codegen(ConstantVariable.create(self.code.value.co_name))

        if self.defaults:
            codegen(self.defaults)
        else:
            codegen.extend_output([codegen.create_load_const(None)])

        if self.closure:
            codegen(self.closure)
        else:
            codegen.extend_output([codegen.create_load_const(None)])

        if self.kwdefaults:
            codegen(self.kwdefaults)
        else:
            codegen.extend_output([codegen.create_load_const(None)])

        if self.annotations:
            try:
                annotations = self.annotations.as_python_constant()
                codegen.extend_output(
                    [codegen.create_load_const_unchecked(annotations)]
                )
            except NotImplementedError:
                codegen(self.annotations)
        else:
            codegen.extend_output([codegen.create_load_const(None)])

        codegen.extend_output(create_call_function(7, False))

        if self.wrapped_fn:
            codegen.add_push_null(
                lambda: codegen.load_import_from("functools", "wraps")
            )
            codegen(self.wrapped_fn)
            codegen.extend_output(create_call_function(1, False))
            codegen.extend_output(create_rot_n(2))
            codegen.extend_output(create_call_function(1, True))


class SkipFunctionVariable(VariableTracker):
    _nonvar_fields = {
        "value",
        "reason",
        *VariableTracker._nonvar_fields,
    }

    def __init__(self, value, reason=None, **kwargs) -> None:
        super().__init__(**kwargs)
        self.value = value
        self.reason = reason

    def as_python_constant(self):
        return self.value

    @classmethod
    def create_with_source(cls, value, source):
        if not is_wrapper_or_member_descriptor(value):
            # These descriptors are not guaranteed to return the same object on
            # attribute lookup. They are unlikely to be changed, so we can skip
            # guarding them.
            install_guard(source.make_guard(GuardBuilder.FUNCTION_MATCH))
        return cls(value, source=source)

    def call_function(
        self,
        tx: "InstructionTranslator",
        args: "list[VariableTracker]",
        kwargs: "dict[str, VariableTracker]",
    ) -> "VariableTracker":
        if inspect.getattr_static(self.value, "_torchdynamo_disable", False):
            unimplemented_v2(
                gb_type="Skip calling `torch.compiler.disable()`d function",
                context=str(self.value),
                explanation=f"Skip calling function `{self.value}` since it was wrapped with `torch.compiler.disable`",
                hints=[
                    "Remove the `torch.compiler.disable` call",
                ],
            )
        elif self.value is torch._dynamo.graph_break:
            graph_break_msg = kwargs.get("msg", None)
            if graph_break_msg:
                graph_break_msg = graph_break_msg.as_python_constant()
            unimplemented_v2(
                gb_type="Call to `torch._dynamo.graph_break()`",
                context=f"Called `torch._dynamo.graph_break()` with args `{args}`, kwargs `{kwargs}`",
                explanation=f"User-inserted graph break. Message: {graph_break_msg}",
                hints=[
                    "Remove the `torch._dynamo.graph_break()` call.",
                ],
            )
        elif isinstance(self.value, types.WrapperDescriptorType):
            msg = (
                f"Graph break due to unsupported wrapper descriptor {self.value}. "
                f"Please file an issue on GitHub "
                f"so the PyTorch team can add support for it. "
            )
            torch._dynamo.utils.warn_once(msg)
            unimplemented(msg)
        else:
            qualname = getattr(self.value, "__qualname__", "<unknown qualname>")
            try:
                path = inspect.getfile(self.value)
                explanation = (
                    f"Dynamo developers have intentionally marked that the function `{qualname}` "
                    f"in file `{path}` should not be traced."
                )
                hints = [
                    f"Avoid calling the function `{qualname}`.",
                ]
                # TODO improve trace_rules reasoning to provide better hints.
                # How do we tell that a function/file should NOT be removed from skip files?
                # Do a very basic check for now.
                if "_dynamo" not in path:
                    hints += [
                        f"Remove the function `{qualname}` or the file `{path}` "
                        "from torch/_dynamo/trace_rules.py. More graph breaks may occur as a result of "
                        "attempting to trace into the function.",
                        "Please file an issue to PyTorch.",
                        # TODO suggest mark_force_inline when implemented
                    ]
            except TypeError:
                known_python_builtin_modules = {"_abc", "_warnings"}
                if self.value.__module__ in known_python_builtin_modules:
                    explanation = (
                        f"Dynamo does not know how to trace the Python builtin "
                        f"`{self.value.__module__}.{qualname}`."
                    )
                    hints = [
                        "If you are attempting to call a logging function (e.g. `_warnings.warn`), "
                        "you can try adding it to `torch._dynamo.config.reorderable_logging_functions`.",
                        "Please file an issue on GitHub "
                        "so the PyTorch team can add support for it. ",
                    ]
                elif (
                    self.value.__module__ is not None
                    and self.value.__module__.startswith("optree")
                ):
                    explanation = f"Dynamo cannot trace optree C/C++ function {self.value.__module__}.{qualname}."
                    hints = [
                        " Consider using torch.utils._pytree - "
                        "https://github.com/pytorch/pytorch/blob/main/torch/utils/_pytree.py"
                    ]
                    # also warn on it because most users won't see the graph break message
                    torch._dynamo.utils.warn_once(explanation + "\n" + "\n".join(hints))
                else:
                    explanation = (
                        f"Dynamo does not know how to trace the builtin `{self.value.__module__}.{qualname}.` "
                        f"This function is either a Python builtin (e.g. _warnings.warn) "
                        f"or a third-party C/C++ Python extension (perhaps created with pybind)."
                    )
                    hints = [
                        "If it is a Python builtin, please file an issue on GitHub "
                        "so the PyTorch team can add support for it and see the next case for a workaround.",
                        "If it is a third-party C/C++ Python extension, please "
                        "either wrap it into a PyTorch-understood custom operator "
                        "(see https://pytorch.org/tutorials/advanced/custom_ops_landing_page.html "
                        "for more details) or, if it is traceable, use "
                        "`torch.compiler.allow_in_graph`.",
                    ]
                    # also warn on it because most users won't see the graph break message
                    torch._dynamo.utils.warn_once(explanation + "\n" + "\n".join(hints))
            if qualname == "allow_in_graph":
                explanation = (
                    "Found an allow_in_graph decorator to a function which "
                    "is created inside the parent function that is getting "
                    "compiled. This is not supported for now."
                )
                hints = []
            reason = self.reason if self.reason else "<missing reason>"
            unimplemented_v2(
                gb_type="Attempted to call function marked as skipped",
                context=f"module: {self.value.__module__}, qualname: {qualname}, skip reason: {reason}",
                explanation=explanation,
                hints=hints,
            )

    def call_obj_hasattr(self, tx: "InstructionTranslator", name):
        return variables.ConstantVariable.create(hasattr(self.value, name))

    def var_getattr(self, tx: "InstructionTranslator", name: str):
        if name in cmp_name_to_op_mapping:
            return variables.GetAttrVariable(self, name)

        return fn_var_getattr(tx, self.value, self.source, name)


class WrapperUserFunctionVariable(VariableTracker):
    """
    Used to represent a wrapper object that contains the actual callable as an
    attribute. For example, torch.jit.script/trace have the original function at
    their _torchdynamo_inline attribute. Similarly, functions with
    __script_if_tracing_wrapper have the original attr at "__original_fn".
    """

    def __init__(self, wrapper_obj, attr_to_trace, **kwargs) -> None:
        super().__init__(**kwargs)
        self.wrapper_obj = wrapper_obj
        self.attr_to_trace = attr_to_trace

    def var_getattr(self, tx: "InstructionTranslator", name):
        if name == self.attr_to_trace:
            val = getattr(self.wrapper_obj, self.attr_to_trace)
            source = self.source and AttrSource(self.source, name)
            return VariableTracker.build(tx, val, source)

        return super().var_getattr(tx, name)

    def call_function(
        self,
        tx: "InstructionTranslator",
        args: "list[VariableTracker]",
        kwargs: "dict[str, VariableTracker]",
    ) -> "VariableTracker":
        return variables.UserFunctionVariable(
            polyfills.getattr_and_trace
        ).call_function(
            tx, [self, variables.ConstantVariable(self.attr_to_trace), *args], kwargs
        )


def _traceable_collective_remaps():
    # We can't rely on importing from distributed, since it's not always built
    if torch.distributed.is_available():
        from torch.distributed._functional_collectives import (
            traceable_collective_remaps,
        )

        return traceable_collective_remaps
    return {}


def _traceable_collectives_source(tx: "InstructionTranslator", fn):
    assert torch.distributed.is_available(), "Illegal invocation."
    assert fn in _traceable_collective_remaps().values()

    inner_name = fn.__name__
    path_source = tx.import_source("torch.distributed._functional_collectives")
    return AttrSource(path_source, inner_name)


class CollectiveFunctionRewriteVariable(UserFunctionVariable):
    """
    Some of the torch.distributed.* collective APIs are possible to rewrite to 'traceable' collectives.

    This class provides both a way to check if a function is remappable, and perform the remapping.

    In the case that a function is 'remappable' but only for some combinations of call-time arguments,
    we check the args at `call_function` time and fall back to graph-breaking if needed.  This is no worse
    than status-quo as we currently graph-break on all distributed.* collectives.
    """

    def __init__(self, fn, *, replacement_var, **kwargs) -> None:
        super().__init__(fn, **kwargs)
        assert isinstance(replacement_var, UserFunctionVariable)
        self.replacement_var = replacement_var

    @staticmethod
    def create(tx: "InstructionTranslator", old_fn, source, **options):
        new_fn, new_source = CollectiveFunctionRewriteVariable.rewrite(tx, old_fn)
        return CollectiveFunctionRewriteVariable(
            old_fn,
            replacement_var=UserFunctionVariable(new_fn, source=new_source, **options),
            source=source,
            **options,
        )

    @staticmethod
    def can_rewrite(variable):
        return (
            inspect.isfunction(variable) and variable in _traceable_collective_remaps()
        )

    @staticmethod
    def rewrite(tx: "InstructionTranslator", fn):
        new_fn = _traceable_collective_remaps()[fn]
        return new_fn, _traceable_collectives_source(tx, new_fn)

    def call_function(
        self,
        tx: "InstructionTranslator",
        args: "list[VariableTracker]",
        kwargs: "dict[str, VariableTracker]",
    ) -> "VariableTracker":
        # call_function must check any unsupported arguments and graph-break.
        # It's safe to assume args/kwargs from orig_fn map 1:1 to args/kwargs of remapped_fn,
        # since that's the contract for putting a mapping in `traceable_collective_remaps`
        import torch.distributed as dist
        from torch.distributed._functional_collectives import REDUCE_OP_TO_STR

        # Merge args into kwargs so positional and keyword args
        # can be processed the same way.
        signature = inspect.signature(self.fn)
        kwargs = dict(signature.bind(*args, **kwargs).arguments)
        args = ()

        if "async_op" in kwargs and kwargs["async_op"].as_python_constant():
            unimplemented(
                f"CollectiveFunctionRewriteVariable can't support async_op=True for {self.fn}"
            )

        if self.fn in (
            dist.all_reduce,
            dist.reduce_scatter_tensor,
            dist._reduce_scatter_base,
        ):
            reduce_op_var = kwargs.get("op")
            reduce_op = (
                reduce_op_var.value
                if reduce_op_var is not None
                else signature.parameters["op"].default
            )
            if reduce_op not in REDUCE_OP_TO_STR:
                raise ValueError(f"Unsupported all_reduce op: {reduce_op}")
            kwargs["op"] = variables.ConstantVariable.create(
                REDUCE_OP_TO_STR[reduce_op]
            )
        return self.replacement_var.call_function(tx, args, kwargs)


class FunctoolsWrapsVariable(UserFunctionVariable):
    def call_function(
        self,
        tx: "InstructionTranslator",
        args: "list[VariableTracker]",
        kwargs: "dict[str, VariableTracker]",
    ) -> "VariableTracker":
        if not kwargs and len(args) == 1:

            def wraps(fn):
                if isinstance(fn, variables.NestedUserFunctionVariable):
                    return fn.clone(wrapped_fn=args[0])
                unimplemented(f"functools.wraps({fn})")

            return variables.LambdaVariable(wraps)

        return super().call_function(tx, args, kwargs)


class CollectionsNamedTupleFunction(UserFunctionVariable):
    def call_function(
        self,
        tx: "InstructionTranslator",
        args: "list[VariableTracker]",
        kwargs: "dict[str, VariableTracker]",
    ) -> "VariableTracker":
        constant_args = check_constant_args(args, kwargs)
        if constant_args:
            value = self.fn(
                *[x.as_python_constant() for x in args],
                **{k: v.as_python_constant() for k, v in kwargs.items()},
            )
            return variables.UserDefinedClassVariable(
                value, mutation_type=ValueMutationNew()
            )
        unimplemented("namedtuple with non constant args")


class FunctoolsPartialVariable(VariableTracker):
    def __init__(self, func: VariableTracker, args, keywords, **kwargs) -> None:
        super().__init__(**kwargs)
        self.func = func
        assert isinstance(args, list)
        self.args = args
        assert isinstance(keywords, dict)
        self.keywords = keywords
        # fake_value is used for id calculation. Creating this value and id'ng
        # on it is sufficient for the tracing purposes.
        self.fake_value = functools.partial(identity)

    def python_type(self):
        return functools.partial

    def reconstruct(self, codegen):
        codegen.add_push_null(lambda: codegen.load_import_from("functools", "partial"))
        codegen(self.func)
        if self.args:
            codegen.foreach(self.args)
        if not self.keywords:
            codegen.extend_output(create_call_function(len(self.args) + 1, False))
            return

        codegen.foreach(self.keywords.values())
        keys = tuple(self.keywords.keys())
        codegen.extend_output(
            codegen.create_call_function_kw(len(keys) + len(self.args) + 1, keys, False)
        )

    def get_function(self):
        return self.as_python_constant()

    def call_function(
        self,
        tx: "InstructionTranslator",
        args: "list[VariableTracker]",
        kwargs: "dict[str, VariableTracker]",
    ) -> "VariableTracker":
        merged_args = self.args + args
        merged_kwargs = {**self.keywords, **kwargs}
        return self.func.call_function(tx, merged_args, merged_kwargs)

    def call_obj_hasattr(
        self, tx: "InstructionTranslator", name: str
    ) -> VariableTracker:
        # functools.partial uses slots, so attributes are constant
        return variables.ConstantVariable.create(
            hasattr(functools.partial(identity), name)
        )

    def var_getattr(self, tx: "InstructionTranslator", name: str):
        source = self.source and AttrSource(self.source, name)
        # Handle __slots__
        if name == "func":
            return self.func
        if name == "args":
            return variables.ListVariable(self.args, source=source)
        if name == "keywords":
            items = {ConstantVariable.create(k): v for k, v in self.keywords.items()}
            return variables.ConstDictVariable(items, source=source)
        raise_observed_exception(AttributeError, tx)

    def as_python_constant(self):
        return functools.partial(
            self.func.as_python_constant(),
            *[arg.as_python_constant() for arg in self.args],
            **{k: v.as_python_constant() for k, v in self.keywords.items()},
        )

    def guard_as_python_constant(self):
        """Similar to as_python_constant(), but add ID_MATCH guards to try to force things to become constants"""
        return functools.partial(
            self.func.guard_as_python_constant(),
            *[v.guard_as_python_constant() for v in self.args],
            **{k: v.guard_as_python_constant() for k, v in self.keywords.items()},
        )


class PolyfilledFunctionVariable(VariableTracker):
    _nonvar_fields = {
        "fn",
        "wrapped_fn",
        "traceable_fn",
        *VariableTracker._nonvar_fields,
    }

    @classmethod
    @functools.lru_cache(None)
    def _get_polyfill_handlers(cls) -> dict[Callable[..., Any], types.FunctionType]:
        return {}

    @classmethod
    def create_with_source(cls, value, source):
        install_guard(source.make_guard(GuardBuilder.FUNCTION_MATCH))

        return cls(value, source=source)

    def __init__(self, fn: _F, **kwargs) -> None:
        super().__init__(**kwargs)
        self.fn: _F = fn

        handler = self._get_polyfill_handlers().get(fn, fn)
        assert callable(handler), f"Polyfill handler {handler} is not callable for {fn}"
        for candidate_attr in (
            "__torch_dynamo_polyfill__",  # registered polyfill
            "__python_implementation__",  # self handler from third-party libraries
        ):
            candidate = getattr(handler, candidate_attr, None)
            if candidate:
                assert callable(candidate)
                traceable_fn = candidate
                break
        else:
            raise RuntimeError(
                f"Polyfill handler {handler} does not have a traceable function"
            )

        self.wrapped_fn: _F = handler
        self.traceable_fn: _F = traceable_fn

    @property
    def polyfill_fn(self) -> _F:
        return self.traceable_fn

    def can_constant_fold_through(self):
        return getattr(
            self.wrapped_fn, "__torch_dynamo_can_constant_fold_through__", False
        )

    def get_function(self):
        return self.as_python_constant()

    def call_function(
        self,
        tx: "InstructionTranslator",
        args: "list[VariableTracker]",
        kwargs: "dict[str, VariableTracker]",
    ) -> "VariableTracker":
        if self.can_constant_fold_through() and check_unspec_or_constant_args(
            args, kwargs
        ):
            result = (
                self.fn(  # use the original function which is faster than the polyfill
                    *[x.as_python_constant() for x in args],
                    **{k: v.as_python_constant() for k, v in kwargs.items()},
                )
            )
            return VariableTracker.build(tx, result)

        # Special case for sum on tuple/list of ints
        if (
            self.fn is builtins.sum
            and len(args) == 1
            and not kwargs
            and isinstance(args[0], (variables.ListVariable, variables.TupleVariable))
            and all(
                (isinstance(x, variables.ConstantVariable) and isinstance(x.value, int))
                or (isinstance(x, variables.SymNodeVariable) and x.python_type() is int)
                for x in args[0].items
            )
        ):
            return variables.SymNodeVariable.create(
                tx,
                tx.output.create_proxy(
                    "call_function",
                    torch.sym_sum,
                    (tuple(a.as_proxy() for a in args[0].items),),
                    {},
                ),
                sym_num=torch.sym_sum(
                    [
                        (
                            x.value
                            if isinstance(x, variables.ConstantVariable)
                            else x.sym_num
                        )
                        for x in args[0].items
                    ]
                ),
            )

        traceable_function_variable = VariableTracker.build(tx, self.traceable_fn)
        return traceable_function_variable.call_function(tx, args, kwargs)

    def call_method(
        self,
        tx,
        name,
        args: "list[VariableTracker]",
        kwargs: "dict[str, VariableTracker]",
    ) -> "VariableTracker":
        if name == "__call__":
            return self.call_function(tx, args, kwargs)

        method = getattr(self.fn, name, None)
        assert method is not None, f"Member {name} not found in {self.fn}"
        assert is_function(method), f"Member {name} is not callable in {self.fn}"
        options = {}
        if self.source:
            options["source"] = AttrSource(self.source, name)
        polyfilled_method_variable = PolyfilledFunctionVariable(method, **options)
        return polyfilled_method_variable.call_function(tx, args, kwargs)

    def as_python_constant(self):
        return self.fn


class TracebackVariable(VariableTracker):
    # We don't track traceback. A call to any function in this module is a no-op
    def call_function(self, tx, args, kwargs): ...


class SysFunctionVariable(VariableTracker):
    def __init__(self, value, **kwargs):
        super().__init__(**kwargs)
        self.value = value

    def exc_info(self, tx):
        if len(tx.exn_vt_stack):
            exn = tx.exn_vt_stack[-1]
            typ = exn.exc_type
            tb = None
            items = [
                VariableTracker.build(tx, typ),
                exn,
                VariableTracker.build(tx, tb),
            ]
        else:
            items = [
                variables.ConstantVariable(None),
                variables.ConstantVariable(None),
                variables.ConstantVariable(None),
            ]
        return variables.TupleVariable(items)

    def exception(self, tx):
        return self.exc_info(tx).items[1]

    def call_function(self, tx, args, kwargs):
        if self.value is sys.exc_info:
            return self.exc_info(tx)
        elif self.value is sys.exception:
            return self.exception(tx)
        else:
            unimplemented(f"sys.{self.value.__name__}")


from torch._higher_order_ops.triton_kernel_wrap import (
    TMADescriptorMetadata,
    TritonHOPifier,
)


class DynamoTritonHOPifier(TritonHOPifier):
    def raise_unsupported(self, msg: str) -> Never:
        raise Unsupported(msg)

    def is_callable(self, maybe_callable: Any) -> bool:
        return isinstance(
            maybe_callable, (NestedUserFunctionVariable, UserFunctionVariable)
        )

    def get_value(self, val: Any) -> Any:
        return val.value

    def check_grid(self, grid) -> tuple[torch.fx.proxy.Proxy, ...]:
        from .lists import BaseListVariable

        if isinstance(grid, BaseListVariable):
            return grid.as_proxy()
        else:
            unimplemented(f"grid for the triton kernel is {type(grid)}")

    def call_grid(self, grid, meta, tx):
        meta = {variables.ConstantVariable.create(k): v for k, v in meta.items()}
        grid = grid.call_function(tx, [meta], {})
        return grid

    # We use this function to wrap call_prune_configs
    def call_user_defined_fn(self, user_fn, args, kwargs, tx, variable):
        from .builder import SourcelessBuilder

        wrapped_user_function = SourcelessBuilder.create(tx, user_fn)
        result = wrapped_user_function.call_function(tx, args, kwargs)
        return result

    def wrap_user_defined_obj(self, user_obj, tx, variable, name):
        from .builder import VariableBuilder

        wrapped_user_obj = VariableBuilder(
            tx, AttrSource(variable.kernel_source, f"{name}")
        )._wrap(user_obj)
        return wrapped_user_obj

    def maybe_unpack_configs(self, configs, tx):
        # unpack the list of configs
        configs = configs.unpack_var_sequence(tx)

        # guard_as_python_constant inserts guards for Dynamo to check if the configs object changed.
        configs = [config.guard_as_python_constant() for config in configs]

        return configs

    def maybe_unpack_heuristic_result(self, result: Any) -> Any:
        if not result.is_python_constant():
            self.raise_unsupported(
                "@triton.heuristics must return constant values because configs can only contain constant values."
            )

        return result.guard_as_python_constant()

    # We need to override call_getitem here so that we can add the source in the case
    # where we call the triton kernel with a grid
    def call_getitem(
        self,
        variable: "TritonKernelVariable",
        args: Sequence[Any],
    ) -> "TritonKernelVariable":
        # __getitem__ should only be called if we don't already have a grid
        # Only grid needs to be passed
        if variable.grid is not None or len(args) != 1:
            self.raise_unsupported(
                "Triton kernels should be called with only a single grid"
            )
        return type(variable)(
            kernel=variable.kernel,
            kernel_idx=variable.kernel_idx,
            grid=args[0],
            kernel_source=variable.source,
        )

    def call_HOP(self, variable, grids, combined_args_raw, tx) -> ConstantVariable:
        from .constant import ConstantVariable
        from .dicts import ConstDictVariable

        # as we can only pass tensors as non-const args in fx graph,
        # here we replace TMA descriptors (TMADescriptorVariable
        # instances) with the underlying tensors, while moving the
        # TMA descriptor-related metadata to a separate argument,
        # so that we can reconstruct the TMA descriptors downstream
        tma_descriptor_metadata: TMADescriptorMetadata = {}
        for k in list(combined_args_raw.keys()):
            v = combined_args_raw[k]
            if isinstance(v, TMADescriptorVariable):
                tma_descriptor_metadata[k] = v.to_metadata()
                combined_args_raw[k] = v.data_ptr.from_tensor

        combined_args = {
            variables.ConstantVariable.create(k): v
            for k, v in combined_args_raw.items()
        }

        from torch._higher_order_ops.triton_kernel_wrap import (
            kernel_side_table,
            triton_kernel_wrapper_mutation,
        )

        # Combine args and kwargs and pass as a dict so that if user defined triton
        # kernel uses variables as 'grid' or 'kernel', it does not conflict with
        # parameters of the wrapper function
        constant_args = {
            k: v.as_python_constant()
            for k, v in combined_args_raw.items()
            if isinstance(v, ConstantVariable)
        }
        non_constant_args = {
            k: v
            for k, v in combined_args.items()
            if not isinstance(v, ConstantVariable)
        }

        for v in non_constant_args.values():
            v = v.realize()
            if not isinstance(v, (variables.TensorVariable, variables.SymNodeVariable)):
                self.raise_unsupported(
                    f"Unexpected argument type for a Triton kernel: {repr(v)}."
                )

        constant_args_idx = kernel_side_table.add_constant_args(constant_args)
        meta = ConstDictVariable(non_constant_args, dict)
        tx.output.create_proxy(
            "call_function",
            triton_kernel_wrapper_mutation,
            (),
            {
                "kernel_idx": variable.kernel_idx,
                "constant_args_idx": constant_args_idx,
                "grid": grids,
                "tma_descriptor_metadata": tma_descriptor_metadata,
                "kwargs": meta.as_proxy(),
            },
        )

        return variables.ConstantVariable(
            None,
        )


dynamo_triton_hopifier_singleton = DynamoTritonHOPifier()


class TritonKernelVariable(VariableTracker):
    grid: "TritonGridType"
    kernel: "TritonKernelType"
    kernel_idx: Optional[int]
    kernel_source: "AttrSource"

    def __init__(self, kernel, kernel_idx, grid, **kwargs) -> None:
        self.kernel_source = kwargs.pop("kernel_source", None)
        super().__init__(**kwargs)
        dynamo_triton_hopifier_singleton.init_variable(self, kernel, kernel_idx, grid)

    def call_function(
        self,
        tx: "InstructionTranslator",
        args: "list[VariableTracker]",
        kwargs: "dict[str, VariableTracker]",
    ) -> "VariableTracker":
        return dynamo_triton_hopifier_singleton.call_triton_kernel(
            self, args, kwargs, tx
        )

    def call_method(
        self,
        tx,
        name,
        args: "list[VariableTracker]",
        kwargs: "dict[str, VariableTracker]",
    ) -> "VariableTracker":
        if name == "__getitem__":
            return dynamo_triton_hopifier_singleton.call_getitem(self, args)
        elif name == "run":
            return dynamo_triton_hopifier_singleton.call_run(self, args, kwargs, tx)

        # Bail out to parent's implementation
        return super().call_method(tx, name, args, kwargs)

    def specialize_symbolic(self, arg: Any) -> Any:
        from .constant import ConstantVariable
        from .tensor import SymNodeVariable

        # See [Note: Specialize tl.constexpr args in user-defined triton kernels]
        if isinstance(arg, SymNodeVariable):
            return ConstantVariable.create(arg.evaluate_expr())
        return arg


class TMADescriptorVariable(VariableTracker):
    def __init__(
        self,
        data_ptr: "variables.DataPtrVariable",
        dims: "list[ConstantVariable]",
        block_dims: "list[ConstantVariable]",
        element_size: "ConstantVariable",
        **kwargs,
    ):
        assert isinstance(data_ptr, variables.DataPtrVariable)
        super().__init__(**kwargs)
        self.data_ptr = data_ptr
        self.dims = dims
        self.block_dims = block_dims
        self.element_size = element_size

    def to_metadata(self):
        return (
            [dim.as_proxy() for dim in self.dims],
            [dim.as_proxy() for dim in self.block_dims],
            self.element_size.as_proxy(),
        )

    def reconstruct(self, codegen):
        codegen.add_push_null(
            lambda: codegen.load_import_from(
                "triton.tools.experimental_descriptor",
                f"create_{len(self.dims)}d_tma_descriptor",
            )
        )
        self.data_ptr.reconstruct(codegen)
        args = [*self.dims, *self.block_dims, self.element_size]
        codegen.foreach(args)
        codegen.call_function(len(args) + 1, False)


class CreateTMADescriptorVariable(VariableTracker):
    def __init__(
        self,
        rank: int,
        **kwargs,
    ) -> None:
        assert rank in (1, 2)
        super().__init__(**kwargs)
        self.rank = rank

    def call_function(
        self,
        tx: "InstructionTranslator",
        args: "list[VariableTracker]",
        kwargs: "dict[str, VariableTracker]",
    ) -> "VariableTracker":
        ptr = kwargs["ptr"] if "ptr" in kwargs else args[0]

        if not isinstance(ptr, variables.DataPtrVariable):
            raise Unsupported(
                "Please ensure there were no graph breaks between "
                f"create_{self.rank}d_tma_descriptor and the upstream "
                ".data_ptr() call."
            )

        if self.rank == 1:
            assert len(args) + len(kwargs) == 4
            dims = [
                kwargs["dim"] if "dim" in kwargs else args[1],
            ]
            block_dims = [
                kwargs["block_dim"] if "block_dim" in kwargs else args[2],
            ]
        else:
            assert len(args) + len(kwargs) == 6
            dims = [
                kwargs["dim1"] if "dim1" in kwargs else args[1],
                kwargs["dim0"] if "dim0" in kwargs else args[2],
            ]
            block_dims = [
                kwargs["block_dim1"] if "block_dim1" in kwargs else args[3],
                kwargs["block_dim0"] if "block_dim0" in kwargs else args[4],
            ]
        element_size = kwargs["element_size"] if "element_size" in kwargs else args[-1]

        return TMADescriptorVariable(
            data_ptr=ptr,
            dims=dims,
            block_dims=block_dims,
            element_size=element_size,
        )<|MERGE_RESOLUTION|>--- conflicted
+++ resolved
@@ -57,6 +57,7 @@
 from ..utils import (
     check_constant_args,
     check_unspec_or_constant_args,
+    cmp_name_to_op_mapping,
     counters,
     identity,
     is_function,
@@ -346,18 +347,6 @@
         return result
 
     def var_getattr(self, tx: "InstructionTranslator", name: str):
-<<<<<<< HEAD
-        source = self.source and AttrSource(self.source, name)
-        try:
-            subobj = inspect.getattr_static(self.fn, name)
-        except AttributeError:
-            return variables.GetAttrVariable(self, name, source=source)
-        if source:
-            return variables.LazyVariableTracker.create(subobj, source)
-        return VariableTracker.build(tx, subobj)
-
-    def call_hasattr(self, tx: "InstructionTranslator", name: str) -> VariableTracker:
-=======
         if name in cmp_name_to_op_mapping:
             return variables.GetAttrVariable(self, name)
         return fn_var_getattr(tx, self.fn, self.source, name)
@@ -365,7 +354,6 @@
     def call_obj_hasattr(
         self, tx: "InstructionTranslator", name: str
     ) -> VariableTracker:
->>>>>>> b8b1b364
         result = hasattr(self.fn, name)
         return variables.ConstantVariable.create(result)
 
@@ -1459,6 +1447,9 @@
 
 
 class CollectionsNamedTupleFunction(UserFunctionVariable):
+    def as_python_constant(self):
+        return self.fn
+
     def call_function(
         self,
         tx: "InstructionTranslator",
