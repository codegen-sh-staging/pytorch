# mypy: ignore-errors

"""
Function-related variable tracking classes for Dynamo's symbolic execution.

This module contains classes that track different types of functions during graph
compilation, including:
- User-defined functions and methods
- Built-in functions and methods
- Wrapped functions (e.g. from decorators)
- Special function types (e.g. functools.partial)
- Triton kernels and related function types

These classes are responsible for:
- Tracking function calls and their arguments
- Managing function closures and cell variables
- Handling function attributes and special methods
- Maintaining guards for function identity and closure contents
- Supporting function inlining and specialization
- Enabling proper symbolic execution of different function types

The variable trackers here work together with the rest of Dynamo to enable
accurate graph capture while handling Python's various function-related behaviors.
"""

import builtins
import functools
import inspect
import itertools
import sys
import types
from collections.abc import Sequence
from typing import Any, Callable, Dict, List, Optional, TYPE_CHECKING, TypeVar
from typing_extensions import Never
from unittest.mock import patch

import torch

from .. import polyfills, variables
from ..bytecode_transformation import create_call_function, create_rot_n, is_generator
from ..exc import (
    get_dynamo_observed_exception,
    handle_observed_exception,
    IncorrectUsage,
    InfiniteGeneratorError,
    ObservedException,
    ObservedGeneratorExit,
    ObservedUserStopIteration,
    raise_observed_exception,
    SkipFrame,
    unimplemented,
    Unsupported,
)
from ..guards import GuardBuilder, install_guard
from ..source import AttrSource, ConstantSource, DefaultsSource, GetItemSource
from ..utils import (
    check_constant_args,
    check_unspec_or_constant_args,
    cmp_name_to_op_mapping,
    counters,
    identity,
    is_function,
    is_wrapper_or_member_descriptor,
    istype,
    make_cell,
)
from .base import typestr, ValueMutationNew, VariableTracker
from .constant import ConstantVariable


try:
    from torch.distributed.fsdp._fully_shard import _fsdp_param_group
except ModuleNotFoundError:
    _fsdp_param_group = None


if TYPE_CHECKING:
    from torch._dynamo.symbolic_convert import InstructionTranslator
    from torch._higher_order_ops.triton_kernel_wrap import (
        TritonGridType,
        TritonKernelType,
    )


_F = TypeVar("_F", bound=Callable)


def wrap_bound_arg(tx: "InstructionTranslator", val, source=None):
    # Source propagation is best effort since not every object we encounter has a source to begin with.
    if isinstance(val, VariableTracker):
        return val
    elif not source:
        return VariableTracker.build(tx, val)
    else:
        # Create a lazy variable to avoid guarding on __defaults__ unless really
        # needed.
        return variables.LazyVariableTracker.create(val, source)


def wrap_args_kwargs(tx: "InstructionTranslator", result):
    for k, v in list(result.items()):
        if isinstance(v, (tuple, dict)):
            # args/kwargs
            result[k] = wrap_bound_arg(tx, v)


def init_cellvars(parent, result: dict[str, VariableTracker], code):
    """
    Update `result` to add mapping from local name to new cells created
    directly by `code`, or update SideEffects in `parent` if the a local cell is
    already in `result` (cell argument).
    """
    side_effects = parent.output.side_effects

    for name in code.co_cellvars:
        new_cell = side_effects.track_cell_new()
        if name in result:
            # This handles when a function argument is a cell (e.g., captured by
            # a nested func). See `MAKE_CELL` bytecode for more info.
            side_effects.store_cell(new_cell, result.pop(name))
        result[name] = new_cell


def _create_nested_fn(
    code, f_globals, name, defaults, closure, kwdefaults, annotations
):
    from types import FunctionType

    func = FunctionType(code, f_globals, name, defaults, closure)
    func.__kwdefaults__ = kwdefaults

    if isinstance(annotations, tuple):
        from itertools import pairwise

        annotations = dict(pairwise(annotations))

    # TypeError: __annotations__ must be set to a dict object
    assert annotations is None or isinstance(annotations, dict)
    func.__annotations__ = annotations

    return func


fn_known_dunder_attrs = {
    "__annotations__",
    "__defaults__",
    "__kwdefaults__",
    "__code__",
    "__globals__",
    "__closure__",
    "__doc__",
}


def fn_var_getattr(tx, fn, source, name):
    source = source and AttrSource(source, name)
    try:
        subobj = inspect.getattr_static(fn, name)
    except AttributeError:
        # function does not have a __getattr__ or __getattribute__ method,
        # so we can safely assume that this attribute is absent
        raise_observed_exception(AttributeError, tx)

    # Special handling for known dunder attributes
    if name in fn_known_dunder_attrs:
        subobj = getattr(fn, name)
    if source:
        return variables.LazyVariableTracker.create(subobj, source)
    return VariableTracker.build(tx, subobj)


class BaseUserFunctionVariable(VariableTracker):
    def get_filename(self):
        return self.get_code().co_filename

    def get_name(self):
        return self.get_code().co_name

    def call_function(
        self,
        tx: "InstructionTranslator",
        args: "list[VariableTracker]",
        kwargs: "dict[str, VariableTracker]",
    ) -> "VariableTracker":
        return tx.inline_user_function_return(self, [*self.self_args(), *args], kwargs)

    def call_obj_hasattr(
        self, tx: "InstructionTranslator", name: str
    ) -> VariableTracker:
        result = False

        try:
            result = hasattr(self.get_function(), name)
        except NotImplementedError:
            if name == "__name__" and isinstance(self, NestedUserFunctionVariable):
                result = True
        return variables.ConstantVariable.create(result)

    def inspect_parameter_names(self):
        return list(inspect.signature(self.get_function()).parameters)

    def closure_vars(self, tx):
        return {}


class UserFunctionVariable(BaseUserFunctionVariable):
    """Some unsupported user-defined global function"""

    _nonvar_fields = {
        "fn",
        "is_constant",
        *BaseUserFunctionVariable._nonvar_fields,
    }

    @classmethod
    def create_with_source(cls, value, source):
        install_guard(source.make_guard(GuardBuilder.CLOSURE_MATCH))
        return cls(value, source=source)

    def __init__(self, fn, is_constant=False, **kwargs) -> None:
        super().__init__(**kwargs)
        if getattr(fn, "_dynamo_marked_constant", False):
            # This method should be treated as a constant for the purposes of compilation
            self.is_constant = True
        else:
            self.is_constant = False

        assert isinstance(fn, (types.FunctionType, torch.jit.ScriptFunction)), (
            f"expected FunctionType found {typestr(fn)} {fn}"
        )
        # TODO(anijain2305) - Replace directly calling UserFunctionVariable with
        # VariableBuilder, which handles the wrapping of _torchdynamo_inline.
        # unpack @torch._dynamo.optimize()(fn) wrapped function
        fn = inspect.getattr_static(fn, "_torchdynamo_inline", fn)
        self.fn: types.FunctionType = fn

    def as_python_constant(self):
        if istype(self, UserFunctionVariable):
            return self.fn
        # subclasses (such as methods) usually aren't a constant
        return super().as_python_constant()

    def self_args(self):
        return []

    def get_function(self):
        return self.fn

    def get_code(self):
        return self.fn.__code__

    def python_type(self):
        return types.FunctionType

    def has_self(self):
        return getattr(self.fn, "__self__", None) is not None

    def get_globals(self):
        return self.fn.__globals__

    def bind_args(self, parent, args, kwargs) -> dict[str, VariableTracker]:
        """
        Assume `args` and `kwargs` are VariableTracker arguments for a call to
        this function, create new bindings for initial locals.
        """
        assert not self.is_constant
        root_tx = parent.output.root_tx
        wrap = functools.partial(wrap_bound_arg, tx=root_tx)

        fn: types.FunctionType = self.fn
        defaults = fn.__defaults__ or []
        defaults_sources = [
            None if self.source is None else DefaultsSource(self.source, idx)
            for idx, _ in enumerate(defaults)
        ]
        fake_func = types.FunctionType(
            fn.__code__,
            fn.__globals__,
            fn.__name__,
            tuple(
                [
                    wrap(val=arg, source=source)
                    for arg, source in zip(defaults, defaults_sources)
                ]
            ),
            fn.__closure__,
        )
        if fn.__kwdefaults__:
            kwdefaults_sources = {
                k: (
                    None
                    if self.source is None
                    else DefaultsSource(self.source, k, is_kw=True)
                )
                for k in fn.__kwdefaults__
            }
            fake_func.__kwdefaults__ = {
                k: wrap(val=v, source=kwdefaults_sources[k])
                for k, v in fn.__kwdefaults__.items()
            }

        bound = inspect.signature(fake_func).bind(*args, **kwargs)
        bound.apply_defaults()
        result = dict(bound.arguments.items())

        wrap_args_kwargs(root_tx, result)
        init_cellvars(parent, result, fn.__code__)
        closure = self.fn.__closure__ or ()
        assert len(closure) == len(self.fn.__code__.co_freevars)
        for idx, name, cell in zip(
            itertools.count(), self.fn.__code__.co_freevars, closure
        ):
            # TODO refactor these 3 branches.
            side_effects = parent.output.side_effects
            if cell in side_effects:
                cell_var = side_effects[cell]

            elif self.source:
                closure_cell = GetItemSource(
                    AttrSource(self.source, "__closure__"), idx
                )
                closure_cell_contents = AttrSource(closure_cell, "cell_contents")
                try:
                    contents_var = VariableTracker.build(
                        parent, cell.cell_contents, closure_cell_contents
                    )
                except ValueError:
                    # Cell has not yet been assigned
                    contents_var = variables.DeletedVariable()
                cell_var = side_effects.track_cell_existing(
                    closure_cell, cell, contents_var
                )

            else:
                # TODO figure out why source isn't available here, and whether
                # we can fix that and remove this branch.
                try:
                    contents_var = VariableTracker.build(parent, cell.cell_contents)
                except ValueError:
                    # Cell has not yet been assigned
                    contents_var = variables.DeletedVariable()
                cell_var = side_effects.track_cell_existing(None, cell, contents_var)

            result[name] = cell_var

        return result

    def var_getattr(self, tx: "InstructionTranslator", name: str):
        if name in cmp_name_to_op_mapping:
            return variables.GetAttrVariable(self, name)
        return fn_var_getattr(tx, self.fn, self.source, name)

    def call_obj_hasattr(
        self, tx: "InstructionTranslator", name: str
    ) -> VariableTracker:
        result = hasattr(self.fn, name)
        return variables.ConstantVariable.create(result)

    def call_function(
        self,
        tx: "InstructionTranslator",
        args: "list[VariableTracker]",
        kwargs: "dict[str, VariableTracker]",
    ) -> "VariableTracker":
        # Handle a `nonstrict_trace(fn)` call
        if self.fn is torch._dynamo.nonstrict_trace:
            bound = inspect.signature(self.fn).bind(*args, **kwargs)
            fn_var = bound.args[0]
            if not isinstance(fn_var, BaseUserFunctionVariable):
                typ = fn_var.python_type()
                unimplemented(
                    f"`nonstrict_trace` expects a callable, but got value of type <{typ.__name__}>"
                )

            if not isinstance(fn_var, UserFunctionVariable):
                fn_name = fn_var.get_name()
                unimplemented(
                    f"""
Applying `nonstrict_trace` to function <{fn_name}>; however, `nonstrict_trace` currently requires the function to be defined outside `torch.compile` region.
"""  # NOQA: B950
                )

            fn = fn_var.fn
            return variables.TorchInGraphFunctionVariable(fn, nonstrict_traceable=True)

        if self.is_constant:
            return invoke_and_store_as_constant(
                tx, self.fn, self.get_name(), args, kwargs
            )
        if (
            tx.output.current_tracer.under_activation_checkpoint
            and not tx.output.current_tracer.allow_side_effects_under_checkpoint
        ):
            try:
                from torch.distributed.fsdp._fully_shard._fsdp_state import FSDPState
            except Exception:
                FSDPState = None
            if FSDPState is not None and self.fn in [
                FSDPState._pre_forward,
                FSDPState._post_forward,
            ]:
                with torch._dynamo.side_effects.allow_side_effects_under_checkpoint(tx):
                    return super().call_function(tx, args, kwargs)
        return super().call_function(tx, args, kwargs)


class BuiltinMethodVariable(BaseUserFunctionVariable):
    def __init__(self, fn, is_constant=False, **kwargs) -> None:
        super().__init__(**kwargs)
        assert isinstance(fn, types.BuiltinMethodType)
        self.fn = fn

    @staticmethod
    def is_supported_builtin_method(obj):
        method_self = obj.__self__
        method_name = obj.__name__

        # TODO(anijain2305) - Add support for more builtin methods
        # Supports tuple.__new__ and frozenset({....}).__contains__
        return (method_self is tuple and method_name == "__new__") or (
            type(method_self) is frozenset and method_name == "__contains__"
        )

    def call_function(
        self,
        tx: "InstructionTranslator",
        args: "list[VariableTracker]",
        kwargs: "dict[str, VariableTracker]",
    ) -> "VariableTracker":
        method_self = self.fn.__self__
        name = self.fn.__name__
        obj_source = self.source and AttrSource(self.source, "__self__")
        obj_vt = VariableTracker.build(tx, method_self, obj_source)
        return obj_vt.call_method(tx, name, args, kwargs)


class LocalGeneratorObjectVariable(VariableTracker):
    def __init__(
        self,
        code: types.CodeType,
        f_globals,
        inline_tracer: Optional["InstructionTranslator"],
        **kwargs,
    ):
        super().__init__(**kwargs)
        self.code = code
        self.f_globals = f_globals
        self.inline_tracer = inline_tracer

    def get_code(self):
        return self.code

    def get_filename(self):
        return self.get_code().co_filename

    def get_name(self):
        return self.get_code().co_name

    def get_function(self):
        raise NotImplementedError

    def has_self(self):
        return False

    def __name__(self):
        return self.get_name()

    def __str__(self):
        return f"{self.__class__.__name__}({self.get_name()})"

    __repr__ = __str__

    def reconstruct(self, codegen):
        from torch._dynamo.side_effects import disallow_side_effects_in_generator
        from torch._dynamo.symbolic_convert import (
            InstructionTranslator,
            save_and_restart_speculation_log,
            temporarely_allow_writes_to_output_graph,
        )

        tx = InstructionTranslator.current_tx()
        save = save_and_restart_speculation_log(tx)
        disallow = disallow_side_effects_in_generator(tx)
        temp = temporarely_allow_writes_to_output_graph(tx)

        with save, disallow, temp:
            tracer = self._get_inline_tracer(tx)
            if not tracer.generator_exhausted:
                self.remaining_items = self.force_unpack_var_sequence(tx)
            variables.ListIteratorVariable(self.remaining_items).reconstruct(codegen)

    def bind_args(self, tx, args, kwargs):
        return self.fn.bind_args(tx, args, kwargs)

    def get_globals(self):
        return self.f_globals

    def python_type(self):
        return types.GeneratorType

    def _get_inline_tracer(self, tx):
        from torch._dynamo.symbolic_convert import InliningInstructionTranslator

        if self.inline_tracer is None:
            self.inline_tracer = InliningInstructionTranslator.build_inline_tracer(
                tx, self, [], {}
            )
        return self.inline_tracer

    def next_variable(self, tx):
        tracer = self._get_inline_tracer(tx)

        if self._is_generator_exhausted():
            raise_observed_exception(StopIteration, tx)

        try:
            # Hierarchically, tx can be seen as the parent of the inline tracer
            # created on call_function. Any exception needs to be propagated to tx
            # for Dynamo to behave correctly
            with patch.dict(counters, {"unimplemented": counters["inline_call"]}):
                return tracer.inline_call_()
        except ObservedException as e:
            tx.exn_vt_stack.extend(tracer.exn_vt_stack)
            raise e
        except InfiniteGeneratorError:
            # test/dynamo/test_misc.py::test_iterator_limit
            raise
        except Unsupported as e:
            torch._dynamo.eval_frame.skip_code(self.get_code())
            raise SkipFrame from e
        finally:
            counters["unimplemented"] |= counters["inline_call"]

    def has_unpack_var_sequence(self, tx):
        return False

    def has_force_unpack_var_sequence(self, tx) -> builtins.bool:
        return True

    def force_unpack_var_sequence(self, tx) -> List[VariableTracker]:
        result = []
        while True:
            try:
                result.append(self.next_variable(tx))
            except ObservedUserStopIteration:
                handle_observed_exception(tx)
                break
        return result

    def _setup_exception(self, tx, exc):
        tracer = self._get_inline_tracer(tx)
        tracer.push(exc)
        try:
            tracer._raise_exception_variable(None)
        except ObservedException as e:
            # if no handler is available (i.e. user code doesn't catch it), the
            # exception is raised again.
            tracer.exception_handler(e)

    def _is_generator_just_started(self):
        return self.inline_tracer is None or self.inline_tracer.instruction_pointer == 0

    def _is_generator_exhausted(self):
        return getattr(self.inline_tracer, "generator_exhausted", False)

    def call_method(
        self,
        tx: "InstructionTranslator",
        name: str,
        args: "List[VariableTracker]",
        kwargs: "Dict[str, VariableTracker]",
    ) -> "VariableTracker":
        if name == "__next__":
            return self.next_variable(tx)
        elif name == "__iter__":
            # iter(gen) returns itself
            return self
        elif name == "send":
            # Sends a value into the generator function. Returns the next value
            # yielded by the generator, or raises StopIteration if the generator
            # exits without yielding another value
            if self._is_generator_just_started() and len(args):
                # can't send non-None value to a just-started generator
                # Test: GeneratorCPythonTests.test_send_non_none_to_new_gen
                if not all(
                    isinstance(arg, ConstantVariable) and arg.value is None
                    for arg in args
                ):
                    raise_observed_exception(TypeError, tx)
            tracer = self._get_inline_tracer(tx)
            tracer.push_many(args)
            return self.next_variable(tx)
        elif name == "close":
            # * Raises a GeneratorExit at the point where the generator function was paused.
            # * If the generator function catches the exception and returns a
            # value, this value is returned from close() - Python 3.13+
            # * If the generator function is already closed, or raises GeneratorExit
            # (by not catching the exception), close() returns None.
            # * If the generator yields a value, a RuntimeError is raised.
            # * If the generator raises any other exception, it is propagated to the caller.
            # * If the generator has already exited due to an exception or normal
            # exit, close() returns None and has no other effect.

            # Return None if close is called on a just-started generator
            # See test GeneratorCloseCpythonTests::test_close_not_started

            tracer = self._get_inline_tracer(tx)
            if self._is_generator_just_started() or self._is_generator_exhausted():
                tracer.generator_exhausted = True
                return variables.ConstantVariable(None)

            # Raise GeneratorExit to see if user code catches it. Any other exception
            # is propagated to the parent frame.
            try:
                self._setup_exception(
                    tx, variables.ExceptionVariable(GeneratorExit, ())
                )
                # There's an extra block on Python 3.12+ to handle StopIteration
                # see: https://github.com/python/cpython/blob/8f93dd8a8f237b277abad20d566df90c5cbd7f1e/Objects/genobject.c#L394-L397
                #
                #   1           0 RETURN_GENERATOR
                #               2 POP_TOP
                #               4 RESUME                   0

                #   2           6 LOAD_CONST               1 (1)
                #               8 YIELD_VALUE              1
                #              10 RESUME                   1
                #              12 POP_TOP
                #              14 RETURN_CONST             0 (None)
                #         >>   16 CALL_INTRINSIC_1         3 (INTRINSIC_STOPITERATION_ERROR)
                #              18 RERAISE                  1
                # ExceptionTable:
                #   4 to 14 -> 16 [0] lasti
                if (
                    sys.version_info >= (3, 12)
                    and tracer.next_instruction.opname == "CALL_INTRINSIC_1"
                ):
                    tracer.generator_exhausted = True
                    return variables.ConstantVariable(None)
            except ObservedGeneratorExit:
                # If it doesn't catch, we just return None, as per the text above
                tracer.generator_exhausted = True
                return variables.ConstantVariable(None)

            try:
                # Raise RuntimeError if the generator yields any other value
                if self.next_variable(tx):
                    raise_observed_exception(RuntimeError, tx)
            except ObservedGeneratorExit:
                tracer.generator_exhausted = True
                return variables.ConstantVariable(None)
            except ObservedUserStopIteration:
                # In Python 3.13+, one can capture GeneratorExit and return a value
                # See test_generator.py::test_close_capture_GeneratorExit_return
                # https://discuss.python.org/t/let-generator-close-return-stopiteration-value/24786/26
                # https://github.com/python/cpython/pull/104771
                assert tracer.symbolic_result is not None
                return tracer.symbolic_result
        elif name == "throw":
            # * Raises an exception at the point where the generator was paused, and
            # returns the next value yielded by the generator.
            # * If the generator exits without yielding, raise StopIteration
            # * If the generator function does not catch the passed-in exception,
            # or raises a different exception, then that exception propagates to the caller.

            if len(args) > 1:
                raise IncorrectUsage(
                    "the (type, exc, tb) signature of throw() is deprecated, "
                    "use the single-arg signature instead."
                )

            # Setup the exception table and jump target in case of try...finally
            tracer = self._get_inline_tracer(tx)
            try:
                self._setup_exception(tx, args[0])
            except ObservedException:
                # propagate the exception back to the parent caller
                tx.exn_vt_stack.extend(tracer.exn_vt_stack)
                raise

            retval = self.next_variable(tx)

            # The exception raised before is still active. We need to check the exception
            # table one more time to find the next target. But why? Let’s walk
            # through an example and its generated bytecode: https://godbolt.org/z/ebdTbMv8M
            #
            #     z = 0
            #     def whoo():
            #         global z
            #         z = 0
            #         try:
            #             yield 1
            #         except ValueError:
            #             yield 2
            #         finally:
            #             z += 1
            #         z += 10
            #
            #     gen = whoo()
            #     next(gen)
            #     gen.throw(ValueError)
            #     print('z', z)  -> z = 1
            #
            #              ...
            #         >>   58 PUSH_EXC_INFO
            #
            #   8          60 LOAD_GLOBAL              2 (ValueError)
            #              70 CHECK_EXC_MATCH
            #              72 POP_JUMP_IF_FALSE        7 (to 88)
            #              74 POP_TOP
            #
            #   9          76 LOAD_CONST               3 (2)
            #              78 YIELD_VALUE              3      <------ ValueError is still active here
            #              80 RESUME                   1
            #              82 POP_TOP
            #              84 POP_EXCEPT
            #              86 jump_backward           34 (to 20)
            #              ...
            #
            #     ExceptionTable:
            #     4 to 8 -> 124 [0] lasti
            #     12 to 18 -> 58 [0]
            #     20 to 56 -> 124 [0] lasti
            #     58 to 82 -> 90 [1] lasti     <------ move to 90
            #     84 to 86 -> 96 [0]
            #     88 to 88 -> 90 [1] lasti
            #     90 to 94 -> 96 [0]
            #     96 to 116 -> 118 [1] lasti
            #     118 to 122 -> 124 [0] lasti
            #
            # In this scenario, a generator can yield after `throw()` is called. Even
            # after the exception is raised a few lines above, it remains active
            # within the `78 YIELD_VALUE` instruction. When the generator resumes
            # after the second yield on instruction `80 RESUME`, we cannot simply
            # return the control flow to the next instruction. Instead, one must
            # check the exception table (or equivalent) to find the next target
            # In this case, it says the instruction pointer must be moved to 90.
            #
            # Without this step, if we let the trace proceed to the next
            # instruction, it would follow the control flow where the exception
            # raised by `throw()` was handled and swallowed, potentially leading
            # to incorrect behavior.
            exc_type = type("__InternalThrowException", (Exception,), {})

            try:
                self._setup_exception(tx, variables.ExceptionVariable(exc_type, ()))
                self.next_variable(tx)
            except get_dynamo_observed_exception(exc_type):
                # We should get back the exception raised before.
                pass
            except ObservedException:
                # Propagate anything else back to the parent caller
                tx.exn_vt_stack.extend(tracer.exn_vt_stack)
            else:
                raise_observed_exception(RuntimeError, tracer)
            return retval

        super().call_method(tx, name, args, kwargs)


class ContextlibContextManagerLocalGeneratorObjectVariable(
    LocalGeneratorObjectVariable
):
    """
    .. note::

        This is only used when the function is annotated with @contextlib.contextmanager

        It is a special case of a generator function as we do not allow return a context manager
        from a torch.compile function.
    """


class LocalGeneratorFunctionVariable(BaseUserFunctionVariable):
    """functions that behaves like iterators

    .. note::

        This is a wrapper around (Nested)UserFunctionVariable
    """

    def __init__(
        self,
        vt: VariableTracker,
        *,
        generator_cls=LocalGeneratorObjectVariable,
        **kwargs,
    ):
        super().__init__(**kwargs)
        self.vt = vt
        self.generator_cls = generator_cls

    def __getattr__(self, name):
        if name in self.__class__.__dict__.keys():
            return getattr(self, name)
        return getattr(self.vt, name)

    def _build_inline_tracer(self, tx, args, kwargs):
        from torch._dynamo.symbolic_convert import InliningInstructionTranslator

        return InliningInstructionTranslator.build_inline_tracer(
            tx,
            self,
            args,
            kwargs,
        )

    def call_function(
        self,
        tx: "InstructionTranslator",
        args: "list[VariableTracker]",
        kwargs: "dict[str, VariableTracker]",
    ) -> "VariableTracker":
        assert is_generator(self.vt.get_code())

        inline_tracer = self._build_inline_tracer(tx, args, kwargs)
        code = self.vt.get_code()
        f_globals = self.vt.get_globals()

        # calling a generator returns a generator object
        return self.generator_cls(
            code,
            f_globals,
            inline_tracer,
            source=self.source,
        )


class FunctionDecoratedByContextlibContextManagerVariable(
    LocalGeneratorFunctionVariable
):
    """
    .. note::

        This is only used when the function is annotated with @contextlib.contextmanager
    """

    def __init__(self, vt, **kwargs):
        super().__init__(
            vt,
            generator_cls=ContextlibContextManagerLocalGeneratorObjectVariable,
            **kwargs,
        )

    def _build_inline_tracer(self, tx, args, kwargs):
        # NOTE: This only exists to not break support for context manager when
        # config.enable_faithful_generator_behavior = False and
        # config.enable_trace_contextlib = True. In case the former is false,
        # Dynamo should still be able to trace through @contextmanager functions
        tracer = super()._build_inline_tracer(tx, args, kwargs)
        assert isinstance(
            tracer,
            torch._dynamo.symbolic_convert.InliningGeneratorInstructionTranslator,
        )
        tracer.is_generator_from_ctx_manager = True
        return tracer


class UserMethodVariable(UserFunctionVariable):
    """Some unsupported user-defined method"""

    def __init__(self, fn, obj, **kwargs) -> None:
        super().__init__(fn=fn, **kwargs)
        self.obj = obj

    def __repr__(self) -> str:
        return f"{self.__class__.__name__}({self.fn}, {self.obj})"

    def self_args(self):
        return [self.obj]

    def python_type(self):
        return types.MethodType

    def call_function(
        self,
        tx: "InstructionTranslator",
        args: "list[VariableTracker]",
        kwargs: "dict[str, VariableTracker]",
    ) -> "VariableTracker":
        # NOTE this is to handle methods annotated by `nonstrict_trace`. Usually
        # a `nonstrict_trace`-ed function will be wrapped by
        # `VariableTracker.build` and route to `TorchInGraphFunctionVariable`,
        # but in the case of method, we manually wrap it with `UserMethodVariable`
        # inside `UserDefinedObjectVariable.var_getattr`.
        #
        # We might be able to simplify this away by canonicalizing the
        # function/method wrapping code paths.
        from ..trace_rules import is_nonstrict_trace_callable

        if is_nonstrict_trace_callable(self.fn):
            call_args = [*self.self_args(), *args]
            var = variables.TorchInGraphFunctionVariable(
                self.fn, nonstrict_traceable=True
            )
            return var.call_function(tx, call_args, kwargs)

        # For nn.Module methods, redirecting to NNModuleVariable.call_method for optimized solution
        # rather than simple inlining. E.g, putting `call_method` op in FX graph for `forward` method
        # since we ensure `forward` of allowed modules can be traced by AOT safely.
        # Note this is not only for allowed modules, as user customized modules can extend from
        # allowed modules but using parent's `forward` method, which is also covered by this branch.

        # If we are tracing the higher order op, we want Dynamo to step inside
        # the module call so that Dynamo can see the underlying parameters and
        # buffers and raise them as inputs to the graph. The is_root_tracer
        # check bypasses the if condition for non-root tracers and directly
        # calls the super().call_function at the end, which is basically
        # equivalent of inlining the method.
        if tx.output.is_root_tracer() and isinstance(
            self.obj, variables.NNModuleVariable
        ):
            module_attr = getattr(self.fn, "__module__", "")
            # inline torch.nn.utils.parametrize
            if (
                module_attr is not None
                and module_attr.startswith("torch.nn.")
                and module_attr != "torch.nn.utils.parametrize"
                or self.is_constant
            ):
                return self.obj.call_method(
                    tx, self.fn.__name__, args, kwargs, constant=self.is_constant
                )
        elif (
            _fsdp_param_group is not None
            and self.fn is _fsdp_param_group.FSDPParamGroup.use_training_state
        ):
            return variables.TorchCtxManagerClassVariable(self.fn).call_function(
                tx, (self.obj, *args), kwargs
            )
        if self.is_constant:
            fn = getattr(self.obj.value, self.fn.__name__)
            return invoke_and_store_as_constant(tx, fn, self.get_name(), args, kwargs)
        return super().call_function(tx, args, kwargs)

    def inspect_parameter_names(self):
        return super().inspect_parameter_names()[1:]

    def var_getattr(self, tx: "InstructionTranslator", name: str):
        source = self.source and AttrSource(self.source, name)
        if name == "__self__":
            return self.obj
        if name == "__func__":
            return VariableTracker.build(tx, self.fn, source)
        return super().var_getattr(tx, name)


class WrappedUserMethodVariable(UserMethodVariable):
    def __init__(self, wrapped, context, **kwargs) -> None:
        kwargs.pop("fn", None)
        kwargs.pop("obj", None)
        super().__init__(wrapped.fn, wrapped.obj, **kwargs)
        self.wrapped = wrapped
        self.context = context

    def call_function(
        self,
        tx: "InstructionTranslator",
        args: "list[VariableTracker]",
        kwargs: "dict[str, VariableTracker]",
    ) -> "VariableTracker":
        self.context.enter(tx)
        result = super().call_function(tx, args, kwargs)
        self.context.exit(tx)
        return result


class WrappedUserFunctionVariable(UserFunctionVariable):
    def __init__(self, wrapped, context, **kwargs) -> None:
        kwargs.pop("fn", None)
        kwargs.pop("obj", None)
        super().__init__(wrapped.fn, **kwargs)
        self.wrapped = wrapped
        self.context = context

    def call_function(
        self,
        tx: "InstructionTranslator",
        args: "list[VariableTracker]",
        kwargs: "dict[str, VariableTracker]",
    ) -> "VariableTracker":
        self.context.enter(tx)
        result = super().call_function(tx, args, kwargs)
        self.context.exit(tx)
        return result


def invoke_and_store_as_constant(tx: "InstructionTranslator", fn, name, args, kwargs):
    def convert(x):
        if isinstance(x, variables.TensorVariable):
            return x.get_real_value()
        return x.as_python_constant()

    args = [convert(x) for x in args]
    kwargs = {k: convert(v) for k, v in kwargs.items()}
    res = fn(*args, **kwargs)
    return tx.output.register_attr_or_module(
        res,
        name,
        source=ConstantSource(name),
    )


class NestedUserFunctionVariable(BaseUserFunctionVariable):
    _nonvar_fields = {
        "f_globals",
        *BaseUserFunctionVariable._nonvar_fields,
    }

    def __init__(
        self,
        fn_name,
        code,
        f_globals,
        defaults,
        kwdefaults,
        annotations,
        closure,
        # This is present when this function is created by
        # `functools.wrap(wrapped_fn)(this_fn)`.
        wrapped_fn=None,
        **kwargs,
    ) -> None:
        super().__init__(**kwargs)
        assert isinstance(fn_name.as_python_constant(), str)
        assert isinstance(code.as_python_constant(), types.CodeType)
        assert isinstance(f_globals, dict)
        self.fn_name = fn_name
        self.code = code
        self.f_globals = f_globals
        self.defaults = defaults
        self.kwdefaults = kwdefaults
        self.annotations = annotations
        self.closure = closure
        self.wrapped_fn: Optional[VariableTracker] = wrapped_fn

    def self_args(self):
        return []

    def get_code(self):
        return self.code.as_python_constant()

    def python_type(self):
        return types.FunctionType

    def get_function(self):
        if self.closure:
            raise NotImplementedError
        func = types.FunctionType(
            self.code.as_python_constant(),
            self.f_globals,
            self.fn_name.as_python_constant(),
        )
        if self.defaults:
            func.__defaults__ = self.defaults.as_python_constant()
        if self.kwdefaults:
            func.__kwdefaults__ = self.kwdefaults.as_python_constant()
        if self.annotations:
            annotations = self.annotations.as_python_constant()
            if isinstance(annotations, tuple):
                from itertools import pairwise

                annotations = dict(pairwise(annotations))

            # TypeError: __annotations__ must be set to a dict object
            assert isinstance(annotations, dict)
            func.__annotations__ = annotations
        return func

    def has_closure(self):
        return self.closure is not None

    def has_self(self):
        return False

    def get_globals(self):
        return self.f_globals

    def bind_args(self, parent, args, kwargs):
        code = self.get_code()
        func = types.FunctionType(
            code,
            self.f_globals,
            self.fn_name.as_python_constant(),
            tuple(self.defaults.items) if self.defaults else None,
            tuple(make_cell(None) for _ in range(len(self.get_code().co_freevars))),
        )
        if self.kwdefaults:
            func.__kwdefaults__ = self.kwdefaults.keys_as_python_constant()
        bound = inspect.signature(func).bind(*args, **kwargs)
        bound.apply_defaults()
        result = dict(bound.arguments.items())
        wrap_args_kwargs(parent.output.root_tx, result)
        init_cellvars(parent, result, code)

        for idx, name in enumerate(code.co_freevars):
            assert name not in result
            cell = self.closure.items[idx]
            result[name] = cell

        return result

    def reconstruct(self, codegen):
        codegen.add_push_null(
            lambda: codegen.load_import_from(__name__, "_create_nested_fn")
        )
        codegen(self.code)
        codegen.extend_output([codegen.create_load_const_unchecked(self.f_globals)])
        codegen(ConstantVariable.create(self.code.value.co_name))

        if self.defaults:
            codegen(self.defaults)
        else:
            codegen.extend_output([codegen.create_load_const(None)])

        if self.closure:
            codegen(self.closure)
        else:
            codegen.extend_output([codegen.create_load_const(None)])

        if self.kwdefaults:
            codegen(self.kwdefaults)
        else:
            codegen.extend_output([codegen.create_load_const(None)])

        if self.annotations:
            try:
                annotations = self.annotations.as_python_constant()
                codegen.extend_output(
                    [codegen.create_load_const_unchecked(annotations)]
                )
            except NotImplementedError:
                codegen(self.annotations)
        else:
            codegen.extend_output([codegen.create_load_const(None)])

        codegen.extend_output(create_call_function(7, False))

        if self.wrapped_fn:
            codegen.add_push_null(
                lambda: codegen.load_import_from("functools", "wraps")
            )
            codegen(self.wrapped_fn)
            codegen.extend_output(create_call_function(1, False))
            codegen.extend_output(create_rot_n(2))
            codegen.extend_output(create_call_function(1, True))


class SkipFunctionVariable(VariableTracker):
    _nonvar_fields = {
        "value",
        "reason",
        *VariableTracker._nonvar_fields,
    }

    def __init__(self, value, reason=None, **kwargs) -> None:
        super().__init__(**kwargs)
        self.value = value
        self.reason = reason

    def as_python_constant(self):
        return self.value

    @classmethod
    def create_with_source(cls, value, source):
        if not is_wrapper_or_member_descriptor(value):
            # These descriptors are not guaranteed to return the same object on
            # attribute lookup. They are unlikely to be changed, so we can skip
            # guarding them.
            install_guard(source.make_guard(GuardBuilder.FUNCTION_MATCH))
        return cls(value, source=source)

    def call_function(
        self,
        tx: "InstructionTranslator",
        args: "list[VariableTracker]",
        kwargs: "dict[str, VariableTracker]",
    ) -> "VariableTracker":
        if inspect.getattr_static(self.value, "_torchdynamo_disable", False):
            unimplemented(f"call torch._dynamo.disable() wrapped function {self.value}")
        elif isinstance(self.value, types.WrapperDescriptorType):
            msg = (
                f"Graph break due to unsupported wrapper descriptor {self.value}. "
                f"Please file an issue on GitHub "
                f"so the PyTorch team can add support for it. "
            )
            torch._dynamo.utils.warn_once(msg)
            unimplemented(msg)
        else:
            qualname = getattr(self.value, "__qualname__", "<unknown qualname>")
            try:
                path = inspect.getfile(self.value)
<<<<<<< HEAD
                msg = f"'skip function {self.value.__qualname__} in file {path}'"
            except TypeError:
                known_python_builtin_modules = {"_abc", "_warnings"}
                if self.value.__module__ in known_python_builtin_modules:
                    msg = (
                        f"Graph break due to unsupported Python builtin {self.value.__module__}.{self.value.__qualname__}. "
                        f"Please file an issue on GitHub "
                        f"so the PyTorch team can add support for it. "
=======
                explanation = (
                    f"Dynamo developers have intentionally marked that the function `{qualname}` "
                    f"in file `{path}` should not be traced."
                )
                hints = [
                    f"Avoid calling the function `{qualname}`.",
                ]
                # TODO improve trace_rules reasoning to provide better hints.
                # How do we tell that a function/file should NOT be removed from skip files?
                # Do a very basic check for now.
                if "_dynamo" not in path:
                    hints += [
                        f"Remove the function `{qualname}` or the file `{path}` "
                        "from torch/_dynamo/trace_rules.py. More graph breaks may occur as a result of "
                        "attempting to trace into the function.",
                        "Please file an issue to PyTorch.",
                        # TODO suggest mark_force_inline when implemented
                    ]
            except TypeError:
                known_python_builtin_modules = {"_abc", "_warnings"}
                if self.value.__module__ in known_python_builtin_modules:
                    explanation = (
                        f"Dynamo does not know how to trace the Python builtin "
                        f"`{self.value.__module__}.{qualname}`."
>>>>>>> d54b2b7f
                    )
                elif (
                    self.value.__module__ is not None
                    and self.value.__module__.startswith("optree")
                ):
<<<<<<< HEAD
                    msg = (
                        f"Graph break for an optree C/C++ function {self.value.__module__}.{self.value.__qualname__}."
                        f" Consider using torch.utils._pytree - "
                        f"https://github.com/pytorch/pytorch/blob/main/torch/utils/_pytree.py"
                    )
=======
                    explanation = f"Dynamo cannot trace optree C/C++ function {self.value.__module__}.{qualname}."
                    hints = [
                        " Consider using torch.utils._pytree - "
                        "https://github.com/pytorch/pytorch/blob/main/torch/utils/_pytree.py"
                    ]
>>>>>>> d54b2b7f
                    # also warn on it because most users won't see the graph break message
                    torch._dynamo.utils.warn_once(msg)
                else:
<<<<<<< HEAD
                    msg = (
                        f"Graph break due to unsupported builtin {self.value.__module__}.{self.value.__qualname__}. "
=======
                    explanation = (
                        f"Dynamo does not know how to trace the builtin `{self.value.__module__}.{qualname}.` "
>>>>>>> d54b2b7f
                        f"This function is either a Python builtin (e.g. _warnings.warn) "
                        f"or a third-party C/C++ Python extension (perhaps created with pybind). "
                        f"If it is a Python builtin, please file an issue on GitHub "
                        f"so the PyTorch team can add support for it and see the next case for a workaround. "
                        f"If it is a third-party C/C++ Python extension, please "
                        f"either wrap it into a PyTorch-understood custom operator "
                        f"(see https://pytorch.org/tutorials/advanced/custom_ops_landing_page.html "
                        f"for more details) or, if it is traceable, use "
                        f"torch.compiler.allow_in_graph."
                    )
                    # also warn on it because most users won't see the graph break message
<<<<<<< HEAD
                    torch._dynamo.utils.warn_once(msg)
            if self.value.__qualname__ == "allow_in_graph":
                msg = (
=======
                    torch._dynamo.utils.warn_once(explanation + "\n" + "\n".join(hints))
            if qualname == "allow_in_graph":
                explanation = (
>>>>>>> d54b2b7f
                    "Found an allow_in_graph decorator to a function which "
                    "is created inside the parent function that is getting "
                    "compiled. This is not supported for now."
                )
<<<<<<< HEAD
            msg += f"', {self.reason}'" if self.reason else ""
            unimplemented(msg)
=======
                hints = []
            reason = self.reason if self.reason else "<missing reason>"
            unimplemented_v2(
                gb_type="Attempted to call function marked as skipped",
                context=f"module: {self.value.__module__}, qualname: {qualname}, skip reason: {reason}",
                explanation=explanation,
                hints=hints,
            )
>>>>>>> d54b2b7f

    def call_obj_hasattr(self, tx: "InstructionTranslator", name):
        return variables.ConstantVariable.create(hasattr(self.value, name))

    def var_getattr(self, tx: "InstructionTranslator", name: str):
        if name in cmp_name_to_op_mapping:
            return variables.GetAttrVariable(self, name)

        return fn_var_getattr(tx, self.value, self.source, name)


class WrapperUserFunctionVariable(VariableTracker):
    """
    Used to represent a wrapper object that contains the actual callable as an
    attribute. For example, torch.jit.script/trace have the original function at
    their _torchdynamo_inline attribute. Similarly, functions with
    __script_if_tracing_wrapper have the original attr at "__original_fn".
    """

    def __init__(self, wrapper_obj, attr_to_trace, **kwargs) -> None:
        super().__init__(**kwargs)
        self.wrapper_obj = wrapper_obj
        self.attr_to_trace = attr_to_trace

    def var_getattr(self, tx: "InstructionTranslator", name):
        if name == self.attr_to_trace:
            val = getattr(self.wrapper_obj, self.attr_to_trace)
            source = self.source and AttrSource(self.source, name)
            return VariableTracker.build(tx, val, source)

        return super().var_getattr(tx, name)

    def call_function(
        self,
        tx: "InstructionTranslator",
        args: "list[VariableTracker]",
        kwargs: "dict[str, VariableTracker]",
    ) -> "VariableTracker":
        return variables.UserFunctionVariable(
            polyfills.getattr_and_trace
        ).call_function(
            tx, [self, variables.ConstantVariable(self.attr_to_trace), *args], kwargs
        )


def _traceable_collective_remaps():
    # We can't rely on importing from distributed, since it's not always built
    if torch.distributed.is_available():
        from torch.distributed._functional_collectives import (
            traceable_collective_remaps,
        )

        return traceable_collective_remaps
    return {}


def _traceable_collectives_source(tx: "InstructionTranslator", fn):
    assert torch.distributed.is_available(), "Illegal invocation."
    assert fn in _traceable_collective_remaps().values()

    inner_name = fn.__name__
    path_source = tx.import_source("torch.distributed._functional_collectives")
    return AttrSource(path_source, inner_name)


class CollectiveFunctionRewriteVariable(UserFunctionVariable):
    """
    Some of the torch.distributed.* collective APIs are possible to rewrite to 'traceable' collectives.

    This class provides both a way to check if a function is remappable, and perform the remapping.

    In the case that a function is 'remappable' but only for some combinations of call-time arguments,
    we check the args at `call_function` time and fall back to graph-breaking if needed.  This is no worse
    than status-quo as we currently graph-break on all distributed.* collectives.
    """

    def __init__(self, fn, *, replacement_var, **kwargs) -> None:
        super().__init__(fn, **kwargs)
        assert isinstance(replacement_var, UserFunctionVariable)
        self.replacement_var = replacement_var

    @staticmethod
    def create(tx: "InstructionTranslator", old_fn, source, **options):
        new_fn, new_source = CollectiveFunctionRewriteVariable.rewrite(tx, old_fn)
        return CollectiveFunctionRewriteVariable(
            old_fn,
            replacement_var=UserFunctionVariable(new_fn, source=new_source, **options),
            source=source,
            **options,
        )

    @staticmethod
    def can_rewrite(variable):
        return (
            inspect.isfunction(variable) and variable in _traceable_collective_remaps()
        )

    @staticmethod
    def rewrite(tx: "InstructionTranslator", fn):
        new_fn = _traceable_collective_remaps()[fn]
        return new_fn, _traceable_collectives_source(tx, new_fn)

    def call_function(
        self,
        tx: "InstructionTranslator",
        args: "list[VariableTracker]",
        kwargs: "dict[str, VariableTracker]",
    ) -> "VariableTracker":
        # call_function must check any unsupported arguments and graph-break.
        # It's safe to assume args/kwargs from orig_fn map 1:1 to args/kwargs of remapped_fn,
        # since that's the contract for putting a mapping in `traceable_collective_remaps`
        import torch.distributed as dist
        from torch.distributed._functional_collectives import REDUCE_OP_TO_STR

        # Merge args into kwargs so positional and keyword args
        # can be processed the same way.
        signature = inspect.signature(self.fn)
        kwargs = dict(signature.bind(*args, **kwargs).arguments)
        args = ()

        if "async_op" in kwargs and kwargs["async_op"].as_python_constant():
            unimplemented(
                f"CollectiveFunctionRewriteVariable can't support async_op=True for {self.fn}"
            )

        if self.fn in (
            dist.all_reduce,
            dist.reduce_scatter_tensor,
            dist._reduce_scatter_base,
        ):
            reduce_op_var = kwargs.get("op")
            reduce_op = (
                reduce_op_var.value
                if reduce_op_var is not None
                else signature.parameters["op"].default
            )
            if reduce_op not in REDUCE_OP_TO_STR:
                raise ValueError(f"Unsupported all_reduce op: {reduce_op}")
            kwargs["op"] = variables.ConstantVariable.create(
                REDUCE_OP_TO_STR[reduce_op]
            )
        return self.replacement_var.call_function(tx, args, kwargs)


class FunctoolsWrapsVariable(UserFunctionVariable):
    def call_function(
        self,
        tx: "InstructionTranslator",
        args: "list[VariableTracker]",
        kwargs: "dict[str, VariableTracker]",
    ) -> "VariableTracker":
        if not kwargs and len(args) == 1:

            def wraps(fn):
                if isinstance(fn, variables.NestedUserFunctionVariable):
                    return fn.clone(wrapped_fn=args[0])
                unimplemented(f"functools.wraps({fn})")

            return variables.LambdaVariable(wraps)

        return super().call_function(tx, args, kwargs)


class CollectionsNamedTupleFunction(UserFunctionVariable):
    def as_python_constant(self):
        return self.fn

    def call_function(
        self,
        tx: "InstructionTranslator",
        args: "list[VariableTracker]",
        kwargs: "dict[str, VariableTracker]",
    ) -> "VariableTracker":
        constant_args = check_constant_args(args, kwargs)
        if constant_args:
            value = self.fn(
                *[x.as_python_constant() for x in args],
                **{k: v.as_python_constant() for k, v in kwargs.items()},
            )
            return variables.UserDefinedClassVariable(
                value, mutation_type=ValueMutationNew()
            )
        unimplemented("namedtuple with non constant args")


class FunctoolsPartialVariable(VariableTracker):
    def __init__(self, func: VariableTracker, args, keywords, **kwargs) -> None:
        super().__init__(**kwargs)
        self.func = func
        assert isinstance(args, list)
        self.args = args
        assert isinstance(keywords, dict)
        self.keywords = keywords
        # fake_value is used for id calculation. Creating this value and id'ng
        # on it is sufficient for the tracing purposes.
        self.fake_value = functools.partial(identity)

    def python_type(self):
        return functools.partial

    def reconstruct(self, codegen):
        codegen.add_push_null(lambda: codegen.load_import_from("functools", "partial"))
        codegen(self.func)
        if self.args:
            codegen.foreach(self.args)
        if not self.keywords:
            codegen.extend_output(create_call_function(len(self.args) + 1, False))
            return

        codegen.foreach(self.keywords.values())
        keys = tuple(self.keywords.keys())
        codegen.extend_output(
            codegen.create_call_function_kw(len(keys) + len(self.args) + 1, keys, False)
        )

    def get_function(self):
        return self.as_python_constant()

    def call_function(
        self,
        tx: "InstructionTranslator",
        args: "list[VariableTracker]",
        kwargs: "dict[str, VariableTracker]",
    ) -> "VariableTracker":
        merged_args = self.args + args
        merged_kwargs = {**self.keywords, **kwargs}
        return self.func.call_function(tx, merged_args, merged_kwargs)

    def call_obj_hasattr(
        self, tx: "InstructionTranslator", name: str
    ) -> VariableTracker:
        # functools.partial uses slots, so attributes are constant
        return variables.ConstantVariable.create(
            hasattr(functools.partial(identity), name)
        )

    def var_getattr(self, tx: "InstructionTranslator", name: str):
        source = self.source and AttrSource(self.source, name)
        # Handle __slots__
        if name == "func":
            return self.func
        if name == "args":
            return variables.ListVariable(self.args, source=source)
        if name == "keywords":
            items = {ConstantVariable.create(k): v for k, v in self.keywords.items()}
            return variables.ConstDictVariable(items, source=source)
        raise_observed_exception(AttributeError, tx)

    def as_python_constant(self):
        return functools.partial(
            self.func.as_python_constant(),
            *[arg.as_python_constant() for arg in self.args],
            **{k: v.as_python_constant() for k, v in self.keywords.items()},
        )

    def guard_as_python_constant(self):
        """Similar to as_python_constant(), but add ID_MATCH guards to try to force things to become constants"""
        return functools.partial(
            self.func.guard_as_python_constant(),
            *[v.guard_as_python_constant() for v in self.args],
            **{k: v.guard_as_python_constant() for k, v in self.keywords.items()},
        )


class PolyfilledFunctionVariable(VariableTracker):
    _nonvar_fields = {
        "fn",
        "wrapped_fn",
        "traceable_fn",
        *VariableTracker._nonvar_fields,
    }

    @classmethod
    @functools.lru_cache(None)
    def _get_polyfill_handlers(cls) -> dict[Callable[..., Any], types.FunctionType]:
        return {}

    @classmethod
    def create_with_source(cls, value, source):
        install_guard(source.make_guard(GuardBuilder.FUNCTION_MATCH))

        return cls(value, source=source)

    def __init__(self, fn: _F, **kwargs) -> None:
        super().__init__(**kwargs)
        self.fn: _F = fn

        handler = self._get_polyfill_handlers().get(fn, fn)
        assert callable(handler), f"Polyfill handler {handler} is not callable for {fn}"
        for candidate_attr in (
            "__torch_dynamo_polyfill__",  # registered polyfill
            "__python_implementation__",  # self handler from third-party libraries
        ):
            candidate = getattr(handler, candidate_attr, None)
            if candidate:
                assert callable(candidate)
                traceable_fn = candidate
                break
        else:
            raise RuntimeError(
                f"Polyfill handler {handler} does not have a traceable function"
            )

        self.wrapped_fn: _F = handler
        self.traceable_fn: _F = traceable_fn

    @property
    def polyfill_fn(self) -> _F:
        return self.traceable_fn

    def can_constant_fold_through(self):
        return getattr(
            self.wrapped_fn, "__torch_dynamo_can_constant_fold_through__", False
        )

    def get_function(self):
        return self.as_python_constant()

    def call_function(
        self,
        tx: "InstructionTranslator",
        args: "list[VariableTracker]",
        kwargs: "dict[str, VariableTracker]",
    ) -> "VariableTracker":
        if self.can_constant_fold_through() and check_unspec_or_constant_args(
            args, kwargs
        ):
            result = (
                self.fn(  # use the original function which is faster than the polyfill
                    *[x.as_python_constant() for x in args],
                    **{k: v.as_python_constant() for k, v in kwargs.items()},
                )
            )
            return VariableTracker.build(tx, result)

        # Special case for sum on tuple/list of ints
        if (
            self.fn is builtins.sum
            and len(args) == 1
            and not kwargs
            and isinstance(args[0], (variables.ListVariable, variables.TupleVariable))
            and all(
                (isinstance(x, variables.ConstantVariable) and isinstance(x.value, int))
                or (isinstance(x, variables.SymNodeVariable) and x.python_type() is int)
                for x in args[0].items
            )
        ):
            return variables.SymNodeVariable.create(
                tx,
                tx.output.create_proxy(
                    "call_function",
                    torch.sym_sum,
                    (tuple(a.as_proxy() for a in args[0].items),),
                    {},
                ),
                sym_num=torch.sym_sum(
                    [
                        (
                            x.value
                            if isinstance(x, variables.ConstantVariable)
                            else x.sym_num
                        )
                        for x in args[0].items
                    ]
                ),
            )

        traceable_function_variable = VariableTracker.build(tx, self.traceable_fn)
        return traceable_function_variable.call_function(tx, args, kwargs)

    def call_method(
        self,
        tx,
        name,
        args: "list[VariableTracker]",
        kwargs: "dict[str, VariableTracker]",
    ) -> "VariableTracker":
        if name == "__call__":
            return self.call_function(tx, args, kwargs)

        method = getattr(self.fn, name, None)
        assert method is not None, f"Member {name} not found in {self.fn}"
        assert is_function(method), f"Member {name} is not callable in {self.fn}"
        options = {}
        if self.source:
            options["source"] = AttrSource(self.source, name)
        polyfilled_method_variable = PolyfilledFunctionVariable(method, **options)
        return polyfilled_method_variable.call_function(tx, args, kwargs)

    def as_python_constant(self):
        return self.fn


class TracebackVariable(VariableTracker):
    # We don't track traceback. A call to any function in this module is a no-op
    def call_function(self, tx, args, kwargs): ...


class SysFunctionVariable(VariableTracker):
    def __init__(self, value, **kwargs):
        super().__init__(**kwargs)
        self.value = value

    def exc_info(self, tx):
        if len(tx.exn_vt_stack):
            exn = tx.exn_vt_stack[-1]
            typ = exn.exc_type
            tb = None
            items = [
                VariableTracker.build(tx, typ),
                exn,
                VariableTracker.build(tx, tb),
            ]
        else:
            items = [
                variables.ConstantVariable(None),
                variables.ConstantVariable(None),
                variables.ConstantVariable(None),
            ]
        return variables.TupleVariable(items)

    def exception(self, tx):
        return self.exc_info(tx).items[1]

    def call_function(self, tx, args, kwargs):
        if self.value is sys.exc_info:
            return self.exc_info(tx)
        elif self.value is sys.exception:
            return self.exception(tx)
        else:
            unimplemented(f"sys.{self.value.__name__}")


from torch._higher_order_ops.triton_kernel_wrap import (
    TMADescriptorMetadata,
    TritonHOPifier,
)


class DynamoTritonHOPifier(TritonHOPifier):
    def raise_unsupported(self, msg: str) -> Never:
        raise Unsupported(msg)

    def is_callable(self, maybe_callable: Any) -> bool:
        return isinstance(
            maybe_callable, (NestedUserFunctionVariable, UserFunctionVariable)
        )

    def get_value(self, val: Any) -> Any:
        return val.value

    def check_grid(self, grid) -> tuple[torch.fx.proxy.Proxy, ...]:
        from .lists import BaseListVariable

        if isinstance(grid, BaseListVariable):
            return grid.as_proxy()
        else:
            unimplemented(f"grid for the triton kernel is {type(grid)}")

    def call_grid(self, grid, meta, tx):
        meta = {variables.ConstantVariable.create(k): v for k, v in meta.items()}
        grid = grid.call_function(tx, [meta], {})
        return grid

    # We use this function to wrap call_prune_configs
    def call_user_defined_fn(self, user_fn, args, kwargs, tx, variable):
        from .builder import SourcelessBuilder

        wrapped_user_function = SourcelessBuilder.create(tx, user_fn)
        result = wrapped_user_function.call_function(tx, args, kwargs)
        return result

    def wrap_user_defined_obj(self, user_obj, tx, variable, name):
        from .builder import VariableBuilder

        wrapped_user_obj = VariableBuilder(
            tx, AttrSource(variable.kernel_source, f"{name}")
        )._wrap(user_obj)
        return wrapped_user_obj

    def maybe_unpack_configs(self, configs, tx):
        # unpack the list of configs
        configs = configs.unpack_var_sequence(tx)

        # guard_as_python_constant inserts guards for Dynamo to check if the configs object changed.
        configs = [config.guard_as_python_constant() for config in configs]

        return configs

    def maybe_unpack_heuristic_result(self, result: Any) -> Any:
        if not result.is_python_constant():
            self.raise_unsupported(
                "@triton.heuristics must return constant values because configs can only contain constant values."
            )

        return result.guard_as_python_constant()

    # We need to override call_getitem here so that we can add the source in the case
    # where we call the triton kernel with a grid
    def call_getitem(
        self,
        variable: "TritonKernelVariable",
        args: Sequence[Any],
    ) -> "TritonKernelVariable":
        # __getitem__ should only be called if we don't already have a grid
        # Only grid needs to be passed
        if variable.grid is not None or len(args) != 1:
            self.raise_unsupported(
                "Triton kernels should be called with only a single grid"
            )
        return type(variable)(
            kernel=variable.kernel,
            kernel_idx=variable.kernel_idx,
            grid=args[0],
            kernel_source=variable.source,
        )

    def call_HOP(self, variable, grids, combined_args_raw, tx) -> ConstantVariable:
        from .constant import ConstantVariable
        from .dicts import ConstDictVariable

        # as we can only pass tensors as non-const args in fx graph,
        # here we replace TMA descriptors (TMADescriptorVariable
        # instances) with the underlying tensors, while moving the
        # TMA descriptor-related metadata to a separate argument,
        # so that we can reconstruct the TMA descriptors downstream
        tma_descriptor_metadata: TMADescriptorMetadata = {}
        for k in list(combined_args_raw.keys()):
            v = combined_args_raw[k]
            if isinstance(v, TMADescriptorVariable):
                tma_descriptor_metadata[k] = v.to_metadata()
                combined_args_raw[k] = v.data_ptr.from_tensor

        combined_args = {
            variables.ConstantVariable.create(k): v
            for k, v in combined_args_raw.items()
        }

        from torch._higher_order_ops.triton_kernel_wrap import (
            kernel_side_table,
            triton_kernel_wrapper_mutation,
        )

        # Combine args and kwargs and pass as a dict so that if user defined triton
        # kernel uses variables as 'grid' or 'kernel', it does not conflict with
        # parameters of the wrapper function
        constant_args = {
            k: v.as_python_constant()
            for k, v in combined_args_raw.items()
            if isinstance(v, ConstantVariable)
        }
        non_constant_args = {
            k: v
            for k, v in combined_args.items()
            if not isinstance(v, ConstantVariable)
        }

        for v in non_constant_args.values():
            v = v.realize()
            if not isinstance(v, (variables.TensorVariable, variables.SymNodeVariable)):
                self.raise_unsupported(
                    f"Unexpected argument type for a Triton kernel: {repr(v)}."
                )

        constant_args_idx = kernel_side_table.add_constant_args(constant_args)
        meta = ConstDictVariable(non_constant_args, dict)
        tx.output.create_proxy(
            "call_function",
            triton_kernel_wrapper_mutation,
            (),
            {
                "kernel_idx": variable.kernel_idx,
                "constant_args_idx": constant_args_idx,
                "grid": grids,
                "tma_descriptor_metadata": tma_descriptor_metadata,
                "kwargs": meta.as_proxy(),
            },
        )

        return variables.ConstantVariable(
            None,
        )


dynamo_triton_hopifier_singleton = DynamoTritonHOPifier()


class TritonKernelVariable(VariableTracker):
    grid: "TritonGridType"
    kernel: "TritonKernelType"
    kernel_idx: Optional[int]
    kernel_source: "AttrSource"

    def __init__(self, kernel, kernel_idx, grid, **kwargs) -> None:
        self.kernel_source = kwargs.pop("kernel_source", None)
        super().__init__(**kwargs)
        dynamo_triton_hopifier_singleton.init_variable(self, kernel, kernel_idx, grid)

    def call_function(
        self,
        tx: "InstructionTranslator",
        args: "list[VariableTracker]",
        kwargs: "dict[str, VariableTracker]",
    ) -> "VariableTracker":
        return dynamo_triton_hopifier_singleton.call_triton_kernel(
            self, args, kwargs, tx
        )

    def call_method(
        self,
        tx,
        name,
        args: "list[VariableTracker]",
        kwargs: "dict[str, VariableTracker]",
    ) -> "VariableTracker":
        if name == "__getitem__":
            return dynamo_triton_hopifier_singleton.call_getitem(self, args)
        elif name == "run":
            return dynamo_triton_hopifier_singleton.call_run(self, args, kwargs, tx)

        # Bail out to parent's implementation
        return super().call_method(tx, name, args, kwargs)

    def specialize_symbolic(self, arg: Any) -> Any:
        from .constant import ConstantVariable
        from .tensor import SymNodeVariable

        # See [Note: Specialize tl.constexpr args in user-defined triton kernels]
        if isinstance(arg, SymNodeVariable):
            return ConstantVariable.create(arg.evaluate_expr())
        return arg


class TMADescriptorVariable(VariableTracker):
    def __init__(
        self,
        data_ptr: "variables.DataPtrVariable",
        dims: "list[ConstantVariable]",
        block_dims: "list[ConstantVariable]",
        element_size: "ConstantVariable",
        **kwargs,
    ):
        assert isinstance(data_ptr, variables.DataPtrVariable)
        super().__init__(**kwargs)
        self.data_ptr = data_ptr
        self.dims = dims
        self.block_dims = block_dims
        self.element_size = element_size

    def to_metadata(self):
        return (
            [dim.as_proxy() for dim in self.dims],
            [dim.as_proxy() for dim in self.block_dims],
            self.element_size.as_proxy(),
        )

    def reconstruct(self, codegen):
        codegen.add_push_null(
            lambda: codegen.load_import_from(
                "triton.tools.experimental_descriptor",
                f"create_{len(self.dims)}d_tma_descriptor",
            )
        )
        self.data_ptr.reconstruct(codegen)
        args = [*self.dims, *self.block_dims, self.element_size]
        codegen.foreach(args)
        codegen.call_function(len(args) + 1, False)


class CreateTMADescriptorVariable(VariableTracker):
    def __init__(
        self,
        rank: int,
        **kwargs,
    ) -> None:
        assert rank in (1, 2)
        super().__init__(**kwargs)
        self.rank = rank

    def call_function(
        self,
        tx: "InstructionTranslator",
        args: "list[VariableTracker]",
        kwargs: "dict[str, VariableTracker]",
    ) -> "VariableTracker":
        ptr = kwargs["ptr"] if "ptr" in kwargs else args[0]

        if not isinstance(ptr, variables.DataPtrVariable):
            raise Unsupported(
                "Please ensure there were no graph breaks between "
                f"create_{self.rank}d_tma_descriptor and the upstream "
                ".data_ptr() call."
            )

        if self.rank == 1:
            assert len(args) + len(kwargs) == 4
            dims = [
                kwargs["dim"] if "dim" in kwargs else args[1],
            ]
            block_dims = [
                kwargs["block_dim"] if "block_dim" in kwargs else args[2],
            ]
        else:
            assert len(args) + len(kwargs) == 6
            dims = [
                kwargs["dim1"] if "dim1" in kwargs else args[1],
                kwargs["dim0"] if "dim0" in kwargs else args[2],
            ]
            block_dims = [
                kwargs["block_dim1"] if "block_dim1" in kwargs else args[3],
                kwargs["block_dim0"] if "block_dim0" in kwargs else args[4],
            ]
        element_size = kwargs["element_size"] if "element_size" in kwargs else args[-1]

        return TMADescriptorVariable(
            data_ptr=ptr,
            dims=dims,
            block_dims=block_dims,
            element_size=element_size,
        )<|MERGE_RESOLUTION|>--- conflicted
+++ resolved
@@ -30,7 +30,7 @@
 import sys
 import types
 from collections.abc import Sequence
-from typing import Any, Callable, Dict, List, Optional, TYPE_CHECKING, TypeVar
+from typing import Any, Callable, Optional, TYPE_CHECKING, TypeVar
 from typing_extensions import Never
 from unittest.mock import patch
 
@@ -49,6 +49,7 @@
     raise_observed_exception,
     SkipFrame,
     unimplemented,
+    unimplemented_v2,
     Unsupported,
 )
 from ..guards import GuardBuilder, install_guard
@@ -537,7 +538,7 @@
     def has_force_unpack_var_sequence(self, tx) -> builtins.bool:
         return True
 
-    def force_unpack_var_sequence(self, tx) -> List[VariableTracker]:
+    def force_unpack_var_sequence(self, tx) -> list[VariableTracker]:
         result = []
         while True:
             try:
@@ -567,8 +568,8 @@
         self,
         tx: "InstructionTranslator",
         name: str,
-        args: "List[VariableTracker]",
-        kwargs: "Dict[str, VariableTracker]",
+        args: "list[VariableTracker]",
+        kwargs: "dict[str, VariableTracker]",
     ) -> "VariableTracker":
         if name == "__next__":
             return self.next_variable(tx)
@@ -1177,7 +1178,26 @@
         kwargs: "dict[str, VariableTracker]",
     ) -> "VariableTracker":
         if inspect.getattr_static(self.value, "_torchdynamo_disable", False):
-            unimplemented(f"call torch._dynamo.disable() wrapped function {self.value}")
+            unimplemented_v2(
+                gb_type="Skip calling `torch.compiler.disable()`d function",
+                context=str(self.value),
+                explanation=f"Skip calling function `{self.value}` since it was wrapped with `torch.compiler.disable`",
+                hints=[
+                    "Remove the `torch.compiler.disable` call",
+                ],
+            )
+        elif self.value is torch._dynamo.graph_break:
+            graph_break_msg = kwargs.get("msg", None)
+            if graph_break_msg:
+                graph_break_msg = graph_break_msg.as_python_constant()
+            unimplemented_v2(
+                gb_type="Call to `torch._dynamo.graph_break()`",
+                context=f"Called `torch._dynamo.graph_break()` with args `{args}`, kwargs `{kwargs}`",
+                explanation=f"User-inserted graph break. Message: {graph_break_msg}",
+                hints=[
+                    "Remove the `torch._dynamo.graph_break()` call.",
+                ],
+            )
         elif isinstance(self.value, types.WrapperDescriptorType):
             msg = (
                 f"Graph break due to unsupported wrapper descriptor {self.value}. "
@@ -1190,16 +1210,6 @@
             qualname = getattr(self.value, "__qualname__", "<unknown qualname>")
             try:
                 path = inspect.getfile(self.value)
-<<<<<<< HEAD
-                msg = f"'skip function {self.value.__qualname__} in file {path}'"
-            except TypeError:
-                known_python_builtin_modules = {"_abc", "_warnings"}
-                if self.value.__module__ in known_python_builtin_modules:
-                    msg = (
-                        f"Graph break due to unsupported Python builtin {self.value.__module__}.{self.value.__qualname__}. "
-                        f"Please file an issue on GitHub "
-                        f"so the PyTorch team can add support for it. "
-=======
                 explanation = (
                     f"Dynamo developers have intentionally marked that the function `{qualname}` "
                     f"in file `{path}` should not be traced."
@@ -1224,63 +1234,47 @@
                     explanation = (
                         f"Dynamo does not know how to trace the Python builtin "
                         f"`{self.value.__module__}.{qualname}`."
->>>>>>> d54b2b7f
                     )
+                    hints = [
+                        "If you are attempting to call a logging function (e.g. `_warnings.warn`), "
+                        "you can try adding it to `torch._dynamo.config.reorderable_logging_functions`.",
+                        "Please file an issue on GitHub "
+                        "so the PyTorch team can add support for it. ",
+                    ]
                 elif (
                     self.value.__module__ is not None
                     and self.value.__module__.startswith("optree")
                 ):
-<<<<<<< HEAD
-                    msg = (
-                        f"Graph break for an optree C/C++ function {self.value.__module__}.{self.value.__qualname__}."
-                        f" Consider using torch.utils._pytree - "
-                        f"https://github.com/pytorch/pytorch/blob/main/torch/utils/_pytree.py"
-                    )
-=======
                     explanation = f"Dynamo cannot trace optree C/C++ function {self.value.__module__}.{qualname}."
                     hints = [
                         " Consider using torch.utils._pytree - "
                         "https://github.com/pytorch/pytorch/blob/main/torch/utils/_pytree.py"
                     ]
->>>>>>> d54b2b7f
                     # also warn on it because most users won't see the graph break message
-                    torch._dynamo.utils.warn_once(msg)
+                    torch._dynamo.utils.warn_once(explanation + "\n" + "\n".join(hints))
                 else:
-<<<<<<< HEAD
-                    msg = (
-                        f"Graph break due to unsupported builtin {self.value.__module__}.{self.value.__qualname__}. "
-=======
                     explanation = (
                         f"Dynamo does not know how to trace the builtin `{self.value.__module__}.{qualname}.` "
->>>>>>> d54b2b7f
                         f"This function is either a Python builtin (e.g. _warnings.warn) "
-                        f"or a third-party C/C++ Python extension (perhaps created with pybind). "
-                        f"If it is a Python builtin, please file an issue on GitHub "
-                        f"so the PyTorch team can add support for it and see the next case for a workaround. "
-                        f"If it is a third-party C/C++ Python extension, please "
-                        f"either wrap it into a PyTorch-understood custom operator "
-                        f"(see https://pytorch.org/tutorials/advanced/custom_ops_landing_page.html "
-                        f"for more details) or, if it is traceable, use "
-                        f"torch.compiler.allow_in_graph."
+                        f"or a third-party C/C++ Python extension (perhaps created with pybind)."
                     )
+                    hints = [
+                        "If it is a Python builtin, please file an issue on GitHub "
+                        "so the PyTorch team can add support for it and see the next case for a workaround.",
+                        "If it is a third-party C/C++ Python extension, please "
+                        "either wrap it into a PyTorch-understood custom operator "
+                        "(see https://pytorch.org/tutorials/advanced/custom_ops_landing_page.html "
+                        "for more details) or, if it is traceable, use "
+                        "`torch.compiler.allow_in_graph`.",
+                    ]
                     # also warn on it because most users won't see the graph break message
-<<<<<<< HEAD
-                    torch._dynamo.utils.warn_once(msg)
-            if self.value.__qualname__ == "allow_in_graph":
-                msg = (
-=======
                     torch._dynamo.utils.warn_once(explanation + "\n" + "\n".join(hints))
             if qualname == "allow_in_graph":
                 explanation = (
->>>>>>> d54b2b7f
                     "Found an allow_in_graph decorator to a function which "
                     "is created inside the parent function that is getting "
                     "compiled. This is not supported for now."
                 )
-<<<<<<< HEAD
-            msg += f"', {self.reason}'" if self.reason else ""
-            unimplemented(msg)
-=======
                 hints = []
             reason = self.reason if self.reason else "<missing reason>"
             unimplemented_v2(
@@ -1289,7 +1283,6 @@
                 explanation=explanation,
                 hints=hints,
             )
->>>>>>> d54b2b7f
 
     def call_obj_hasattr(self, tx: "InstructionTranslator", name):
         return variables.ConstantVariable.create(hasattr(self.value, name))
