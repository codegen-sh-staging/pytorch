--- conflicted
+++ resolved
@@ -254,11 +254,8 @@
     SourcelessGraphModuleVariable,
     UserDefinedClassVariable,
     UserDefinedDictVariable,
-<<<<<<< HEAD
     UserDefinedExceptionClassVariable,
-=======
     UserDefinedListVariable,
->>>>>>> 1b8ec142
     UserDefinedObjectVariable,
     UserDefinedTupleVariable,
 )
