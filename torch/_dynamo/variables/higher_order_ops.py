# mypy: ignore-errors

"""
This module contains classes and utilities for handling higher-order operators in Dynamo.
It provides functionality for tracing and transforming control flow constructs like
conditions (torch.cond), loops (torch.while_loop), maps (torch.ops.higher_order.map),
and other higher-order operations.

The module includes specialized VariableTracker classes for different types of
higher-order operations, along with utilities for:
- Speculating and capturing subgraphs
- Managing control flow
- Handling autograd function applications
- Supporting function transformations
- Processing activation checkpoints

These classes work together to enable Dynamo to correctly trace and compile code
containing complex control flow patterns and higher-order functions while preserving
their semantic behavior.
"""

import contextlib
import copy
import functools
import inspect
import itertools
import logging
import types
import warnings
from typing import Optional, TYPE_CHECKING

import torch._C
import torch.fx
import torch.nn
from torch._dispatch.python import enable_python_dispatcher
from torch._dynamo.utils import get_fake_value
from torch._dynamo.variables.builtin import BuiltinVariable
from torch._dynamo.variables.constant import ConstantVariable
from torch._dynamo.variables.functions import UserFunctionVariable
from torch._dynamo.variables.nn_module import UnspecializedNNModuleVariable
from torch._dynamo.variables.tensor import SymNodeVariable
from torch._guards import Source
from torch._ops import HigherOrderOperator
from torch.fx.node import map_arg
from torch.fx.passes.shape_prop import _extract_tensor_metadata
from torch.utils import _pytree as pytree

from .. import variables
from ..exc import (
    IncorrectUsage,
    UncapturedHigherOrderOpError,
    unimplemented,
    Unsupported,
)
from ..source import AttrSource, DictGetItemSource
from ..utils import proxy_args_kwargs, set_example_value
from .base import VariableTracker
from .dicts import ConstDictVariable
from .lazy import LazyVariableTracker
from .lists import ListVariable, TupleVariable


if TYPE_CHECKING:
    from torch._dynamo.symbolic_convert import InstructionTranslator


log = logging.getLogger(__name__)


def raise_hard_error_if_graph_break(reason):
    def deco(fn):
        @functools.wraps(fn)
        def graph_break_as_hard_error(*args, **kwargs):
            try:
                return fn(*args, **kwargs)
            except Unsupported as e:
                msg = " Scroll up to find out what causes the graph break."
                raise UncapturedHigherOrderOpError(reason + msg) from e

        return graph_break_as_hard_error

    return deco


# This function is a syntax sugar for creating a dummy new subtracer so that
# newly added nodes are added to a separate subgraph in this subtracer instead of affecting
# the main graph. This is useful for creating sample inputs for tracing the subgraph.
# For example, in FlexAttentionHigherOrderVariable, we want to create several scalars
# to trace the score_mod function but we don't want the operators that creates the scalar to
# show up in the graph, we could this function to discard the graph changes.
# Example usage:
# with discard_graph_changes():
#   sample_input= create_sample_inputs()
# speculate_subgraph(tx, f, sample_inputs, {})
@contextlib.contextmanager
def discard_graph_changes(tx):
    ctx = tx.output.subtracer("subgraph_wrapper", None)
    try:
        ctx.__enter__()
        yield
    finally:
        ctx.__exit__(None, None, None)


def check_meta_consistency_vt(
    vars1: list[VariableTracker],
    vars2: list[VariableTracker],
    lhs_name: str,
    rhs_name: str,
) -> None:
    from torch._higher_order_ops.while_loop import check_meta_consistency

    from . import TensorVariable

    def _unwrap_var(var):
        if isinstance(var, TensorVariable):
            return var.proxy.node.meta["example_value"]
        elif isinstance(var, SymNodeVariable):
            return var.sym_num
        elif isinstance(var, ConstantVariable):
            return var.as_python_constant()
        else:
            unimplemented(f"Cannot unwrap var {var}")

    unwrapped1 = [_unwrap_var(var) for var in vars1]
    unwrapped2 = [_unwrap_var(var) for var in vars2]

    return check_meta_consistency(unwrapped1, unwrapped2, lhs_name, rhs_name)


@contextlib.contextmanager
def dynamo_enable_grad(tx: "InstructionTranslator", enable=True):
    from . import GradModeVariable

    org_value = torch.is_grad_enabled()
    try:
        GradModeVariable.create(tx, enable, initialized=True)
        yield
    finally:
        GradModeVariable.create(tx, org_value, initialized=True)


@contextlib.contextmanager
def dynamo_under_activation_checkpoint(tx: "InstructionTranslator"):
    orig_val = tx.output.current_tracer.under_activation_checkpoint
    try:
        tx.output.current_tracer.under_activation_checkpoint = True
        yield
    finally:
        tx.output.current_tracer.under_activation_checkpoint = orig_val


def find_mismatched_vars(var, types, allow_none=False):
    """
    Recursively finds variables whose type is not an instance of the specified types.
    Args:
        var: The variable to check.
        types: A tuple of allowed types.
        allow_none (bool): Whether to allow None values. Defaults to False.
    Returns:
        A set of variables whose type is not an instance of the specified types.
    """
    mismatched_vars = set()
    if isinstance(var, (TupleVariable, ListVariable)):
        for item in var.items:
            mismatched_vars.update(find_mismatched_vars(item, types, allow_none))
    elif isinstance(var, ConstDictVariable):
        for value in var.items.values():
            mismatched_vars.update(find_mismatched_vars(value, types, allow_none))
    else:

        def _is_none(var):
            return var.is_python_constant() and var.as_python_constant() is None

        if not isinstance(var, types) and not (allow_none and _is_none(var)):
            mismatched_vars.add(var)
    return mismatched_vars


def only_consist_of(var, types, allow_none=False):
    mismatch_vars = find_mismatched_vars(var, types, allow_none=allow_none)
    return len(mismatch_vars) == 0


# A more read-able syntax sugar for creating a UserFunctionVariable for f
# and run call_function on it. Make it return a function to preserve the calling
# convention of the original f.
def _make_inlined(tx: "InstructionTranslator", f):
    assert callable(f), "Expect f to be a python callable."

    def inline_call(*args, **kwargs):
        return UserFunctionVariable(f).call_function(tx, args, kwargs)

    return inline_call


def _call_function_and_unflatten_output(
    tx, fn, args, kwargs, flat_example_value, ret_treespec
):
    from .builder import wrap_fx_proxy

    # Store the invocation as a call
    flat_variable = wrap_fx_proxy(
        tx=tx,
        proxy=tx.output.create_proxy(
            "call_function",
            fn,
            args=args,
            kwargs=kwargs,
        ),
        example_value=flat_example_value,
    )

    # Transform variable back into a list (previously made into a tuple by
    # speculate_subgraph function) so as to respect the pytree API typing.
    flat_list_variable = BuiltinVariable(list).call_function(tx, [flat_variable], {})
    return (
        _make_inlined(tx, pytree.tree_unflatten)(flat_list_variable, ret_treespec)
        if ret_treespec
        else flat_variable
    )


def _assert_tensors_nonaliasing(inputs, outputs):
    input_tensor_ids = {
        id(t) for t in pytree.tree_leaves(inputs) if isinstance(t, torch.Tensor)
    }
    output_tensor_ids = {
        id(t) for t in pytree.tree_leaves(outputs) if isinstance(t, torch.Tensor)
    }
    assert input_tensor_ids.isdisjoint(output_tensor_ids), (
        "inputs to function body cannot alias outputs"
    )


def _check_all_tensorvariable(args):
    from . import TensorVariable

    if not all(type(a.realize()) is TensorVariable for a in args):
        unimplemented(
            f"Expected all leaves to be of torch.Tensor type, but got {[type(a.realize()) for a in args]}."
        )


def _check_supported_callable_arg(
    tx: "InstructionTranslator", func_var: VariableTracker, arg_name
):
    is_callable = (
        BuiltinVariable(callable).call_function(tx, [func_var], {}).as_python_constant()
    )
    if not is_callable:
        unimplemented(
            f"{arg_name} should be a Callable but is of type {str(func_var)}."
        )


def validate_args_and_maybe_create_graph_inputs(
    sub_args,
    tracer,
    tx,
    set_subgraph_inputs,
    description,
    sub_args_names=None,
):
    from . import AutogradFunctionContextVariable
    from .builder import wrap_fx_proxy_cls

    assert tracer.parent is not None

    if set_subgraph_inputs == "flatten_manual":
        flat_args, tree_spec = _make_inlined(tx, pytree.tree_flatten)(
            ListVariable(sub_args)
        ).unpack_var_sequence(tx)

        flat_inputs = validate_args_and_maybe_create_graph_inputs(
            flat_args.unpack_var_sequence(tx),
            tracer,
            tx,
            set_subgraph_inputs="manual",
            description=description,
        )

        return _make_inlined(tx, pytree.tree_unflatten)(
            ListVariable(flat_inputs), tree_spec
        ).unpack_var_sequence(tx)
    else:
        if sub_args_names is not None:
            # Can be greater if user passes some args as kwargs
            assert len(sub_args_names) >= len(sub_args)
        args = []
        for idx, a in enumerate(sub_args):
            assert isinstance(a, VariableTracker)
            if set_subgraph_inputs == "automatic":
                args.append(a)
                continue
            elif set_subgraph_inputs == "semi_automatic":
                if isinstance(a, AutogradFunctionContextVariable):
                    example_value = a.as_proxy().node.meta["example_value"]
                    arg_name = (
                        a.as_proxy().node.name
                        if sub_args_names is None
                        else sub_args_names[idx]
                    )
                    tracer.create_graph_input(arg_name, a.python_type(), example_value)
                elif a.maybe_fx_node() is not None:
                    node = a.maybe_fx_node()
                    example_value = node.meta["example_value"]
                    arg_name = (
                        a.as_proxy().node.name
                        if sub_args_names is None
                        else sub_args_names[idx]
                    )
                    new_proxy = tracer.create_graph_input(
                        arg_name, a.python_type(), example_value
                    )
                    example_value = (
                        node.meta["example_value"]
                        if "example_value" in node.meta
                        else None
                    )
                    a = wrap_fx_proxy_cls(
                        target_cls=type(a),
                        tx=tx,
                        proxy=new_proxy,
                        example_value=example_value,
                    )
                args.append(a)
                continue

            if a.is_python_constant():
                # This arg is not used in the body of the higher order op.
                # Currently, this new input is added to make the calls
                # happy, which expect a fixed number of arguments. In
                # future, we can clean this up.
                arg_name = (
                    "const_unused"
                    if sub_args_names is None
                    else f"const_unused_{sub_args_names[idx]}"
                )
                tracer.create_graph_input(
                    arg_name, a.python_type(), a.as_python_constant()
                )
                new_arg = a
            # Weird special case, we probably want to delete it or fold it
            # into the next case (of `a` being placeable into a graph)
            elif isinstance(a, AutogradFunctionContextVariable):
                example_value = a.as_proxy().node.meta["example_value"]
                arg_name = (
                    a.as_proxy().node.name
                    if sub_args_names is None
                    else sub_args_names[idx]
                )
                tracer.create_graph_input(arg_name, a.python_type(), example_value)
                new_arg = a
            # If `a` can be put into a graph
            elif a.maybe_fx_node() is not None:
                node = a.maybe_fx_node()
                example_value = (
                    node.meta["example_value"] if "example_value" in node.meta else None
                )
                arg_name = node.name if sub_args_names is None else sub_args_names[idx]
                new_proxy = tracer.create_graph_input(
                    arg_name, a.python_type(), example_value
                )
                new_arg = wrap_fx_proxy_cls(
                    target_cls=type(a),
                    tx=tx,
                    proxy=new_proxy,
                    example_value=example_value,
                )
            # If `a` cannot be put into a graph
            else:
                # HOPs work much better if they use speculate_subgraph(set_subgraph_inputs="automatic").
                unimplemented(
                    f"{description} with body that accepts non-Tensors as input. "
                    f"Got: {a.python_type()}"
                )
            args.append(new_arg)
        return args


# This helper function is used to make sure two graphs share the same input signature. For example,
# in torch.cond, two branches might lift different set of tensors as inputs. This function helps to
# dedup the inputs and modify the graphs to take the same set of inputs.
def _merge_graph_inputs(
    l_graph, l_lifted_freevars, l_name, r_graph, r_lifted_freevars, r_name
):
    def dedup_and_sort_lifted_freevars(l_lifted_freevars, r_lifted_freevars):
        # The nn module attributes are guaranteed to be registered into the top-level graph module during
        # higher order op speculation. Therefore, get_attr nodes in two branches with the same
        # target refer to the same attribute and we can safely deduplicate them with their target.
        #
        # Note: ideally, dynamo should just create a single proxy for the same attribute of a nn module. But
        # true_branch and false_branch belong to two separate tracing contexts, they may register the same
        # attribute to top level seperately. This creates two get_attr proxies for the same attribute
        # that have different meta data such as stack_trace (one stack trace for the true_branch,
        # and the other for false_branch). It seems better to discard the proxy explicitly in cond
        # than make dynamo create a single proxy for the same get_attr target.
        def shared_getattrs(l_lifted_proxies, r_lifted_proxies):
            true_targets = {
                proxy.node.target: proxy
                for proxy in l_lifted_proxies
                if proxy.node.op == "get_attr"
            }
            l_shared_getattrs = {}
            r_shared_getattrs = {}

            for false_proxy in r_lifted_proxies:
                if (
                    false_proxy.node.op == "get_attr"
                    and false_proxy.node.target in true_targets
                ):
                    true_proxy = true_targets[false_proxy.node.target]
                    l_shared_getattrs[true_proxy] = true_proxy
                    r_shared_getattrs[false_proxy] = true_proxy
            return l_shared_getattrs, r_shared_getattrs

        l_shared_getattrs, r_shared_getattrs = shared_getattrs(
            l_lifted_freevars.keys(), r_lifted_freevars.keys()
        )

        l_shared_freevars = (l_lifted_freevars.keys() & r_lifted_freevars.keys()).union(
            l_shared_getattrs.keys()
        )
        r_shared_freevars = (l_lifted_freevars.keys() & r_lifted_freevars.keys()).union(
            r_shared_getattrs.keys()
        )
        unique_l_freevars = l_lifted_freevars.keys() - l_shared_freevars
        unique_r_freevars = r_lifted_freevars.keys() - r_shared_freevars

        def _sort_by_name(vars):
            return sorted(vars, key=lambda var: var.node.name)

        return (
            list(_sort_by_name(list(l_shared_freevars))),
            list(_sort_by_name(list(r_shared_freevars))),
            list(_sort_by_name(list(unique_l_freevars))),
            list(_sort_by_name(list(unique_r_freevars))),
        )

    (l_shared, r_shared, unique_l, unique_r) = dedup_and_sort_lifted_freevars(
        l_lifted_freevars, r_lifted_freevars
    )

    # Let's say we capture cond(pred, true_fn, false_fn, (x,))
    # With set_graph_input set to automatic,
    # true_fn has lifted variables x, a, b, c
    # false_fn has lifted variables x, a, b, d
    # Then fixup_branch_inps make sure both branches have the same signature, i.e.:
    # - true_fn(x, a, b, c_true_branch, d_false_branch)
    # - false_fn(x, a, b, c_true_branch, d_false_branch)
    #
    # More formally, the signature has three parts in the following order:
    # 1. used in both branches: x, a, b
    # 2. only used in true branches: c, suffixed with _true_branch
    # 3. only used in false branches: d, suffixed with _false_branch
    # Within each part, we re-order the nodes by name to have a derterministic ordering for testing.
    def fixup_branch_inps(graph, lifted_freevars, shared, unique_l, unique_r):
        def _insert_or_replace_phs(new_args, name_suffix):
            for arg in new_args:
                new_ph = graph.placeholder(arg.node.name + name_suffix)
                # Override with new_ph if there exists a old placeholder.
                if arg in lifted_freevars:
                    old_ph = lifted_freevars[arg].node
                    old_ph.replace_all_uses_with(new_ph)
                    # replace_all_uses_with doesn't clean users. Clean it mannually so that we could erase it.
                    old_ph.users = {}
                    graph.erase_node(old_ph)

        first_not_ph_node = next(
            node for node in graph.nodes if node.op != "placeholder"
        )
        with graph.inserting_before(first_not_ph_node):
            _insert_or_replace_phs(shared, "")
            _insert_or_replace_phs(unique_l, "_" + l_name)
            _insert_or_replace_phs(unique_r, "_" + r_name)

    fixup_branch_inps(l_graph, l_lifted_freevars, l_shared, unique_l, unique_r)
    fixup_branch_inps(r_graph, r_lifted_freevars, r_shared, unique_l, unique_r)
    return l_graph, r_graph, l_shared, r_shared, unique_l, unique_r


# See NOTE [HigherOrderOperator tracing design] for details of the design
def speculate_subgraph(
    tx,
    f,
    sub_args,
    sub_kwargs,
    description,
    *,
    # source_target is the .value of HigherOrderOpVariable and is the
    # target of the proxy that we created for the higherOrderOperator.
    source_target=None,
    always_restore=False,
    enable_grad=None,
    # NOTE [argument `set_subgraph_inputs`]
    # set_subgraph_inputs controls what how to construct subgraphs' placeholders from sub_args.
    # 1. if your HOP supports arbitrary inputs, use set_subgraph_inputs="automatic" (most recommended).
    # 2. if your HOP supports only Tensor and symnode inputs, use set_subgraph_inputs="flatten_manual" (recommended).
    # If sub_args contain Pytree structure (e.g. dict/list/tuple/set), the sub_args will be flattened first.
    # Then the flattened args are manually set as subgraph's placeholders.
    # 3. if your HOP must preserve inputs that are not tensor or symnode as placeholders e.g. AutogradFunctionContextVariable
    # use set_subgraph_inputs="manual" (not recommended). We do not recommend it in general because it has the
    # restriction that user need to manually control how to create placeholders and VariableTrackers for the args.
    set_subgraph_inputs="automatic",
    restore_side_effects=True,
    should_flatten_outputs=False,
    under_activation_checkpoint=False,
    # Pass in an originating tracer - this is needed for preserving context
    # across fwd-bwd for autograd.Function
    tracer=None,
):
    if sub_kwargs is None:
        sub_kwargs = {}

    assert set_subgraph_inputs in {
        "automatic",
        "semi_automatic",
        "flatten_manual",
        "manual",
    }, "Please use one of the supported set_subgraph_inputs options."

    # See NOTE [Temporary argument `set_subgraph_inputs`]
    if sub_kwargs and set_subgraph_inputs != "automatic":
        unimplemented("Use `set_subgraph_inputs=automatic` when passing `sub_kwargs`.")

    try:
        # ensure guards on args get installed in parent subgraph
        f, sub_args, sub_kwargs = LazyVariableTracker.realize_all(
            (f, sub_args, sub_kwargs),
        )

        with tx.output.subtracer(source_target, tracer) as subtracer:
            sub_args_names = maybe_positional_arg_names(f)
            # User mismatch in the number of args. Will eventually lead to an error.
            if sub_args_names is not None and len(sub_args_names) < len(sub_args):
                sub_args_names = None
            args = validate_args_and_maybe_create_graph_inputs(
                sub_args,
                subtracer,
                tx,
                set_subgraph_inputs,
                description,
                sub_args_names,
            )

            validate_args_and_maybe_create_graph_inputs(
                sub_kwargs.values(),
                subtracer,
                tx,
                set_subgraph_inputs="automatic",
                description=description,
            )

            autograd_ctx = (
                dynamo_enable_grad(tx, enable_grad)
                if enable_grad is not None
                else contextlib.nullcontext()
            )
            checkpoint_ctx = (
                dynamo_under_activation_checkpoint(tx)
                if under_activation_checkpoint
                else contextlib.nullcontext()
            )

            # For handling side effects, we can make an argument that we don't
            # have to do anything here. The side effects infra does a good job
            # of graph breaking if we mutate any nonlocal or global variable
            # while subtracing. As a result if tracing succeeds, side effects
            # data structure will only contain read-only data structures that
            # are put there for tracking purposes.
            # But on the other hand, there is an argument that if we ever write
            # a new side effect in Dynamo which does not go through the side
            # effect infra, we can end up in bad state.
            # Therefore we restore the side effects after tracing. The catch is
            # that we have to special handle tensor variables. If we have seen a
            # nonlocal variable tensor during subtracing, we want to keep a
            # track of that tensor, so that later subtracing or the root tracer
            # itself does not create a new proxy for the already observed tensor
            # variable.
            if restore_side_effects:
                prev_side_effects = tx.output.side_effects.clone()

            with autograd_ctx, checkpoint_ctx:
                output = f.call_function(tx, args, sub_kwargs)

            if restore_side_effects:
                new_side_effects = tx.output.side_effects.clone()
                prev_side_effects.track_tensor_variables_from_runahead_side_effects(
                    new_side_effects
                )
                tx.output.side_effects = prev_side_effects

            treespec = None
            if should_flatten_outputs:
                # Flatten the speculated subgraph output.
                output, treespec = _make_inlined(tx, pytree.tree_flatten)(
                    output
                ).unpack_var_sequence(tx)
                # Actually, transform the list (returned by flatten) into a tuple
                # for dynamo consistency.
                output = BuiltinVariable(tuple).call_function(tx, [output], {})

            # Register output to graph
            # Modeled off of compile_and_call_fx_graph
            # TODO: support pytree output
            # We check always_restore because we dont use the output or side effects of always_restore code,
            # like bwd.
            if always_restore:
                # Nothing left to do here
                return (output, treespec), tx.output.graph, subtracer.lifted_freevars
            else:
                validate_subgraph_output_types(output)

                # The output proxies might not belong to this SubgraphTracer
                # (if they are free variables that were never lifted)
                # so lift them here.
                output_proxies = output.as_proxy()
                output_proxies = pytree.tree_map(
                    subtracer.maybe_lift_tracked_freevar_to_input, output_proxies
                )

                tx.output.create_node(
                    "output",
                    "output",
                    (subtracer.create_arg((output_proxies,))),
                    {},
                )
                graph = tx.output.graph
                graph.lint()
                lifted_freevars = subtracer.lifted_freevars

                # NOTE: [HigherOrderOperator subgraph input ordering]
                # The input ordering of the higher order ops is determined by the order of
                # the creatation of the placehoder.
                # Mannually created inputs are created in validate_args_and_maybe_create_graph_inputs before
                # speculating subgraph.
                # During subgraph speculation, we may lift closured tensors and free symbols as inputs,
                # their ordering is determined by the time they are lifted: earlier lifted ones precede later
                # lifted ones.
                #
                # Suppose the placeholders are
                # O1, O2, X1, O3, O4, X2, X3, O5 where Xs are lifted phs
                # The following code re-order the placeholders to
                # O1, O2, O3, O4, O5, X1, X2, X3
                def move_lifted_freevars_phs_to_end(
                    graph: torch.fx.Graph, lifted_freevars: tuple[torch.fx.Node]
                ):
                    lifted_ph_set = {
                        child_p.node for child_p in lifted_freevars.values()
                    }

                    prev_phs = [n for n in graph.nodes if n.op == "placeholder"]

                    # No need to reorder when graph doesn't have args or doesn't
                    # have lifted freevars or all inputs are lifted freevars.
                    if (
                        len(prev_phs) == 0
                        or len(lifted_ph_set) == 0
                        or len(prev_phs) == len(lifted_ph_set)
                    ):
                        return

                    # Step 1: find first X1
                    for x1 in prev_phs:
                        if x1 in lifted_ph_set:
                            break

                    assert x1 is not None and x1.op == "placeholder"
                    # Step 2: starting from the X1, skip Xs and prepend Os before X1.
                    cand_x = x1.next
                    while cand_x is not None and cand_x.op == "placeholder":
                        if cand_x in lifted_ph_set:
                            cand_x = cand_x.next
                        else:
                            nxt = cand_x.next
                            cand_x._remove_from_list()
                            x1.prepend(cand_x)
                            cand_x = nxt

                    # Step 3: assert that all placeholders are in the correct order as .
                    # in lifted_freevars
                    after_phs = [
                        node for node in graph.nodes if node.op == "placeholder"
                    ][-len(lifted_freevars) :]
                    assert len(after_phs) == len(lifted_freevars)
                    for child_proxy, ph in zip(lifted_freevars.values(), after_phs):
                        assert child_proxy.node is ph, (
                            "The order of placeholders is different from the order of lifted_freevars"
                        )

                    graph.lint()

                if len(lifted_freevars) > 0:
                    move_lifted_freevars_phs_to_end(graph, lifted_freevars)

                return (
                    (output, treespec),
                    graph,
                    lifted_freevars,
                )

    except Unsupported as ex:
        f_name = f"{type(f).__name__}"
        if isinstance(f, UserFunctionVariable):
            f_name = f.get_name()
        msg = (
            f"speculate_subgraph: while introspecting {description}, we were unable "
            f"to trace function `{f_name}` into a single graph. This means "
            f"that Dynamo was unable to prove safety for this API and will "
            f"fall back to eager-mode PyTorch, which could lead to a slowdown."
        )
        log.info(msg)
        log.info(ex)
        raise ex


def make_attr(tx: "InstructionTranslator", name):
    node = tx.output.create_proxy(
        "get_attr",
        name,
        (),
        {},
    )
    return node


class TorchHigherOrderOperatorVariable(VariableTracker):
    def __init__(
        self, value: HigherOrderOperator, source: Optional[Source] = None, **kwargs
    ) -> None:
        super().__init__(**kwargs)
        self.value = value
        self.source = source

    @staticmethod
    def make(value, source=None, **kwargs):
        from torch._higher_order_ops import BaseHOP

        if value.__name__ == "cond":
            return CondHigherOrderVariable(value, source, **kwargs)
        elif value.__name__ == "while_loop":
            return WhileLoopHigherOrderVariable(value, source, **kwargs)
        elif value.__name__ in ("map", "map_impl"):
            return MapHigherOrderVariable(value, source, **kwargs)
        elif value.__name__ == "executorch_call_delegate":
            return ExecutorchCallDelegateHigherOrderVariable(value, source, **kwargs)
        elif value.__name__ == "out_dtype":
            return OutDtypeHigherOrderVariable(value, source, **kwargs)
        elif value.__name__ == "wrap":
            return WrapHigherOrderVariable(value, source, **kwargs)
        elif value.__name__ == "hints_wrapper":
            return HintsWrapperHigherOrderVariable(value, source, **kwargs)
        elif value.__name__ == "flex_attention":
            return FlexAttentionHigherOrderVariable(value, source, **kwargs)
        elif value.__name__ in (
            "wrap_activation_checkpoint",
            "tag_activation_checkpoint",
        ):
            return CheckpointHigherOrderVariable(value, source, **kwargs)
        elif value.__name__ == "_export_tracepoint":
            return ExportTracepointHigherOrderVariable(value, source, **kwargs)
        elif value.__name__ == "trace_wrapped":
            return TraceWrappedHigherOrderOperatorVariable(value, source, **kwargs)
        elif value.__name__ == "strict_mode":
            return StrictModeHigherOrderVariable(value, source, **kwargs)
        elif value.__name__ == "run_with_rng_state":
            return RunWithRNGStateHigherOrderVariable(value, source, **kwargs)
        elif value.__name__ == "associative_scan":
            return AssociativeScanHigherOrderVariable(value, source, **kwargs)
        elif value.__name__ == "scan":
            return ScanHigherOrderVariable(value, source, **kwargs)
        elif value.__name__ == "call_torchbind":
            return CallTorchbindHigherOrderVariable(value, source, **kwargs)
        elif value.__name__ == "wrap_with_set_grad_enabled":
            return WrapWithSetGradEnabledHigherOrderVariable(value, source, **kwargs)
        elif value.__name__ == "wrap_with_autocast":
            return WrapWithAutocastHigherOrderVariable(value, source, **kwargs)
        elif (
            value.__name__ == "auto_functionalized"
            or value.__name__ == "auto_functionalized_v2"
        ):
            return AutoFunctionalizeHigherOrderVariable(value, source, **kwargs)
        elif value.__name__ == "invoke_subgraph":
            return InvokeSubgraphHigherOrderVariable(value, source, **kwargs)
        elif isinstance(value, BaseHOP):
            return BaseHOPVariable(value, source, **kwargs)
        elif value.__name__ == "custom_function_call":
            return CustomFunctionHigherOrderOperatorVariable(value, source, **kwargs)
        else:
            unimplemented(f"HigherOrderOperator {value.__name__}")

    def call_function(
        self,
        tx: "InstructionTranslator",
        args: list[VariableTracker],
        kwargs: dict[str, VariableTracker],
    ) -> VariableTracker:
        unimplemented(f"HigherOrderOperator {self.value.__name__}")


class CustomFunctionHigherOrderOperatorVariable(TorchHigherOrderOperatorVariable):
    """
    Wraps torch._functorch.autograd_function.custom_function_call
    """

    def call_function(
        self,
        tx: "InstructionTranslator",
        args: "list[VariableTracker]",
        kwargs: "dict[str, VariableTracker]",
    ) -> "VariableTracker":
        return torch._dynamo.variables.UserMethodVariable(
            self.value.__call__.__func__,
            torch._dynamo.variables.UserDefinedObjectVariable(
                self.value, source=self.source
            ),
            source=AttrSource(AttrSource(self.source, "__call__"), "__func__"),
        ).call_function(tx, args, kwargs)


class CondHigherOrderVariable(TorchHigherOrderOperatorVariable):
    @raise_hard_error_if_graph_break(
        reason="Cond doesn't work unless it is captured completely with torch.compile."
    )
    def call_function(
        self,
        tx: "InstructionTranslator",
        args: "list[VariableTracker]",
        kwargs: "dict[str, VariableTracker]",
    ) -> "VariableTracker":
        from . import ListVariable, TensorVariable

        args, kwargs = LazyVariableTracker.realize_all((args, kwargs))

        for i, k in enumerate(["pred", "true_fn", "false_fn", "operands"]):
            if v := kwargs.pop(k, None):
                assert i == len(args), (
                    "did not provide the right number of non-keyword args"
                )
                args.append(v)

        if kwargs:
            unimplemented(f"torch.cond: Got unexpected kwargs: {list(kwargs.keys())}")

        # TODO(voz): Support fake tensor dispatch for recursive
        # ops - see torch/dispatch/_dispatcher.py
        if len(args) != 4:
            unimplemented(
                f"Expected 4 arguments but got {len(args)}.\n"
                f"Usage: cond(pred, true_fn, false_fn, operands)",
            )

        # Specialize into one of the branches since pred is constant
        pred, true_fn, false_fn, operands = args
        if type(args[0]) is ConstantVariable:
            warnings.warn(
                "Pred is a Python constant. When used with torch.cond, it specializes on one of the branches."
                " If you want torch.cond to preserve two branches, please make the predicate a boolean tensor or a SymBool.",
                UserWarning,
            )
            if pred.as_python_constant():
                return true_fn.call_function(tx, operands.unpack_var_sequence(tx), {})
            else:
                return false_fn.call_function(tx, operands.unpack_var_sequence(tx), {})

        # predicate
        if type(pred) not in (ConstantVariable, TensorVariable, SymNodeVariable):
            unimplemented(
                f"Expected pred to be bool or a boolean tensor with single "
                f"item but got {str(type(pred))} "
                f"with original python type {str(pred.python_type())}.",
            )

        # operands
        if not isinstance(operands, (ListVariable, TupleVariable)):
            unimplemented(
                f"Expected operands to be a list/tuple but got "
                f"{operands.python_type()}",
            )
        operands_seq = operands.unpack_var_sequence(tx)
        if not only_consist_of(operands, (TensorVariable, ConstantVariable)):
            unimplemented(
                "Expect operands to be a tuple of pytrees that only consists of tensor leaves."
            )

        # branches
        _check_supported_callable_arg(tx, true_fn, "true_fn")
        _check_supported_callable_arg(tx, false_fn, "false_fn")

        # Our strategy for tracing the true/false branches of cond
        # are to checkpoint our graphstate, run the true branch,
        # roll it back to the checkpoint, and run the false
        # branch, and then merge the graphstates.  Well, perhaps
        # "merge" is too strong a word: we mostly assert that
        # the resulting graphstates have to be the same.
        #
        # We only permit guards to diverge (we union the guards from
        # both branches).  In particular, this means that side
        # effects are NOT permitted inside true/false branches; this
        # would be difficult to implement, because of the path
        # explosion problem.

        def speculate_branch(branch):
            # NB: 0 is predicate
            ix = 1 if branch else 2
            # TODO: Support kwargs
            (
                (ret_val, ret_treespec),
                ret_graph,
                ret_lifted_freevars,
            ) = speculate_subgraph(
                tx,
                args[ix],
                operands_seq,
                {},
                "cond",
                source_target=self.value,
                should_flatten_outputs=True,
            )

            if not only_consist_of(ret_val, (TensorVariable,)):
                unimplemented(
                    "Expected branches to return a possibly nested list/tuple/dict of tensors but it consists of non tensors.",
                )
            return ret_val, ret_treespec, ret_graph, ret_lifted_freevars

        (true_r, true_treespec, true_graph, true_lifted_freevars) = speculate_branch(
            True
        )
        true_nn_modules = dict(tx.output.nn_modules)

        (
            false_r,
            false_treespec,
            false_graph,
            false_lifted_freevars,
        ) = speculate_branch(False)
        false_nn_modules = dict(tx.output.nn_modules)

        same_treespec = _make_inlined(tx, pytree.TreeSpec.__eq__)(
            true_treespec, false_treespec
        )
        if not same_treespec.as_python_constant():
            unimplemented("Expected branches to return the same pytree structure.")

        (
            true_graph,
            false_graph,
            true_shared,
            _false_shared,
            unique_true,
            unique_false,
        ) = _merge_graph_inputs(
            true_graph,
            true_lifted_freevars,
            "true_branch",
            false_graph,
            false_lifted_freevars,
            "false_branch",
        )

        true_name = tx.output.install_subgraph(
            "cond_true",
            torch.fx.GraphModule(true_nn_modules, true_graph),
        )
        false_name = tx.output.install_subgraph(
            "cond_false",
            torch.fx.GraphModule(false_nn_modules, false_graph),
        )

        true_node = make_attr(tx, true_name)
        false_node = make_attr(tx, false_name)

        p_args = (
            pred.as_proxy(),
            true_node,
            false_node,
            # We pick true_shared but it shouldn't matter
            true_shared + unique_true + unique_false,
        )

        return _call_function_and_unflatten_output(
            tx,
            torch.ops.higher_order.cond,
            p_args,
            {},
            None,
            true_treespec,
        )


class CallTorchbindHigherOrderVariable(TorchHigherOrderOperatorVariable):
    def __init__(self, hop, source, script_obj_var, method_name) -> None:
        super().__init__(hop, source)
        self.script_obj_var = script_obj_var
        self.method_name = method_name

    def call_function(
        self,
        tx: "InstructionTranslator",
        args: list[VariableTracker],
        kwargs: dict[str, VariableTracker],
    ) -> VariableTracker:
        from .builder import wrap_fx_proxy

        args, kwargs = LazyVariableTracker.realize_all((args, kwargs))

        args_proxy = [arg.as_proxy() for arg in args]
        kwargs_proxy = {k: v.as_proxy() for k, v in kwargs.items()}
        return wrap_fx_proxy(
            tx=tx,
            proxy=tx.output.create_proxy(
                "call_function",
                self.value,
                args=tuple(
                    [self.script_obj_var.as_proxy(), self.method_name] + args_proxy
                ),
                kwargs=kwargs_proxy,
            ),
        )


def validate_subgraph_output_types(output: VariableTracker):
    """Verify that that the output of the subgraph is a tensor,
    int, bool, SymBool, or SymInt.
    """
    from . import TensorVariable

    if non_tensor_output := find_mismatched_vars(
        output, TensorVariable, allow_none=True
    ):
        for out in non_tensor_output:
            if (
                isinstance(out, SymNodeVariable) and out.python_type() in (int, bool)
            ) or (
                isinstance(out, ConstantVariable) and out.python_type() in (int, bool)
            ):
                continue
            unimplemented(
                f"HigherOrderOperator body's output must consist of tensors or ints only but got {out.python_type()}"
            )


class WhileLoopHigherOrderVariable(TorchHigherOrderOperatorVariable):
    @raise_hard_error_if_graph_break(
        reason="while_loop doesn't work unless it is captured completely with torch.compile."
    )
    def call_function(
        self,
        tx: "InstructionTranslator",
        args: list[VariableTracker],
        kwargs: dict[str, VariableTracker],
    ) -> VariableTracker:
        from torch._higher_order_ops.while_loop import _create_unbacked_symint

        from . import TensorVariable

        args, kwargs = LazyVariableTracker.realize_all((args, kwargs))
        cond_fn, body_fn, operands, additional_inputs = args

        # Input checks
        for i, k in enumerate(["cond_fn", "body_fn", "operands"]):
            if v := kwargs.pop(k, None):
                assert i == len(args), (
                    "did not provide the right number of non-keyword args"
                )
                args.append(v)

        if kwargs:
            unimplemented(
                f"torch.while_loop: Got unexpected kwargs: {list(kwargs.keys())}"
            )

        if len(args) != 4:
            unimplemented(
                f"Expected 4 arguments but got {len(args)}.\n"
                f"Usage: while_loop(cond_fn, body_fn, operands)",
            )

        # cond_fn and body_fn input check
        _check_supported_callable_arg(tx, cond_fn, "cond_fn")
        _check_supported_callable_arg(tx, body_fn, "body_fn")

        # operands input check
        operands_seq = operands.unpack_var_sequence(tx)

        # additional_inputs input check
        if not isinstance(additional_inputs, (ListVariable, TupleVariable)):
            unimplemented(
                f"Expected additional_inputs to be a list/tuple but got "
                f"{additional_inputs.python_type()}. It seems to be an "
                f"internal error, please report an issue to PyTorch."
            )
        additional_inputs_seq = additional_inputs.unpack_var_sequence(tx)

        with discard_graph_changes(tx):
            # See NOTE [unspecialize int carry with unbacked symints]
            # Note: this must be run under discard graph changes.
            def create_unbacked_sym_node_var(tx) -> SymNodeVariable:
                example_value = _create_unbacked_symint(
                    tx.output.fake_mode, ignore_fresh_unbacked_symbols=True
                )
                proxy = tx.output.current_tracer.create_graph_input(
                    "unbacked_symint", type(example_value), example_value
                )
                return SymNodeVariable.create(tx, proxy, example_value)

            new_operands_seq = [
                (
                    create_unbacked_sym_node_var(tx)
                    if (
                        isinstance(carry, ConstantVariable)
                        and carry.python_type() is int
                    )
                    or (isinstance(carry, SymNodeVariable))
                    else carry
                )
                for carry in operands_seq
            ]

        # create cond subgrpahs
        (
            (cond_r, _cond_treespec),
            cond_graph,
            cond_lifted_freevars,
        ) = speculate_subgraph(
            tx,
            cond_fn,
            new_operands_seq + additional_inputs_seq,
            {},
            "while_loop",
            source_target=self.value,
            # NOTE [why we cannot use "automatic" for while_loop]:
            # The reason is that we want to enforce
            # the ordering of inputs and outputs to be consistent and the the ordering
            # of cond_fn and body_fn to the consistent.
            # e.g. suppose we use "automatic" and we have:
            #
            # def body_fn(ph1, ph2):
            #   new_a, new_b = ph2.cos(), ph1.sin()
            #   return new_a, new_b
            #
            # a, b = torch.randn(3), torch.randn(3)
            # new_a, new_b = body_fn(a, b)
            #
            # Using automatic, the ordering of arguments will be the order that they're
            # used. In this example, the capture graph looks like:
            #
            # def captured_body(ph1, ph2):
            #   new_a, new_b = ph1.cos(), ph2.add_(1)
            #   return new_a, new_b
            #
            # This is fine when we change the calling convention of captured_body to be
            # new_a, new_b = captured_body(b, a).
            # But for while_loop, the next iteration's input is previous iteration output
            # we'll end up feeding captured_body(new_a, new_b) instead.
            # So it's best we always enforce the ordering of carried_inputs the same as outputs
            # with "flatten_manual".
            set_subgraph_inputs="flatten_manual",
        )
        cond_nn_modules = dict(tx.output.nn_modules)
        validate_subgraph_output_types(cond_r)
        if isinstance(cond_r, TensorVariable):
            cond_r_meta = _extract_tensor_metadata(
                cond_r.proxy.node.meta["example_value"], include_contiguity=False
            )
            if (
                not cond_r_meta.dtype == torch.bool
                or not cond_r_meta.shape == torch.Size([])
            ):
                unimplemented(
                    f"Expected cond_fn to return a scalar tensor or a bool but got {cond_r_meta.shape}"
                )
        elif isinstance(cond_r, ConstantVariable):
            # short-circuiting while_loop when cond_fn returns a constant such as 0, 1 True or False
            pred = cond_r.as_python_constant()
            if pred:
                unimplemented(
                    f"Infinite loop detected because while_loop's cond_fn always returns the same value {pred}"
                )
            else:
                return operands

        # create body subgraph
        (
            (body_r, body_treespec),
            body_graph,
            body_lifted_freevars,
        ) = speculate_subgraph(
            tx,
            body_fn,
            new_operands_seq + additional_inputs_seq,
            {},
            "while_loop",
            source_target=self.value,
            set_subgraph_inputs="flatten_manual",
            should_flatten_outputs=True,
        )
        validate_subgraph_output_types(body_r)

        check_meta_consistency_vt(
            body_r.unpack_var_sequence(tx),
            operands_seq,
            "body_fn_output",
            "carried_inputs",
        )

        (
            cond_graph,
            body_graph,
            cond_shared,
            _body_shared,
            cond_unique,
            body_unique,
        ) = _merge_graph_inputs(
            cond_graph,
            cond_lifted_freevars,
            "cond_fn",
            body_graph,
            body_lifted_freevars,
            "body_fn",
        )

        # Note: cond_shared and body_shared refer to the same proxy in parent graph
        # so using either of them is OK. Use cond_shared as it doesnt matter.
        additional_lifted_inputs = cond_shared + cond_unique + body_unique

        body_nn_modules = dict(tx.output.nn_modules)

        cond_name = tx.output.install_subgraph(
            "cond_fn",
            torch.fx.GraphModule(cond_nn_modules, cond_graph),
        )
        body_name = tx.output.install_subgraph(
            "body_fn",
            torch.fx.GraphModule(body_nn_modules, body_graph),
        )

        cond_node = make_attr(tx, cond_name)
        body_node = make_attr(tx, body_name)

        p_args = (
            cond_node,
            body_node,
            tuple([operand.as_proxy() for operand in operands_seq]),
            tuple(
                [inp.as_proxy() for inp in additional_inputs_seq]
                + additional_lifted_inputs
            ),
        )

        flat_example_value = pytree.tree_map_only(
            torch.fx.Proxy,
            lambda a: a.node.meta["example_value"],
            body_r.as_proxy(),
        )
        unspecialized_flat_example_value = pytree.tree_map_only(
            (int, torch.SymInt),
            lambda _: _create_unbacked_symint(
                tx.output.fake_mode, ignore_fresh_unbacked_symbols=False
            ),
            flat_example_value,
        )
        return _call_function_and_unflatten_output(
            tx,
            torch.ops.higher_order.while_loop,
            p_args,
            {},
            unspecialized_flat_example_value,
            body_treespec,
        )


class AssociativeScanHigherOrderVariable(TorchHigherOrderOperatorVariable):
    @raise_hard_error_if_graph_break(
        reason="associative_scan must be captured completely with torch.compile."
    )
    def call_function(
        self,
        tx: "InstructionTranslator",
        args: list[VariableTracker],
        kwargs: dict[str, VariableTracker],
    ) -> VariableTracker:
        from torch._higher_order_ops.utils import first_slice_copy

        from . import TensorVariable
        from .builder import wrap_fx_proxy

        args, kwargs = LazyVariableTracker.realize_all((args, kwargs))

<<<<<<< HEAD
        def arg_extractor(combine_fn, xs, dim):
            return combine_fn, xs, dim

        combine_fn, xs, dim = arg_extractor(*args, **kwargs)
=======
        def arg_extractor(combine_fn, xs, additional_inputs):
            return combine_fn, xs, additional_inputs

        combine_fn, xs, additional_inputs = arg_extractor(*args, **kwargs)
>>>>>>> b8b1b364

        if xs.python_type() != list:
            unimplemented(
                f"Expected xs to be a list of tensors but got {xs.python_type()}",
            )
        assert isinstance(xs, torch._dynamo.variables.lists.BaseListVariable)

        # Ensure that all additional_inputs are TensorVariables and no
        # ints or SymInts as this is not yet supported
        assert all(isinstance(t, TensorVariable) for t in additional_inputs.items)

        # Trace the subgraph
        # The sub_args is a slice of original input, e.g. if input.size is (3, 4), and scan dim=0
        # the sub_args shape will be (4, ).
        with discard_graph_changes(tx):
            sub_args = [
                _make_inlined(tx, first_slice_copy)(leaf, dim)
                for leaf in itertools.chain(xs.items, xs.items)
            ]
            sub_args_additional_inputs = [
                t.call_method(tx, "clone", args=(), kwargs={})
                for t in additional_inputs.items
            ]

        sub_args = sub_args + sub_args_additional_inputs
        (
            (combine_result, _combine_treespec),
            combine_graph,
            combine_lifted_freevars,
        ) = speculate_subgraph(
            tx,
            combine_fn,
            sub_args,
            sub_kwargs={},
            description="associative_scan_combine_fn",
            source_target=self.value,
            set_subgraph_inputs="flatten_manual",
        )

        combine_gm = torch.fx.GraphModule(dict(tx.output.nn_modules), combine_graph)

        from torch._higher_order_ops.utils import (
            _has_potential_branch_input_alias,
            _has_potential_branch_input_mutation,
            _maybe_fake_tracing,
        )
        from torch._inductor.utils import is_pointwise_use

        with tx.fake_mode:
            xs_fake = [
                first_slice_copy(leaf.proxy.node.meta["example_value"].clone())
                for leaf in itertools.chain(xs.items, xs.items)
            ]
            additional_fake = [
                leaf.proxy.node.meta["example_value"].clone()
                for leaf in additional_inputs.items
            ]
            sub_args_fake = xs_fake + additional_fake
            pre_dispatch = False

            fx = _maybe_fake_tracing(
                combine_gm, sub_args_fake, pre_dispatch=pre_dispatch
            )

            for node in fx.graph.nodes:
                # Check that the combine_fn is pointwise, if combine_mode='pointwise'
                if not all(
                    is_pointwise_use(use) or use.op == "output" for use in node.users
                ):
                    raise RuntimeError(
                        "For combine_mode='pointwise', the combine_fn needs to be pointwise"
                    )

            if _has_potential_branch_input_mutation(
                combine_gm, sub_args_fake, pre_dispatch=pre_dispatch
            ):
                raise RuntimeError("Combine_fn might be modifying the input!")  # noqa: F541
            if _has_potential_branch_input_alias(
                combine_gm, sub_args_fake, pre_dispatch=pre_dispatch
            ):
                raise RuntimeError("Combine_fn might be aliasing the input!")  # noqa: F541

        combine_freevars_proxy = tuple(combine_lifted_freevars.keys())

        if combine_result.python_type() != list:
            unimplemented(
                f"Expected combine_fn to return a list if tensor but got {combine_result.python_type()}",
            )

        xs_proxy = xs.as_proxy()
        additional_inputs_proxy = additional_inputs.as_proxy() + combine_freevars_proxy
        check_meta_consistency_vt(
            [_make_inlined(tx, first_slice_copy)(t, dim) for t in xs.items],
            combine_result.unpack_var_sequence(tx),
            "initial_xs",
            "combine_fn_output",
        )

        combine_fn_name = tx.output.install_subgraph(
            "associative_scan_combine_fn", combine_gm
        )

        p_args = (
            make_attr(tx, combine_fn_name),
            xs_proxy,
<<<<<<< HEAD
            dim.as_proxy(),
=======
            additional_inputs_proxy,
>>>>>>> b8b1b364
        )

        with tx.fake_mode:
            out_meta = tuple(
                inp_proxy.node.meta["example_value"].clone() for inp_proxy in xs_proxy
            )
        return wrap_fx_proxy(
            tx=tx,
            proxy=tx.output.create_proxy(
                "call_function", torch.ops.higher_order.associative_scan, p_args, {}
            ),
            example_value=out_meta,
        )


class ScanHigherOrderVariable(TorchHigherOrderOperatorVariable):
    @raise_hard_error_if_graph_break(
        reason="scan must be captured completely with torch.compile."
    )
    def call_function(
        self,
        tx: "InstructionTranslator",
        args: list[VariableTracker],
        kwargs: dict[str, VariableTracker],
    ) -> VariableTracker:
        import functools

        from torch._higher_order_ops.scan import stack_y
        from torch._higher_order_ops.utils import first_slice_copy

        args, kwargs = LazyVariableTracker.realize_all((args, kwargs))

        def arg_extractor(combine_fn, init, xs, additional_inputs):
            return combine_fn, init, xs, additional_inputs

        if len(args) != 3:
            unimplemented(
                f"Expected 3 positional arguments but got {len(args)}.\n"
                f"Usage: scan(combine_fn, init, xs)",
            )

        combine_fn, init, xs, additional_inputs = arg_extractor(*args, **kwargs)

        # combine_fn input check
        # We need to get the pure combine_fn from the functools.partial
        _check_supported_callable_arg(
            tx, combine_fn.keywords["combine_fn"], "combine_fn"
        )

        # init input check
        if not isinstance(init, (ListVariable, TupleVariable)):
            unimplemented(
                f"Expected init to be a list/tuple with at least one element but got "
                f"{init.python_type()}. It seems to be an "
                f"internal error, please report an issue to PyTorch."
            )
        init_len = len(init.items)
        if init_len == 0:
            unimplemented(
                "scan() operator requires init leaves.  It seems to be an "
                "internal error, please report an issue to PyTorch."
            )
        init_vars = init.unpack_var_sequence(tx)
        _check_all_tensorvariable(init_vars)

        if args[0].python_type() is not functools.partial:
            unimplemented(
                f"Expected args[0], aka, inits to be a FunctoolsPartialVariable but got "
                f"{args[0].python_type()}. It seems to be an "
                f"internal error, please report an issue to PyTorch."
            )
        init_treespec = args[0].keywords["spec_init"]

        # xs input check
        if not isinstance(xs, (ListVariable, TupleVariable)):
            unimplemented(
                f"Expected xs to be a list/tuple but got "
                f"{xs.python_type()}. It seems to be an "
                f"internal error, please report an issue to PyTorch."
            )
        xs_vars = xs.unpack_var_sequence(tx)
        _check_all_tensorvariable(xs_vars)

        # additional_inputs input check
        if not isinstance(additional_inputs, (ListVariable, TupleVariable)):
            unimplemented(
                f"Expected additional_inputs to be a list/tuple but got "
                f"{additional_inputs.python_type()}. It seems to be an "
                f"internal error, please report an issue to PyTorch."
            )
        additional_inputs_vars = additional_inputs.unpack_var_sequence(tx)
        _check_all_tensorvariable(additional_inputs_vars)

        scan_length = get_fake_value(xs_vars[0].as_proxy().node, tx).size()[0]
        if scan_length == 0:
            unimplemented(
                "scan() operator doesn't support zero-sized tensors during tracing."
            )

        # Trace the subgraph
        with discard_graph_changes(tx):
            sub_args_init = [
                ini.call_method(tx, "clone", args=(), kwargs={}) for ini in init_vars
            ]
            # The sub_args_inp is a slice of original input, e.g. if input.size is (3, 4), and scan dim=0
            # the sub_args_inp shape will be (4, ).
            sub_args_inp = [_make_inlined(tx, first_slice_copy)(inp) for inp in xs_vars]
            sub_args_additional_inputs = [
                t.call_method(tx, "clone", args=(), kwargs={})
                for t in additional_inputs_vars
            ]

        sub_args = sub_args_init + sub_args_inp + sub_args_additional_inputs
        (
            (combine_result, _combine_treespec),
            combine_graph,
            combine_lifted_freevars,
        ) = speculate_subgraph(
            tx,
            combine_fn,
            sub_args,
            sub_kwargs={},
            description="scan_combine_fn",
            source_target=self.value,
            set_subgraph_inputs="flatten_manual",
        )
        combine_freevars_proxy = list(combine_lifted_freevars.keys())

        # Collect the results from the comnbine_fn
        results = combine_result.unpack_var_sequence(tx)
        _combine_treespec = _make_inlined(tx, pytree.tree_structure)(combine_result)

        # Check whether the combine_fn returns two child trees.
        # One for the carries and one for the outputs
        if len(results) != 2:
            unimplemented(
                f"combine_fn needs to produce two pytrees, one for the carries and one for the outputs "
                f"but combine_fn produces the pytree {_combine_treespec.as_python_constant()}."
            )

        carry_tree, out_tree = results
        carry_vars, carry_treespec = _make_inlined(tx, pytree.tree_flatten)(
            carry_tree
        ).unpack_var_sequence(tx)
        carry_vars = carry_vars.unpack_var_sequence(tx)
        out_vars = _make_inlined(tx, pytree.tree_leaves)(out_tree).unpack_var_sequence(
            tx
        )

        # Check whether the carries produced by combine_fn has the same treespec as the init
        # We need to have this check this way, because in case init is a TreeSpec and carry
        # but carry is only a LeafSpec, these two cannot be compared correctly.
        if (
            isinstance(init_treespec.as_python_constant(), pytree.LeafSpec)
            != isinstance(carry_treespec.as_python_constant(), pytree.LeafSpec)
        ) or not _make_inlined(tx, pytree.TreeSpec.__eq__)(
            init_treespec, carry_treespec
        ).as_python_constant():
            unimplemented(
                f"The tree structure of the inits and the carries produced by the combine_fn "
                f"are expected to be identical, but got "
                f"init: {init_treespec.as_python_constant()} vs carry: {carry_treespec.as_python_constant()}."
            )

        # Check meta data of carries and inits. If we pass this stage, we are sure that the init and carries
        # have the same tree structure
        check_meta_consistency_vt(
            init_vars,
            carry_vars,
            "init",
            "carry",
        )

        # Compute the proxies
        xs_proxy = xs.as_proxy()
        init_proxy = init.as_proxy()
        additional_inputs_proxy = list(additional_inputs.as_proxy()) + list(
            combine_freevars_proxy
        )
        y_proxies = [out_var.as_proxy() for out_var in out_vars]

        combine_gm = torch.fx.GraphModule(dict(tx.output.nn_modules), combine_graph)
        combine_fn_name = tx.output.install_subgraph("scan_combine_fn", combine_gm)

        p_args = (
            make_attr(tx, combine_fn_name),
            init_proxy,
            xs_proxy,
            additional_inputs_proxy,
        )

        with tx.fake_mode:
            example_carry = [
                init_p.node.meta["example_value"].clone() for init_p in init_proxy
            ]
            # For the fake mode, we need to duplicate the init tensor along the dim
            # to have the same size as the xs arguments
            example_stacked_out = [
                stack_y(y.node.meta["example_value"], scan_length) for y in y_proxies
            ]
            out_meta = [*example_carry, *example_stacked_out]

        return _call_function_and_unflatten_output(
            tx, torch.ops.higher_order.scan, p_args, {}, out_meta, _combine_treespec
        )


def non_single_tensor_return_unsupported(api, ret):
    from . import TensorVariable

    if not isinstance(ret, TensorVariable):
        raise Unsupported(
            f"{api} over function that returns something other than one Tensor"
        )


class MapHigherOrderVariable(TorchHigherOrderOperatorVariable):
    def call_function(
        self,
        tx: "InstructionTranslator",
        args: list[VariableTracker],
        kwargs: dict[str, VariableTracker],
    ) -> VariableTracker:
        from . import TensorVariable
        from .builder import wrap_fx_proxy_cls

        if len(kwargs) > 0:
            unimplemented(
                "torch.ops.higher_order.map: kwargs are not supported in the map operator."
            )

        _check_supported_callable_arg(tx, args[0].realize(), "map_fn")

        assert type(args[1].realize()) is TensorVariable

        sample_shape = get_fake_value(args[1].as_proxy().node, tx).size()

        if len(sample_shape) < 1 or sample_shape[0] == 0:
            unimplemented(
                "map() operator doesn't support scalar or zero-sized tensors during tracing."
            )

        # To get the example output from map() we will need to provide at least one sample to
        # the loop body. In our case we will always use xs[0], and our map() won't support zero
        # sized tensor during tracing.
        with discard_graph_changes(tx):
            first_dim = wrap_fx_proxy_cls(
                target_cls=TensorVariable, tx=tx, proxy=args[1].as_proxy()[0]
            )

        # TODO: Support kwargs
        (
            (body_r, body_spec),
            body_graph,
            body_lifted_freevars,
        ) = speculate_subgraph(
            tx,
            args[0],
            [
                first_dim,
                *args[2:],
            ],
            {},
            "torch.ops.higher_order.map",
            source_target=self.value,
            set_subgraph_inputs="flatten_manual",
            should_flatten_outputs=True,
        )

        subgraph_example_value = [
            proxy.node.meta["example_value"] for proxy in body_r.as_proxy()
        ]

        with tx.output.fake_mode:
            # We need to expand the example output from map() so that it has
            # the same first dimension as the mapped input.
            # We also do a clone with contiguous_format. This is to be consistent with
            # eager semantic of map, which stacks the outputs. The result is contiguous
            # as a result of the stack operation.
            map_example_out = [
                t.expand(sample_shape[0], *t.size()).clone(
                    memory_format=torch.contiguous_format
                )
                for t in subgraph_example_value
            ]

        body_nn_modules = dict(tx.output.nn_modules)

        body_name = tx.output.install_subgraph(
            "map_body",
            torch.fx.GraphModule(body_nn_modules, body_graph),
        )

        body_node = make_attr(tx, body_name)

        p_args = (
            body_node,
            [args[1].as_proxy()],
            [arg.as_proxy() for arg in args[2:]] + list(body_lifted_freevars.keys()),
        )

        return _call_function_and_unflatten_output(
            tx, torch.ops.higher_order.map_impl, p_args, {}, map_example_out, body_spec
        )


class ExecutorchCallDelegateHigherOrderVariable(TorchHigherOrderOperatorVariable):
    def call_function(
        self,
        tx: "InstructionTranslator",
        args: "list[VariableTracker]",
        kwargs: "dict[str, VariableTracker]",
    ) -> "VariableTracker":
        from .builder import wrap_fx_proxy

        # This is operator for delegation within Executorch which calls a
        # specific function in the given lowered module with the given
        # operators. The actual operator is defined in the Executorch codebase.
        # This is a bad hierarchical violation since
        # executorch_call_delegate sits at a higher level than dynamo, but
        # there's no real solution to this issue yet.
        if len(kwargs) > 0:
            unimplemented(
                "executorch_call_delegate: kwargs arguments were not enabled."
            )
        lowered_module = tx.output.get_submodule(args[0].module_key)

        lowered_node = make_attr(tx, args[0].module_key)

        p_args = tuple(arg.as_proxy() for arg in args[1:])
        real_sub_args = pytree.tree_map_only(
            torch.fx.Proxy, lambda a: get_fake_value(a.node, tx), p_args
        )

        with tx.fake_mode:
            example_value = lowered_module.original_module.module()(*real_sub_args)

        # NOTE [Guaranteeing the 1-1 correspondence of FakeTensors and real tensors]:
        # executorch modules promise not to alias inputs and outputs.
        # Thus, output FakeTensors will correctly not alias input FakeTensors.
        _assert_tensors_nonaliasing(real_sub_args, example_value)

        p_args = (lowered_node,) + p_args

        # Store the invocation as a call
        return wrap_fx_proxy(
            tx=tx,
            proxy=tx.output.create_proxy(
                "call_function",
                self.value,
                args=tuple(p_args),
                kwargs={},
            ),
            example_value=example_value,
        )


class FunctorchHigherOrderVariable(UserFunctionVariable):
    def call_function(
        self,
        tx: "InstructionTranslator",
        args: "list[VariableTracker]",
        kwargs: "dict[str, VariableTracker]",
    ) -> "VariableTracker":
        return super().call_function(tx, args, kwargs)


class FunctionalCallVariable(FunctorchHigherOrderVariable):
    def call_function(
        self, tx, args: list[VariableTracker], kwargs: dict[str, VariableTracker]
    ) -> VariableTracker:
        if not torch._dynamo.config.inline_inbuilt_nn_modules:
            unimplemented(
                "torch.func.functional_call capture is disabled, "
                "it can be turned on by setting "
                "`torch._dynamo.config.inline_inbuilt_nn_modules=True`"
            )
        return super().call_function(tx, args, kwargs)


class WrapHigherOrderVariable(TorchHigherOrderOperatorVariable):
    def install_subgraph_in_output_graph(
        self, tx, fn_vt, fn_args_vt, kwargs, body_gmod, attr_name="wrap_body"
    ):
        return tx.output.install_subgraph(
            f"{attr_name}",
            body_gmod,
        )

    def create_wrapped_node(
        self,
        tx: "InstructionTranslator",
        fn_vt,
        fn_args_vt,
        kwargs,
        description,
        under_activation_checkpoint=False,
        *,
        subgraph_name="wrap_body",
    ):
        # See NOTE [HigherOrderOperator tracing design] for more details

        (
            (body_r, treespec),
            body_graph,
            body_lifted_freevars,
        ) = speculate_subgraph(
            tx,
            fn_vt,
            fn_args_vt,
            kwargs,
            description,
            source_target=self.value,
            should_flatten_outputs=True,
            under_activation_checkpoint=under_activation_checkpoint,
        )

        body_gmod = torch.fx.GraphModule(tx.output.nn_modules, body_graph)
        body_name = self.install_subgraph_in_output_graph(
            tx,
            fn_vt,
            fn_args_vt,
            kwargs,
            body_gmod,
            attr_name=subgraph_name,
        )
        body_node = make_attr(tx, body_name)

        # Since, we call `speculate_subgraph` with `set_subgraph_inputs="automatic`,
        # all the arguments are lifted.
        lifted_args = tuple(arg for arg in body_lifted_freevars.keys())

        proxy_args = (body_node,) + lifted_args
        example_value = pytree.tree_map_only(
            torch.fx.Proxy,
            lambda a: a.node.meta["example_value"],
            body_r.as_proxy(),
        )

        return proxy_args, {}, example_value, body_r, treespec, body_gmod, body_name

    def call_function(
        self,
        tx: "InstructionTranslator",
        args: "list[VariableTracker]",
        kwargs: "dict[str, VariableTracker]",
    ) -> "VariableTracker":
        # This flattens the kwargs into lifted args
        (
            p_args,
            p_kwargs,
            _example_value,
            body_r,
            treespec,
            _,
            _,
        ) = self.create_wrapped_node(tx, args[0], args[1:], kwargs, "wrap")

        if len(p_kwargs) > 0:
            unimplemented("kwargs should have been flattened into lifted args")

        flat_example_value = pytree.tree_map_only(
            torch.fx.Proxy,
            lambda a: a.node.meta["example_value"],
            body_r.as_proxy(),
        )

        return _call_function_and_unflatten_output(
            tx, self.value, tuple(p_args), p_kwargs, flat_example_value, treespec
        )


class WrapWithSetGradEnabledHigherOrderVariable(TorchHigherOrderOperatorVariable):
    """
    This hop is not exposed to users but is inserted into the graph
    after export as a post-processing step.
    """

    def call_function(
        self,
        tx: "InstructionTranslator",
        args: "list[VariableTracker]",
        kwargs: "dict[str, VariableTracker]",
    ) -> "VariableTracker":
        args, kwargs = LazyVariableTracker.realize_all((args, kwargs))

        if kwargs:
            unimplemented(
                f"wrap_with_set_grad_enabled: Got unexpected kwargs: {list(kwargs.keys())}"
            )

        grad_enabled, fn_var, *rest_args = args

        if not isinstance(grad_enabled, ConstantVariable):
            unimplemented("grad_enabled must be a constant")

        _check_supported_callable_arg(tx, fn_var, "enable_grad_fn")

        with torch.set_grad_enabled(grad_enabled.as_python_constant()):
            (
                (body_r, treespec),
                body_graph,
                body_lifted_freevars,
            ) = speculate_subgraph(
                tx,
                fn_var,
                [*rest_args],
                {},
                "torch.ops.higher_order.wrap_with_set_grad_enabled",
                source_target=self.value,
                set_subgraph_inputs="manual",
                should_flatten_outputs=True,
            )

        if len(body_lifted_freevars) > 0:
            unimplemented(
                f"wrap_with_set_grad_enabled: Got unexpected freevars {body_lifted_freevars}"
            )

        body_gmod = torch.fx.GraphModule(tx.output.nn_modules, body_graph)
        body_name = tx.output.install_subgraph(
            "wrap_body",
            body_gmod,
        )

        body_node = make_attr(tx, body_name)

        proxy_args = tuple(
            [
                grad_enabled.as_python_constant(),
                body_node,
            ]
            + [operand.as_proxy() for operand in rest_args]
        )
        example_value = pytree.tree_map_only(
            torch.fx.Proxy,
            lambda a: a.node.meta["example_value"],
            body_r.as_proxy(),
        )
        return _call_function_and_unflatten_output(
            tx, self.value, proxy_args, {}, example_value, treespec
        )


class WrapWithAutocastHigherOrderVariable(TorchHigherOrderOperatorVariable):
    """
    This hop is not exposed to users but is inserted into the graph
    after export as a post-processing step.
    """

    def call_function(
        self,
        tx: "InstructionTranslator",
        args: "list[VariableTracker]",
        kwargs: "dict[str, VariableTracker]",
    ) -> "VariableTracker":
        args, kwargs = LazyVariableTracker.realize_all((args, kwargs))

        if kwargs:
            unimplemented(
                f"wrap_with_autocast: Got unexpected kwargs: {list(kwargs.keys())}"
            )

        device_type, dtype, enabled, cache_enabled, fn_var, *rest_args = args

        for arg in [device_type, dtype, enabled, cache_enabled]:
            if not isinstance(arg, ConstantVariable):
                unimplemented(
                    "device_type, dtype, enabled, cache_enabled must be constants"
                )

        _check_supported_callable_arg(tx, fn_var, "autocast")

        python_constants = [
            arg.as_python_constant()
            for arg in [device_type, dtype, enabled, cache_enabled]
        ]

        with torch.autocast(*python_constants):
            (
                (body_r, treespec),
                body_graph,
                body_lifted_freevars,
            ) = speculate_subgraph(
                tx,
                fn_var,
                [*rest_args],
                {},
                "torch.ops.higher_order.wrap_with_autocast",
                source_target=self.value,
                set_subgraph_inputs="manual",
                should_flatten_outputs=True,
            )

        if len(body_lifted_freevars) > 0:
            unimplemented(
                f"wrap_with_autocast: Got unexpected freevars {body_lifted_freevars}"
            )

        body_gmod = torch.fx.GraphModule(tx.output.nn_modules, body_graph)
        body_name = tx.output.install_subgraph(
            "wrap_body",
            body_gmod,
        )

        body_node = make_attr(tx, body_name)

        proxy_args = tuple(
            [
                *python_constants,
                body_node,
            ]
            + [operand.as_proxy() for operand in rest_args]
        )
        example_value = pytree.tree_map_only(
            torch.fx.Proxy,
            lambda a: a.node.meta["example_value"],
            body_r.as_proxy(),
        )

        return _call_function_and_unflatten_output(
            tx, self.value, proxy_args, {}, example_value, treespec
        )


class HintsWrapperHigherOrderVariable(TorchHigherOrderOperatorVariable):
    @raise_hard_error_if_graph_break(
        reason="Hints_wrapper doesn't work unless it is captured completely with torch.compile."
    )
    def call_function(
        self, tx, args: "list[VariableTracker]", kwargs: "dict[str, VariableTracker]"
    ) -> "VariableTracker":
        _check_supported_callable_arg(tx, args[0], "body_fn")

        # inputs
        if len(args) != 3:
            unimplemented(
                f"Expected 3 arguments but got {len(args)}.\n"
                f"Usage: hints_wrapper(body_fn, args, kwargs, hints).\n"
                f"kwargs required to be provided explicitly."
            )

        if not isinstance(args[1], (ListVariable, TupleVariable)):
            unimplemented(
                f"Expected a tuple but got {args[1].python_type()}",
            )
        operands = args[1].unpack_var_sequence(tx)

        if not isinstance(args[2], ConstDictVariable):
            unimplemented(
                f"Expected a dict but got {args[2].python_type()}",
            )

        if "hints" not in kwargs:
            raise IncorrectUsage("hints_wrapper - key hints not provided")

        (
            (body_r, treespec),
            body_graph,
            body_lifted_freevars,
        ) = speculate_subgraph(
            tx,
            args[0],  # function
            operands,
            args[2].as_python_constant(),
            "hints_wrapper",
            source_target=self.value,
            should_flatten_outputs=True,
        )

        body_gmod = torch.fx.GraphModule(tx.output.nn_modules, body_graph)
        body_name = tx.output.install_subgraph(
            "hints_wrapper_body",
            body_gmod,
        )

        body_node = make_attr(tx, body_name)

        # Since, we call `speculate_subgraph` with `set_subgraph_inputs="automatic`,
        # all the arguments are lifted.
        lifted_args = tuple(arg for arg in body_lifted_freevars.keys())
        p_args = (body_node, lifted_args, {})

        p_kwargs = {}
        # add hints into p_kwargs
        p_kwargs["hints"] = kwargs["hints"].as_python_constant()

        flat_example_value = pytree.tree_map_only(
            torch.fx.Proxy,
            lambda a: a.node.meta["example_value"],
            body_r.as_proxy(),
        )

        return _call_function_and_unflatten_output(
            tx, self.value, p_args, p_kwargs, flat_example_value, treespec
        )


class OutDtypeHigherOrderVariable(TorchHigherOrderOperatorVariable):
    def call_function(
        self,
        tx: "InstructionTranslator",
        args: "list[VariableTracker]",
        kwargs: "dict[str, VariableTracker]",
    ) -> "VariableTracker":
        from .builder import wrap_fx_proxy

        if len(kwargs) > 0:
            unimplemented("out_dtype does not handle kwargs")

        p_args = tuple(arg.as_proxy() for arg in args)
        op = p_args[0]
        output_dtype = p_args[1]
        fake_sub_args = pytree.tree_map_only(
            torch.fx.Proxy, lambda a: a.node.meta["example_value"], p_args[2:]
        )
        # This is a simplified implementation of this operator just for tracing.
        # Actual implementation may also first promote the arguments
        example_value = op(*fake_sub_args).to(dtype=output_dtype)

        # Store the invocation as a call
        return wrap_fx_proxy(
            tx=tx,
            proxy=tx.output.create_proxy(
                "call_function",
                self.value,
                args=tuple(p_args),
                kwargs={},
            ),
            example_value=example_value,
        )


class StrictModeHigherOrderVariable(TorchHigherOrderOperatorVariable):
    @raise_hard_error_if_graph_break(
        reason="strict_mode HOO doesn't work unless it is captured completely with torch.compile."
    )
    def call_function(
        self,
        tx: "InstructionTranslator",
        args: "list[VariableTracker]",
        kwargs: "dict[str, VariableTracker]",
    ) -> "VariableTracker":
        unpacked_sequence = args[1].unpack_var_sequence(tx)
        # TODO (tmanlaibaatar) support pytree here
        for arg in unpacked_sequence:
            if isinstance(arg, (ListVariable, TupleVariable, ConstDictVariable)):
                unimplemented("strict_mode HOO only works for flat inputs for now")

        if kwargs:
            unimplemented(
                f"strict_mode HOO received unexpected kwargs: {list(kwargs.keys())}"
            )

        (
            (ret_val, ret_treespec),
            ret_graph,
            ret_lifted_freevars,
        ) = speculate_subgraph(
            tx,
            args[0],
            unpacked_sequence,
            {},
            "strict_mode",
            source_target=self.value,
            should_flatten_outputs=True,
        )

        strict_mode_nn_modules = dict(tx.output.nn_modules)

        strict_mode_name = tx.output.install_subgraph(
            "strict_mode_body",
            torch.fx.GraphModule(strict_mode_nn_modules, ret_graph),
        )

        strict_mode_node = make_attr(tx, strict_mode_name)
        p_args = (
            strict_mode_node,
            tuple(arg for arg in ret_lifted_freevars.keys()),
        )

        flat_example_value = pytree.tree_map_only(
            torch.fx.Proxy,
            lambda a: a.node.meta["example_value"],
            ret_val.as_proxy(),
        )

        return _call_function_and_unflatten_output(
            tx,
            torch.ops.higher_order.strict_mode,
            p_args,
            {},
            flat_example_value,
            ret_treespec,
        )


class CheckpointHigherOrderVariable(WrapHigherOrderVariable):
    def call_function(
        self,
        tx: "InstructionTranslator",
        args: list[VariableTracker],
        kwargs: dict[str, VariableTracker],
    ) -> VariableTracker:
        from torch._higher_order_ops.wrap import TagActivationCheckpoint
        from torch.utils.checkpoint import noop_context_fn

        from .builder import wrap_fx_proxy

        context_fn = None
        if "context_fn" in kwargs and kwargs["context_fn"] != noop_context_fn:
            ctx = kwargs.pop("context_fn")
            if isinstance(ctx, torch._dynamo.variables.UserFunctionVariable):
                context_fn = ctx.fn
            elif isinstance(
                ctx, torch._dynamo.variables.functions.FunctoolsPartialVariable
            ):
                context_fn = ctx.as_python_constant()
            else:
                raise NotImplementedError(
                    f"checkpoint not implemented for {type(ctx)} context_fn"
                )

        checkpoint_kwargs, gmod_kwargs = TagActivationCheckpoint.divide_kwargs(kwargs)

        # Here we use checkpoint_kwargs (and not gmod kwargs). gmod_kwargs are
        # already flattened above and managed inside the fx graph.
        (
            p_args,
            _,
            example_value,
            _body_r,
            treespec,
            checkpointed_gmod,
            _,
        ) = self.create_wrapped_node(
            tx,
            args[0],
            args[1:],
            gmod_kwargs,
            "torch.utils.checkpoint.checkpoint",
            under_activation_checkpoint=True,
        )
        if context_fn is not None:
            checkpointed_gmod.meta["_checkpoint_context_fn"] = context_fn

        _, checkpoint_kwargs = proxy_args_kwargs([], checkpoint_kwargs)

        # Store the invocation as a call
        variable = wrap_fx_proxy(
            tx=tx,
            proxy=tx.output.create_proxy(
                "call_function",
                self.value,
                args=tuple(p_args),
                kwargs=checkpoint_kwargs,
            ),
            example_value=example_value,
        )

        if treespec is None:
            return variable

        # Transform variable back into a list (previously made into a tuple by
        # speculate_subgraph function) so as to respect the pytree API typing.
        variable = BuiltinVariable(list).call_function(tx, [variable], {})

        return _make_inlined(tx, pytree.tree_unflatten)(variable, treespec)


class ExportTracepointHigherOrderVariable(TorchHigherOrderOperatorVariable):
    def call_function(
        self,
        tx: "InstructionTranslator",
        args: "list[VariableTracker]",
        kwargs: "dict[str, VariableTracker]",
    ) -> "VariableTracker":
        from .builder import wrap_fx_proxy

        p_args = tuple(arg.as_proxy() for arg in args)
        p_kwargs = {key: arg.as_proxy() for key, arg in kwargs.items()}
        return wrap_fx_proxy(
            tx=tx,
            proxy=tx.output.create_proxy(
                "call_function",
                self.value,
                args=p_args,
                kwargs=p_kwargs,
            ),
            example_value=None,
        )


class RunWithRNGStateHigherOrderVariable(TorchHigherOrderOperatorVariable):
    def call_function(
        self,
        tx: "InstructionTranslator",
        args: "list[VariableTracker]",
        kwargs: "dict[str, VariableTracker]",
    ) -> "VariableTracker":
        from .builder import wrap_fx_proxy

        p_args = tuple(arg.as_proxy() for arg in args)
        p_kwargs = {key: arg.as_proxy() for key, arg in kwargs.items()}
        return wrap_fx_proxy(
            tx=tx,
            proxy=tx.output.create_proxy(
                "call_function",
                self.value,
                args=p_args,
                kwargs=p_kwargs,
            ),
            example_value=None,
        )


class AutoFunctionalizeHigherOrderVariable(TorchHigherOrderOperatorVariable):
    def call_function(
        self, tx, args: "list[VariableTracker]", kwargs: "dict[str, VariableTracker]"
    ) -> "VariableTracker":
        from .builder import wrap_fx_proxy

        p_args = tuple(arg.as_proxy() for arg in args)
        p_kwargs = {key: arg.as_proxy() for key, arg in kwargs.items()}
        return wrap_fx_proxy(
            tx=tx,
            proxy=tx.output.create_proxy(
                "call_function",
                self.value,
                args=p_args,
                kwargs=p_kwargs,
            ),
            example_value=None,
        )


class FlexAttentionBackwardHighOrderVariable(TorchHigherOrderOperatorVariable):
    def proxy_submod(self, tx, arg):
        assert isinstance(arg.source, DictGetItemSource)
        submod_name = tx.output.install_subgraph(arg.source.index, arg.value)
        p_submod = make_attr(tx, submod_name)
        set_example_value(p_submod.node, arg.value)
        return p_submod

    def to_proxy(self, tx, arg):
        if isinstance(arg, UnspecializedNNModuleVariable):
            return self.proxy_submod(tx, arg)
        elif isinstance(arg, (ListVariable, TupleVariable)):
            return arg.python_type()(
                self.to_proxy(tx, nested_arg) for nested_arg in arg.items
            )
        else:
            return arg.as_proxy()

    def call_function(
        self, tx, args: "list[VariableTracker]", kwargs: "dict[str, VariableTracker]"
    ) -> "VariableTracker":
        from .builder import wrap_fx_proxy

        try:
            p_args = tuple(self.to_proxy(tx, arg) for arg in args)
            p_kwargs = {key: self.to_proxy(tx, arg) for key, arg in kwargs.items()}
        except (NotImplementedError, Unsupported) as err:
            raise Unsupported(
                "Missing Dynamo support for FlexAttentionBackward HOP argument. Please file an issue."
            ) from err
        return wrap_fx_proxy(
            tx=tx,
            proxy=tx.output.create_proxy(
                "call_function",
                self.value,
                args=p_args,
                kwargs=p_kwargs,
            ),
            example_value=None,
        )


class TraceWrappedHigherOrderOperatorVariable(TorchHigherOrderOperatorVariable):
    """
    Handles torch._dynamo._trace_wrapped_higher_order_op.inner_trace
    by unwrapping the higher order op and inlining through it.  This op
    is created by dynamo to survive through AotAutograd, then unwrapped
    here in the call to dynamo from compiled autograd.
    """

    def call_function(
        self,
        tx: "InstructionTranslator",
        args: "list[VariableTracker]",
        kwargs: "dict[str, VariableTracker]",
    ) -> "VariableTracker":
        kwargs = dict(kwargs)
        fn = kwargs.pop("fn")
        return fn.call_function(tx, args, kwargs)


class FlexAttentionHigherOrderVariable(TorchHigherOrderOperatorVariable):
    @staticmethod
    def normalize_to_args(args, kwargs):
        # input signature is (query, key, value, score_mod, block_mask, *other_buffers),
        # block_mask is a tuple, and we don't want to flatten it.
        # only flatten kwargs into lists
        flat_kwargs = pytree.tree_flatten(kwargs)[0]

        # Combine the flattened lists
        all_args = args + flat_kwargs
        return all_args

    def create_wrapped_node(
        self,
        tx: "InstructionTranslator",
        query: "VariableTracker",
        fn: "VariableTracker",
        fn_name: str,
    ):
        from .._trace_wrapped_higher_order_op import TransformGetItemToIndex

        tx: InstructionTranslator = tx

        def create_scalar():
            return query.call_method(
                tx,
                "new_empty",
                (VariableTracker.build(tx, []),),
                {
                    "dtype": VariableTracker.build(tx, torch.int32),
                },
            )

        with discard_graph_changes(tx):
            bhmn = [create_scalar() for _ in range(4)]
            if fn_name == "score_mod":
                scores_require_grad: bool = query.requires_grad
                score = query.call_method(
                    tx,
                    "new_empty",
                    (VariableTracker.build(tx, []),),
                    {"requires_grad": VariableTracker.build(tx, scores_require_grad)},
                )
                new_args = [score, *bhmn]
            else:
                assert fn_name == "mask_fn", "Illegal function name: " + fn_name
                new_args = [*bhmn]

        with TransformGetItemToIndex():
            (
                (_body_output, _body_treespec),
                body_graph,
                body_lifted_freevars,
            ) = speculate_subgraph(
                tx,
                fn,
                new_args,
                {},  # expect only args no kwargs for now
                description=fn_name,
                source_target=self.value,
                set_subgraph_inputs="flatten_manual",
            )

        body_name = tx.output.install_subgraph(
            fn_name,
            torch.fx.GraphModule(tx.output.nn_modules, body_graph),
        )

        body_node = make_attr(tx, body_name)

        # It is possible that the score-mod function captures some free variables that are not
        # passed in as arguments. In this case, we need to lift them, which is handled by speculate_subgraph.
        # We then need to create proxies for this + the inputs.

        lifted_args = tuple(arg for arg in body_lifted_freevars.keys())

        proxy_args = (body_node, lifted_args)

        return proxy_args

    def call_function(
        self,
        tx: "InstructionTranslator",
        args: "list[VariableTracker]",
        kwargs: "dict[str, VariableTracker]",
    ) -> "VariableTracker":
        from torch._higher_order_ops.flex_attention import flex_attention_fake_impl

        from .builder import wrap_fx_proxy

        (
            query,
            key,
            value,
            score_mod,
            block_mask,
            scale,
            kernel_options,
        ) = self.normalize_to_args(args, kwargs)

        score_mod_node, score_mod_lifted_args = self.create_wrapped_node(
            tx, query, score_mod, "score_mod"
        )
        mask_fn = block_mask.items[-1]
        if isinstance(mask_fn, ConstantVariable):
            mask_fn = UserFunctionVariable(torch.nn.attention._flex_attention._no_mask)
        mask_fn_node, mask_fn_lifted_args = self.create_wrapped_node(
            tx, query, mask_fn, "mask_fn"
        )

        proxied_args = [
            query,
            key,
            value,
            TupleVariable(block_mask.items[:-1], source=block_mask.source),
            scale,
            kernel_options,
        ]

        # Store the invocation as a call
        # Norm_kwargs contains the score_function and we dont want to proxy this because
        # Proxying user defined functions is not supported.
        inp_args, _ = proxy_args_kwargs(proxied_args, {})

        query_meta = query.as_proxy().node.meta["example_value"]
        value_meta = value.as_proxy().node.meta["example_value"]
        with torch._guards.TracingContext.try_get().fake_mode:
            out_meta, lse_meta = flex_attention_fake_impl(query_meta, value_meta)
        example_value = (out_meta, lse_meta)

        # Compose the ordered HOO args:
        # - inp_args: [query, key, value, block_mask, scale, kernel_options]
        # - subgraph node: [score_mod, mask_fn_node]
        # - lifted args from tracing subgraph: [score_mod_other_buffers, mask_fn_other_buffers]
        _, _, _, inp_arg_block_mask, inp_arg_scale, inp_arg_kernel_options = inp_args
        block_mask = tuple(inp_arg_block_mask + (mask_fn_node,))
        return wrap_fx_proxy(
            tx=tx,
            proxy=tx.output.create_proxy(
                "call_function",
                self.value,
                args=inp_args[:3]
                + (
                    score_mod_node,
                    block_mask,
                    inp_arg_scale,
                    inp_arg_kernel_options,
                    score_mod_lifted_args,
                    mask_fn_lifted_args,
                ),
                kwargs={},
            ),
            example_value=example_value,
        )


class AutogradFunctionApplyVariable(VariableTracker):
    def __init__(self, fwd_graph, bwd_graph, parent_source, **kwargs) -> None:
        super().__init__(**kwargs)
        self.fwd_graph = fwd_graph
        self.bwd_graph = bwd_graph
        self.parent_source = parent_source

    def call_function(
        self,
        tx: "InstructionTranslator",
        args: "list[VariableTracker]",
        kwargs: "dict[str, VariableTracker]",
    ) -> "VariableTracker":
        from . import (
            AutogradFunctionContextVariable,
            UserDefinedClassVariable,
            UserFunctionVariable,
            UserMethodVariable,
        )
        from .builder import wrap_fx_proxy

        """
        Consider the following:
        class MySin(torch.autograd.Function):
            @staticmethod
            def forward(ctx, x):
                ctx.save_for_backward(x)
                return x.sin()
            @staticmethod
            def backward(ctx, grad):
                x, = ctx.saved_tensors
                return grad * x.cos()
        We want the resulting graphs to look like:
        def fwd(ctx, x):
            # (output, saved tensors / attrs)
            return (x.sin(), [x])
        # bwd(ctx, grad0, grad1, ..., gradn, *saved_tensors_or_attrs)
        def bwd(ctx, grad, x):
            return grad * x.cos()
        To accomplish this, we're going to:
        1. Construct a ctx object
        2. (fwd_out, _), fwd_graph, fwd_freevars = speculate_subgraph on MySin.forward (manually_set_inputs=True)
        3. (bwd_out, _), bwd_graph, bwd_freevars = speculate_subgraph on MySin.backward, while manually setting
        the ctx and grad inputs.
        4. Manually rewriting the fwd graph's output to be (output, stuff_that_gets_used in bwd_graph)
        Getting from 3 to 4 is pretty elegant: stuff_that_gets_used in bwd graph is
        just the bwd_freevars returned from speculate_subgraph, assuming MySin.backward
        doesn't capture any arguments.
        All these steps work if MySin.backward doesn't capture any values. This is a
        limitation in general that we should check for.
        """

        prev_side_effects = tx.output.side_effects.clone()
        fwd_tracer = torch._dynamo.output_graph.SubgraphTracer(
            tx.output,
            parent=tx.output.current_tracer,
            source_target="autograd.Function",
        )

        ctx = AutogradFunctionContextVariable.create(tx, args, kwargs)
        if isinstance(self.fwd_graph, types.FunctionType):
            fwd_fn = UserFunctionVariable(self.fwd_graph)
            fwd_args = [ctx, *args]
        elif isinstance(self.fwd_graph, types.MethodType):
            fwd_fn = UserMethodVariable(
                self.fwd_graph.__func__,
                UserDefinedClassVariable(self.fwd_graph.__class__),
            )
            fwd_args = [fwd_fn.obj, ctx, *args]
        else:
            unimplemented("non-function or method")

        # Speculate subgraph on the fwd
        (fwd_out, _), fwd_graph, fwd_freevars = speculate_subgraph(
            tx,
            fwd_fn,
            fwd_args,
            kwargs,
            "autograd.Function",
            enable_grad=False,
            set_subgraph_inputs="semi_automatic",
            restore_side_effects=False,
            tracer=fwd_tracer,
        )

        if ctx in tx.output.side_effects.store_attr_mutations:
            if (
                "_materialize_non_diff_grads"
                in tx.output.side_effects.store_attr_mutations[ctx]
            ):
                unimplemented("NYI")

        bwd_tracer = torch._dynamo.output_graph.SubgraphTracer(
            tx.output,
            parent=fwd_tracer,
            source_target="autograd.Function",
        )

        # Speculate subgraph on the backward. We make the
        # bwd tracer a child of the fwd tracer, because backward may rely on
        # tensors/attrs created in the fwd tracer.

        if isinstance(fwd_out, variables.BaseListVariable):
            bwd_args = [ctx, *fwd_out.items]
        else:
            bwd_args = [ctx, fwd_out]

        bwd_src = AttrSource(self.parent_source, member="backward")
        if isinstance(self.bwd_graph, types.FunctionType):
            bwd_fn = UserFunctionVariable(self.bwd_graph, source=bwd_src)
        elif isinstance(self.bwd_graph, types.MethodType):
            bwd_fn = UserMethodVariable(
                self.bwd_graph.__func__,
                UserDefinedClassVariable(self.bwd_graph.__class__),
                source=bwd_src,
            )
            bwd_args = [bwd_fn.obj, *bwd_args]
        else:
            unimplemented("non-function or method")

        def is_strict_for(v: VariableTracker):
            if isinstance(v, variables.TensorVariable):
                # we can be more lax for stuff from forward
                return v.proxy.tracer is not fwd_tracer
            return True

        with (
            tx.output.subtracer(fwd_fn, fwd_tracer),
            tx.strict_translation_mode(is_strict_for),
        ):
            try:
                (bwd_out, _), bwd_graph, bwd_freevars = speculate_subgraph(
                    tx,
                    bwd_fn,
                    bwd_args,
                    kwargs,
                    "autograd.Function",
                    enable_grad=False,
                    set_subgraph_inputs="manual",
                    restore_side_effects=False,
                    tracer=bwd_tracer,
                )
            except torch._dynamo.exc.Unsupported as e:
                if isinstance(
                    e, torch._dynamo.exc.UnknownPropertiesDuringBackwardTrace
                ):
                    from unittest import mock

                    bwd_tracer = torch._dynamo.output_graph.SubgraphTracer(
                        tx.output,
                        parent=fwd_tracer,
                        source_target="autograd.Function",
                    )
                    from .._trace_wrapped_higher_order_op import (
                        autograd_function_backward_rewritten,
                    )

                    if isinstance(self.bwd_graph, types.FunctionType):
                        bwd_fn = UserFunctionVariable(
                            autograd_function_backward_rewritten(self.bwd_graph)
                        )
                    elif isinstance(self.bwd_graph, types.MethodType):
                        bwd_fn = UserMethodVariable(
                            autograd_function_backward_rewritten(
                                self.bwd_graph.__func__
                            ),
                            UserDefinedClassVariable(self.bwd_graph.__class__),
                        )
                    else:
                        unimplemented("non-function or method")

                    with mock.patch(
                        "torch._dynamo.config._autograd_backward_strict_mode_conditional_banned_ops",
                        [],
                    ):
                        (bwd_out, _), bwd_graph, bwd_freevars = speculate_subgraph(
                            tx,
                            bwd_fn,
                            bwd_args,
                            kwargs,
                            "autograd.Function",
                            enable_grad=False,
                            set_subgraph_inputs="manual",
                            restore_side_effects=False,
                            tracer=bwd_tracer,
                        )
                else:
                    raise e

        # TODO: assert that bwd_graph didn't capture values that were
        # not created inside fwd_graph.

        # TODO(oulgen): Ideally, we would not do a linear search for output
        # node but as things currently are there could be nodes after the
        # output node
        # This is bug prone as if there's code after the output node, then
        # graph.output will append the output at the very end
        # This might be a behavior difference

        # If users call ctx.mark_non_differentiable, we should capture these output tensors who
        # are marked as non-differentiable and pass them to ApplyTemplate
        # at torch._functorch.autograd_function.AutogradFunctionApply for reconstruction.
        non_differentiable_idx = []
        if ctx.non_differentiable is not None:
            non_differentiable_set = set(ctx.non_differentiable)
            assert isinstance(fwd_out, variables.BaseListVariable)
            for i, x in enumerate(fwd_out.items):
                if (
                    isinstance(x, variables.TensorVariable)
                    and x.as_proxy() in non_differentiable_set
                ):
                    non_differentiable_idx.append(i)

        # Rewrite the output of fwd_graph to (output, stuff_necessary_for_bwd)
        for node in fwd_graph.find_nodes(op="output"):
            fwd_graph.erase_node(node)
            break

        # Because we lift the bwd_freevars as inputs of the bwd_graph,
        # we have to manually add the bwd_freevars as output of fwd_graph.
        # However, the bwd_freevars got from speculate_subgraph use the Proxies in the bwd_graph,
        # we need to convert them to Proxies in the fwd_graph and then generate new fwd_graph output.
        fwd_proxy_of_bwd_freevars = []
        for k in bwd_freevars.keys():
            if k in fwd_freevars:
                fwd_proxy_of_bwd_freevars.append(fwd_freevars[k])
            else:
                fwd_proxy_of_bwd_freevars.append(k)

        def unwrap_proxy(x):
            if isinstance(x, torch.fx.Proxy):
                return x.node
            else:
                assert variables.ConstantVariable.is_literal(x), (
                    f"Only constant is allowed. Got {x}"
                )
                return x

        new_fwd_graph_outputs = (fwd_out.as_proxy(), fwd_proxy_of_bwd_freevars)
        new_fwd_graph_outputs = pytree.tree_map(unwrap_proxy, new_fwd_graph_outputs)
        fwd_graph.output(new_fwd_graph_outputs)
        fwd_graph.lint()

        # Store fwd_body
        fwd_nn_modules = tx.output.tracing_context.module_context.copy_graphstate()
        fwd_name = tx.output.install_subgraph(
            "fwd_body",
            torch.fx.GraphModule(fwd_nn_modules.nn_modules, fwd_graph),
        )

        fwd_node = make_attr(tx, fwd_name)

        # The type of original args can be arbitrary, but we only support basic type in FX graph.
        # So the speculated subgraph input includes original tensor args and the lifted freevars.
        # We need to filter out the original tensor args and concat them with the lifted freevars
        # to generate the proxy args for the FX call_function node.
        filtered_args = []
        # A boolean list to mark if the type of corresponding argument is tensor.
        # This is used to determine if a FX node's argument should be an argument of
        # ApplyTemplate.forward and if we should skip the output from ApplyTemplate.backward
        # at torch._functorch.autograd_function.AutogradFunctionApply.
        args_tensor_mask = [False] * len(args)
        for i, arg in enumerate(args):
            if isinstance(arg, (variables.TensorVariable, variables.SymNodeVariable)):
                filtered_args.append(arg)
                args_tensor_mask[i] = True

        # Rewrite the output of bwd_graph to remove the grad output for the non-Tensor args.
        new_bwd_graph_outputs = None
        for node in bwd_graph.find_nodes(op="output"):
            bwd_graph.erase_node(node)
            break

        # The same as the above fwd proxies, we need to use the bwd proxies in the bwd_graph
        # if some of the output is from fwd_freevars.
        bwd_out_proxy = bwd_out.as_proxy()
        bwd_proxy_of_fwd_freevars = []
        if isinstance(bwd_out_proxy, (tuple, list)):
            for k in bwd_out_proxy:
                if k in bwd_freevars:
                    bwd_proxy_of_fwd_freevars.append(bwd_freevars[k])
                else:
                    bwd_proxy_of_fwd_freevars.append(k)
        else:
            if bwd_out_proxy in bwd_freevars:
                bwd_proxy_of_fwd_freevars = bwd_freevars[bwd_out_proxy]
            else:
                bwd_proxy_of_fwd_freevars = bwd_out_proxy

        # Remove bwd output for non-Tensor args.
        output_proxy = bwd_proxy_of_fwd_freevars
        if isinstance(output_proxy, (tuple, list)):
            new_bwd_graph_outputs = ()
            for x, mask in zip(output_proxy, args_tensor_mask):
                if mask:
                    new_bwd_graph_outputs = new_bwd_graph_outputs + (x,)
                else:
                    assert x is None, f"Grad of non-Tensor arg {x} is not None."
        else:
            new_bwd_graph_outputs = output_proxy

        # Update the bwd graph output.
        new_bwd_graph_outputs = pytree.tree_map(
            lambda x: None if x is None else x.node, new_bwd_graph_outputs
        )
        bwd_graph.output(new_bwd_graph_outputs)
        bwd_graph.lint()

        # Store bwd_body
        bwd_nn_modules = tx.output.tracing_context.module_context.copy_graphstate()
        bwd_name = tx.output.install_subgraph(
            "bwd_body",
            torch.fx.GraphModule(bwd_nn_modules.nn_modules, bwd_graph),
        )

        bwd_node = make_attr(tx, bwd_name)

        tx.output.side_effects = prev_side_effects

        p_args = (
            fwd_node,
            bwd_node,
            *([arg.as_proxy() for arg in filtered_args] + list(fwd_freevars.keys())),
        )
        kwargs = {
            "args_tensor_mask": args_tensor_mask,
            "non_differentiable_idx": non_differentiable_idx,
        }

        # Store the invocation as a call
        from torch._functorch.autograd_function import autograd_function_apply

        # We use speculate_subgraph to get the fwd graph, but it's alway under no grad mode like what eager mode does.
        # The fwd outputs (tensor's example_value) need to be inferred from fake tensor prop to get the correct attributes
        # (e.g, tensor.requires_grad), which would be used by downstream Dynamo tracing.
        # Since there can be other ops like Triton kernels, which depends on python dispatcher, we have to enable it.
        with enable_python_dispatcher():
            with tx.output.fake_mode:
                fake_args = (
                    tx.output.nn_modules[fwd_node.node.name],
                    tx.output.nn_modules[bwd_node.node.name],
                    *(
                        [
                            _get_fake_value(arg)
                            for arg in filtered_args + list(fwd_freevars.keys())
                        ]
                    ),
                )
                example_value = autograd_function_apply(*fake_args, **kwargs)

        return wrap_fx_proxy(
            tx=tx,
            proxy=tx.output.create_proxy(
                "call_function",
                autograd_function_apply,
                args=p_args,
                kwargs=kwargs,
            ),
            example_value=example_value,
        )


def _get_fake_value(x):
    if isinstance(x, variables.VariableTracker):
        return x.as_proxy().node.meta["example_value"]
    elif isinstance(x, torch.fx.Proxy):
        return x.node.meta["example_value"]
    else:
        return x


def maybe_positional_arg_names(func):
    result = []
    if not hasattr(func, "get_function"):
        return None
    try:
        fn = func.get_function()
    except (Unsupported, NotImplementedError):
        return None
    try:
        sig = inspect.signature(fn)
    except ValueError:
        return None
    for name, param in sig.parameters.items():
        if param.kind is inspect.Parameter.VAR_POSITIONAL:
            return None
        if (
            param.kind is inspect.Parameter.POSITIONAL_ONLY
            or param.kind is inspect.Parameter.POSITIONAL_OR_KEYWORD
        ):
            if name == "self":
                # FX graphs can't have a placeholder named self
                result.append("self_")
            else:
                result.append(name)
    return result


def canonicalize(gmod, root_gmod):
    # autograd_cache_key is sensitive to the name of the placeholder and intermediate nodes.
    # So, we first canonicalize it.
    new_graph = torch.fx.Graph()
    env = {}

    placeholder_counter = itertools.count(0)

    def next_placeholder_name():
        nonlocal placeholder_counter
        return f"placeholder_{next(placeholder_counter)}"

    node_counter = itertools.count(0)

    def next_node_name():
        nonlocal node_counter
        return f"node_{next(node_counter)}"

    for node in gmod.graph.nodes:
        if node.op == "placeholder":
            env[node] = new_graph.placeholder(next_placeholder_name())
        else:
            # Can't use node_copy because node.name will not be unique.
            args = map_arg(node.args, lambda x: env[x])
            kwargs = map_arg(node.kwargs, lambda x: env[x])
            env[node] = new_graph.create_node(
                node.op, node.target, args, kwargs, next_node_name(), node.type
            )
        env[node].meta = copy.copy(node.meta)

    new_graph.lint()
    new_gmod = torch.fx.GraphModule(root_gmod, new_graph)
    return new_gmod


@functools.lru_cache(None)
def get_dummy_aot_autograd_config():
    from torch._functorch._aot_autograd.schemas import AOTConfig

    return AOTConfig(
        fw_compiler=None,
        bw_compiler=None,
        inference_compiler=None,
        partition_fn=None,
        decompositions={},
        num_params_buffers=0,
        aot_id=0,
        keep_inference_input_mutations=False,
        dynamic_shapes=True,
        aot_autograd_arg_pos_to_source=None,
        is_export=False,
        no_tangents=False,
        enable_log=False,
    )


def hash_graph_and_inputs(tx, gmod, fake_inputs):
    # Here, we use the existing autograd_cache_key infrastructure to hash the
    # graph and fake inputs.

    # TODO(anijain2305) - Consider reorganizing autograd_cache_key such that the
    # namespaces seem more intuitive. It seems somewhat confusing that we are
    # calling an API from aot_autograd here.
    from torch._functorch._aot_autograd.autograd_cache import autograd_cache_key

    # autograd_cache_key is sensitive to the name of the placeholder nodes.
    # So, we first canonicalize it.
    canonicalized_gmod = canonicalize(gmod, tx.output.nn_modules)
    config = get_dummy_aot_autograd_config()

    key, _ = autograd_cache_key(canonicalized_gmod, fake_inputs, config, {})
    return key


class BaseHOPVariable(WrapHigherOrderVariable):
    def python_type(self):
        return type(self.value)

    def call_function(
        self,
        tx: "InstructionTranslator",
        args: "list[VariableTracker]",
        kwargs: "dict[str, VariableTracker]",
    ) -> "VariableTracker":
        (
            p_args,
            p_kwargs,
            example_value,
            body_r,
            treespec,
            body_gmod,
            body_name,
        ) = self.create_wrapped_node(
            tx, args[0], args[1:], {}, self.value._name, subgraph_name="subgraph"
        )
        assert len(p_kwargs) == 0

        from torch._higher_order_ops.utils import has_potential_input_alias_or_mutation

        fake_inputs = [
            node.meta["example_value"]
            for node in body_gmod.graph.nodes
            if node.op == "placeholder"
        ]
        if has_potential_input_alias_or_mutation(body_gmod, fake_inputs):
            raise RuntimeError(
                f"{self.value._name} where the inputs are mutated or the "
                f"outputs are aliases of the inputs. Please ensure that this doesn't happen."
            )

        flat_example_value = pytree.tree_map_only(
            torch.fx.Proxy,
            lambda a: a.node.meta["example_value"],
            body_r.as_proxy(),
        )
        p_kwargs = {key: value.as_proxy() for key, value in kwargs.items()}
        return _call_function_and_unflatten_output(
            tx, self.value, p_args, p_kwargs, flat_example_value, treespec
        )


class InvokeSubgraphHigherOrderVariable(WrapHigherOrderVariable):
    def install_subgraph_in_output_graph(
        self, tx, fn_vt, fn_args_vt, kwargs, body_gmod, attr_name
    ):
        # Check if the subgraph from speculate_subgraph (body_gmod) and the fake
        # inputs have already been seen before. If yes, the subgraph is already
        # installed in the output graph and we can just access the subgraph
        # using the saved attr name.
        from torch._higher_order_ops.utils import has_potential_input_alias_or_mutation

        fake_inputs = [
            node.meta["example_value"]
            for node in body_gmod.graph.nodes
            if node.op == "placeholder"
        ]

        # TODO(anijain2305) - This might be too big of a limitation. Consider
        # supporting mutation/aliasing in HOP itself to remove this restriction.
        if has_potential_input_alias_or_mutation(body_gmod, fake_inputs):
            unimplemented("NYI: invoke_subgraph with aliasing/mutation")

        key = hash_graph_and_inputs(tx, body_gmod, fake_inputs)

        invoke_subgraph_cache = (
            tx.output.tracing_context.hop_dispatch_set_cache.get_cache(
                torch._higher_order_ops.invoke_subgraph
            )
        )

        if invoke_subgraph_cache:
            if identifier := invoke_subgraph_cache.get_dynamo_identifier(key):
                return identifier

        body_name = super().install_subgraph_in_output_graph(
            tx, fn_vt, fn_args_vt, kwargs, body_gmod, "invoke_subgraph"
        )
        if invoke_subgraph_cache:
            invoke_subgraph_cache.add_dynamo_identifier(key, body_name)

        return body_name

    def call_function(
        self,
        tx: "InstructionTranslator",
        args: "list[VariableTracker]",
        kwargs: "dict[str, VariableTracker]",
    ) -> "VariableTracker":
        # This flattens the kwargs into lifted args
        (
            p_args,
            p_kwargs,
            example_value,
            body_r,
            treespec,
            body_gmod,
            body_name,
        ) = self.create_wrapped_node(tx, args[0], args[1:], kwargs, "invoke_subgraph")

        if len(p_kwargs) > 0:
            unimplemented("kwargs should have been flattened into lifted args")

        flat_example_value = pytree.tree_map_only(
            torch.fx.Proxy,
            lambda a: a.node.meta["example_value"],
            body_r.as_proxy(),
        )

        p_args = (
            p_args[0],
            body_name,
            p_args[1:],
        )
        return _call_function_and_unflatten_output(
            tx,
            torch._higher_order_ops.invoke_subgraph,
            tuple(p_args),
            p_kwargs,
            flat_example_value,
            treespec,
        )<|MERGE_RESOLUTION|>--- conflicted
+++ resolved
@@ -1289,17 +1289,10 @@
 
         args, kwargs = LazyVariableTracker.realize_all((args, kwargs))
 
-<<<<<<< HEAD
-        def arg_extractor(combine_fn, xs, dim):
-            return combine_fn, xs, dim
-
-        combine_fn, xs, dim = arg_extractor(*args, **kwargs)
-=======
         def arg_extractor(combine_fn, xs, additional_inputs):
             return combine_fn, xs, additional_inputs
 
         combine_fn, xs, additional_inputs = arg_extractor(*args, **kwargs)
->>>>>>> b8b1b364
 
         if xs.python_type() != list:
             unimplemented(
@@ -1316,7 +1309,7 @@
         # the sub_args shape will be (4, ).
         with discard_graph_changes(tx):
             sub_args = [
-                _make_inlined(tx, first_slice_copy)(leaf, dim)
+                _make_inlined(tx, first_slice_copy)(leaf)
                 for leaf in itertools.chain(xs.items, xs.items)
             ]
             sub_args_additional_inputs = [
@@ -1392,7 +1385,7 @@
         xs_proxy = xs.as_proxy()
         additional_inputs_proxy = additional_inputs.as_proxy() + combine_freevars_proxy
         check_meta_consistency_vt(
-            [_make_inlined(tx, first_slice_copy)(t, dim) for t in xs.items],
+            [_make_inlined(tx, first_slice_copy)(t) for t in xs.items],
             combine_result.unpack_var_sequence(tx),
             "initial_xs",
             "combine_fn_output",
@@ -1405,11 +1398,7 @@
         p_args = (
             make_attr(tx, combine_fn_name),
             xs_proxy,
-<<<<<<< HEAD
-            dim.as_proxy(),
-=======
             additional_inputs_proxy,
->>>>>>> b8b1b364
         )
 
         with tx.fake_mode:
