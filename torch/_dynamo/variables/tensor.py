# mypy: ignore-errors

import functools
import inspect
import logging
import operator
import textwrap
import traceback
import types
import unittest
from typing import Dict, List, TYPE_CHECKING

import sympy

import torch._numpy as tnp
import torch.fx
import torch.random
from torch._dynamo import compiled_autograd
from torch._subclasses.meta_utils import is_sparse_any
from torch.fx.experimental.symbolic_shapes import (
    guard_scalar,
    GuardOnDataDependentSymNode,
    has_free_symbols,
    is_symbolic,
    SymTypes,
)
from torch.utils._python_dispatch import is_traceable_wrapper_subclass

from .. import config, variables
from .._trace_wrapped_higher_order_op import trace_wrapped
from ..exc import unimplemented, UserError, UserErrorType
from ..external_utils import call_hook_from_backward_state
from ..guards import GuardBuilder, install_guard
from ..source import AttrSource
from ..utils import (
    fqn,
    get_custom_getattr,
    get_fake_value,
    get_real_value,
    guard_if_dyn,
    object_has_getattribute,
    product,
    proxy_args_kwargs,
    set_example_value,
    tensortype_to_dtype,
)
from .base import VariableTracker
from .constant import ConstantVariable
from .lists import SizeVariable


try:
    import numpy as np
except ModuleNotFoundError:
    np = None


if TYPE_CHECKING:
    from torch._dynamo.symbolic_convert import InstructionTranslator


log = logging.getLogger(__name__)

# Ops that allow tensor <op> tensor
supported_tensor_comparison_ops = {
    ">": operator.gt,
    "<": operator.lt,
    ">=": operator.ge,
    "<=": operator.le,
    "==": operator.eq,
    "!=": operator.ne,
    "is": operator.is_,
    "is not": operator.is_not,
}
# Ops that allow tensor <op> None
supported_const_comparison_ops = {
    "is": operator.is_,
    "is not": operator.is_not,
    "==": operator.eq,
    "!=": operator.ne,
}
supported_comparison_ops = {
    **supported_tensor_comparison_ops,
    **supported_const_comparison_ops,
}
supported_tensor_comparison_op_values = dict.fromkeys(
    supported_tensor_comparison_ops.values()
)
supported_const_comparison_op_values = dict.fromkeys(
    supported_const_comparison_ops.values()
)


def is_bound_tensor_method(value):
    return (
        callable(value)
        and not torch._dynamo.utils.object_has_getattribute(value)
        and hasattr(value, "__self__")
        and isinstance(value.__self__, torch.Tensor)
        and getattr(value.__self__, value.__name__, None)
    )


class TensorVariable(VariableTracker):
    """A torch.Tensor input or an intermediate value in the FX graph"""

    _nonvar_fields = {
        "proxy",
        "dtype",
        "device",
        "layout",
        "ndim",
        "size",
        "stride",
        "requires_grad",
        "is_quantized",
        "is_contiguous",
        "is_nested",
        "is_sparse",
        "class_type",
        "specialized_value",
        "_is_name_set",
        *VariableTracker._nonvar_fields,
    }

    def get_real_value(self):
        """
        Get the actual value represented by this variable if computation is run
        using the user-provided inputs.
        NOTE: this runs actual tensor computation and may be
        slow and memory-intensive.
        """
        return get_real_value(self.proxy.node, self.proxy.tracer)

    def __init__(
        self,
        proxy: torch.fx.Proxy,
        *,
        dtype,
        device,
        layout,
        ndim,
        requires_grad,
        is_nested,
        is_quantized,
        is_sparse,
        class_type,
        has_grad_fn,
        _size=None,
        stride=None,
        is_contiguous=None,
        _is_name_set=None,
        **kwargs,
    ) -> None:
        super().__init__(**kwargs)
        self.proxy = proxy
        self.dtype = dtype
        self.device = device
        self.layout = layout
        self.ndim = ndim
        self._size = _size  # this is accessed as a property for validation
        self.stride = stride
        self.requires_grad = requires_grad
        self.is_quantized = is_quantized
        self.is_contiguous = is_contiguous
        self.is_nested = is_nested
        self.is_sparse = is_sparse
        self.class_type = class_type
        self.has_grad_fn = has_grad_fn
        if _is_name_set is None:
            # no need to rename inputs
            _is_name_set = self.proxy.node.op == "placeholder"
        self._is_name_set: bool = _is_name_set

    def debug_repr(self):
        # TODO: strip off fake tensor from repr here
        return repr(self.proxy.node.meta["example_value"])

    def as_proxy(self):
        return self.proxy

    def python_type(self):
        return self.class_type

    @staticmethod
    def specialize(value: torch.Tensor):
        props = {
            "dtype": value.dtype,
            "device": value.device,
            "layout": value.layout,
            "ndim": int(value.ndim),
            "requires_grad": value.requires_grad,
            "is_nested": value.is_nested,
            "is_quantized": value.is_quantized,
            "is_sparse": value.is_sparse,
            "class_type": type(value),
        }
        try:
            props["has_grad_fn"] = value.grad_fn is not None
        except Exception:
            # Workaround for issues with create_parameter_op in Dynamo. Reading
            # grad_fn should never cause an issue.
            props["has_grad_fn"] = False

        if is_sparse_any(value) and not has_free_symbols(value):
            props["_size"] = tuple(
                [int(s) if is_symbolic(s) else s for s in value.size()]
            )
        elif not has_free_symbols(value):
            # this is a fully static shape, and the keys on props here inform specialization.
            # We have to cast to int here, because these might get accessed as ConstantVariable, which has
            # a strict no-symint policy. If we got here due to not having free symbols, this is a known constant
            # already. We could remove the discrepancy here, by having ConstantVariable be more permissive for
            # constant backed SymInts, but that assert being strict has led to some good signal in hunting bugs, and
            # I'd like to keep it around for now.
            props["_size"] = tuple(
                # the non is_symbolic case applies to the jagged layout
                # NestedTensor case as singleton ints are not symbolic
                [int(s) if is_symbolic(s) else s for s in value.size()]
            )
            props["stride"] = tuple(value.stride())
            if torch._C._functorch.is_batchedtensor(value):
                # Batched tensors does not support contiguity patterns, so
                # we refrain from computing the `is_contiguous` property
                props["is_contiguous"] = None
            else:
                props["is_contiguous"] = tuple(
                    [
                        x
                        for x in torch._prims_common._memory_formats
                        if value.is_contiguous(memory_format=x)
                    ]
                )
        return props

    def dynamic_getattr(self, tx: "InstructionTranslator", name):
        fake_val = self.proxy.node.meta["example_value"]
        # For getattrs on tensors without sources,
        # we can do better than the default (creating a GetAttrVariable)
        # if:
        # (1) the tensor is a traceable tensor subclass
        # (2) We are getattr'ing an inner tensor from that subclass
        if not self.source and is_traceable_wrapper_subclass(fake_val):
<<<<<<< HEAD
            attrs, ctx = fake_val.__tensor_flatten__()
=======
            attrs, _ctx = fake_val.__tensor_flatten__()
>>>>>>> 209c4eaf
            proxy = getattr(self.as_proxy(), name)
            example_value = getattr(fake_val, name)
            if name in attrs:
                # attrs returned from tensor_flatten are always tensors
                assert isinstance(example_value, torch.Tensor)
                from .builder import wrap_fx_proxy

                return wrap_fx_proxy(tx=tx, proxy=proxy, example_value=example_value)
            # any other attributes on the subclass (that are not methods)
            # are assumed to be constant metadata.
            elif not callable(example_value):
                return VariableTracker.build(tx, example_value)

        if not (self.source and self.source.subguards_allowed()):
            return

        from ..guards import get_closure_vars, GuardBuilder

        # For local source, we associate the real value. We use this real value
        # for implementing getattr fallthrough on the variable tracker base class.
        # Note - this scope construction is mirrored in guards
        # A subsequent PR will introduce a util.
        scope = {
            "L": tx.output.local_scope,
            "G": tx.output.global_scope,
            **get_closure_vars(),
        }
        try:
            # We raise in case we get a typerror bug w/ SuperSource.
            # SuperSource has bugs in it atm, and can produce code like
            # eval("super(L['mod'].model.model.encoder.embed_positions.forward__class__,
            # L['mod'].model.model.encoder.embed_positions)", scope)
            # Which is incorrect, and violates the invariant that all sources should be eval()-able against the scope.
            _input_associated_real_value = eval(self.source.name(), scope)
        except Exception as exc:
            msg = f"{exc!r} raised in eval('{self.source.name()}')"
            raise NotImplementedError(msg) from exc

        real_value = getattr(_input_associated_real_value, name)
        if _input_associated_real_value is None:
            return

        if object_has_getattribute(_input_associated_real_value):
            return

        if get_custom_getattr(_input_associated_real_value):
            return

<<<<<<< HEAD
        if callable(real_value):
            # Callables have more nuanced handling, and we should let the existing system delegate here.
            # Raising was past behavior and so should always be sound to fall back.
            # Note - at a certain point we may want to handle
            return
=======
        real_value = getattr(_input_associated_real_value, name)
>>>>>>> 209c4eaf

        attr_source = AttrSource(self.source, name)
        install_guard(attr_source.make_guard(GuardBuilder.HASATTR))

        # Typically we'd want to use variable builder here
        # but unfortunately id(real_value.__self__) is not id(<original value>)
        if is_bound_tensor_method(real_value):
            from .misc import GetAttrVariable

            return GetAttrVariable(
                self, name, source=attr_source, py_type=type(real_value)
            )

        return VariableTracker.build(tx, real_value, attr_source)

    def method_attr_ndim(self, tx):
        if self.ndim is not None:
            return ConstantVariable.create(self.ndim)
        else:
            return self.call_method(tx, "dim", [], {})

    def method_attr_dtype(self, tx):
        if self.dtype is not None:
            return ConstantVariable.create(self.dtype)

    def method_attr_device(self, tx):
        if self.device is not None:
            return ConstantVariable.create(self.device)

    def method_attr_layout(self, tx):
        if self.layout is not None:
            return ConstantVariable.create(self.layout)

    def method_attr_is_cuda(self, tx):
        if self.device is not None:
            return ConstantVariable.create(self.device.type == "cuda")

    def method_attr_shape(self, tx):
        if self.valid_size():
            sizes = [variables.ConstantVariable.create(x) for x in self.size]
            return SizeVariable(sizes)
        else:
            return self.call_method(tx, "size", [], {})

    def method_attr_requires_grad(self, tx):
        if self.requires_grad is not None:
            return ConstantVariable.create(self.requires_grad)

    def method_attr_is_quantized(self, tx):
        if self.is_quantized is not None:
            return ConstantVariable.create(self.is_quantized)

    def method_attr_is_sparse(self, tx):
        if self.is_sparse is not None:
            return ConstantVariable.create(self.is_sparse)

    def method_attr_is_nested(self, tx):
        if self.is_nested is not None:
            return ConstantVariable.create(self.is_nested)

    def method_attr_data(self, tx):
        return variables.TorchInGraphFunctionVariable(
            torch._C._autograd._get_data_attr
        ).call_function(tx, [self], {})

    def method_attr_grad_fn(self, tx):
        if self.has_grad_fn:
            unimplemented("TensorVariable has a grad_fn")
        else:
            return variables.ConstantVariable(None)

    def method_attr__version(self, tx):
        from ..tensor_version_op import _tensor_version

        return variables.TorchInGraphFunctionVariable(_tensor_version).call_function(
            tx, [self], {}
        )

    def call_hasattr(self, tx: "InstructionTranslator", name):
        from . import GetAttrVariable
        from .builtin import BuiltinVariable

        try:
            var = BuiltinVariable(getattr).call_function(
                tx, [self, ConstantVariable(name)], {}
            )
            # in the event that TensorVariable returns NotImplemented
            # BuiltinVariable.call_getattr returns GetAttrVariable
            ret_val = not isinstance(var, GetAttrVariable)
        except AttributeError:
            ret_val = False

        if self.source:
            install_guard(
                AttrSource(self.source, name).make_guard(GuardBuilder.HASATTR)
            )

        return ConstantVariable(ret_val)

    def var_getattr(self, tx: "InstructionTranslator", name):
        from . import UserDefinedClassVariable

        if self.is_strict_mode(tx) and name in self._strict_mode_banned_ops():
            unimplemented(f"Illegal getattr invocation {name} in strict mode")

        if name == "__class__":
            return UserDefinedClassVariable(self.python_type())

        handler = getattr(self, f"method_attr_{name}", None)
        result = handler(tx) if handler is not None else None

        # Add a guard for type matching, these guards are checked before tensor guards
        # In some cases, a <tensor>.<attr> guard can be evaluated first, and break if
        # <tensor> is later changed to another type
        if (
            result is not None
            and self.source
            and self.source.subguards_allowed()
            and not (
                name not in ("grad", "requires_grad") and result.is_python_constant()
            )
        ):
            install_guard(self.make_guard(GuardBuilder.TYPE_MATCH))
            result.source = AttrSource(self.source, name)

        # It's hard to get inplace view (metadata mutation) on graph input work properly across
        # dynamo/aot/inductor, just fall back.
        if self.source is not None and hasattr(torch.ops.aten, name):
            fn = getattr(torch.ops.aten, name)
            if (
                hasattr(fn, "overloads")
                and hasattr(fn, fn.overloads()[0])
                and torch.Tag.inplace_view in getattr(fn, fn.overloads()[0]).tags
            ):
                # Delay the graph break to the actual call of unsqueeze_/resize_/resize_as_ etc.
                return variables.misc.DelayGraphBreakVariable(
                    source=AttrSource(self.source, name)
                )

        # For attributes (not methods) that were not caught in the special handling above,
        # (e.g. tensor.real), we handle these generically, assuming that the output type is
        # a tensor.
        if result is None and name != "grad":

            def try_generic_attr_handling():
                from .builder import wrap_fx_proxy
                from .misc import GetAttrVariable

                try:
                    static_attr = inspect.getattr_static(torch.Tensor, name)
                except AttributeError:
                    return None

                # Make sure this is an attribute, not a method.
                # type(torch.Tensor.H) should be "getset_descriptor"
                # This is a because of CPython implementation, see THPVariableType:
                # these attributes are implemented under tp_getset, which appear
                # as `getset_descriptor`s, (compared to, say, methods which appear
                # as `method_descriptor`s)
                if type(static_attr) != types.GetSetDescriptorType:
                    return None

                proxy = GetAttrVariable.create_getattr_proxy(self.as_proxy(), name)
                if self.source is not None:
                    return wrap_fx_proxy(
                        tx=tx, proxy=proxy, source=AttrSource(self.source, name)
                    )
                else:
                    return wrap_fx_proxy(tx=tx, proxy=proxy)

            result = try_generic_attr_handling()

        if result is None:
            result = self.dynamic_getattr(tx, name)

        if result is None:
            raise NotImplementedError
        return result

    def call_id(self, tx):
        if not self.source:
            unimplemented("call_id not supported for sourceless TensorVariable")

        # For local source, we associate the real value. We use this real value
        scope = {"L": tx.output.local_scope, "G": tx.output.global_scope}
        try:
            _input_associated_real_value = eval(self.source.name(), scope)
        except Exception as exc:
            unimplemented(f"error getting associated real value: {exc}")

        if _input_associated_real_value is None:
            unimplemented("call_id without associated real value")

        install_guard(self.source.make_guard(GuardBuilder.ID_MATCH))
        id_value = id(_input_associated_real_value)
        return ConstantVariable.create(id_value)

    def has_unpack_var_sequence(self, tx):
        return self.ndim > 0

    def unpack_var_sequence(self, tx: "InstructionTranslator", idxes=None):
        from .builder import wrap_fx_proxy_cls

        if self.valid_size():
            size_len = len(self.size)
        else:
            size_var = self.call_method(tx, "size", [], {})
            assert isinstance(size_var, SizeVariable)
            size_len = len(size_var.items)
        # Ensure we don't unpack a scalar tensor.
        assert size_len != 0, "Can't unpack scalar tensors."

        if self.valid_size():
            length = self.size[0]
        else:
            dyn_length = self.call_method(tx, "size", [ConstantVariable.create(0)], {})
            # SymNodeVariable for symbolic sizes, ConstantVariable for constants OR values produced through
            # symbolic_shapes, but that end up as int/sympy.Integer
            assert isinstance(dyn_length, (SymNodeVariable, ConstantVariable))
            if isinstance(dyn_length, SymNodeVariable):
                length = dyn_length.evaluate_expr(tx.output)
            else:
                length = dyn_length.value

        if idxes is None:
            idxes = range(length)
        else:
            assert (
                len(idxes) == length
            ), f"Can't unpack a tensor of {length} rows into a tuple of {len(idxes)} elements."
        return [
            wrap_fx_proxy_cls(target_cls=type(self), tx=tx, proxy=self.as_proxy()[i])
            for i in idxes
        ]

    def valid_size(self):
        return self._size is not None

    @property
    def size(self):
        assert self._size is not None, "accessing None size in TensorVariable"
        return self._size

    def _strict_mode_banned_ops(self):
        return torch._dynamo.config._autograd_backward_strict_mode_banned_ops

    def call_method(
        self,
        tx,
        name,
        args: "List[VariableTracker]",
        kwargs: "Dict[str, VariableTracker]",
    ) -> "VariableTracker":
        from .builder import SourcelessBuilder, VariableBuilder
        from .torch_function import can_dispatch_torch_function, dispatch_torch_function

        if self.is_strict_mode(tx) and name in self._strict_mode_banned_ops():
            unimplemented(f"Illegal method invocation {name} in strict mode")

        # Only override builtin tensor methods
        # The user can manually add override handling
        # with a decorator for other methods (e.g. a dispatch subclass with other methods)
        is_base_tensor_method = False
        try:
            inspect.getattr_static(torch.Tensor, name)
            is_base_tensor_method = True
        except AttributeError:
            is_base_tensor_method = False

        if (
            can_dispatch_torch_function(tx, tuple([self] + list(args)), kwargs)
            and is_base_tensor_method
        ):
            if self.source:
                func_var = VariableBuilder(
                    tx, AttrSource(AttrSource(self.source, "__class__"), name)
                )(inspect.getattr_static(torch.Tensor, name))
            else:
                func_var = SourcelessBuilder.create(tx, getattr(torch.Tensor, name))

            return dispatch_torch_function(
                tx, func_var, tuple([self] + list(args)), kwargs
            )

        """
        Dispatch to a method-specific handler defined below.  If the
        handler returns None (or doesn't exist) we put the method call
        in the graph.
        """
        try:
            handler_method = getattr(self, f"method_{name}")
        except AttributeError:
            pass
        else:
            try:
                result = handler_method(*args, **kwargs)
                if result:
                    return result
            except TypeError as e:
                unimplemented(f"unhandled args for {name}: {e}")

        from .builder import wrap_fx_proxy

        return wrap_fx_proxy(
            tx,
            tx.output.create_proxy(
                "call_method",
                name,
                *proxy_args_kwargs([self, *args], kwargs),
            ),
        )

    def method_size(self, *args, **kwargs):
        return self._method_size_stride("size", *args, **kwargs)

    def method_stride(self, *args, **kwargs):
        return self._method_size_stride("stride", *args, **kwargs)

    def _method_size_stride(self, name, dim=None):
        dim = guard_if_dyn(dim)

        def make_const_size_variable(x, **options):
            return SizeVariable(
                [ConstantVariable.create(y, **options) for y in x], **options
            )

        RetVariable = (
            make_const_size_variable if name == "size" else ConstantVariable.create
        )

        # Technically, this should not be necessary, but I'm including it
        # for enhanced BC, in case example_value is sometimes not set
        # (it really should always be set though!)
        if name != "size":
            r = getattr(self, name)
        elif name == "size" and self.valid_size():
            r = self.size
        else:
            r = None

        if r is not None:
            if dim is None:
                return RetVariable(r)
            else:
                return ConstantVariable.create(r[dim])

        # It might still be constant!  Consult the fake tensor and see
        if (fake := self.proxy.node.meta.get("example_value")) is not None:
            if dim is None:
                fake_r = getattr(fake, name)()
                if not has_free_symbols(fake_r):
                    # int conversion for safety, in case a SymInt refined
                    # to constant
                    return RetVariable(tuple(int(r) for r in fake_r))
            else:
                fake_r = getattr(fake, name)(dim)
                if not has_free_symbols(fake_r):
                    return ConstantVariable.create(int(fake_r))

    def method_numel(self):
        if self.valid_size():
            return ConstantVariable.create(product(self.size))

        # It might still be constant!  Consult the fake tensor and see
        if (fake := self.proxy.node.meta.get("example_value")) is not None:
            fake_r = fake.numel()
            if not has_free_symbols(fake_r):
                return ConstantVariable.create(int(fake_r))

    method_nelement = method_numel

    def method_dim(self):
        if self.ndim is not None:
            return ConstantVariable.create(self.ndim)

    method_ndimension = method_dim

    def method_is_floating_point(self):
        if self.dtype is not None:
            return ConstantVariable.create(self.dtype.is_floating_point)

    def method_is_inference(self):
        if (fake := self.proxy.node.meta.get("example_value")) is not None:
            return ConstantVariable.create(fake.is_inference())

    def method_is_complex(self):
        if self.dtype is not None:
            return ConstantVariable.create(self.dtype.is_complex)

    def method_is_contiguous(self, memory_format=None):
        memory_format = (
            memory_format.as_python_constant()
            if memory_format is not None
            else torch.contiguous_format
        )
        if self.is_contiguous is not None:
            return ConstantVariable.create(memory_format in self.is_contiguous)
        elif (fake := self.proxy.node.meta.get("example_value")) is not None:
            return ConstantVariable.create(
                fake.is_contiguous(memory_format=memory_format)
            )

    def method_type(self, dtype=None, non_blocking=False, **kwargs):
        if (
            dtype is None
            and self.dtype is not None
            and isinstance(self.device, torch.device)
        ):
            tensortype = next(
                k for k, v in tensortype_to_dtype.items() if self.dtype in v
            )
            if self.device.type == "cpu":
                return ConstantVariable.create(f"torch.{tensortype.__name__}")
            else:
                return ConstantVariable.create(
                    f"torch.{self.device.type}.{tensortype.__name__}"
                )
        elif (
            dtype is not None
            and fqn(type(dtype.as_python_constant())) == "torch.tensortype"
        ):
            # torch.FloatTensor, etc. are all of type "torch.tensortype".
            # torch.fx's tracer fails on these types, because it doesn't support arguments of torch.tensortype type.
            # So, we pass it in as a string (which is also supported, see above implementation for .type() with 0 args)
            tensor_type = dtype.as_python_constant()
            tensor_type_const = ConstantVariable.create(fqn(tensor_type))

            from ..symbolic_convert import InstructionTranslator
            from .builder import wrap_fx_proxy

            tx = InstructionTranslator.current_tx()

            if non_blocking:
                kwargs = {"non_blocking": non_blocking, **kwargs}

            return wrap_fx_proxy(
                tx,
                tx.output.create_proxy(
                    "call_method",
                    "type",
                    *proxy_args_kwargs([self, tensor_type_const], kwargs),
                ),
            )

    def method_as_subclass(self, cls):
        if isinstance(cls, TensorSubclassVariable) and cls.source:
            from ..symbolic_convert import InstructionTranslator
            from .torch_function import TensorWithTFOverrideVariable

            tx = InstructionTranslator.current_tx()

            # [Note: __torch_function__] coerce this tensor variable into a TensorWithTFOverrideVariable
            # in eager, this is just a type change. This isn't sound if a __torch_function__ tensor subclass
            # defines a constructor, but if only a __torch_function__ impl is defined, this is okay to call.
            # It is up to the user whether this is correct behavior or not.
            py_cls = cls.as_python_constant()
            torch_fn = VariableTracker.build(
                tx,
                py_cls.__torch_function__.__func__,
                AttrSource(AttrSource(cls.source, "__torch_function__"), "__func__"),
            )

            return TensorWithTFOverrideVariable.from_tensor_var(
                tx, self, py_cls, torch_fn
            )

    def method_get_device(self):
        if isinstance(self.device, torch.device):
            index = self.device.index if self.device.type != "cpu" else -1
            return ConstantVariable.create(index)

    def method_element_size(self):
        return ConstantVariable.create(self.dtype.itemsize)

    def method_numpy(self, *, force=False):
        if not config.trace_numpy:
            unimplemented("Tensor.numpy(). config.trace_numpy is False")
        if not np:
            unimplemented("Tensor.numpy(). NumPy is not available")
        if self.layout != torch.strided:
            raise TypeError(
                f"can't convert {self.layout} layout tensor to numpy. Use Tensor.dense() first"
            )
        from ..symbolic_convert import InstructionTranslator

        tx = InstructionTranslator.current_tx()

        # We don't check that the tensor is on CPU when force is False, as this
        # allows us to execute NumPy code on CUDA. Same for requires_grad=True
        if force and force.as_python_constant():
            # If the user set force=True we try to preserve the semantics (no gradients, move to CPU...)
            t = self.call_method(tx, "detach", [], {})
            proxy = tx.output.create_proxy("call_method", "cpu", (t.as_proxy(),), {})
        else:
            # Hacky way to create a view of self that will be marked as NumpyNdarrayVariable
            proxy = tx.output.create_proxy(
                "call_method", "view_as", *proxy_args_kwargs([self, self], {})
            )
        return NumpyNdarrayVariable.create(tx, proxy)

    def method_tolist(self):
        from ..symbolic_convert import InstructionTranslator
        from .builder import wrap_fx_proxy

        tx = InstructionTranslator.current_tx()

        def tolist(tensor, sub_proxy):
            def wrap(i, sub_proxy):
                # Sigh, we forgot to gate this, so this data dependent is on
                # by default and is load bearing in CI
                with unittest.mock.patch.object(
                    tx.fake_mode, "allow_scalar_outputs", True
                ):
                    return wrap_fx_proxy(
                        tx,
                        sub_proxy.item(),
                    )

            if tensor.dtype not in [
                torch.int8,
                torch.int16,
                torch.int32,
                torch.int64,
            ]:
                unimplemented("Input tensor for tolist must be an integer tensor")

            if tensor.dim() == 0:
                return wrap(tensor, sub_proxy)

            if tensor.dim() == 1:
                return [wrap(val, sub_proxy[i]) for i, val in enumerate(tensor)]

            return [
                tolist(sub_tensor, sub_proxy=sub_proxy[i])
                for i, sub_tensor in enumerate(tensor)
            ]

        tensor = self.as_proxy().node.meta["example_value"]
        out = tolist(tensor, self.as_proxy())
        return VariableTracker.build(tx, out)

    def method_backward(self, *args, **kwargs):
        unimplemented("Tensor.backward")

    def method_data_ptr(self, *args, **kwargs):
        return DataPtrVariable(self)

    def method_item(self, *args, **kwargs):
        if not config.capture_scalar_outputs:
            self._warn_capture_scalar_outputs()
            unimplemented("Tensor.item")

    def method___getitem__(self, *args, **kwargs):
        from ..symbolic_convert import InstructionTranslator
        from .builder import wrap_fx_proxy

        tx = InstructionTranslator.current_tx()
        if isinstance(args[0], SymNodeVariable):
            # Standard indexing will force specialization due to
            # __index__.  Rewrite as a regular torch op which will
            # trace fine
            fn, args = torch.select, [
                variables.ConstantVariable.create(0),
                args[0],
            ]
        else:
            fn = operator.getitem

        proxy = tx.output.create_proxy(
            "call_function",
            fn,
            *proxy_args_kwargs([self] + list(args), kwargs),
        )

        return wrap_fx_proxy(tx, proxy)

    @staticmethod
    @functools.lru_cache(None)
    def _warn_capture_scalar_outputs():
        user_stack = torch._guards.TracingContext.extract_stack()
        user_stack_formatted = "".join(traceback.format_list(user_stack))
        log.warning(
            textwrap.dedent(
                """\
                    Graph break from `Tensor.item()`, consider setting:
                        torch._dynamo.config.capture_scalar_outputs = True
                    or:
                        env TORCHDYNAMO_CAPTURE_SCALAR_OUTPUTS=1
                    to include these operations in the captured graph.

                    Graph break: from user code at:
                    %s
                """
            ),
            user_stack_formatted,
        )

    def method___len__(self):
        from ..symbolic_convert import InstructionTranslator

        tx = InstructionTranslator.current_tx()
        return self.call_method(tx, "size", [ConstantVariable.create(0)], {})

    def method_addcmul_(self, tensor1, tensor2, *, value=None):
        from ..symbolic_convert import InstructionTranslator

        tx = InstructionTranslator.current_tx()
        if value is not None:
            from .. import polyfills

            return tx.inline_user_function_return(
                VariableTracker.build(tx, polyfills.addcmul_inplace),
                [self, tensor1, tensor2, value],
                {},
            )

    def method___setitem__(self, key, value):
        def has_bool_key(v):
            if isinstance(v, TensorVariable):
                return v.dtype in (torch.bool, torch.int8)
            elif isinstance(v, variables.TupleVariable):
                return any(has_bool_key(item) for item in v.items)
            else:
                return False

        from ..symbolic_convert import InstructionTranslator

        tx = InstructionTranslator.current_tx()
        tx.output.create_proxy(
            "call_function",
            operator.setitem,
            *proxy_args_kwargs([self, key, value], {}),
        )
        return ConstantVariable.create(None)

    def method_resize_(self, *args, **kwargs):
        unimplemented("Tensor.resize_")

    def method_resize_as_(self, *args, **kwargs):
        unimplemented("Tensor.resize_as_")

    def method_sparse_resize_(self, *args, **kwargs):
        unimplemented("Tensor.sparse_resize_")

    def method_sparse_resize_and_clear_(self, *args, **kwargs):
        unimplemented("Tensor.sparse_resize_and_clear_")

    def method_set_(self, *args, **kwargs):
        if len(args) > 1:
            # torch.Tensor.set_() has several overloads.
            # aten::set_.source_Tensor(Tensor) gets special handling
            # in AOTAutograd and functionalization, because it is the most common
            # overload and is used by FSDP.
            # graph-breaking on aten::set_source_Tensor_storage_offset for now,
            # unless we find that we need to make it work.
            unimplemented("Tensor.set_.source_Tensor_storage_offset")

    def method_add_(self, other, *, alpha=None):
        if alpha is not None:
            from ..symbolic_convert import InstructionTranslator

            tx = InstructionTranslator.current_tx()
            result = variables.TorchInGraphFunctionVariable(torch.mul).call_function(
                tx, [other, alpha], {}
            )
            return self.call_method(tx, "add_", [result], {})

    def method_addcdiv_(self, tensor1, tensor2, *, value=None):
        from ..symbolic_convert import InstructionTranslator

        tx = InstructionTranslator.current_tx()
        if value is not None:
            result = variables.TorchInGraphFunctionVariable(torch.div).call_function(
                tx, [tensor1, tensor2], {}
            )
            result = variables.TorchInGraphFunctionVariable(torch.mul).call_function(
                tx, [result, value], {}
            )
            return self.call_method(tx, "add_", [result], {})

    def method___contains__(self, arg):
        from ..symbolic_convert import InstructionTranslator

        tx = InstructionTranslator.current_tx()

        # Rewrite __contains__ here so that downstream passes can trace through
        # without dealing with unbacked symbool. Roughly the code we translate is:
        # def __contains__(self, x):
        #     return (x == self).any().item()
        result = variables.TorchInGraphFunctionVariable(torch.eq).call_function(
            tx, [self, arg], {}
        )
        result = variables.TorchInGraphFunctionVariable(torch.any).call_function(
            tx, [result], {}
        )
        return result.call_method(tx, "item", [], {})

    def method_redistribute(self, *args, **kwargs):
        from ..symbolic_convert import InstructionTranslator

        tx = InstructionTranslator.current_tx()
        # rewrite non-primitive args/kwargs to be included in the on-the-fly prim function
        # and rewrite args to have only proxyable args, then insert call_function
        args_as_value = [x.as_python_constant() for x in args]
        kwargs_as_value = {k: v.as_python_constant() for k, v in kwargs.items()}

        def redistribute_fn_with_prim_types(x):
            return x.redistribute(*args_as_value, **kwargs_as_value)

        # attach the same function name for better debugging
        redistribute_fn_with_prim_types.__name__ = "prim_redistribute"

        from .builder import wrap_fx_proxy

        return wrap_fx_proxy(
            tx=tx,
            proxy=tx.output.create_proxy(
                "call_function",
                redistribute_fn_with_prim_types,
                *proxy_args_kwargs([self], {}),
            ),
        )

    def method_to_local(self, *args, **kwargs):
        from ..symbolic_convert import InstructionTranslator

        tx = InstructionTranslator.current_tx()
        # rewrite non-primitive args/kwargs to be included in the on-the-fly prim function
        # and rewrite args to have only proxyable args, then insert call_function
        args_as_value = [x.as_python_constant() for x in args]
        kwargs_as_value = {k: v.as_python_constant() for k, v in kwargs.items()}

        def to_local_fn_with_prim_types(x):
            return x.to_local(*args_as_value, **kwargs_as_value)

        # attach the same function name for better debugging
        to_local_fn_with_prim_types.__name__ = "prim_to_local"

        from .builder import wrap_fx_proxy

        return wrap_fx_proxy(
            tx=tx,
            proxy=tx.output.create_proxy(
                "call_function",
                to_local_fn_with_prim_types,
                *proxy_args_kwargs([self], {}),
            ),
        )

    def method_register_hook(self, *args, **kwargs):
        return self._method_register_hook("register_hook", *args, **kwargs)

    def method_register_post_accumulate_grad_hook(self, *args, **kwargs):
        return self._method_register_hook(
            "register_post_accumulate_grad_hook", *args, **kwargs
        )

    def _method_register_hook(self, name: str, hook: VariableTracker):
        # Note - do not arbitrarily add hooks here - make sure they match the same contract
        # see [On tensor.register_hook]
        from ..symbolic_convert import InstructionTranslator

        tx = InstructionTranslator.current_tx()

        if not self.source:
            if not compiled_autograd.compiled_autograd_enabled:
                # TODO(voz):
                # We can relax this by speculating the callable and ensuring that it doesn't modify arbitrary
                # python state.
                # We *Must* be in compiled_autograd here because backward hooks can contain anything, and it is unsafe to run
                # them in a compiled bwd without re-entering dynamo as compiled_autograd does.
                #
                # Discussion point 1 - Should we bypass this if nopython/fullgraph = True?
                #   No. Because this was going to be a graph break anyway - this check does not
                # introduce new graph breaks where there were none.
                #
                # Discussion point 2 - Should we defer this check to backwards?
                #   No. Because compiled autograd is not yet ready for prime time. As such, if we defer, a user
                # would have no recourse - their forward traces just fine, but will fail at backwards unless
                # compiled_autograd is enabled. If compiled_autograd fails (there are a lot of failures today)
                # then they have nothing they can do except disable compile.
                unimplemented(
                    "Compilation of intermediate hooks requires compiled autograd"
                )

            hook_name, bw_state_proxy = tx.output.add_backward_state_hook(hook)

            def _register_hook_trampoline(tensor, bw_state):
                register_hook = getattr(tensor, name)
                register_hook(
                    functools.partial(
                        trace_wrapped,
                        fn=call_hook_from_backward_state,
                        bw_state=bw_state,
                        hook_name=hook_name,
                    )
                )
                # TODO(jansel): returning None here is wrong, it should be
                # RemovableHandle, but we need some extra work to support
                # this properly.
                return None

            from .builder import wrap_fx_proxy

            self_proxy = self.as_proxy()
            self_proxy.node.meta["has_backward_hook"] = True

            return wrap_fx_proxy(
                tx,
                tx.output.create_proxy(
                    "call_function",
                    _register_hook_trampoline,
                    (self_proxy, bw_state_proxy),
                    {},
                ),
            )

        handle_variable = variables.RemovableHandleVariable(
            mutation_type=variables.base.ValueMutationNew(),
        )
        tx.output.side_effects.register_hook(self, hook, handle_variable, name)
        return handle_variable

    def method_requires_grad_(self, requires_grad=True):
        if requires_grad is not True:
            requires_grad = requires_grad.as_python_constant()

        if self.as_proxy().node.meta["example_value"].requires_grad != requires_grad:
            unimplemented("Tensor.requires_grad_")
        else:
            return self

    def method_new(self, *args, **kwargs):
        # Convert x.new(torch.Size) into x.new_empty(torch.Size),
        # as Tensor.new acts differently with a Size input versus a tuple input.
        if (len(args) == 1 and isinstance(args[0], SizeVariable)) or (
            len(args) >= 1
            and all(
                isinstance(a, ConstantVariable) and a.python_type() == int for a in args
            )
        ):
            from ..symbolic_convert import InstructionTranslator

            return self.call_method(
                InstructionTranslator.current_tx(), "new_empty", args, kwargs
            )

    def method_untyped_storage(self):
        return UntypedStorageVariable(
            self, self.as_proxy().node.meta["example_value"].untyped_storage()
        )

    def set_name_hint(self, name: str):
        if not self._is_name_set:
            self.proxy.node._rename(name)
            self._is_name_set = True


class SymNodeVariable(VariableTracker):
    """
    Represents a symbolic scalar, either int, float or bool.  This is most commonly used to
    handle symbolic size computation, e.g., tensor.size(0), but it is also used to
    handle logic like float_tensor.item() or unspecialized float inputs.
    """

    _nonvar_fields = {
        "proxy",
        "sym_num",
        *VariableTracker._nonvar_fields,
    }

    def debug_repr(self):
        return repr(self.sym_num)

    @classmethod
    def create(cls, tx, proxy, sym_num=None, **options):
        if sym_num is None:
            sym_num = get_fake_value(proxy.node, tx)
        if "example_value" in proxy.node.meta:
            assert proxy.node.meta["example_value"] == sym_num
        set_example_value(proxy.node, sym_num)

        if isinstance(sym_num, (sympy.Integer, int, bool)):
            sym_num = int(sym_num) if isinstance(sym_num, sympy.Integer) else sym_num
            return ConstantVariable.create(sym_num)

        return SymNodeVariable(proxy, sym_num, **options)

    def __init__(self, proxy, sym_num, **kwargs) -> None:
        super().__init__(**kwargs)
        self.proxy = proxy
        # TODO: Should we allow non SymTypes here?  Today it is allowed
        self.sym_num = sym_num
        self._tensor_var = None

    def python_type(self):
        if isinstance(self.sym_num, SymTypes):
            return self.sym_num.node.pytype
        else:
            return type(self.sym_num)

    def as_proxy(self):
        return self.proxy

    def as_tensor(self, tx, dtype):
        if self._tensor_var is None:
            self._tensor_var = VariableTracker.build(
                tx, torch.scalar_tensor
            ).call_function(tx, [self], {"dtype": VariableTracker.build(tx, dtype)})
        return self._tensor_var

    def evaluate_expr(self, output_graph=None):
        try:
            return guard_scalar(self.sym_num)
        except GuardOnDataDependentSymNode as e:
            raise UserError(  # noqa: B904
                UserErrorType.ANTI_PATTERN,
                f"Consider annotating your code using torch._check*(). {str(e)}",
                case_name="constrain_as_size_example",
            )

    def call_method(
        self,
        tx,
        name,
        args: "List[VariableTracker]",
        kwargs: "Dict[str, VariableTracker]",
    ) -> "VariableTracker":
        from .builder import wrap_fx_proxy

        return wrap_fx_proxy(
            tx,
            tx.output.create_proxy(
                "call_method",
                name,
                *proxy_args_kwargs([self, *args], kwargs),
            ),
        )


class NumpyNdarrayVariable(TensorVariable):
    """
    Represents a np.ndarray, but backed by torch Tensor via torch._numpy.ndarray.
    Use this for Tensor.numpy() call.
    """

    @staticmethod
    def create(tx: "InstructionTranslator", proxy, **options):
        from .builder import wrap_fx_proxy_cls

        return wrap_fx_proxy_cls(
            target_cls=NumpyNdarrayVariable,
            tx=tx,
            proxy=proxy,
            **options,
        )

    def var_getattr(self, tx: "InstructionTranslator", name):
        # NB: This INTENTIONALLY does not call super(), because there is
        # no intrinsic reason ndarray properties are related to Tensor
        # properties.  The inheritance here is for implementation sharing.

        from ..utils import numpy_attr_wrapper
        from .builder import wrap_fx_proxy

        example_value = self.as_proxy().node.meta["example_value"]
        example_ndarray = tnp.ndarray(example_value)

        def insert_into_graph():
            return wrap_fx_proxy(
                tx,
                tx.output.create_proxy(
                    "call_function", numpy_attr_wrapper, (self.as_proxy(), name), {}
                ),
            )

        if name in ["T", "real", "imag"]:
            proxy = tx.output.create_proxy(
                "call_function",
                numpy_attr_wrapper,
                (self.as_proxy(), name),
                {},
            )
            return NumpyNdarrayVariable.create(tx, proxy)

        # These are awkward to implement.  The standard playbook for torch._numpy
        # interop is to trace a call into the torch._numpy wrapper which works for
        # Tensor operations.  However, we don't want to do this for calls
        # that don't return Tensors, because in those cases we may not want
        # to trace the attribute access into the graph at all (it is sort
        # of harmless to do so, because AOTAutograd will eliminate them,
        # but it's best not to trace them in to begin with.)  But in any
        # case, tracing these into the graph is like trying to fit a square
        # peg into a round hole; best not to do it.  So instead we
        # painstakingly implement these by hand
        #
        # NB: only ALWAYS specialized attributes can go here; notably,
        # size/shape not allowed!
        elif name in ("ndim", "itemsize"):
            return ConstantVariable.create(getattr(example_ndarray, name))
        elif name in ("shape", "stride"):
            if not has_free_symbols(r := getattr(example_ndarray, name)):
                return ConstantVariable.create(tuple(int(r) for r in r))
            return insert_into_graph()
        elif name == "size":
            if not has_free_symbols(r := example_ndarray.size):
                return ConstantVariable.create(int(r))
            return insert_into_graph()
        elif name in ["base", "flags", "dtype"]:
            unimplemented(f"TODO: add support for ndarray.{name}")
        elif name in ["__version__"]:
            unimplemented("delegate np.__version__ to NumPy")
        else:
            return super().var_getattr(tx, name)

    @staticmethod
    def patch_args(name, args, kwargs):
        if name == "clip":
            kwargs_rename = {"a_min": "min", "a_max": "max"}
            kwargs = {kwargs_rename.get(k, k): v for k, v in kwargs.items()}
        return args, kwargs

    def call_method(
        self,
        tx,
        name,
        args: "List[VariableTracker]",
        kwargs: "Dict[str, VariableTracker]",
    ) -> "VariableTracker":
        from ..utils import numpy_method_wrapper

        args, kwargs = self.patch_args(name, args, kwargs)

        if name in ["__len__", "size", "tolist"]:
            # delegate back to TensorVariable
            return super().call_method(tx, name, args, kwargs)
        if name in ("tostring", "tobytes"):
            unimplemented(f"{name} is not modelled in torch._numpy")
        proxy = tx.output.create_proxy(
            "call_function",
            numpy_method_wrapper(name),
            *proxy_args_kwargs([self] + list(args), kwargs),
        )
        return NumpyNdarrayVariable.create(tx, proxy)

    def python_type(self):
        return np.ndarray


class UnspecializedPythonVariable(TensorVariable):
    """
    This is a 1-element tensor represents unspecialized python float/int.
    """

    _nonvar_fields = {
        "raw_value",
        "need_unwrap",
        *TensorVariable._nonvar_fields,
    }

    def __init__(
        self, proxy: torch.fx.Proxy, *, raw_value=None, need_unwrap=True, **kwargs
    ) -> None:
        super().__init__(proxy, **kwargs)
        self.raw_value = raw_value
        self.need_unwrap = need_unwrap

    @classmethod
    def from_tensor_variable(cls, tensor_variable, raw_value, need_unwrap=True):
        # Convert a `TensorVariable` instance into an `UnspecializedPythonVariable` instance.
        return UnspecializedPythonVariable(
            **dict(tensor_variable.__dict__),
            raw_value=raw_value,
            need_unwrap=need_unwrap,
        )


class FakeItemVariable(TensorVariable):
    """An unspecialized python variable which prevents access to the underlying raw value.
    This is needed if item is called on a FakeTensor."""

    _nonvar_fields = {
        "need_unwrap",
        *TensorVariable._nonvar_fields,
    }

    def __init__(self, proxy: torch.fx.Proxy, **kwargs) -> None:
        need_unwrap = kwargs.pop("need_unwrap", False)
        super().__init__(proxy, **kwargs)
        self.need_unwrap = need_unwrap

    @classmethod
    def from_tensor_variable(cls, tensor_variable):
        return FakeItemVariable(**dict(tensor_variable.__dict__))


class TensorSubclassVariable(VariableTracker):
    def __init__(self, value, *args, **kwargs) -> None:
        self.value = value
        super().__init__(*args, **kwargs)

    def call_function(
        self,
        tx: "InstructionTranslator",
        args: List[VariableTracker],
        kwargs: Dict[str, VariableTracker],
    ) -> VariableTracker:
        if len(args) == 1 and isinstance(args[0], TensorVariable):
            from .torch_function import TensorWithTFOverrideVariable

            source = AttrSource(self.source, "__torch_function__")
            torch_fn = VariableTracker.build(tx, self.value.__torch_function__, source)

            return TensorWithTFOverrideVariable.from_tensor_var(
                tx, args[0], self.value, torch_fn
            )

        return super().call_function(tx, args, kwargs)

    def as_python_constant(self):
        return self.value


class UntypedStorageVariable(VariableTracker):
    _nonvar_fields = {
        "example_value",
        *VariableTracker._nonvar_fields,
    }

    def __init__(
        self,
        from_tensor: TensorVariable,
        example_value: torch.UntypedStorage,
        **kwargs,
    ) -> None:
        super().__init__(**kwargs),
        self.from_tensor = from_tensor
        # Example_value will always have device="meta"
        self.example_value = example_value

    def call_method(
        self,
        tx,
        name,
        args: List[VariableTracker],
        kwargs: Dict[str, VariableTracker],
    ) -> VariableTracker:
        if name == "size":
            assert not args
            assert not kwargs
            result = self.example_value.size()
            if not has_free_symbols(result):
                # avoid creating a node in the graph
                return ConstantVariable.create(int(result))
            else:
                from ..external_utils import untyped_storage_size
                from .builder import wrap_fx_proxy

                return wrap_fx_proxy(
                    tx,
                    tx.output.create_proxy(
                        "call_function",
                        untyped_storage_size,
                        (self.from_tensor.as_proxy(),),
                        {},
                    ),
                )
        if name == "resize_" and len(args) == 1:
            assert not kwargs
            tx.output.create_proxy(
                "call_function",
                torch.ops.inductor.resize_storage_bytes_,
                (self.from_tensor.as_proxy(), args[0].as_proxy()),
                {},
            )
            return self

        return super().call_method(tx, name, args, kwargs)

    def reconstruct(self, codegen):
        codegen(self.from_tensor)
        codegen.load_method("untyped_storage")
        codegen.call_method(0)


class DataPtrVariable(VariableTracker):
    def __init__(
        self,
        from_tensor: TensorVariable,
        **kwargs,
    ) -> None:
        super().__init__(**kwargs),
        self.from_tensor = from_tensor

    def reconstruct(self, codegen):
        codegen(self.from_tensor)
        codegen.load_method("data_ptr")
        codegen.call_method(0)<|MERGE_RESOLUTION|>--- conflicted
+++ resolved
@@ -241,11 +241,7 @@
         # (1) the tensor is a traceable tensor subclass
         # (2) We are getattr'ing an inner tensor from that subclass
         if not self.source and is_traceable_wrapper_subclass(fake_val):
-<<<<<<< HEAD
-            attrs, ctx = fake_val.__tensor_flatten__()
-=======
             attrs, _ctx = fake_val.__tensor_flatten__()
->>>>>>> 209c4eaf
             proxy = getattr(self.as_proxy(), name)
             example_value = getattr(fake_val, name)
             if name in attrs:
@@ -294,15 +290,11 @@
         if get_custom_getattr(_input_associated_real_value):
             return
 
-<<<<<<< HEAD
         if callable(real_value):
             # Callables have more nuanced handling, and we should let the existing system delegate here.
             # Raising was past behavior and so should always be sound to fall back.
             # Note - at a certain point we may want to handle
             return
-=======
-        real_value = getattr(_input_associated_real_value, name)
->>>>>>> 209c4eaf
 
         attr_source = AttrSource(self.source, name)
         install_guard(attr_source.make_guard(GuardBuilder.HASATTR))
