# mypy: ignore-errors

"""
This file contains a collection of context manager classes used by Dynamo for tracking
and managing various PyTorch runtime states during graph compilation. These context
managers handle different aspects of PyTorch's execution environment, including:

- Autograd states (grad mode, inference mode)
- CUDA streams and events
- Profiling contexts
- Deterministic algorithms
- Forward/backward AD modes
- SDPA (Scaled Dot Product Attention) kernels
- FSDP (Fully Sharded Data Parallel) states
- AMP (Automatic Mixed Precision) autocast states

The context managers ensure proper state transitions during graph compilation by
tracking enter/exit points and managing cleanup operations. They help maintain
consistency between eager execution and compiled graph behavior by capturing and
restoring state changes.
"""

import dataclasses
import inspect
import sys
import warnings
from typing import Callable, Optional, TYPE_CHECKING, Union

import torch._C
from torch._guards import Guard

from .. import graph_break_hints, variables
from ..bytecode_transformation import (
    create_call_function,
    create_instruction,
    create_setup_with,
)
from ..device_interface import get_interface_for_device
from ..exc import unimplemented_v2
from ..guards import GuardBuilder, install_guard
from ..source import AttrSource, GlobalStateSource
from .base import VariableTracker
from .functions import (
    NestedUserFunctionVariable,
    UserFunctionVariable,
    UserMethodVariable,
    WrappedUserFunctionVariable,
    WrappedUserMethodVariable,
)
from .user_defined import UserDefinedObjectVariable


if TYPE_CHECKING:
    from torch._dynamo.symbolic_convert import InstructionTranslator


@dataclasses.dataclass
class ContextManagerState:
    """
    Mutating `self` in VariableTracker is not allowed because we copy
    them.  This is a mutable container pointed to by context managers
    that won't get copied, so it is safe to mutate.
    """

    cleanup_fn: Optional[Callable] = None
    proxy: Optional[torch.fx.Proxy] = None

    def cleanup(self):
        if self.cleanup_fn is not None:
            self.cleanup_fn()
            self.cleanup_fn = None

    def cleanup_assert(self):
        assert self.cleanup_fn, "multiple exits?"
        self.cleanup()


class ContextWrappingVariable(VariableTracker):
    _nonvar_fields = {
        "cm_obj",
        "target_values",
        "initial_values",
        "state",
        *VariableTracker._nonvar_fields,
    }

    def __init__(
        self, target_values, initial_values=None, *, state=None, **kwargs
    ) -> None:
        super().__init__(**kwargs)
        self.target_values = target_values
        self.initial_values = initial_values
        self.state = ContextManagerState() if state is None else state

    def enter(self, tx):
        self._call_func(tx, self.target_values)
        self.set_cleanup_hook(tx)
        return variables.ConstantVariable.create(None)

    def set_cleanup_hook(self, tx: "InstructionTranslator", fn=None):
        if fn is None:

            def fn():
                self._call_func(tx, self.initial_values)

        self.state.cleanup_fn = fn
        tx.output.add_cleanup_hook(self.state.cleanup)

    def exit(self, tx: "InstructionTranslator", *args):
        self.state.cleanup_assert()
        return variables.ConstantVariable.create(None)

    def reconstruct_type(self, codegen):
        codegen(
            AttrSource(codegen.tx.import_source(self.module_name()), self.fn_name())
        )

    def reconstruct(self, codegen):
        codegen.add_push_null(lambda: self.reconstruct_type(codegen))
        target_values = self.target_values
        if not target_values:
            target_values = ()
        codegen.extend_output([codegen.create_load_const(val) for val in target_values])
        codegen.extend_output(create_call_function(len(target_values), False))

    def module_name(self):
        raise NotImplementedError("module_name called on base")

    def fn_name(self):
        raise NotImplementedError("fn_name called on base")

    def call_function(
        self,
        tx: "InstructionTranslator",
        args: "list[VariableTracker]",
        kwargs: "dict[str, VariableTracker]",
    ) -> "VariableTracker":
        assert len(args) == 1
        if isinstance(args[0], NestedUserFunctionVariable):
            args[0] = UserFunctionVariable(args[0].get_function())
        assert isinstance(args[0], (UserMethodVariable, UserFunctionVariable))

        if isinstance(args[0], UserMethodVariable):
            return WrappedUserMethodVariable(args[0], self)

        if isinstance(args[0], UserFunctionVariable):
            return WrappedUserFunctionVariable(args[0], self)

    def supports_graph_breaks(self):
        return True

    def exit_on_graph_break(self):
        return True


class GenericContextWrappingVariable(UserDefinedObjectVariable):
    # Some methods in ContextWrappingVariable assumes the arguments are
    # python contants. Which might not always be the case here.
    def __init__(self, cm_obj, **kwargs) -> None:
        assert cm_obj is not None
        super().__init__(
            value=cm_obj,
            value_type=cm_obj.__class__,
            **kwargs,
        )
        self.cm_obj = cm_obj

    def module_name(self):
        return self.cm_obj.__module__

    def fn_name(self):
        return type(self.cm_obj).__name__

    def enter(self, tx):
        source = None if self.source is None else AttrSource(self.source, "__enter__")
        return variables.UserMethodVariable(
            self.cm_obj.__enter__.__func__,
            self,
            source=source,
        ).call_function(tx, [], {})

    def exit(self, tx: "InstructionTranslator", *args):
        source = None if self.source is None else AttrSource(self.source, "__exit__")
        x = variables.UserMethodVariable(
            self.cm_obj.__exit__.__func__,
            self,
            source=source,
        ).call_function(
            tx,
            [
                variables.ConstantVariable.create(None),
                variables.ConstantVariable.create(None),
                variables.ConstantVariable.create(None),
            ],
            {},
        )
        tx.active_generic_context_managers.pop()
        return x

    def supports_graph_breaks(self):
        return False

    def exit_on_graph_break(self):
        return True


class GradInplaceRequiresGradCtxManagerVariable(ContextWrappingVariable):
    """represents torch grad requries grad"""

    @staticmethod
    def create(tx: "InstructionTranslator", target_values, **kwargs):
        return GradInplaceRequiresGradCtxManagerVariable(
            target_values=target_values,
            initial_values=None,
            **kwargs,
        )

    def enter(self, tx):
        [enabled] = self.target_values
        self.prev_state = torch._C._functorch.get_inplace_requires_grad_allowed()
        torch._C._functorch.set_inplace_requires_grad_allowed(enabled)
        self.set_cleanup_hook(
            tx,
            lambda: torch._C._functorch.set_inplace_requires_grad_allowed(
                self.prev_state
            ),
        )
        self.state.proxy = tx.output.create_node(
            "call_function",
            torch._C._functorch.set_inplace_requires_grad_allowed,
            (enabled,),
            {},
        )
        return variables.ConstantVariable.create(None)

    def exit(self, tx: "InstructionTranslator", *args):
        self.state.cleanup()
        tx.output.create_node(
            "call_function",
            torch._C._functorch.set_inplace_requires_grad_allowed,
            (self.prev_state,),
            {},
        )
        return variables.ConstantVariable.create(None)


class TemporarilyPopInterpreterStackCtxManagerVariable(ContextWrappingVariable):
    """represents torch._functorch.pyfunction.temporarily_pop_interpreter_stack()"""

    @staticmethod
    def create(tx: "InstructionTranslator", target_values, **kwargs):
        return TemporarilyPopInterpreterStackCtxManagerVariable(
            target_values=target_values,
            initial_values=None,
            **kwargs,
        )

    def enter(self, tx):
        self.saved = torch._C._functorch.pop_dynamic_layer_stack()
        self.set_cleanup_hook(
            tx,
            lambda: torch._C._functorch.push_dynamic_layer_stack(self.saved),
        )
        self.state.proxy = tx.output.create_node(
            "call_function",
            torch._C._functorch.pop_dynamic_layer_stack,
            (),
            {},
        )
        return variables.ConstantVariable.create(None)

    def exit(self, tx: "InstructionTranslator", *args):
        self.state.cleanup()
        tx.output.create_node(
            "call_function",
            torch._C._functorch.push_dynamic_layer_stack,
            (self.state.proxy,),
            {},
        )
        return variables.ConstantVariable.create(None)


class JvpIncrementNestingCtxManagerVariable(ContextWrappingVariable):
    """represents torch.func.jvp increment/decrement nesting"""

    # A guard is needed as the grad level is baked into the torch FX graph
    # This is fine if jvp is only called from within the function
    # being compiled. But the FX graph may be invalid in the case of a jvp
    # call from eager that calls the compiled function, as the jvp levels
    # may be different.
    _guards_singleton = Guard(GlobalStateSource(), GuardBuilder.FUNCTORCH_STACK_MATCH)

    @staticmethod
    def create(tx: "InstructionTranslator", **kwargs):
        var = JvpIncrementNestingCtxManagerVariable(
            target_values=None,
            initial_values=None,
            **kwargs,
        )
        return var

    def enter(self, tx):
        install_guard(self._guards_singleton)
        jvp_level = torch._functorch.eager_transforms.enter_jvp_nesting()
        self.set_cleanup_hook(
            tx, lambda: torch._functorch.eager_transforms.exit_jvp_nesting()
        )
        self.state.proxy = tx.output.create_node(
            "call_function",
            torch._C._functorch._jvp_increment_nesting,
            (),
            {},
        )
        return variables.ConstantVariable.create(jvp_level)

    def exit(self, tx: "InstructionTranslator", *args):
        self.state.cleanup()
        tx.output.create_node(
            "call_function", torch._C._functorch._jvp_decrement_nesting, (), {}
        )
        return variables.ConstantVariable.create(None)


class SetFwdGradEnabledContextManager(ContextWrappingVariable):
    """represents torch.autograd.forward_ad._set_fwd_grad_enabled() to enable/disable fwd grad"""

    @staticmethod
    def create(tx: "InstructionTranslator", target_values, **kwargs):
        return SetFwdGradEnabledContextManager(
            target_values=target_values,
            initial_values=None,
            **kwargs,
        )

    def enter(self, tx):
        [mode] = self.target_values
        self.prev_state = torch._C._is_fwd_grad_enabled()
        torch._C._set_fwd_grad_enabled(mode)
        self.set_cleanup_hook(
            tx,
            lambda: torch._C._set_fwd_grad_enabled(self.prev_state),
        )
        self.state.proxy = tx.output.create_node(
            "call_function",
            torch._C._set_fwd_grad_enabled,
            (mode,),
            {},
        )
        return variables.ConstantVariable.create(None)

    def exit(self, tx: "InstructionTranslator", *args):
        self.state.cleanup()
        tx.output.create_node(
            "call_function",
            torch._C._set_fwd_grad_enabled,
            (self.prev_state,),
            {},
        )
        return variables.ConstantVariable.create(None)


class DualLevelContextManager(ContextWrappingVariable):
    """Represents torch.autograd.forward_ad.dual_level ctx manager"""

    _guards_singleton = Guard(GlobalStateSource(), GuardBuilder.DUAL_LEVEL)

    @staticmethod
    def create(tx: "InstructionTranslator", **kwargs):
        return DualLevelContextManager(
            target_values=None,
            initial_values=None,
            **kwargs,
        )

    def enter(self, tx):
        install_guard(self._guards_singleton)
        self.new_level = torch.autograd.forward_ad.enter_dual_level()
        self.set_cleanup_hook(
            tx, lambda: torch.autograd.forward_ad.exit_dual_level(level=self.new_level)
        )
        self.state.proxy = tx.output.create_node(
            "call_function",
            torch._C._enter_dual_level,
            (),
            {},
        )
        return variables.ConstantVariable.create(self.new_level)

    def exit(self, tx: "InstructionTranslator", *args):
        self.state.cleanup()
        tx.output.create_node(
            "call_function",
            torch._C._exit_dual_level,
            (self.new_level,),
            {},
        )
        return variables.ConstantVariable.create(None)


class GradIncrementNestingCtxManagerVariable(ContextWrappingVariable):
    """represents torch.func.grad increment/decrement nesting"""

    # A guard is needed as the grad level is baked into the torch FX graph
    # This is fine if grad is only called from within the function
    # being compiled. But the FX graph may be invalid in the case of a grad
    # call from eager that calls the compiled function, as the grad levels
    # may be different.
    _guards_singleton = Guard(GlobalStateSource(), GuardBuilder.FUNCTORCH_STACK_MATCH)

    @staticmethod
    def create(tx: "InstructionTranslator", **kwargs):
        var = GradIncrementNestingCtxManagerVariable(
            target_values=None,
            initial_values=None,
            **kwargs,
        )
        return var

    def enter(self, tx):
        install_guard(self._guards_singleton)
        grad_level = torch._C._functorch._grad_increment_nesting()
        self.set_cleanup_hook(tx, lambda: torch._C._functorch._grad_decrement_nesting())
        self.state.proxy = tx.output.create_node(
            "call_function",
            torch._C._functorch._grad_increment_nesting,
            (),
            {},
        )
        return variables.ConstantVariable.create(grad_level)

    def exit(self, tx: "InstructionTranslator", *args):
        self.state.cleanup()
        tx.output.create_node(
            "call_function", torch._C._functorch._grad_decrement_nesting, (), {}
        )
        return variables.ConstantVariable.create(None)


class CatchWarningsCtxManagerVariable(ContextWrappingVariable):
    """Delay a call to warnings.catch_warnings"""

    @staticmethod
    def create(tx: "InstructionTranslator", catch_warnings_args):
        return CatchWarningsCtxManagerVariable(
            catch_warnings_args=catch_warnings_args,
            target_values=None,
            initial_values=None,
        )

    def __init__(self, catch_warnings_args, **kwargs) -> None:
        assert isinstance(catch_warnings_args, dict), catch_warnings_args
        super().__init__(**kwargs)
        self.catch_warnings_args = catch_warnings_args

    def enter(self, tx):
        kwargs = {
            k: v.as_python_constant() for k, v in self.catch_warnings_args.items()
        }
        ctx_val = warnings.catch_warnings(**kwargs)
        self.set_cleanup_hook(tx, lambda: ctx_val.__exit__(None, None, None))
        return variables.ConstantVariable.create(ctx_val.__enter__())

    def reconstruct(self, cg):
        cg.add_push_null(lambda: cg.load_import_from("warnings", "catch_warnings"))
        cg.foreach(self.catch_warnings_args.values())
        keys = tuple(self.catch_warnings_args.keys())
        cg.extend_output(cg.create_call_function_kw(len(keys), keys, False))


class VmapIncrementNestingCtxManagerVariable(ContextWrappingVariable):
    """represents torch VMap increment/decrement nesting"""

    # A guard is needed as the vmap level is baked into the torch FX graph
    # generated. This is fine if vmap is only called from within the function
    # being compiled. But the FX graph may be invalid in the case of a vmap
    # call from eager that calls the compiled function, as the vmap levels
    # may be different.
    _guards_singleton = Guard(GlobalStateSource(), GuardBuilder.FUNCTORCH_STACK_MATCH)

    @staticmethod
    def create(tx: "InstructionTranslator", target_values, **kwargs):
        var = VmapIncrementNestingCtxManagerVariable(
            target_values=target_values,
            initial_values=None,
            **kwargs,
        )
        return var

    def enter(self, tx):
        install_guard(self._guards_singleton)
        batch_size, randomness = self.target_values
        if isinstance(batch_size, variables.SymNodeVariable):
            batch_size_value = batch_size.sym_num
            batch_size_node = batch_size.as_proxy().node
        else:
            batch_size_value = batch_size.as_python_constant()
            batch_size_node = batch_size.as_python_constant()
        randomness = randomness.as_python_constant()
        vmap_level = torch._C._functorch._vmap_increment_nesting(
            batch_size_value, randomness
        )
        self.set_cleanup_hook(tx, lambda: torch._C._functorch._vmap_decrement_nesting())
        self.state.proxy = tx.output.create_node(
            "call_function",
            torch._C._functorch._vmap_increment_nesting,
            (batch_size_node, randomness),
            {},
        )
        return variables.ConstantVariable.create(vmap_level)

    def exit(self, tx: "InstructionTranslator", *args):
        self.state.cleanup()
        tx.output.create_node(
            "call_function", torch._C._functorch._vmap_decrement_nesting, (), {}
        )
        return variables.ConstantVariable.create(None)


class GradModeVariable(ContextWrappingVariable):
    """represents torch.{no_grad,enable_grad,set_grad_mode}()"""

    _guards_singleton = Guard(GlobalStateSource(), GuardBuilder.GRAD_MODE)

    @staticmethod
    def create(tx: "InstructionTranslator", target_value, initialized=False, **kwargs):
        var = GradModeVariable(
            target_values=[target_value],
            initial_values=[torch.is_grad_enabled()],
            **kwargs,
        )
        if initialized:
            var._call_func(tx, var.target_values)
        return var

    def __init__(
        self, target_values, initial_values=None, initialized=True, **kwargs
    ) -> None:
        super().__init__(
            target_values=target_values, initial_values=initial_values, **kwargs
        )
        install_guard(self._guards_singleton)

    def enter(self, tx):
        self._call_func(tx, self.target_values)
        return variables.ConstantVariable.create(None)

    def exit(self, tx: "InstructionTranslator", *args):
        self._call_func(tx, self.initial_values)
        return variables.ConstantVariable.create(None)

    def call_function(
        self,
        tx: "InstructionTranslator",
        args: "list[VariableTracker]",
        kwargs: "dict[str, VariableTracker]",
    ):
        self._call_func(tx, self.initial_values)  # undo eager initialization
        return super().call_function(tx, args, kwargs)

    def _call_func(self, tx: "InstructionTranslator", values):
        assert len(values) == 1
        value = values[0]
        # Coalesce grad mode mutations
        if torch.is_grad_enabled() != value:
            tx.output.create_node(
                "call_function", torch._C._set_grad_enabled, (value,), {}
            )
            torch._C._set_grad_enabled(value)

    def module_name(self):
        return "torch"

    def fn_name(self):
        return "set_grad_enabled"


class InferenceModeVariable(ContextWrappingVariable):
    @staticmethod
    def create(tx: "InstructionTranslator", target_value, **kwargs):
        var = InferenceModeVariable(
            [target_value], initial_values=torch.is_inference_mode_enabled(), **kwargs
        )
        return var

    def __init__(
        self,
        target_values,
        initial_values=None,
        **kwargs,
    ) -> None:
        if initial_values is None:
            # This must be called here since function defaults are evaluated at import time
            initial_values = torch.is_inference_mode_enabled()
        super().__init__(
            target_values=target_values, initial_values=initial_values, **kwargs
        )
        self.target_values = target_values

    def exit(self, tx: "InstructionTranslator", *args):
        self.state.cleanup_assert()
        tx.output.create_node(
            "call_function",
            torch.autograd.grad_mode._exit_inference_mode,
            (self.state.proxy,),
            {},
        )

    def enter(self, tx):
        ctx = torch.autograd.grad_mode._enter_inference_mode(*self.target_values)
        self.set_cleanup_hook(
            tx, lambda: torch.autograd.grad_mode._exit_inference_mode(ctx)
        )
        self.state.proxy = tx.output.create_node(
            "call_function",
            torch.autograd.grad_mode._enter_inference_mode,
            (*self.target_values,),
            {},
        )

    def module_name(self):
        return "torch"

    def fn_name(self):
        return "inference_mode"


class CUDADeviceVariable(ContextWrappingVariable):
    """represents torch.cuda.device"""

    @staticmethod
    def create(tx: "InstructionTranslator", device, **kwargs):
        var = CUDADeviceVariable(
            target_values=[torch.cuda._get_device_index(device, optional=True)],
            initial_values=None,
            **kwargs,
        )
        return var

    def __init__(
        self,
        target_values,
        initial_values=None,
        **kwargs,
    ) -> None:
        super().__init__(
            target_values=target_values, initial_values=initial_values, **kwargs
        )
        self.target_values = target_values

    def exit(self, tx: "InstructionTranslator", *args):
        self.state.cleanup_assert()
        tx.output.create_node(
            "call_function",
            torch.cuda._maybe_exchange_device,
            (self.state.proxy,),
            {},
        )
        return variables.ConstantVariable.create(False)

    def enter(self, tx):
        prev_idx = torch.cuda._exchange_device(*self.target_values)
        self.set_cleanup_hook(tx, lambda: torch.cuda._maybe_exchange_device(prev_idx))
        self.state.proxy = tx.output.create_node(
            "call_function",
            torch.cuda._exchange_device,
            (*self.target_values,),
            {},
        )

    def module_name(self):
        return "torch.cuda"

    def fn_name(self):
        return "device"


class TorchFunctionDisableVariable(ContextWrappingVariable):
    """represents whether torch function overrides are enabled or not"""

    _guards_singleton = Guard(GlobalStateSource(), GuardBuilder.TORCH_FUNCTION_STATE)

    @staticmethod
    def create(tx: "InstructionTranslator", **kwargs):
        var = TorchFunctionDisableVariable(
            target_values=[False],
            initial_values=[tx.output.torch_function_enabled],
            **kwargs,
        )
        # mlazos: I think this is here to make sure we don't reinvoke on clone()
        var._call_func(tx, [False])
        var.set_cleanup_hook(tx)
        return var

    def __init__(self, target_values, initial_values=None, **kwargs) -> None:
        super().__init__(
            target_values=target_values, initial_values=initial_values, **kwargs
        )
        install_guard(self._guards_singleton)

    def enter(self, tx):
        return variables.ConstantVariable.create(None)

    def _call_func(self, tx: "InstructionTranslator", values):
        assert len(values) == 1
        tx.symbolic_torch_function_state.torch_function_subclass_enabled = values[0]
        tx.symbolic_torch_function_state.torch_function_mode_enabled = values[0]
        tx.output.set_torch_function_state(values[0])


class DeterministicAlgorithmsVariable(ContextWrappingVariable):
    """represents torch.{are_deterministic_algorithms_enabled,use_deterministic_algorithms}()"""

    _guards_singleton = Guard(
        GlobalStateSource(), GuardBuilder.DETERMINISTIC_ALGORITHMS
    )

    @staticmethod
    def create(tx: "InstructionTranslator", target_value, **kwargs):
        var = DeterministicAlgorithmsVariable(
            target_values=[target_value],
            initial_values=[torch.are_deterministic_algorithms_enabled()],
            **kwargs,
        )
        var._call_func(tx, [target_value])
        var.set_cleanup_hook(tx)
        return var

    def __init__(self, target_values, initial_values=None, **kwargs) -> None:
        super().__init__(
            target_values=target_values, initial_values=initial_values, **kwargs
        )
        install_guard(self._guards_singleton)

    def enter(self, tx):
        return variables.ConstantVariable.create(None)

    def _call_func(self, tx: "InstructionTranslator", values):
        assert len(values) == 1
        value = values[0]
        (
            tx.output.create_node(
                "call_function", torch._C._set_deterministic_algorithms, (value,), {}
            ),
        )
        torch._C._set_deterministic_algorithms(value)

    def module_name(self):
        return "torch"

    def fn_name(self):
        return "use_deterministic_algorithms"


class DisabledSavedTensorsHooksVariable(ContextWrappingVariable):
    """represents torch.autograd.graph.disable_saved_tensors_hook."""

    @staticmethod
    def create(tx: "InstructionTranslator", target_value, **kwargs):
        var = DisabledSavedTensorsHooksVariable(
            target_values=[target_value],
            initial_values=[
                torch._C._autograd._saved_tensors_hooks_get_disabled_error_message()
            ],
            **kwargs,
        )
        var._call_func(tx, [target_value])
        var.set_cleanup_hook(tx)
        return var

    def __init__(self, target_values, initial_values=None, **kwargs) -> None:
        super().__init__(
            target_values=target_values, initial_values=initial_values, **kwargs
        )

    def enter(self, tx):
        return variables.ConstantVariable.create(None)

    def _call_func(self, tx: "InstructionTranslator", values):
        assert len(values) == 1
        value = values[0]
        if value is not None:
            # Disable `saved_tensors_hooks` with message (`value`)
            # OR
            # we are exiting this context and restoring the previous message.
            tx.output.create_node(
                "call_function",
                torch._C._autograd._saved_tensors_hooks_disable,
                (value,),
                {},
            )
            torch._C._autograd._saved_tensors_hooks_disable(value)
        else:
            # We are exiting this context and if prev_message was None, we re-enable `saved_tensors_hooks`.
            tx.output.create_node(
                "call_function", torch._C._autograd._saved_tensors_hooks_enable, (), {}
            )
            torch._C._autograd._saved_tensors_hooks_enable()

    def module_name(self):
        return "torch.autograd.graph"

    def fn_name(self):
        return "disable_saved_tensors_hooks"


class AutocastModeVariable(ContextWrappingVariable):
    @staticmethod
    def create(func, args, kwargs):
        assert func in [
            torch.amp.autocast_mode.autocast,
            torch.cuda.amp.autocast,
            torch.cpu.amp.autocast,
        ]
        # device_type : str,
        # dtype : Optional[_dtype] = None,
        # enabled : bool = True,
        # cache_enabled : Optional[bool] = None):cache_enabled
        bound_args = inspect.signature(func).bind(*args, **kwargs)
        bound_args.apply_defaults()
        target_values = []
        kwargs.clear()

        for key in ["device_type", "dtype", "enabled", "cache_enabled"]:
            if key == "device_type" and func in [
                torch.cuda.amp.autocast,
                torch.cpu.amp.autocast,
            ]:
                arg = "cuda" if func is torch.cuda.amp.autocast else "cpu"
            else:
                arg = bound_args.arguments[key]
            if isinstance(arg, VariableTracker):
                target_values.append(arg.as_python_constant())
            else:
                target_values.append(arg)

        var = AutocastModeVariable(target_values, initial_values=None, **kwargs)
        return var

    def __init__(self, target_values, initial_values=None, **kwargs) -> None:
        super().__init__(
            target_values=target_values, initial_values=initial_values, **kwargs
        )
        self.target_values = target_values

    def exit(self, tx: "InstructionTranslator", *args):
        self.state.cleanup_assert()
        tx.output.create_node(
            "call_function", torch.amp._exit_autocast, (self.state.proxy,), {}
        )

    def enter(self, tx):
        ctx = torch.amp._enter_autocast(*self.target_values)
        self.set_cleanup_hook(tx, lambda: torch.amp._exit_autocast(ctx))
        self.state.proxy = tx.output.create_node(
            "call_function", torch.amp._enter_autocast, (*self.target_values,), {}
        )

    def module_name(self):
        return "torch.amp.autocast_mode"

    def fn_name(self):
        return "autocast"


class NullContextVariable(ContextWrappingVariable):
    """
    This class represents Python contextlib.nullcontext.
    It's used as a placeholder for other context managers that Dynamo doesn't
    support yet, e.g, torch.autograd.profiler.record_function.
    """

    def __init__(self, target_values=None, **kwargs) -> None:
        super().__init__(target_values=target_values, **kwargs)

    def enter(self, tx):
        return variables.ConstantVariable.create(None)

    def exit(self, tx: "InstructionTranslator", *args):
        return variables.ConstantVariable.create(None)

    def module_name(self):
        return "contextlib"

    def fn_name(self):
        return "nullcontext"


<<<<<<< HEAD
=======
class ProfilerContextVariable(ContextWrappingVariable):
    """
    This class represents a set of torch profiler context objects, where Dynamo
    ignores all the side-effects in the __init__, __enter__ and __exit__ methods
    by treating the object mostly as a `contextlib.nullcontext`, except for edge
    cases like the `__enter__` method which returns the object itself rather
    than `None`, per implementation of the torch objects.
    """

    def __init__(self, **kwargs) -> None:
        super().__init__(target_values=None, **kwargs)

    def enter(self, tx):
        return self

    def exit(self, tx: "InstructionTranslator", *args):
        return variables.ConstantVariable.create(None)

    def module_name(self):
        return "contextlib"

    def fn_name(self):
        return "nullcontext"

    def reconstruct(self, cg):
        unimplemented_v2(
            gb_type="torch.profiler object escaped from compiled region",
            context=str(self),
            explanation="Dynamo doesn't support compiling a region that returns a torch.profiler context manager.",
            hints=[
                *graph_break_hints.SUPPORTABLE,
            ],
        )


>>>>>>> b8b1b364
class StreamContextVariable(ContextWrappingVariable):
    @staticmethod
    def create(tx: "InstructionTranslator", target_value, **kwargs):
        from .builder import wrap_fx_proxy_cls

        current_stream_method = get_interface_for_device(
            target_value.device
        ).current_stream
        current_stream = wrap_fx_proxy_cls(
            StreamVariable,
            tx,
            tx.output.create_proxy(
                "call_function",
                current_stream_method,
                (None,),
                {},
            ),
        )
        return StreamContextVariable(
            target_values=[target_value],
            initial_values=[current_stream],
            device=target_value.device,
            **kwargs,
        )

    def __init__(self, target_values, device, initial_values=None, **kwargs) -> None:
        super().__init__(
            target_values=target_values, initial_values=initial_values, **kwargs
        )
        self.device = device
        self.set_stream = get_interface_for_device(self.device).set_stream
        self.set_stream_id = get_interface_for_device(self.device)._set_stream_by_id

    def enter(self, tx):
        # stream generated inside the traced function
        if self.target_values[0].as_proxy() is not None:
            tx.output.create_proxy(
                "call_function",
                self.set_stream,
                (self.target_values[0].as_proxy(),),
                {},
            )
        # stream passed from outside the traced function
        else:
            stream = self.target_values[0].value
            tx.output.create_proxy(
                "call_function",
                self.set_stream_id,
                (stream.stream_id, stream.device_index, stream.device_type),
                {},
            )
        self.set_stream(self.target_values[0].value)
        self.set_cleanup_hook(tx, lambda: self.set_stream(self.initial_values[0].value))

    def exit(self, tx: "InstructionTranslator", *args):
        tx.output.create_proxy(
            "call_function",
            self.set_stream,
            (self.initial_values[0].as_proxy(),),
            {},
        )
        self.state.cleanup_assert()


class PreserveVersionContextVariable(ContextWrappingVariable):
    """
    Wraps torch.autograd._unsafe_preserve_version_counter
    """

    @staticmethod
    def _create_lambda_from_tensors(tx, tensors):
        if isinstance(tensors, variables.TensorVariable):
            versions = variables.TupleVariable(
                [x.var_getattr(tx, "_version") for x in [tensors]]
            )
            tensors = variables.TupleVariable([tensors])
        else:
            versions = variables.TupleVariable(
                [x.var_getattr(tx, "_version") for x in tensors.items]
            )
        return PreserveVersionContextVariable(tensors, versions)

    @staticmethod
    def constructor(tx):
        return variables.LambdaVariable(
            lambda tensors: PreserveVersionContextVariable._create_lambda_from_tensors(
                tx, tensors
            )
        )

    def __init__(self, tensors, prev_versions, **kwargs) -> None:
        kwargs.setdefault("target_values", None)
        super().__init__(**kwargs)
        self.tensors = tensors
        self.prev_versions = prev_versions
        # The context manager accepts Union[Tensor, Tuple[Tensor]]
        if isinstance(self.tensors, variables.TensorVariable):
            self.tensors = variables.TupleVariable([self.tensors])
        if isinstance(
            self.prev_versions, (variables.ConstantVariable, variables.SymNodeVariable)
        ):
            self.prev_versions = variables.TupleVariable([self.prev_versions])

    def enter(self, tx):
        pass

    def exit(self, tx: "InstructionTranslator", *args):
        from ..tensor_version_op import _unsafe_set_version_counter

        return variables.TorchInGraphFunctionVariable(
            _unsafe_set_version_counter
        ).call_function(tx, [self.tensors, self.prev_versions], {})

    def reconstruct(self, codegen):
        unimplemented_v2(
            gb_type="torch.autograd._unsafe_preserve_version_counter escaped from compiled region",
            context=str(self),
            explanation=(
                "Dynamo doesn't support compiling a region that returns "
                "a torch.autograd._unsafe_preserve_version_counter context manager."
            ),
            hints=[
                *graph_break_hints.SUPPORTABLE,
            ],
        )


class FSDPParamGroupUseTrainingStateVariable(ContextWrappingVariable):
    _guards_singleton = Guard(GlobalStateSource(), GuardBuilder.FSDP_TRAINING_STATE)

    @staticmethod
    def create(tx: "InstructionTranslator", param_group_var, target_value, **kwargs):
        var = FSDPParamGroupUseTrainingStateVariable(
            param_group_var=param_group_var,
            target_values=[target_value],
            initial_values=[param_group_var.value._training_state],
            **kwargs,
        )
        return var

    def __init__(
        self, param_group_var, target_values, initial_values=None, **kwargs
    ) -> None:
        super().__init__(
            target_values=target_values, initial_values=initial_values, **kwargs
        )
        self.param_group_var = param_group_var
        install_guard(self._guards_singleton)

    def enter(self, tx):
        self._call_func(tx, self.target_values)
        return variables.ConstantVariable.create(None)

    def exit(self, tx: "InstructionTranslator", *args):
        self._call_func(tx, self.initial_values)
        return variables.ConstantVariable.create(None)

    def call_function(
        self,
        tx: "InstructionTranslator",
        args: "list[VariableTracker]",
        kwargs: "dict[str, VariableTracker]",
    ):
        self._call_func(tx, self.initial_values)  # undo eager initialization
        return super().call_function(tx, args, kwargs)

    def _call_func(self, tx: "InstructionTranslator", values):
        assert len(values) == 1
        value = values[0]
        if self.param_group_var.value._training_state != value:
            self.param_group_var.call_method(
                tx,
                "__setattr__",
                (
                    variables.ConstantVariable.create("_training_state"),
                    variables.EnumVariable(value),
                ),
                {},
            )
            self.param_group_var.value._training_state = value

    def module_name(self):
        return "torch.distributed.fsdp._fully_shard._fsdp_param_group.FSDPParamGroup"

    def fn_name(self):
        return "use_training_state"


class SDPAKernelVariable(ContextWrappingVariable):
    """represents torch.nn.attention.sdpa_kernel"""

    @staticmethod
    def create(tx: "InstructionTranslator", backends, **kwargs):
        if isinstance(backends, torch.nn.attention.SDPBackend):
            backends = [backends]
        var = SDPAKernelVariable(
            target_values=backends,
            initial_values=None,
            **kwargs,
        )
        return var

    def __init__(
        self,
        target_values: list[torch.nn.attention.SDPBackend],
        initial_values=None,
        **kwargs,
    ) -> None:
        super().__init__(
            target_values=target_values, initial_values=initial_values, **kwargs
        )

    @staticmethod
    def _backends_to_nodes(tx, backends):
        # convert to/from string in order to bake the backend into FX graph
        nodes = [
            tx.output.create_node(
                "call_function",
                torch.nn.attention._backend_from_string,
                (backend.name,),
                {},
            )
            for backend in backends
        ]
        return nodes

    def enter(self, tx):
        self.prev_backends = torch.nn.attention._cur_sdpa_kernel_backends()
        self.set_cleanup_hook(
            tx, lambda: torch.nn.attention._sdpa_kernel(self.prev_backends)
        )
        torch.nn.attention._sdpa_kernel(self.target_values)
        arg = self._backends_to_nodes(tx, self.target_values)
        tx.output.create_node(
            "call_function",
            torch.nn.attention._sdpa_kernel,
            (arg,),
            {},
        )
        return variables.ConstantVariable.create(None)

    def exit(self, tx: "InstructionTranslator", *args):
        self.state.cleanup_assert()
        arg = self._backends_to_nodes(tx, self.prev_backends)
        tx.output.create_node(
            "call_function",
            torch.nn.attention._sdpa_kernel,
            (arg,),
            {},
        )
        return variables.ConstantVariable.create(None)

    def module_name(self):
        return "torch.nn.attention"

    # use a private version of sdpa_kernel that accepts variadic arguments
    # since dynamo reconstructs the contents of target_values one-by-one
    def fn_name(self):
        return "_sdpa_kernel_variadic"


class StreamVariable(VariableTracker):
    def __init__(self, proxy, value, device, **kwargs) -> None:
        if proxy is not None and "example_value" in proxy.node.meta:
            assert proxy.node.meta["example_value"] == value
        assert value.device.type == device.type, (
            "stream value is not equal to the passed device"
        )
        super().__init__(**kwargs)
        self.proxy = proxy
        self.value = value
        self.device = device

    def call_method(
        self,
        tx,
        name,
        args: "list[VariableTracker]",
        kwargs: "dict[str, VariableTracker]",
    ) -> "VariableTracker":
        assert hasattr(self.value, name), f"no stream method found named {name}"
        assert name in [
            "wait_stream",
            "synchronize",
            "query",
            "record_event",
            "wait_event",
        ], f" unsupported stream method {name}"

        from ..utils import proxy_args_kwargs
        from .builder import wrap_fx_proxy_cls

        if name in ("wait_stream", "synchronize", "wait_event"):
            tx.output.create_proxy(
                "call_method", name, *proxy_args_kwargs([self] + args, kwargs)
            )
            return variables.ConstantVariable(None)
        elif name == "query":
            return wrap_fx_proxy_cls(
                target_cls=variables.ConstantVariable,
                tx=tx,
                proxy=tx.output.create_proxy(
                    "call_method", name, *proxy_args_kwargs([self] + args, kwargs)
                ),
            )
        elif name == "record_event":
            return wrap_fx_proxy_cls(
                target_cls=EventVariable,
                tx=tx,
                proxy=tx.output.create_proxy(
                    "call_method", name, *proxy_args_kwargs([self] + args, kwargs)
                ),
            )
        else:
            unimplemented(self.device + " stream method " + name + " unsupported")

    def as_proxy(self):
        return self.proxy

    def reconstruct(self, codegen):
        # If we got here, this stream is fully subsumed by the graph - this means it is
        # not an input or global
        assert not self.source
        # Since we just proved that - for other such structures, like lists and dicts, reconstruction
        # is fine and sound according to dynamo principles of treating collectives. However,
        # streams are special in that we want to preserve the identity of the stream as the same as in the graph
        # Normally, we would do this via codegen for the proxy mapping to an output - we cannot do this yet, as we do not
        # yet have a plan for how we want to handle the case where the stream is used as an input or an output. Pending
        # design, to unblock current work, we lift the stream into a global and then codegen bytecode to load it from there.
        prefix = f"_stream_{self.device}"
        name = codegen.tx.output.install_global_by_id(prefix, self.value)
        codegen.append_output(codegen.create_load_global(name, add=True))


class EventVariable(VariableTracker):
    def __init__(self, proxy, value, **kwargs) -> None:
        if proxy is not None and "example_value" in proxy.node.meta:
            assert proxy.node.meta["example_value"] == value
        super().__init__(**kwargs)
        self.proxy = proxy
        self.value = value

    def call_method(
        self,
        tx,
        name,
        args: "list[VariableTracker]",
        kwargs: "dict[str, VariableTracker]",
    ) -> "VariableTracker":
        from ..utils import proxy_args_kwargs
        from .builder import wrap_fx_proxy_cls

        if name in ("wait", "record", "synchronize"):
            tx.output.create_proxy(
                "call_method", name, *proxy_args_kwargs([self] + args, kwargs)
            )
            return variables.ConstantVariable(None)
        elif name == "query":
            return wrap_fx_proxy_cls(
                target_cls=variables.ConstantVariable,
                tx=tx,
                proxy=tx.output.create_proxy(
                    "call_method", name, *proxy_args_kwargs([self] + args, kwargs)
                ),
            )
        else:
            unimplemented_v2(
                gb_type="Unsupported torch.cuda.Event method",
                context=str(name),
                explanation=(
                    f"Dynamo doesn't support tracing the torch.cuda.Event.{name} method. "
                    f"We currently support wait, record, synchronize, and query.",
                ),
                hints=[
                    *graph_break_hints.SUPPORTABLE,
                ],
            )

    def as_proxy(self):
        return self.proxy

    def reconstruct(self, codegen):
        # If we got here, this event is fully subsumed by the graph - this means it is
        # not an input or global
        assert not self.source
        # Similar to stream handling, we lift the event into a global and then codegen bytecode to load it from there.
        prefix = "_event"
        name = codegen.tx.output.install_global_by_id(prefix, self.value)
        codegen.append_output(codegen.create_load_global(name, add=True))


class WithExitFunctionVariable(VariableTracker):
    _nonvar_fields = {
        "target",
        *VariableTracker._nonvar_fields,
    }

    def __init__(
        self,
        ctx: Union[ContextWrappingVariable, GenericContextWrappingVariable],
        target,
        **kwargs,
    ) -> None:
        super().__init__(**kwargs)
        assert isinstance(
            ctx, (ContextWrappingVariable, GenericContextWrappingVariable)
        )
        self.ctx = ctx
        self.target = target

    def call_function(
        self,
        tx: "InstructionTranslator",
        args: "list[VariableTracker]",
        kwargs: "dict[str, VariableTracker]",
    ) -> "VariableTracker":
        assert not kwargs
        return self.ctx.exit(tx, *args)

    def reconstruct(self, codegen):
        # Note here we reconstruct the context manager rather than the
        # exit function.  The handler generated by BlockStackEntry
        # will re-enter the context in the resume function.
        self.ctx.reconstruct_type(codegen)
        if codegen.tx.output.partial_convert:
            if sys.version_info >= (3, 11):
                codegen.append_output(create_instruction("PUSH_NULL"))
                if sys.version_info < (3, 13):
                    codegen.append_output(create_instruction("SWAP", arg=2))
            codegen.extend_output(
                [codegen.create_load_const(val) for val in self.ctx.target_values]
            )
            codegen.extend_output(
                create_call_function(len(self.ctx.target_values), False)
            )
            codegen.append_output(create_setup_with(self.target))
            codegen.append_output(create_instruction("POP_TOP"))<|MERGE_RESOLUTION|>--- conflicted
+++ resolved
@@ -865,8 +865,6 @@
 class NullContextVariable(ContextWrappingVariable):
     """
     This class represents Python contextlib.nullcontext.
-    It's used as a placeholder for other context managers that Dynamo doesn't
-    support yet, e.g, torch.autograd.profiler.record_function.
     """
 
     def __init__(self, target_values=None, **kwargs) -> None:
@@ -885,8 +883,6 @@
         return "nullcontext"
 
 
-<<<<<<< HEAD
-=======
 class ProfilerContextVariable(ContextWrappingVariable):
     """
     This class represents a set of torch profiler context objects, where Dynamo
@@ -922,7 +918,6 @@
         )
 
 
->>>>>>> b8b1b364
 class StreamContextVariable(ContextWrappingVariable):
     @staticmethod
     def create(tx: "InstructionTranslator", target_value, **kwargs):
@@ -1196,6 +1191,9 @@
         self.value = value
         self.device = device
 
+    def python_type(self):
+        return torch.Stream
+
     def call_method(
         self,
         tx,
@@ -1204,15 +1202,8 @@
         kwargs: "dict[str, VariableTracker]",
     ) -> "VariableTracker":
         assert hasattr(self.value, name), f"no stream method found named {name}"
-        assert name in [
-            "wait_stream",
-            "synchronize",
-            "query",
-            "record_event",
-            "wait_event",
-        ], f" unsupported stream method {name}"
-
-        from ..utils import proxy_args_kwargs
+
+        from ..utils import cmp_name_to_op_mapping, proxy_args_kwargs
         from .builder import wrap_fx_proxy_cls
 
         if name in ("wait_stream", "synchronize", "wait_event"):
@@ -1236,8 +1227,17 @@
                     "call_method", name, *proxy_args_kwargs([self] + args, kwargs)
                 ),
             )
-        else:
-            unimplemented(self.device + " stream method " + name + " unsupported")
+        elif name in cmp_name_to_op_mapping and len(args) == 1 and not kwargs:
+            # NB : Checking for mutation is necessary because we compare
+            # constant values
+            other = args[0]
+            if not isinstance(other, StreamVariable):
+                return variables.ConstantVariable.create(NotImplemented)
+            return variables.ConstantVariable.create(
+                cmp_name_to_op_mapping[name](self.value, other.value)
+            )
+
+        return super().call_method(tx, name, args, kwargs)
 
     def as_proxy(self):
         return self.proxy
