# mypy: allow-untyped-defs

"""
Core graph building functionality for PyTorch's Dynamo system. This module contains
the essential components for constructing and managing FX graphs during compilation:

- OutputGraph: Manages the overall graph construction and compilation process. It owns
  a SubgraphTracer and handles graph compilation, execution, and state management.
  OutputGraph also manages features like graph deduplication, symbolic shape handling,
  and tracking of side effects.

- SubgraphTracer: Handles the actual FX graph construction by tracing Python code.
  It supports advanced features like higher-order operators through nested tracers,
  lifting of free variables, and handling of symbolic shapes.

The module supports key Dynamo features including:
- Higher-order operators through nested SubgraphTracers
- Graph deduplication for optimization
- Symbolic shape handling and propagation
- Side effect tracking and management
- Guard insertion and management
"""

import collections
import contextlib
import copy
import functools
import inspect
import itertools
import logging
import operator
import re
import sys
import traceback
import weakref
from dataclasses import dataclass
from typing import Any, Callable, cast, Optional, TYPE_CHECKING, Union

import sympy

import torch._guards
import torch._logging
import torch.distributed as dist
import torch.nn
import torch.utils._pytree as pytree
from torch import fx
from torch._dynamo.exc import ShortenTraceback, TensorifyScalarRestartAnalysis
from torch._guards import (
    CompileContext,
    CompileId,
    GlobalContextCheckpointState,
    Source,
    TracingContext,
)
from torch._subclasses.fake_tensor import FakeTensor
from torch._utils_internal import signpost_event
from torch.fx._lazy_graph_module import _make_graph_module  # type: ignore[attr-defined]
from torch.fx.experimental._backward_state import BackwardState
from torch.fx.experimental.symbolic_shapes import (
    free_symbols,
    guard_scalar,
    is_symbolic,
    ShapeEnv,
)
from torch.fx.passes.runtime_assert import insert_deferred_runtime_asserts
from torch.utils._python_dispatch import is_traceable_wrapper_subclass

from . import config, exc, graph_break_hints, logging as torchdynamo_logging, variables
from .backends.registry import CompiledFn, CompilerFn
from .bytecode_transformation import (
    create_call_function,
    create_instruction,
    create_load_const,
    Instruction,
    unique_id,
)
from .code_context import code_context
from .codegen import PyCodegen
from .current_scope_id import enter_new_scope
from .exc import (
    BackendCompilerFailed,
    exceptions_allowed_to_be_fallback,
    SkipFrame,
<<<<<<< HEAD
    unimplemented,
    unimplemented_with_warning,
=======
    unimplemented_v2,
    unimplemented_v2_with_warning,
>>>>>>> d54b2b7f
)
from .graph_deduplication import apply_graph_deduplication
from .graph_region_tracker import GraphRegionTracker
from .guards import GuardBuilder, install_guard
from .mutation_guard import is_dynamic_nn_module
from .side_effects import AttributeMutationExisting, SideEffects
from .source import (
    AttrSource,
    BackwardStateSource,
    ConstantSource,
    GetItemSource,
    GlobalStateSource,
    is_constant_source,
    is_from_local_source,
    LocalSource,
    ParamBufferSource,
    ShapeEnvSource,
    SyntheticLocalSource,
    TensorProperty,
    TensorPropertySource,
)
from .utils import (
    _extract_tensor_dict,
    checkpoint_params,
    CleanupHook,
    clone_inputs,
    count_calls,
    counters,
    dynamo_timed,
    get_instruction_source_311,
    get_locals_to_steal,
    get_static_address_type,
    get_unique_name_wrt,
    graph_break_reasons,
    increment_op_count,
    lazy_format_graph_code,
    LazyString,
    nn_module_proxy,
    same,
    set_example_value,
)
from .variables.base import VariableTracker
from .variables.builder import (
    BackwardStateGraphArg,
    GraphArg,
    TrackedFake,
    wrap_fx_proxy,
)
from .variables.lists import BaseListVariable
from .variables.misc import CellVariable, NullVariable
from .variables.nn_module import NNModuleVariable
from .variables.tensor import (
    NumpyNdarrayVariable,
    SymNodeVariable,
    TensorVariable,
    UnspecializedPythonVariable,
)
from .variables.torch_function import TensorWithTFOverrideVariable


if TYPE_CHECKING:
    from torch._dynamo.symbolic_convert import InstructionTranslatorBase


log = logging.getLogger(__name__)
graph_tabular_log = torch._logging.getArtifactLogger(__name__, "graph")
graph_code_log = torch._logging.getArtifactLogger(__name__, "graph_code")
graph_sizes_log = torch._logging.getArtifactLogger(__name__, "graph_sizes")
trace_call_log = torch._logging.getArtifactLogger(__name__, "trace_call")


@dataclass(frozen=True)
class VariableTrackerCacheKey:
    vt_id: int
    # Two different source can point to the same object. However, Dynamo handles
    # globals and local source differently when it comes to guards and possibly
    # some other parts as well. So, cache also relies on the source.
    source: Source


class VariableTrackerCache:
    def __init__(self):
        self.cache = {}

    def lookup(self, value, source):
        key = VariableTrackerCacheKey(id(value), source)
        if key not in self.cache:
            return None
        return self.cache[key]

    def add(self, value, source, vt):
        key = VariableTrackerCacheKey(id(value), source)
        self.cache[key] = vt

    def clone(self):
        # Needed for copy and restore graph state
        new_cache = VariableTrackerCache()
        new_cache.cache.update(self.cache)
        return new_cache

    def clear(self):
        self.cache.clear()


@functools.lru_cache(None)
def _step_logger():
    return torchdynamo_logging.get_step_logger(log)


@dataclass
class GraphCompileReason:
    """Stores why a given output graph was compiled; i.e. what caused the graph break."""

    reason: str
    user_stack: list[traceback.FrameSummary]

    # Indicates if this was a graph compile reason due to graph break.
    graph_break: bool = True

    def __post_init__(self):
        if self.graph_break:
            graph_break_reasons.append(self)


def _get_gen_rand_values_fn(random_calls):
    def _gen_rand_values():
        return [fn(*args, **kwargs) for fn, args, kwargs in random_calls]

    return _gen_rand_values


class FakeRootModule(torch.nn.Module):
    """Trick the constructor of fx.GraphModule"""

    def __init__(self, nn_modules: dict[str, torch.nn.Module]):
        super().__init__()
        for k, v in nn_modules.items():
            setattr(self, k, v)

    def __repr__(self) -> str:
        return "FakeRootModule(...)"


class WrapperBackend:
    def __init__(self, backend: CompilerFn):
        self.backend: CompilerFn = backend

    def __call__(self, gm: torch.fx.GraphModule, example_inputs: list[torch.Tensor]):
        self.restore = checkpoint_params(gm)
        self.gm = gm
        copy_gm = copy.deepcopy(self.gm)
        self.candidate = self.backend(copy_gm, example_inputs)

        if self.candidate is None or self.candidate is self.gm.forward:
            return self.gm.forward

        if not config.verify_correctness:
            return self.candidate

        # if verify_correctness=True
        try:
            correct = self.gm.forward(*clone_inputs(example_inputs))
            result = self.candidate(*clone_inputs(example_inputs))

            # TODO: replace `same` function with the one in testing
            if same(correct, result):
                return self.candidate

            raise RuntimeError(f"incorrect results of backend {self}")
            return self.gm.forward

        except Exception:
            log.exception("error in verify_correctness")
            raise
        finally:
            self.restore()


Scope = dict[str, object]


class OutputGraph:
    """
    Wrapper class to hold outputs of InstructionTranslator.  Mainly the
    generated fx.Graph.

    OutputGraph is 1:1 with a frame being processed. Each frame is associated
    with some root InstructionTranslator. When user code calls a function,
    we construct a InliningInstructionTranslator that continues to write into
    the root InstructionTranslator's OutputGraph.
    """

    side_effects: SideEffects

    def __init__(
        self,
        code_options: dict[str, Any],
        compiler_fn: Optional[CompilerFn],
        root_tx,
        export: bool,
        export_constraints,
        frame_state,
        local_scope: Scope,
        global_scope: Scope,
        f_code,
        torch_function_mode_stack,
    ):
        super().__init__()
        self.tracers = [SubgraphTracer(self, is_export=export)]
        # Map from graph input's `Source` to its `VariableTracker` to
        # de-duplicate graph inputs by source and reuse the tracker
        self.input_source_to_var: dict[Source, VariableTracker] = {}
        self.export = export
        self.export_constraints = export_constraints
        self.frame_state = frame_state
        # Map from graph input's `Source` to sizes / strides metadata
        self.input_source_to_sizes_strides: dict[Source, dict[str, Any]] = {}
        self.cleanup_hooks: list[Callable[[], Any]] = []
        # compile_id is an id number for the current torch.compile
        self.compile_id: int = next(_compile_id_counter)
        # Set of globals installed via install_global* APIs
        self.installed_globals: set[str] = set()

        # TODO: maybe should just pass the entire f_code in here?  Not
        # sure...
        self.co_fields = {
            "co_name": f_code.co_name,
            "co_filename": f_code.co_filename,
            "co_firstlineno": f_code.co_firstlineno,
        }

        self.region_tracker = GraphRegionTracker()

        # tracked_fakes says where any tensor that was wrapped to fake came
        # from.  It is similar to GraphArg, in that all GraphArgs will get
        # will get added to TrackedFakes, but TrackedFakes also contains
        # GraphArgs that got pruned, and things like Tensor attributes which
        # aren't explicit graph inputs.  Used by shape guard
        self.tracked_fakes: list[TrackedFake] = []

        shape_env = ShapeEnv(
            # Reference Cycle!
            # Share a reference to the list of TrackedFake.
            #
            # ShapeEnv needs this in order to be able to reproduce the call
            # to produce_guards at an arbitrary time point. That is because
            # TrackedFake instances may have its metadata changed throughout
            # the program execution.
            tracked_fakes=self.tracked_fakes,
            allow_scalar_outputs=config.capture_scalar_outputs,
            allow_dynamic_output_shape_ops=config.capture_dynamic_output_shape_ops,
            prefer_deferred_runtime_asserts_over_guards=config.prefer_deferred_runtime_asserts_over_guards,
            allow_complex_guards_as_runtime_asserts=config.allow_complex_guards_as_runtime_asserts,
            co_fields=self.co_fields,
        )

        # In export mode, we force the shape_env to strictly disallow any constraining
        # of the user marked dynamic dims
        import torch._functorch.config as _config

        with _config.patch(fake_tensor_allow_unsafe_data_ptr_access=False):
            fake_mode = torch._subclasses.FakeTensorMode(
                shape_env=shape_env,
                # TODO (tmanlaibaatar) Remove this once we always lift params and buffers
                allow_non_fake_inputs=True if self.export else False,
                export=self.export,
            )
        self.tracing_context: TracingContext = TracingContext(fake_mode)
        self.dynamo_compile_id: Optional[CompileId] = (
            CompileContext.current_compile_id()
        )
        self.init_ambient_guards()

        # Map each tensor id to a list of sources. This is necessary because
        # tensor ids cannot be recovered from tracked fakes (in general).
        # We use this map to interpret (i.e., check for violations of) constraints,
        # specifically equality constraints, which have shared tensor ids in them.
        # This map should also be generally useful, e.g., for (de)serialization.
        self.tracked_fakes_id_to_source: dict[int, list[Source]] = (
            collections.defaultdict(list)
        )
        # Stores the full fqn of a param or buffer to the relevant source.
        self.param_name_to_source: Optional[dict[str, Source]] = {}
        self.side_effects = SideEffects(self)
        # Cached variable trackers. This makes symbolic analysis of LOAD_GLOBAL
        # and LOAD_ATTR for same python objects free.
        self.variable_tracker_cache = VariableTrackerCache()
        self.unique_var_id = itertools.count()
        self.code_options = dict(code_options)
        self.output_instructions: list[Instruction] = []
        # used to track nodes that are added between calls of copy_graphstate
        # and restore_graphstate
        self.timestamp = 0

        # A list of register_finalizer_fns to apply to the output graph module
        self.register_finalizer_fns: list[Callable[[fx.GraphModule], None]] = []

        # Not checkpointed
        self.compiler_fn: Optional[CompilerFn] = compiler_fn
        self.global_scope = global_scope
        self.local_scope = local_scope
        self.root_tx = root_tx

        # Given a source, what are the user stacks of all locations that
        # accessed it?
        #
        # For efficiency, we only populate this:
        #   - During export, and
        #   - If the source could potentially lead to a spurious export input
        #
        # Feel free to populate this more frequently if other use-cases arise,
        # but be aware that we have to generate full stacks for each
        # recording!
        self.source_to_user_stacks: dict[Source, list[traceback.StackSummary]] = {}

        self._current_tx: list[InstructionTranslatorBase] = []
        self.cleanups: list[CleanupHook] = []
        self.should_exit = False
        self.unspec_variable_map: dict[str, UnspecializedPythonVariable] = {}

        # Note this returns true iff TF Mode and TF Subclasses are enabled
        self.torch_function_enabled = torch._C._is_torch_function_enabled()
        # This returns false if TF Overall (both mode and subclass) is disabled OR that TF Mode stack is empty
        self.torch_function_mode_enabled = torch._C._is_torch_function_mode_enabled()
        # This records the initial torch function mode stack for guarding
        self.torch_function_mode_stack = torch_function_mode_stack

        # Tracks if the output graph has a user defined allowed function in the
        # graph. This is used later to determine if we should fallback to eager
        # for certain exceptions. THe idea is that if the user has applied
        # allow_in_graph, they would like to see the error instead of falling
        # back for backend errors.
        self.has_user_defined_allowed_in_graph = False

        # Tracks a list of called ops that were not tagged with "pt2_compliant_tag".
        # This information is useful for logging.
        self.non_compliant_ops: set[torch._ops.OpOverload] = set({})

        # Tracks a list of called custom ops that were tagged with "pt2_compliant_tag".
        # This information is useful for logging.
        self.compliant_custom_ops: set[torch._ops.OpOverload] = set({})

        # We save the global torch state here to be restored in case of graph
        # breaks. The relevant issue is seen here
        # https://github.com/pytorch/pytorch/pull/100570#issuecomment-1543427086
        # where inlining of a function changes the global state (because of the
        # presence of torch.no_grad) and there is a graph break.
        self.save_global_state()

        # Tracks the original FQNs of the constant tensors from the original graph,
        # i.e. buffers and parameters.
        self.dynamo_flat_name_to_original_fqn: dict[str, str] = {}

        # All calls to random() are replaced with a single call to __gen_rand_values
        # functions that returns a tuple of random values for each original call.
        # random_calls tracks calls to random() and random_values_var stores the name of
        # the variable that stores __gen_rand_values results.
        self.random_calls: list[
            tuple[Callable[..., object], tuple[object, ...], dict[str, object]]
        ] = []
        self.random_values_var = None

        # Bytecode to insert right before we call the graph
        self.pregraph_bytecode: list[Instruction] = []

        # Use to pass values to backward hooks when using compiled autograd
        self.backward_state: dict[str, VariableTracker] = {}
        self.backward_state_proxy: Optional[torch.fx.Proxy] = None
        self.backward_state_var: Optional[str] = None

        self.name_of_builtins_dict_key_in_fglobals: str = (
            self.install_builtins_dict_in_fglobals()
        )

        self.guard_on_key_order: set[str] = set()

    def install_builtins_dict_in_fglobals(self):
        # f_globals["__builtins__"] can be a dict or a module. This is an
        # implemenation detail -
        # https://docs.python.org/3/library/builtins.html.

        # This makes guarding on any builtin messy because the guard check_fn
        # has to check if the __builtins__ is a module or dict, and then access
        # by either using getattr or getitem respectively.

        # To solve this problem, we insert a new entry in f_globals which points
        # to the builtins __dict__ and then we guard any builtin on this dict.
        # To avoid any collision with the pre-existing keys, we use the
        # install_global to give us a unique dict key.

        f_builtins = self.global_scope["__builtins__"]
        if not isinstance(f_builtins, dict):
            f_builtins = f_builtins.__dict__
        return self.install_global("__builtins_dict__", f_builtins)

    def add_backward_state_hook(self, hook: VariableTracker, prefix="hook"):
        name = f"{prefix}{len(self.backward_state)}"
        assert name not in self.backward_state
        self.backward_state[name] = hook
        return name, self.get_backward_state_proxy()

    def get_backward_state_proxy(self):
        if self.backward_state_proxy is None:
            if self.export:
                unimplemented_v2(
                    gb_type="backward_state does not support export",
                    context="",
                    explanation="Compiled autograd doesn't work with `torch.export`.",
                    hints=[],
                )
            example_value = BackwardState()
            self.backward_state_proxy = self.root_tracer.create_graph_input(
                "dynamo_backward_state",
                type(example_value),
                example_value,
                source=BackwardStateSource(),
            )
            self.backward_state_proxy.node.meta["grapharg"] = BackwardStateGraphArg()
            self.backward_state_var = self.new_var()
        return self.backward_state_proxy

    # This gets its own helper function so guards DEBUG logs are more informative
    def init_ambient_guards(self):
        # Register a SHAPE_ENV guard to make sure we setup shape guards
        # that show up in ShapeEnv
        self.guards.add(ShapeEnvSource().make_guard(GuardBuilder.SHAPE_ENV))

        self.guards.add(
            GlobalStateSource().make_guard(GuardBuilder.DETERMINISTIC_ALGORITHMS)
        )

        self.guards.add(GlobalStateSource().make_guard(GuardBuilder.GRAD_MODE))

        self.guards.add(GlobalStateSource().make_guard(GuardBuilder.DEFAULT_DEVICE))

        self.guards.add(
            GlobalStateSource().make_guard(GuardBuilder.TORCH_FUNCTION_STATE)
        )

        ci = torch._C._functorch.peek_interpreter_stack()
        if ci is not None:
            self.guards.add(
                GlobalStateSource().make_guard(GuardBuilder.FUNCTORCH_STACK_MATCH)
            )

    def synthetic_graph_input(self, fn, args):
        """
        call fn(*args) before the graph runs and turn the result into a fake input.
        """
        example_value = fn(*args)
        varname = self.new_var()
        cg = PyCodegen(self.root_tx)
        cg.add_push_null(
            lambda: cg.load_import_from(
                fn.__module__,
                fn.__name__,
            )
        )
        cg.foreach(map(variables.ConstantVariable.create, args))
        cg.call_function(len(args), False)
        cg.store(varname)
        self.pregraph_bytecode.extend(cg.get_instructions())
        source = SyntheticLocalSource(varname)
        result = VariableTracker.build(self.root_tx, example_value, source)
        TracingContext.get().guards_context.dynamo_guards.remove_guards_with_source(
            source
        )
        return result

    def add_cleanup_hook(self, fn: Callable[[], Any]):
        self.cleanup_hooks.append(fn)

    def call_cleanup_hooks(self):
        for hook in reversed(self.cleanup_hooks):
            hook()
        self.cleanup_hooks.clear()

    @property
    def root_tracer(self):
        return self.tracers[0]

    @property
    def current_tracer(self):
        return self.tracers[-1]

    def is_root_tracer(self):
        # Helper to tell if we are inside the higher order operator tracing.
        return len(self.tracers) == 1

    @property
    def graph(self):
        return self.current_tracer.graph

    # TODO(rzou): can delete after we refactor speculate_subgraph to use nested GraphTracer.
    @graph.setter
    def graph(self, value):
        self.current_tracer.graph = value

    @property
    def input_name_to_proxy(self):
        return self.current_tracer.input_name_to_proxy

    @property
    def real_value_cache(self):
        return self.current_tracer.real_value_cache

    @property
    def bound_symbols(self):
        return self.current_tracer.bound_symbols

    # If you are here, and you're looking for create_graph_input,
    # to avoid ambiguity, please call one of the following:
    # - self.current_tracer.create_graph_input
    # - self.root_tracer.create_graph_input
    # See NOTE [HigherOrderOperator tracing design] for more context.

    def create_proxy(self, *args, **kwargs):
        return self.current_tracer.create_proxy(*args, **kwargs)

    def create_node(self, *args, **kwargs):
        return self.current_tracer.create_node(*args, **kwargs)

    def remove_node(self, *args, **kwargs):
        return self.current_tracer.remove_node(*args, **kwargs)

    @contextlib.contextmanager
    def subtracer(self, source_target, prior_tracer):
        new_scope_ctx = enter_new_scope()
        try:
            if prior_tracer:
                # Lineage MUST stay preserved
                assert prior_tracer.parent is self.current_tracer
            new_scope_ctx.__enter__()
            tracer = (
                prior_tracer
                if prior_tracer
                else SubgraphTracer(
                    self,
                    parent=self.current_tracer,
                    source_target=source_target,
                    is_export=self.current_tracer.is_export,
                )
            )
            self.tracers.append(tracer)
            yield tracer
        finally:
            new_scope_ctx.__exit__(None, None, None)
            self.tracers.pop()

    @property
    def output(self):
        return self

    @property
    def fake_mode(self):
        return self.tracing_context.fake_mode

    @property
    def shape_env(self):
        return self.tracing_context.fake_mode.shape_env

    @property
    def guards(self) -> torch._guards.GuardsSet:
        return self.tracing_context.guards_context.dynamo_guards

    @property
    def nn_modules(self) -> dict[str, Any]:
        return self.tracing_context.module_context.nn_modules

    def save_global_state(self, out=None):
        """
        Saves to out if it is provided. Else saves to the tracing context's global_state.
        """
        global_state = cast(
            dict[str, tuple[Callable[..., Any], bool]],
            out
            if out is not None
            else self.tracing_context.global_context.global_state,
        )

        # TODO - Consider having a torch level API for torch_function_state. As
        # of now, we create a ref cycle by passing the
        # output.set_torch_function_state to
        # output.tracing_context.global_context.global_state. In the interim,
        # the problem can be solved by manually set
        # output.tracing_context.global_context.global_state to None at cleanup.
        global_state["torch_function_enabled"] = (
            self.set_torch_function_state,
            self.torch_function_enabled,
        )
        global_state["grad_enabled"] = (torch.set_grad_enabled, torch.is_grad_enabled())

        global_state["autocast_enabled"] = (
            functools.partial(torch.set_autocast_enabled, "cuda"),
            torch.is_autocast_enabled("cuda"),
        )
        global_state["autocast_cpu_enabled"] = (
            functools.partial(torch.set_autocast_enabled, "cpu"),
            torch.is_autocast_enabled("cpu"),
        )
        global_state["autocast_gpu_dtype"] = (  # type:ignore[assignment]
            functools.partial(torch.set_autocast_dtype, "cuda"),
            torch.get_autocast_dtype("cuda"),
        )
        global_state["autocast_cpu_dtype"] = (  # type:ignore[assignment]
            functools.partial(torch.set_autocast_dtype, "cpu"),
            torch.get_autocast_dtype("cpu"),
        )
        global_state["autocast_cache_enabled"] = (
            torch.set_autocast_cache_enabled,
            torch.is_autocast_cache_enabled(),
        )

    def push_tx(self, tx):
        self._current_tx.append(tx)

    def pop_tx(self):
        return self._current_tx.pop()

    @property
    def current_tx(self):
        return self.root_tx if not self._current_tx else self._current_tx[-1]

    def count_calls(self):
        return count_calls(self.graph)

    def is_empty_graph(self):
        return len(list(self.graph.nodes)) == 0

    def get_submodule(self, keys):
        assert keys
        obj: Union[torch.nn.Module, dict[str, torch.nn.Module]] = self.nn_modules
        for k in keys.split("."):
            if isinstance(obj, dict):
                obj = obj[k]
            else:
                obj = getattr(obj, k)
        return obj

    def new_var(self, name="tmp"):
        existing = set(self.code_options["co_varnames"])
        # In common case, this will be O(1)
        while True:
            var = f"{name}_{next(self.unique_var_id)}"
            if var not in existing:
                self.code_options["co_varnames"] += (var,)
                return var

    def update_co_names(self, name):
        """Ensure self.code_options.co_names contains name"""
        if name not in self.code_options["co_names"]:
            self.code_options["co_names"] += (name,)

    @staticmethod
    def module_key_name(*names):
        # create a new unique name
        name = "_".join(map(str, names))
        # Strip the guard lookup L/G access
        name = re.sub(r"^[GL]\['?(.*?)'?\]$", r"\1", name)
        # e.g. replace abc.xyz[123].qkv with abc.xyz_123.qkv
        name = re.sub(r"\[(\d+)\]", r"_\g<1>", name)
        # e.g. replace abc.xyz_123.qkv with abc_xyz_123_qkv
        name = re.sub(r"[^a-zA-Z0-9]", "_", name)

        if not name or not name[0].isalpha():
            name = "sub" + name

        return name

    def register_static_attr_and_return_proxy(
        self, attr_prefix: str, attr_value: Any
    ) -> fx.Proxy:
        attr_name = get_unique_name_wrt(attr_prefix, self.nn_modules)
        # TODO `nn_modules` has been historically overloaded to store a lot more
        # than just nn module objects, fix that.
        self.nn_modules[attr_name] = attr_value
        proxy = self.create_proxy("get_attr", attr_name, (), {})
        set_example_value(proxy.node, attr_value)
        return proxy

    def register_attr_or_module(
        self,
        target: Union[torch.nn.Module, torch.Tensor, Any],
        *names,
        **options,
    ):
        if is_dynamic_nn_module(target, self.root_tx.export):
            # Instead of returning UnspecializedNNModuleVariable, call
            # VariableTracker.build so that it is tracked for mutation.
            return VariableTracker.build(self.current_tx, target, **options)

        options = dict(options)
        assert "source" in options
        source = options["source"]
        assert not isinstance(source, ParamBufferSource)

        if isinstance(target, torch.Tensor):
            tracer = self.current_tracer
            if not self.is_root_tracer():
                # For higher order ops, we don't want to insert the get_attr in
                # innermost graph. Instead, we want to raise the params/buffers
                # as inputs to the higher-order graph, and register them as
                # get_attrs in the root tracer.

                # Note that Dynamo will still call lift_tracked_freevar_to_input
                # when these inputs are encountered for the inner graph. The
                # only difference is what happens at the root tracer for
                # nn.Parameters vs free inputs. The free inputs are registered
                # as placeholders in the root graph, whereas the nn.Parameters
                # are registered as get_attr nodes in the root graph.
                tracer = self.root_tracer

            def wrap_name(module_key):
                assert self.param_name_to_source is not None
                self.param_name_to_source[module_key] = source

                # Check if the attr has already been registered. This can happen
                # when two different sources point to the same tensor.
                if target in self.root_tx.output.side_effects:
                    return self.root_tx.output.side_effects[target]

                if get_static_address_type(target) == "guarded":
                    install_guard(source.make_guard(GuardBuilder.ID_MATCH))
                elif not is_constant_source(source):
                    install_guard(source.make_guard(GuardBuilder.TENSOR_MATCH))

                vt = wrap_fx_proxy(
                    self.root_tx,
                    tracer.create_proxy("get_attr", module_key, (), {}),
                    example_value=target,
                    **options,
                )

                # Track the object so to avoid duplicate registration in case of
                # different sources pointing to the same tensor object.
                vt = self.root_tx.output.side_effects.track_object_existing(target, vt)

                assert "tensor_dict" not in vt.proxy.node.meta
                vt.proxy.node.meta["tensor_dict"] = _extract_tensor_dict(target)

                return vt

        elif isinstance(target, torch.nn.Module):
            assert isinstance(target, torch.nn.Module)

            if source:
                install_guard(source.make_guard(GuardBuilder.NN_MODULE))

                def wrap_name(module_key):
                    return NNModuleVariable(type(target), module_key, target, **options)

            else:
                # This is Dynamo created graph module, e.g., graph module coming
                # from higher order ops. NNModuleVariable tracker can't be
                # sourceless, so let's return a unspecializedNNModule variable
                # tracker.
                def wrap_name(module_key):
                    return variables.UnspecializedNNModuleVariable(target, **options)

        elif isinstance(target, (torch.SymInt, torch.SymFloat)):
            # HACKY CODE REGION BEGIN
            # WE ARE PIGGYBACKING ON EXISTING INFRA TO REGISTER ATTRS
            # This ultimately gets written to self.nn_modules, which is unfortunate
            # Attrs that are tenors and symints and such need to be migrated to have their
            # own storage
            # alas, this is like this for now

            def wrap_name(module_key):
                return SymNodeVariable.create(
                    self,
                    self.create_proxy("get_attr", module_key, (), {}),
                    sym_num=target,
                    **options,
                )

            # HACKY CODE REGION END
        else:

            def wrap_name(module_key):
                self.output.update_co_names(module_key)
                self.global_scope[module_key] = target
                return VariableTracker.build(
                    self, target, ConstantSource(source_name=module_key)
                )

        for k, v in self.nn_modules.items():
            if v is target:
                # it already exists
                return wrap_name(k)

        name = OutputGraph.module_key_name(*names)
        name = get_unique_name_wrt(name, self.nn_modules, self.global_scope)
        self.nn_modules[name] = target
        if isinstance(target, torch.nn.Module):

            def register_leaf_name(leaf_name):
                assert self.param_name_to_source is not None
                new_source = ParamBufferSource(source, leaf_name)
                new_name = f"{name}.{leaf_name}"
                self.param_name_to_source[new_name] = new_source
                if isinstance(source, LocalSource):
                    self.dynamo_flat_name_to_original_fqn[
                        OutputGraph.module_key_name(new_source.name())
                    ] = leaf_name

            # annoying, but there are cases when we do not have parameters
            # see test_nn_moduledict_contains
            if hasattr(target, "_parameters"):
                for leaf_name, _ in target.named_parameters():
                    register_leaf_name(leaf_name)
            if hasattr(target, "_buffers"):
                for leaf_name, _ in target.named_buffers():
                    register_leaf_name(leaf_name)

        return wrap_name(name)

    def handle_aliases_for_stolen_lists(self, tx):
        # If list inputs are stolen, but still needed after the function call, create aliases to keep them alive
        maybe_gm = self.local_scope.get("self")
        stolen_list_names = get_locals_to_steal(maybe_gm)
        if not stolen_list_names:
            return [], {}

        alias_insts = []
        needs_alias: dict[str, list[VariableTracker]] = {}

        queue = [
            *tx.stack,
            *tx.symbolic_locals.values(),
            *self.side_effects.store_attr_mutations.keys(),
        ]

        while queue:
            x = queue.pop()
            if isinstance(x, BaseListVariable):
                assert isinstance(x.items, list)
                queue += x.items
                continue

            if not (
                (
                    x not in self.side_effects.store_attr_mutations
                    or isinstance(x.mutation_type, AttributeMutationExisting)
                )
                and isinstance(x.source, GetItemSource)
                and isinstance(x.source.base, LocalSource)
                and x.source.base.local_name in stolen_list_names
            ):
                continue

            stolen_name = x.source.base.local_name
            if stolen_name not in needs_alias:
                needs_alias[stolen_name] = []
            needs_alias[stolen_name].append(x)

        visited = {}
        overridden_sources: dict[Source, Source] = {}
        for arg in self.graphargs:
            if not (
                isinstance(arg._example, list)
                and isinstance(arg.source, LocalSource)
                and arg.source.local_name in needs_alias
            ):
                continue

            # arg is a list that will be cleared by the compiled function
            list_name = arg.source.local_name
            assert list_name in self.code_options["co_varnames"]
            for x in needs_alias[list_name]:
                # Skip if already handled.
                if x.source in overridden_sources:
                    continue

                # A small codegen optimization because we might have different
                # VariableTrackers that share the same source.
                list_idx = x.source.index
                if list_idx not in visited:
                    alias_name = self.new_var(
                        f"{list_name}_ref"
                    )  # self.new_var already adds unique id suffix

                    visited[list_idx] = alias_name
                    # bytecode of `alias_name = list_name[list_idx]`
                    alias_insts.extend(
                        [
                            create_instruction("LOAD_FAST", argval=list_name),
                            create_load_const(list_idx),
                            create_instruction("BINARY_SUBSCR"),
                            create_instruction("STORE_FAST", argval=alias_name),
                        ]
                    )

                # operate on alias, handled by suffix codegen
                old_source = x.source
                overridden_sources[old_source] = LocalSource(visited[list_idx])

        # NOTE: we need `overridden_sources` because (1) we want to codegen for
        # these list items to use the new local source, but (2) we want to avoid
        # updating `source` in place because that might break invariants in
        # other parts of Dynamo like guards.
        return alias_insts, overridden_sources

    def compile_subgraph(
        self, tx, partial_convert=False, reason: Optional[GraphCompileReason] = None
    ):
        """
        Generate a subgraph to continue execution on user code.
        Automatically restore live variables.
        """
        assert reason is not None

        from .decorators import disable

        self.partial_convert = partial_convert
        self.compile_subgraph_reason = reason
        self.should_exit = True

        log.debug("COMPILING GRAPH due to %s", reason)

        if not all(block.can_restore() for block in tx.block_stack):
            unimplemented_v2(
                gb_type="Attempt to compile graph in a try block",
                context="",
                explanation="Dynamo cannot compile traced graphs while in a try block.",
                hints=[
                    *graph_break_hints.CAUSED_BY_EARLIER_GRAPH_BREAK,
                ],
            )

        prefix_insts: list[Instruction] = []
        if sys.version_info >= (3, 11):
            # prefix instructions (Python 3.11+)
            for inst in tx.prefix_insts:
                if inst.opname == "MAKE_CELL":
                    prefix_insts.append(
                        create_instruction("MAKE_CELL", argval=inst.argval)
                    )
                elif inst.opname == "COPY_FREE_VARS":
                    prefix_insts.append(
                        create_instruction(
                            "COPY_FREE_VARS", arg=len(tx.code_options["co_freevars"])
                        )
                    )
                else:
                    prefix_insts.append(copy.copy(inst))
        assert not (self.pregraph_bytecode and self.export), (
            "export does not support pregraph_bytecode"
        )
        prefix_insts.extend(self.pregraph_bytecode)
        alias_insts, overridden_sources = self.handle_aliases_for_stolen_lists(tx)
        prefix_insts.extend(alias_insts)

        def append_prefix_insts():
            self.add_output_instructions(prefix_insts)
            prefix_insts.clear()

        for block in reversed(tx.block_stack):
            block.exit(tx, is_graph_break=reason.graph_break)

        self.cleanup_graph()
        tx.prune_dead_locals()
        stack_values = list(tx.stack)

        # realize any unrealized tensor VTs in case they
        # need to be added to self.nn_modules as attributes
        for value in stack_values:
            value.realize()

        output_replacements = self.dedup_pass()

        # Use nn.Module "proxies" in the constructed GraphModule so that
        # the resulting GM does not hold additional strong references to the original modules.
        # This prevents a strong ref cycle where Dynamo created code holds on to references
        # to modules that also have Dynamo code cache invalidation checks.
        # When cache invalidation runs, the generated GM will be invalidated, which also deletes
        # the proxies.
        nn_modules_proxies = {
            name: nn_module_proxy(mod) for name, mod in self.nn_modules.items()
        }
        root = FakeRootModule(nn_modules_proxies)
        # Add all the local vars to the "stack" so restore at the end
        restore_vars: list[str] = []
        val_to_names: dict[VariableTracker, list[str]] = {}
        # NB: Typically (i.e., for graph compile from RETURN_VALUE),
        # symbolic_locals will be empty at this point, as prune_dead_locals
        # will clear out all of symbolic_locals because RETURN_VALUE is the
        # last instruction and no more locals are used.  The fanciness here
        # is only needed for partial graphs.
        for k, v in tx.symbolic_locals.items():
            # Note! this explicitly uses .local_name for matching
            # Failure to do so will cause spurious registrations in val_to_names.
            # This will in turn result in spurious variables showing up in the graph.
            # This was very tricky to debug. For an example, dump the graph at call_user_compiler
            # while running test_subgraphs.py
            if isinstance(v.source, LocalSource) and v.source.local_name == k:
                continue  # no need to restore initial state
            if isinstance(v, CellVariable) and v.local_name == k:
                continue  # no need to restore initial state
            # Do not load variable if it is NULL.
            if sys.version_info >= (3, 12):
                # Continuation function will load the NULL for v.
                if type.__instancecheck__(NullVariable, v):
                    continue
            else:
                # A variable should never be NULL in < 3.12
                assert not type.__instancecheck__(NullVariable, v)
            if v not in val_to_names:
                val_to_names[v] = []
            val_to_names[v].append(k)
        for v in val_to_names.keys():
            restore_vars.extend(val_to_names[v])
            stack_values.extend([v] * len(val_to_names[v]))

        # to handle random calls
        if len(self.random_calls) > 0:
            append_prefix_insts()
            random_calls_instructions = []
            self.random_values_var = self.new_var("random_values")
            rand_fn = disable(_get_gen_rand_values_fn(self.random_calls))
            rand_fn_name = self.install_global("__gen_rand_values", rand_fn)
            codegen = PyCodegen(tx, root, overridden_sources=overridden_sources)
            random_calls_instructions.extend(
                codegen.load_function_name(rand_fn_name, True)
            )
            random_calls_instructions.extend(create_call_function(0, False))
            random_calls_instructions.append(
                codegen.create_store(tx.output.random_values_var),
            )
            self.add_output_instructions(random_calls_instructions)

        if (
            stack_values
            and all(
                not isinstance(
                    v,
                    (
                        UnspecializedPythonVariable,
                        NumpyNdarrayVariable,
                        TensorWithTFOverrideVariable,
                    ),
                )
                and not (isinstance(v, SymNodeVariable) and v.python_type() is float)
                for v in stack_values
            )
            and all(isinstance(x, TensorVariable) for x in stack_values)
            and len(set(stack_values)) == len(stack_values)
            and self.side_effects.is_empty()
            and not len(tx.debug_locals) != 0
            and not self.backward_state
        ):
            append_prefix_insts()
            # optimization to generate better code in a common case
            self.add_output_instructions(
                self.compile_and_call_fx_graph(
                    tx, list(reversed(stack_values)), root, output_replacements
                )
                + [create_instruction("UNPACK_SEQUENCE", arg=len(stack_values))]
            )
            # restore all the live local vars
            self.add_output_instructions(
                [
                    PyCodegen(tx, overridden_sources=overridden_sources).create_store(
                        var
                    )
                    for var in reversed(restore_vars)
                ]
            )
        else:
            graph_output_var = self.new_var("graph_out")
            pass1 = PyCodegen(
                tx, root, graph_output_var, overridden_sources=overridden_sources
            )
            self.codegen_suffix(tx, stack_values, pass1)

            # one more time now that we have established tempvars
            pass2 = PyCodegen(
                tx,
                root,
                graph_output_var,
                tempvars={val: None for val, count in pass1.uses.items() if count > 1},
                overridden_sources=overridden_sources,
            )
            self.codegen_suffix(tx, stack_values, pass2)

            stored_graph_output_var = False
            output = []
            if count_calls(self.graph) != 0 or len(pass2.graph_outputs) != 0:
                output.extend(
                    self.compile_and_call_fx_graph(
                        tx, pass2.graph_output_vars(), root, output_replacements
                    )
                )

                if len(pass2.graph_outputs) != 0:
                    output.append(pass2.create_store(graph_output_var))
                    stored_graph_output_var = True
                else:
                    output.append(create_instruction("POP_TOP"))
            else:
                # NB: Important to run compiler collective even when there is
                # a graph break
                self.run_compiler_collective(tx)
            append_prefix_insts()
            self.add_output_instructions(output + pass2.get_instructions())

            # restore all the live local vars
            self.add_output_instructions(
                [
                    PyCodegen(tx, overridden_sources=overridden_sources).create_store(
                        var
                    )
                    for var in reversed(restore_vars)
                ]
            )

            if stored_graph_output_var:
                self.add_output_instructions(
                    [
                        PyCodegen(
                            tx, overridden_sources=overridden_sources
                        ).create_delete(graph_output_var)
                    ]
                )

    def codegen_suffix(self, tx, stack_values, cg):
        # NOTE: `codegen_save_tempvars` must run first to update `source` fields
        # for variables with `AttributeMutationNew`, as they don't implement
        # `reconstruct` themselves.
        self.side_effects.codegen_save_tempvars(cg)
        if self.backward_state:
            assert not self.export
            for name, val in self.backward_state.items():
                cg(val)
                cg.append_output(cg.create_load(self.backward_state_var))
                cg.store_attr(name)
        self.side_effects.codegen_hooks(cg)

        # Return variables used for logging at the end
        for debug_var, args in tx.debug_locals:
            cg.add_push_null(lambda: cg(debug_var))
            for arg in args:
                cg(arg)
            cg.extend_output(create_call_function(len(args), False))
            cg.extend_output([create_instruction("POP_TOP")])

        cg.restore_stack(stack_values, value_from_source=not tx.export)
        self.side_effects.codegen_update_mutated(cg)

    def cleanup_graph(self):
        """
        Remove "creation_timestamp" from node meta

        Remove this pattern from the graph:
            torch._C._set_grad_enabled(False)
            torch._C._set_grad_enabled(True)
        """
        assert self.should_exit
        nodes = list(self.graph.nodes)
        for node in nodes:
            node.meta.pop("creation_timestamp", None)

        grad_enabled = torch.is_grad_enabled()
        for node1, node2 in zip(nodes, nodes[1:]):
            if (
                node1.target is torch._C._set_grad_enabled
                and tuple(node1.args) == (not grad_enabled,)
                and not node1._erased
            ):
                grad_enabled = node1.args[0]
                if (
                    node2.target is torch._C._set_grad_enabled
                    and tuple(node2.args) == (not grad_enabled,)
                    and not node2._erased
                ):
                    grad_enabled = node2.args[0]
                    self.graph.erase_node(node1)
                    self.graph.erase_node(node2)

    def get_graph_sizes_structured(self):
        ret = {}
        for node in self.graph.nodes:
            example_value = node.meta.get("example_value", None)
            if isinstance(example_value, torch._subclasses.FakeTensor):
                size = example_value.size()
                ret[node.name] = [s if isinstance(s, int) else repr(s) for s in size]
        return ret

    def get_graph_sizes(self, name: str):
        graph_sizes_str = "TRACED GRAPH TENSOR SIZES\n"
        graph_sizes_str += f"===== {name} =====\n"
        for node in self.graph.nodes:
            example_value = node.meta.get("example_value", None)
            if isinstance(example_value, torch._subclasses.FakeTensor):
                size = example_value.size()
                graph_sizes_str += f"{node.name}: {tuple(size)}\n"
                concrete_size = []
                has_symint = False
                for sz in size:
                    if isinstance(sz, int):
                        concrete_size.append(sz)
                    elif isinstance(sz, torch.SymInt):
                        has_symint = True
                        concrete_size.append(sz.node.hint)
                    else:
                        break
                else:
                    if has_symint:
                        graph_sizes_str += (
                            f"{node.name} (concrete): {tuple(concrete_size)}\n"
                        )
        return graph_sizes_str

    @contextlib.contextmanager
    def restore_global_state(self):
        """
        Momentarily restores the global state to what it was prior to tracing the current output
        """
        prior_global_state = self.tracing_context.global_context.copy_graphstate()
        current_global_state: dict[str, tuple[Any, bool]] = {}
        self.save_global_state(out=current_global_state)
        try:
            # Set to state prior to tracing the graph
            self.tracing_context.global_context.restore_graphstate(prior_global_state)
            yield
        finally:
            # Reset to state at the current time (e.g. before calling the user compiler)
            self.tracing_context.global_context.restore_graphstate(
                GlobalContextCheckpointState(current_global_state)
            )

    def run_compiler_collective(self, tx):
        if (ds := tx.distributed_state) is not None and ds.all_states is None:
            compile_pg = ds.compile_pg
            log.info("compiler_collective %s", ds.local_state)
            torch._logging.trace_structured(
                "artifact",
                metadata_fn=lambda: {
                    "name": "compiler_collective",
                    "encoding": "string",
                },
                payload_fn=lambda: ds.local_state.render(),
            )
            with (
                torch.cuda.device(compile_pg.rank() % torch.cuda.device_count()),
                dynamo_timed("compiler_collective", log_pt2_compile_event=True),
            ):
                all_states = [None] * compile_pg.size()
                dist.all_gather_object(all_states, ds.local_state, group=compile_pg)
                ds.all_states = all_states
            # Clear speculation log, because are tracing may diverge due to
            # this information from the compiler collective
            tx.speculation_log.clear()
            raise exc.CompileCollectiveRestartAnalysis

    def compile_and_call_fx_graph(self, tx, rv, root, replaced_outputs):
        """
        Generate code from self.graph and return the Instruction()s to
        call that generated code.
        """
        with torch._guards.TracingContext.clear_frame():
            from .decorators import disable

            assert self.should_exit

            self.run_compiler_collective(tx)

            name = unique_id("__compiled_fn")

            assert isinstance(rv, list)
            assert isinstance(root, FakeRootModule)

            output_node = self.create_node(
                "output",
                "output",
                (self.current_tracer.create_arg(tuple(x.as_proxy() for x in rv)),),
                {},
            )

            for old_node, new_node in replaced_outputs.items():
                old_node.replace_all_uses_with(new_node)

            tx.output.current_tracer._maybe_preserve_original_meta(tx, output_node)
            if not config.do_not_emit_runtime_asserts:
                # There is a rare scenario where codegen_suffix adds a new entry
                # to self.nn_modules while `root` knows only about the
                # nn_modules at the time of its creation. This causes failures
                # while creating the graph module because self.graph and root
                # are out of sync. This only happens for `get_attr` nodes, so
                # here we clean up the get_attr nodes that are unused.
                self.remove_unused_get_attr_nodes()
                insert_deferred_runtime_asserts(
                    fx.GraphModule(root, self.graph),
                    self.shape_env,
                    name,
                    export=self.export,
                )
            # NB: deferred runtime asserts can keep graphargs live, so make sure
            # those are inserted before pruning
            self.remove_unused_graphargs()
            ncalls = count_calls(self.graph)
            counters["stats"]["calls_captured"] += ncalls

            self.remove_tensorify_specialized_graphargs()

            # free a bit of memory
            self.real_value_cache.clear()

            gm = _make_graph_module(root, self.graph)
            for register_finalizer in self.register_finalizer_fns:
                register_finalizer(gm)

            gm.compile_subgraph_reason = self.compile_subgraph_reason
            gm.meta["dynamo_flat_name_to_original_fqn"] = (
                self.dynamo_flat_name_to_original_fqn.copy()
            )
            gm.meta["dynamo_compile_id"] = self.dynamo_compile_id

            graph_code_log.debug(
                "%s",
                lazy_format_graph_code(
                    name, gm, include_stride=True, include_device=True, colored=True
                ),
            )
            torch._logging.trace_structured(
                "dynamo_output_graph",
                lambda: {"sizes": self.get_graph_sizes_structured()},
                payload_fn=lambda: gm.print_readable(
                    print_output=False, include_stride=True, include_device=True
                ),
            )
            self.call_cleanup_hooks()
            old_fake_mode = self.tracing_context.fake_mode
            if not self.export:
                import torch._functorch.config as _config

                with _config.patch(fake_tensor_allow_unsafe_data_ptr_access=False):
                    # TODO(voz): The way export uses gm, and fake tensors, is not supported with us resetting
                    backend_fake_mode = torch._subclasses.FakeTensorMode(
                        shape_env=old_fake_mode.shape_env,
                    )
                # TODO(voz): Ostensibily, this should be scoped and
                # restore back to old_fake_mode, but doing so currently violates
                # a lot of fake_tensor ownership assumptions and runs afoul of detect_fake_mode
                self.tracing_context.fake_mode = backend_fake_mode

            with self.restore_global_state():
                compiled_fn = self.call_user_compiler(gm)

            from torch.fx._lazy_graph_module import _LazyGraphModule

            if isinstance(compiled_fn, _LazyGraphModule) or (
                isinstance(getattr(compiled_fn, "__self__", None), _LazyGraphModule)
                and compiled_fn.__name__ == "_lazy_forward"  # type: ignore[attr-defined]
            ):
                # Since dynamo will run the forward method for the GraphModule shortly
                # anyways, it does not hurt to do the real recompilation here if
                # this is a _LazyGraphModule. This makes it easier for dynamo to
                # optimize a _LazyGraphModule.

                lazy_gm = (
                    compiled_fn
                    if isinstance(compiled_fn, _LazyGraphModule)
                    else compiled_fn.__self__  # type: ignore[attr-defined]
                )

                _LazyGraphModule.force_recompile(lazy_gm)

                if not isinstance(compiled_fn, _LazyGraphModule):
                    # replace compiled_fn with the real forward method
                    compiled_fn = lazy_gm.forward

            compiled_fn = disable(compiled_fn)

            counters["stats"]["unique_graphs"] += 1
            # This is safe because we pre-process name to be unique
            self.install_global_unsafe(name, compiled_fn)

            cg = PyCodegen(tx)
            cg.make_call_generated_code(name)
            return cg.get_instructions()

    @property
    def placeholders(self) -> list[fx.Node]:
        return self.graph.find_nodes(op="placeholder")

    @property
    def graphargs(self) -> list[GraphArg]:
        return [node.meta["grapharg"] for node in self.placeholders]

    def call_user_compiler(self, gm: fx.GraphModule) -> CompiledFn:
        with dynamo_timed(
            "OutputGraph.call_user_compiler",
            phase_name="backend_compile",
            log_pt2_compile_event=True,
            dynamo_compile_column_us="aot_autograd_cumulative_compile_time_us",
        ):
            return self._call_user_compiler(gm)

    def _call_user_compiler(self, gm: fx.GraphModule) -> CompiledFn:
        assert self.compiler_fn is not None
        tot = 0
        placeholders = []
        for node in gm.graph.nodes:
            if node.op in ("call_function", "call_method", "call_module"):
                tot += 1
            if node.op == "placeholder":
                placeholders.append(node)
        increment_op_count(tot)
        for pl in placeholders:
            arg = pl.meta["grapharg"]
            # TODO: Why isn't this stored in meta :think:
            # NOTE: can't move these into meta: https://github.com/pytorch/pytorch/issues/141640
            pl._dynamo_source = arg.source

        # NOTE: can't move these into meta: https://github.com/pytorch/pytorch/issues/141640
        gm._param_name_to_source = self.param_name_to_source  # type: ignore[assignment]
        gm._source_to_user_stacks = self.source_to_user_stacks  # type: ignore[assignment]

        try:
            name = (
                self.compiler_fn.__name__
                if hasattr(self.compiler_fn, "__name__")
                else ""
            )
            _step_logger()(logging.INFO, f"calling compiler function {name}")
            compiler_fn = self.compiler_fn
            if config.verify_correctness:
                compiler_fn = WrapperBackend(compiler_fn)
            compiled_fn = compiler_fn(gm, self.example_inputs())
            _step_logger()(logging.INFO, f"done compiler function {name}")
            assert callable(compiled_fn), "compiler_fn did not return callable"
        except (TensorifyScalarRestartAnalysis, ShortenTraceback):
            raise
        except exceptions_allowed_to_be_fallback as e:
            if self.has_user_defined_allowed_in_graph:
                raise BackendCompilerFailed(
                    self.compiler_fn, e, inspect.currentframe()
                ).with_traceback(e.__traceback__) from None
            msg = (
                f"Backend compiler failed with {str(e)} at \n"
                f"{self.root_tx.format_frame_summary()}"
                "Adding a graph break."
            )
            unimplemented_with_warning(e, self.root_tx.f_code, msg)
        except SkipFrame as e:
            # The backend compiler has requested that we skip the frame, instead of
            # aborting execution.
            raise e
        except Exception as e:
            raise BackendCompilerFailed(
                self.compiler_fn, e, inspect.currentframe()
            ).with_traceback(e.__traceback__) from None

        signpost_event(
            "dynamo",
            "OutputGraph.call_user_compiler",
            {
                **self.co_fields,
                "op_count": tot,
                "node_count": len(gm.graph.nodes),
                "input_count": len(placeholders),
            },
        )

        return compiled_fn

    def dedup_pass(self):
        if torch._dynamo.config.use_graph_deduplication:
            return apply_graph_deduplication(self)
        else:
            return dict()

    def install_subgraph(self, name, sub_gm):
        next_name = get_unique_name_wrt(name, self.nn_modules, requires_suffix=True)
        sub_gm.__name__ = next_name
        sub_gm.torchdynamo_force_dynamic = False
        # This graph module is not present in the user space, so it can't be
        # accessed by a source. Set source=None.
        self.register_attr_or_module(sub_gm, next_name, source=None)
        return next_name

    def example_inputs(self) -> list[torch.Tensor]:
        result = [arg.example for arg in self.graphargs]
        return result

    def remove_unused_get_attr_nodes(self) -> None:
        for node in sorted(self.graph.find_nodes(op="get_attr"), reverse=True):
            if len(list(node.users)) == 0:
                self.remove_node(node)

    def remove_unused_graphargs(self) -> None:
        # NB: It's always OK to drop GraphArg for symbols that ended up being
        # specialized.  You don't even have to make a guard for it, because
        # ShapeEnv produce_guards operates on tracked_fakes, which never gets
        # pruned.  That being said, you'll get marginally better generated
        # guard code if you promote the guard into a Dynamo guard (since that
        # allows for the guard to be done using C++ guards.)  If we get
        # ShapeEnv guards to go into C++ guards, this will stop being a thing
        # though!

        assert self.should_exit

        # Miniature DCE pass, but only for obviously trivial operations
        def is_static_true(b_node: fx.node.Argument):
            if b_node is True:
                return True
            if not isinstance(b_node, fx.Node):
                return False
            b = b_node.meta.get("example_value")
            if b is None:
                return False
            if b is True:
                return True
            if (
                isinstance(b, torch.SymBool)
                and (r := b.node.maybe_as_bool()) is not None
            ):
                return r
            # TODO: We can also technically remove all cases when the input
            # doesn't have unbacked inputs, since it's all in the ShapeEnv
            return False

        def is_symnode_arg(a: fx.node.Argument):
            from torch.fx.experimental.sym_node import SymTypes

            if isinstance(a, (int, float, bool)):
                return True
            if isinstance(a, fx.Node):
                return isinstance(a.meta.get("example_value"), SymTypes)
            return False

        # NB: We assume that you cannot do mutations on int/float/bool,
        # because they are immutable types, and therefore is always safe to
        # DCE.
        def is_symnode_compute_node(node):
            from torch.fx.experimental.sym_node import SymTypes

            if node.op != "call_function":
                return False
            # TODO: I don't think it's possible to have a bare int/float here?
            if not isinstance(node.meta.get("example_value"), SymTypes):
                return False
            # TODO: This will bail here if you ever end up with a more complicated
            # computation function, like sum(list_of_ints), even though it
            # should be DCE'able
            if not all(is_symnode_arg(a) for a in node.args):
                return False
            if not all(is_symnode_arg(a) for a in node.kwargs.values()):
                return False
            return True

        from torch.fx.experimental.symbolic_shapes import is_accessor_node

        for node in reversed(list(self.graph.nodes)):
            if len(list(node.users)) == 0:
                if (
                    node.op == "get_attr"
                    or (node.op == "call_function" and node.target is operator.getitem)
                    or (
                        node.op == "call_function"
                        and node.target is torch._check
                        and is_static_true(node.args[0])
                    )
                    or is_symnode_compute_node(node)
                    or is_accessor_node(node)
                ):
                    self.remove_node(node)

        def placeholder_binds_symbol(node):
            arg = node.meta["grapharg"]
            example = arg.example
            if isinstance(example, torch.SymInt) and isinstance(
                example.node.expr, sympy.Symbol
            ):
                return example.node.expr
            return None

        def remove_unused(node):
            log.debug("REMOVE UNUSED GRAPHARG %s", node.meta["grapharg"].source.name())
            # I'm not really sure why you need to delete these from the
            # node since the node is going to get removed
            del node.meta["grapharg"]
            self.remove_node(node)
            self.real_value_cache.pop(node, None)

        used_symbols: set[sympy.Symbol] = set()

        def update_used_symbols(used_symbols, fake: Union[torch.SymInt, torch.Tensor]):
            used_symbols |= free_symbols(fake)

        recheck_placeholders = []
        for node in self.placeholders:
            binds_symbol = placeholder_binds_symbol(node) is not None
            # Don't delete symbol bindings yet
            if binds_symbol:
                if not node.users:
                    recheck_placeholders.append(node)
            else:
                if not node.users and not isinstance(
                    node.meta["grapharg"], BackwardStateGraphArg
                ):
                    remove_unused(node)
                else:
                    # Register the free symbols as uses
                    arg = node.meta["grapharg"]
                    if isinstance(arg, BackwardStateGraphArg):
                        continue
                    if isinstance(node.meta["grapharg"].example, torch.ScriptObject):
                        real_script_obj = node.meta["grapharg"].example
                        fake_script_obj = node.meta["grapharg"].example_strong_ref
                        if not torch._library.fake_class_registry.tracing_with_real(
                            real_script_obj
                        ):
                            flat_dict = dict(real_script_obj.__obj_flatten__())  # type: ignore[attr-defined]
                            for attr in flat_dict.keys():
                                fake_attr_val = getattr(
                                    fake_script_obj.wrapped_obj, attr
                                )
                                pytree.tree_map_only(
                                    (torch.SymInt, torch.Tensor),
                                    lambda t: update_used_symbols(used_symbols, t),
                                    fake_attr_val,
                                )
                        continue
                    fake = (
                        arg.fake_tensor if arg.fake_tensor is not None else arg.example
                    )
                    update_used_symbols(used_symbols, fake)

        # After removing unused graphargs, prune unused binds_symbol
        for node in recheck_placeholders:
            symbol = placeholder_binds_symbol(node)
            if symbol is not None:
                if symbol not in used_symbols:
                    remove_unused(node)
                else:
                    # Make sure we delete later occurrences of the same symbol
                    used_symbols.remove(symbol)

    def remove_tensorify_specialized_graphargs(self) -> None:
        # This is a pretty interesting function. Basically we have this problem
        # where our compiler tends to choke when we have unused inputs. The way
        # we support dynamic float arguments is by doing a joint fx pass and
        # tensorifying away as many symfloats as we can. For the remaining symfloats
        # we have no choice but to specialize... HOWEVER at that point in time
        # we can no longer remove graph inputs. So our sledgehammer solution is to
        # save the state of what inputs we should have specialized in dynamo and
        # restart analysis. This function incorporates this "view from the future"
        # state and specializes inputs that we know we won't be able to tensorify
        # away in the joint pass. In principle we shouldn't choke on unused inputs
        # and so this shouldn't be necessary. In practice CUDA graphs choke on
        # unused inputs so we need this for now.

        # Import here to prevent circular import
        from torch._dynamo.symbolic_convert import TensorifyState

        for node in self.graph.nodes:
            example_value = node.meta.get("example_value")
            if (
                isinstance(example_value, FakeTensor)
                and example_value.item_memo is not None
                and hasattr(example_value.item_memo.node._expr, "name")
                and all(u.target == "item" for u in node.users)
                and TensorifyState.should_specialize(
                    # We use _expr instead of expr b/c we want the symbol not the replacement
                    example_value.item_memo.node._expr.name
                )
            ):
                for u in list(node.users):
                    u.replace_all_uses_with(guard_scalar(example_value.item_memo))
                    self.remove_node(u)
                self.remove_node(node)

    def add_output_instructions(self, prefix: list[Instruction]) -> None:
        """
        We call this on the creation of a new compiled subgraph that is inserted
        before user code.
        """
        self.output_instructions.extend(prefix)
        self.should_exit = True

    def install_global_unsafe(self, name, value) -> None:
        """
        WARNING: prefer the safer `install_global_by_id/install_global`.
        torch.compile instances should be independent of each other;
        one footgun is to have one instance depend on the existence of
        a global installed by another instance. This can happen if we mangle
        a global the same way across both instances.
        """
        assert name not in self.installed_globals
        self.installed_globals.add(name)
        self.cleanups.append(CleanupHook.create(self.global_scope, name, value))

    def install_global_by_id(self, prefix, value) -> str:
        """
        Installs a global if it hasn't been installed already.
        This is determined by (prefix, id(value)) pair.

        Returns the name of the newly installed global.
        """
        # NB: need self.compile_id to distinguish this global
        # from another global created in a different torch.compile instance
        name = f"{prefix}_{id(value)}_c{self.compile_id}"
        if name in self.installed_globals:
            return name
        self.install_global_unsafe(name, value)
        return name

    def install_global(self, prefix, value) -> str:
        """
        Installs a global, generating a unique name for it.

        Returns the name of the newly installed global.
        """
        # NB: unique_id is unique, even across torch.compile instances
        name = unique_id(prefix)
        self.install_global_unsafe(name, value)
        return name

    def cleanup(self) -> None:
        # There is a reference cycle between tracer and OutputGraph, causing
        # some of the tensor objects to be held alive for longer than necessary.
        self.root_tx = None
        self.nn_modules.clear()
        self.param_name_to_source = None

        for node in self.graph.nodes:
            if "grapharg" in node.meta:
                del node.meta["grapharg"]
        self.real_value_cache.clear()
        self.input_name_to_proxy.clear()
        self.side_effects.clear()
        self.variable_tracker_cache.clear()
        self.register_finalizer_fns.clear()
        self.dynamo_flat_name_to_original_fqn.clear()
        self.tracing_context.clear()
        self.input_source_to_var.clear()
        self.unspec_variable_map.clear()
        self.backward_state.clear()

    def set_torch_function_state(self, enabled: bool) -> None:
        self.torch_function_enabled = enabled

    def add_graph_finalizer(
        self, register_finalizer: Callable[[fx.GraphModule], None]
    ) -> None:
        self.register_finalizer_fns.append(register_finalizer)

    def example_value_from_input_node(self, node: torch.fx.Node):
        """Extract the non-fake example tensor"""
        if node.op == "placeholder":
            return node.meta["grapharg"].example
        assert node.op == "get_attr"
        return self.nn_modules[node.target]  # type: ignore[index]


err_epilogue = (
    "With the current config, we will graph break "
    "(and fall back to eager-mode PyTorch) on all ops "
    "that have do not have the 'pt2_compliant_tag'. "
    "Please see the following doc for how to mark this op as PT2 compliant "
    "https://pytorch.org/tutorials/advanced/custom_ops_landing_page.html"
)


def check_pt2_compliant_op(output_graph, kind, target, args, kwargs):
    if kind != "call_function":
        return

    def encountered_compliant_op(target):
        if target.namespace in {"prim", "prims", "aten"}:
            return
        output_graph.compliant_custom_ops.add(target)

    def encountered_non_compliant_op(target, msg):
        output_graph.non_compliant_ops.add(target)
        if config.only_allow_pt2_compliant_ops:
            unimplemented_v2(
                gb_type="Encountered non-PT2-compliant op",
                context="",
                explanation=msg + " " + err_epilogue,
                hints=[],
            )

    if isinstance(target, torch._ops.OpOverload):
        if torch.Tag.pt2_compliant_tag in target.tags:
            encountered_compliant_op(target)
            return
        encountered_non_compliant_op(
            target,
            f"Encountered the torch.ops.OpOverload {target} that is not PT2 compliant.",
        )
        return

    if isinstance(target, torch._ops.OpOverloadPacket):
        overloads = tuple(target.overloads())
        # Optimization: Overload resolution is expensive.
        # If there's only one overload, we know what it will resolve to.
        if len(overloads) == 1:
            op = getattr(target, overloads[0])
            if torch.Tag.pt2_compliant_tag in op.tags:
                encountered_compliant_op(op)
                return
            encountered_non_compliant_op(
                op,
                f"Encountered the non-overloaded "
                f"torch.ops.OpOverloadPacket {target} "
                f"that is not PT2 compliant. ",
            )
            return

        args, kwargs = torch._dynamo.utils.get_fake_values_from_nodes(
            output_graph.current_tx, (args, kwargs), False
        )
        try:
            overload = torch._C._jit_resolve_packet(
                target._qualified_op_name, *args, **kwargs
            )
        except RuntimeError as e:
            unimplemented_v2(
                gb_type="Error when attempting to resolve op packet",
                context="",
                explanation=str(e),
                hints=[],
            )

        op = getattr(target, overload)
        if torch.Tag.pt2_compliant_tag in op.tags:
            encountered_compliant_op(op)
        else:
            encountered_non_compliant_op(
                op,
                f"Encountered the torch.ops.OpOverloadPacket {target} "
                f"which resolves to the overload ({overload}) that is "
                f"not PT2 compliant.",
            )


_compile_id_counter = itertools.count()


class LazyProxy:
    def __init__(self, tracer, fn, *args, **kwargs):
        self.tracer = tracer
        self.fn = fn
        self.args = args
        self.kwargs = kwargs

    def __call__(self):
        return self.fn(*self.args, **self.kwargs)


class SubgraphTracer(fx.Tracer):
    """
    Holds an FX graph that is being traced. OutputGraph owns a SubgraphTracer
    and the separation of responsibilities is that SubgraphTracer is
    responsible for building the graph while OutputGraph is responsible for
    compiling and executing the graph.
    """

    def __init__(self, output_graph, parent=None, is_export=False, source_target=None):
        super().__init__()
        self.output_graph = weakref.proxy(output_graph)
        self.graph = torch.fx.Graph()

        # See note [Export inputs must be explicitly passed in]
        self.is_export = is_export
        # Map from graph input name to its placeholder proxy object, where the
        # map's keys give all current placeholder node names and can be used to
        # create unique node names
        self.input_name_to_proxy: dict[str, fx.Proxy] = {}
        # Node => computed real value (see utils.get_real_value)
        self.real_value_cache: dict[fx.Node, torch.Tensor] = {}

        # SubgraphTracers can be nested. See NOTE [HigherOrderOperator tracing design]
        self.parent = parent
        self.source_target = source_target
        # A dict mapping previously free variables (Proxy objects)
        # to new Proxy objects that wrap inputs to this subgraph.
        #
        # This dict maps proxies in outer graphs to placeholders in current graph.
        # It serves two purposes:
        # - Proxies are associated with VariableTrackers. If we see
        # the same VariableTracker twice (and it is a free variable),
        # then we want to use the same Proxy in the current subgraph to
        # record the tracing.
        # - If we are tracing a HigherOrderOperator's body_fn, then we
        # need to keep track of what free variables were lifted so we can
        # rewrite the HigherOrderOperator call using the traced body_fn.
        # Dicts maintain the order of args for the HigherOrderOperator call.
        self.lifted_freevars = {}

        # map basic symbols (unbacked and unbacked) to their bound proxies.
        # There are only two cases where bound_symbols will be recorded:
        # 1. when we create_graph_input for a backed SymInt that's basic symbol
        # 2. when we track_unbacked_symbols for intermediate results that contain unbacked symints.
        self.bound_symbols: dict[sympy.Symbol, Union[torch.fx.Proxy, LazyProxy]] = {}

        self.prev_inst = None
        # True if this tracer is currently tracing into torch.utils.checkpoint
        # as part of speculate_subgraph.
        self.under_activation_checkpoint = False
        # True if we want to allow side-effects (doesn't throw error on their existence)
        # during this tracer's tracing of torch.utils.checkpoint (via speculate_subgraph).
        # Only safe if we know for sure that *NOT* replaying these side-effects during
        # backward recomputation of the checkpoint region doesn't affect its correctness.
        self.allow_side_effects_under_checkpoint = False

        # True if this tracer is currently tracing (reconstructing) into a Python generator
        self.is_reconstructing_generator = False

        self.debug_level: int = parent.debug_level + 1 if parent is not None else 0

        self._cur_code = None
        self._orig_gm_meta = None
        self._orig_gm_lineno_map = None
        self._orig_gm_firstlineno = None
        # Each SubgraphTracer is associated with a source target, which indicates
        # which operator this subgraph is attached to. We compute a source_fn_stack
        # based on the source target. For the root tracer, it's set to [].
        # This is useful for debugging and transforming the exported graph.
        if self.parent is None:
            self.source_fn_stack = []
        else:
            self.source_fn_stack = self.parent.source_fn_stack + [
                (self.graph._target_to_str(source_target), source_target)
            ]

    # preserve original meta if it is available
    def _maybe_preserve_original_meta(self, tx, node):
        if (
            self._orig_gm_meta
            and self._orig_gm_lineno_map
            and self._orig_gm_firstlineno
        ):
            lineno = tx.current_instruction.starts_line
            node_idx = None
            if lineno is not None:
                node_idx = self._orig_gm_lineno_map.get(
                    lineno - self._orig_gm_firstlineno, None
                )
            if node_idx is not None:
                meta = self._orig_gm_meta[node_idx]
                for field in fx.proxy._COPY_META_FIELDS:
                    if field in meta:
                        node.meta[field] = meta[field]
                if "stack_trace" in meta:
                    node.meta["stack_trace"] = meta["stack_trace"]

    def create_proxy(
        self,
        kind,
        target,
        args,
        kwargs,
        name=None,
        type_expr=None,
        proxy_factory_fn=None,
    ):
        # NOTE: [Nested SubgraphTracer and free_variable handling]
        # --------------------------------------------------------
        # Read NOTE [HigherOrderOperator tracing design] first.
        #
        # Let's say we're in the middle of introspecting the body of a possibly
        # nested HigherOrderOperator, and we see a free variable.
        #
        # There are two cases:
        # 1. We see a free variable that is already tracked by Dynamo.
        # 2. We see a free variable that has not been tracked by Dynamo
        #
        # In case 1, we call `maybe_lift_tracked_freevar_to_input` (below)
        # which will lift the freevar to be an input of this subgraph
        # and also recursively lift it to be an input on the parent(s).
        #
        # In case 2, before the call to `create_proxy`, the InstructionTranslator
        # will see the freevar when it gets loaded by Python bytecode.
        # E.g. for Python 3.11 the bytecodes that may do this are LOAD_DEREF or
        # LOAD_GLOBAL.
        # There, the InstructionTranslator asks Dynamo to begin tracking the
        # freevar by building a new Variable.
        # Building a new Variable automatically lifts the freevar to be an
        # input of the root SubgraphTracer.
        #
        # The implications for the code below are:
        # - We will always be in Case 1 when we get to this code.
        # - Any "free variable" we encounter here is guaranteed to already be
        #   bound, that is, it is either a graph input of the root graph, or
        #   some local variable of the root graph or a subgraph.
        # - The additional work we need to do here is *only* that we need to
        #   lift this free variable into inputs (recursively) of each nested
        #   higher-order-op subgraph until we hit the subgraph where the free
        #   variable is bound
        if self.parent is not None:
            flat_args, tree_spec = pytree.tree_flatten((args, kwargs))
            new_flat_args = []
            for arg in flat_args:
                maybe_new_arg = self.maybe_lift_tracked_freevar_to_input(arg)
                new_flat_args.append(maybe_new_arg)

            args, kwargs = pytree.tree_unflatten(new_flat_args, tree_spec)

        rv = super().create_proxy(
            kind, target, args, kwargs, name, type_expr, proxy_factory_fn
        )

        # append stack trace to fx node
        tx = self.output_graph.current_tx

        # log detailed location of line of code in 3.11
        if sys.version_info >= (3, 11) and kind in (
            "call_function",
            "call_method",
            "call_module",
        ):
            cur_inst = tx.current_instruction
            if (
                cur_inst is not self.prev_inst
                and cur_inst.positions is not None
                and cur_inst.positions.lineno is not None
            ):
                tx_code = tx.f_code
                header = tx.get_line_of_code_header(lineno=cur_inst.positions.lineno)

                def get_trace_call_log_str():
                    line = get_instruction_source_311(tx_code, cur_inst).rstrip()
                    return f"TRACE FX call {rv.node.name} from {header}\n{line}"

                trace_call_log.debug("%s", LazyString(get_trace_call_log_str))
                self.prev_inst = cur_inst

        # update reference to original meta if we're tracing a new code object
        is_retracing = False
        if tx.f_code is not self._cur_code:
            orig_graphmodule_maybe = code_context.get_context(tx.f_code).get(
                "orig_graphmodule", lambda: None
            )()
            if isinstance(orig_graphmodule_maybe, torch.fx.GraphModule):
                is_retracing = True
                self._orig_gm_meta = [
                    nd.meta for nd in orig_graphmodule_maybe.graph.nodes
                ]
                self._orig_gm_lineno_map = orig_graphmodule_maybe._lineno_map
                self._orig_gm_firstlineno = (
                    orig_graphmodule_maybe.forward.__code__.co_firstlineno
                )
            else:
                self._orig_gm_meta = None
                self._orig_gm_lineno_map = None
                self._orig_gm_firstlineno = None
        nn_module_stack = tx.nn_module_stack
        if nn_module_stack:
            rv.node.meta["nn_module_stack"] = nn_module_stack.copy()

        if kind in {"call_function", "call_method"}:
            rv.node.meta["source_fn_stack"] = self.source_fn_stack + [
                (rv.node.name, target)
            ]
        elif kind == "call_module":
            if self.parent is not None:
                # TODO can remove once inline_inbuilt_nn_modules is always True
                unimplemented_v2(
                    gb_type="Invoking an nn.Module inside a higher order operator",
                    context=f"Higher order op name: {self.source_target}",
                    explanation="This is not supported.",
                    hints=[],
                )
            # For modules we store the class
            rv.node.meta["source_fn_stack"] = self.source_fn_stack + [
                (
                    rv.node.name,
                    next(
                        ty
                        for k, (_, ty) in rv.node.meta["nn_module_stack"].items()
                        if k.split("@")[0] == target
                    ),
                )
            ]

        self._maybe_preserve_original_meta(tx, rv.node)

        if not is_retracing:
            if "nn_module_stack" not in rv.node.meta:
                nn_module_stack = tx.nn_module_stack
                if nn_module_stack:
                    rv.node.meta["nn_module_stack"] = nn_module_stack.copy()

            if "source_fn_stack" not in rv.node.meta:
                if kind in {"call_function", "call_method"}:
                    rv.node.meta["source_fn_stack"] = self.source_fn_stack + [
                        (rv.node.name, target)
                    ]
                elif kind == "call_module":
                    if self.parent is not None:
                        # TODO can remove once inline_inbuilt_nn_modules is always True
                        unimplemented_v2(
                            gb_type="Invoking an nn.Module inside a HigherOrderOperator",
                            context="",
                            explanation="This is not supported.",
                            hints=[],
                        )
                    # For modules we store the class
                    rv.node.meta["source_fn_stack"] = self.source_fn_stack + [
                        (
                            rv.node.name,
                            rv.node.meta["nn_module_stack"][target][1],
                        )
                    ]

        if "stack_trace" not in rv.node.meta:
            frame_summaries: list[traceback.FrameSummary] = []
            while tx:
                # Avoid frame summaries from inside the torch/nn/modules. This ensures that we keep the stack trace of
                # the user code.
                if not tx.is_co_filename_from_nn_modules():
                    frame_summaries.append(tx.frame_summary())
                tx = getattr(tx, "parent", None)
            # Reverse the frame_summaries, such that the innermost frame is at the last
            frame_summaries.reverse()

            # official from_list stub doesn't have new-style type
            msgs = traceback.StackSummary.from_list(frame_summaries).format()
            rv.node.stack_trace = "".join(msgs)

        if (
            torch._dynamo.config.use_graph_deduplication
            or torch._dynamo.config.track_nodes_for_deduplication
        ):
            self.output_graph.region_tracker.track_node(
                self.output_graph.current_tx, rv.node
            )
        return rv

    def create_node(
        self, op, target, args=None, kwargs=None, name=None, type_expr=None
    ):
        check_pt2_compliant_op(self.output_graph, op, target, args, kwargs)
        if self.parent is not None:
            flat_args = pytree.arg_tree_leaves(*args, **kwargs)
            for arg in flat_args:
                if not isinstance(arg, torch.fx.Node):
                    continue
                assert arg.graph == self.graph, (
                    "create_node using arg not from this SubgraphTracer"
                )

        node = super().create_node(op, target, args, kwargs, name, type_expr)
        node.meta["creation_timestamp"] = self.output_graph.timestamp
        return node

    # Note: we did not override erase_node since
    # we call self.graph.erase_node elsewhere
    def remove_node(self, node):
        if len(node.users) > 0:
            user_graph_nodes: list[torch.fx.Node] = []
            for user in node.users.keys():
                # For the case where user.graph == self.graph, that is a real bug and will raise
                # properly.
                if user.graph != self.graph:
                    # This is a nested graph, which needs to be deleted.
                    # If we do not do this, we will raise on attempting to remove this.
                    # As we only get here during restoration cleanup, this is sound.
                    user_graph_nodes.extend(reversed(list(user.graph.nodes)))
            for other_graph_node in user_graph_nodes:
                other_graph_node.graph.erase_node(other_graph_node)
        self.graph.erase_node(node)
        self.input_name_to_proxy.pop(node.name, None)

    # when before=True, we will insert this input before the most recent
    # inserted proxy.  This is a hack to get around an ordering problem,
    # where we first insert a tensor argument, and then insert bindings
    # for SymInts that may occur in the tensor argument.
    # Remove this if https://github.com/pytorch/pytorch/issues/99007 gets
    # fixed.
    def create_graph_input(
        self, name, type_expr, example_value, before=False, source=None
    ):
        log.debug(
            "create_graph_input %s %s %s at debug_level %s before=%s",
            name,
            source.name() if source is not None else "(none)",
            example_value,
            self.debug_level,
            before,
        )
        if source is None:
            assert self.parent is not None, (
                f"you are required to provide a source for inputs {name} example_val {example_value} on the root tracer"
            )

        # Note [Export inputs must be explicitly passed in]
        # In eager, we are generally OK with adding graph inputs whenever we
        # want, because we take care of writing the bytecode that knows how
        # to source all the inputs.
        #
        # In export, this is bad, because you want a self-contained export
        # object which only depends on the inputs you explicitly passed to it.
        # So we are a bit more strict about what sources can become inputs
        # in export
        if self.is_export and self.parent is None:
            if not is_from_local_source(source, only_allow_input=True):
                self.output_graph.source_to_user_stacks.setdefault(source, []).append(
                    TracingContext.extract_stack()
                )

        name = get_unique_name_wrt(name, self.input_name_to_proxy)
        if self.input_name_to_proxy:
            prev_name = next(reversed(self.input_name_to_proxy))
            node = self.input_name_to_proxy[prev_name].node
            if before:
                ctx = self.graph.inserting_before(node)
            else:
                ctx = self.graph.inserting_after(node)
        else:
            ctx = self.graph.inserting_before(None)
        with ctx:
            proxy = self.create_proxy("placeholder", name, (), {}, type_expr=type_expr)
            set_example_value(proxy.node, example_value)
            if self.input_name_to_proxy and before:
                k, v = self.input_name_to_proxy.popitem()
                self.input_name_to_proxy[name] = proxy
                self.input_name_to_proxy[k] = v
            else:
                self.input_name_to_proxy[name] = proxy

            # NOTE: [Auto lift basic free symbols when create_graph_input]
            # Whenever we call create_graph_input, we try to also lift the basic symbols in example values
            # as graph input.
            # This applies to both top-level graph and subgraphs in higher order ops.
            # It has several cases:
            #  1. When create_graph_input for a tensor that has symbolic shapes,
            #     we look for basic symbols in its size and stride, we check if the symbol is bound
            #     in current graph (i.e. bound_symbols), it it's not bound, we'll create a placeholder
            #     for it then recursively check its parent, creates ph if not bound.
            #     Every tracer maintains a mapping (i.e. lifted_freevars)
            #     that maps from parent proxy to proxy in current tracer for the symbol.
            #  2. When create_graph_input for a tensor with unbacked symbolic shapes,
            #     Backed symbols all come from inputs's symbolic shape. But unbacked symbols
            #     can be created while tracing. So we use track_unbacked_symbols will intercept
            #     at wrap_fx_proxy, and try to bind the unbacked symbols immediately after they're
            #     created.
            #  3. subgraph will also lifted basic symbols in compound exprs of tensor shape.
            #     For example, if an input to subgraph takes size [s1+s2//8], we'll look for the
            #     the free symbols in the sizes and lift as inputs similar to 1 in _lift_symbols_in_symint)
            #  4. When create_graph_input for a SymInt, if the symint is a basic symbol, we'll track it
            #     in bound_symbols so that we don't lift the same basic symbol twice. When the symint is a
            #     compound expr, we'll just create the proxy for the compouned expr but not lift its basic symbols.
            # Also see NOTE: [Export inputs must be explicitly passed in]
            is_strict_export = self.is_export
            is_non_strict_export = torch.compiler.is_compiling()
            if (
                not is_strict_export
                and not is_non_strict_export
                and isinstance(example_value, torch.Tensor)
            ):
                self._lift_basic_symbols(example_value, source)

            # Bound the symbol to ph if example_value is a SymInt with basic symbol.
            if isinstance(example_value, torch.SymInt) and isinstance(
                example_value.node.expr, sympy.Symbol
            ):
                self.bound_symbols[example_value.node.expr] = proxy
            return proxy

    # See NOTE: [Nested SubgraphTracer and free_variable handling] for more details
    def lift_tracked_freevar_to_input(self, proxy):
        # You're doing something wrong if we are the root SubgraphTracer because
        # Dynamo adds tensors to graph inputs before creating a proxy for them.
        assert self.parent is not None, (
            "lift_tracked_freevar_to_input should not be called on root SubgraphTracer"
        )

        example_value = proxy.node.meta["example_value"]

        # To avoid lifting the same symbol twice, we check whether basic symbols has been tracked.
        # For example, the basic symbols may have already been lifted for current subgraph when
        # we automatically lift basic symbols in the sizes/strides of a tensor t.
        # Suppose parent graph calls sz = t.size()[0], it creates
        # a proxy in parent and the subgraph accesses sz via closure. sz's proxy is not tracked
        # in current sub-tracer so we may lift the same symbol twice.
        if (
            isinstance(example_value, torch.SymInt)
            and example_value.node.expr in self.bound_symbols
        ):
            return self.bound_symbols[example_value.node.expr]

        # Proxys are associated with VariableTracker.
        # It is possible that we've already lifted the Proxy to be an input.
        # If that is the case, just return the already lifted Proxy.
        if proxy in self.lifted_freevars:
            return self.lifted_freevars[proxy]

        # We first lift proxy to parent's graph then lift to current grpah's input
        # so that when we bind symints of the sizes in current graph, those symints
        # would already be lifted as inputs to parent graph.
        if proxy.tracer != self.parent:
            self.parent.lift_tracked_freevar_to_input(proxy)

        example_value = proxy.node.meta["example_value"]
        new_proxy = self.create_graph_input(
            proxy.node.name, type(example_value), example_value
        )
        self.lifted_freevars[proxy] = new_proxy
        return new_proxy

    def maybe_lift_tracked_freevar_to_input(self, arg):
        """
        If arg is a free variable, then lift it to be an input.
        Returns the new lifted arg (if arg was a freevar), else the
        original arg.
        """
        if not isinstance(arg, torch.fx.Proxy):
            # Note: arg can be a python built-in slice type e.g.
            # x[:max_seq] is represented as get_item(t, (slice(None, max_seq, None)))
            # we need to also look into the slice variable itself to lift the
            # proxies there.
            if isinstance(arg, slice):
                return slice(
                    *(
                        self.maybe_lift_tracked_freevar_to_input(sub_arg)
                        for sub_arg in (arg.start, arg.stop, arg.step)
                    )
                )
            else:
                return arg
        elif arg.tracer == self:
            return arg
        return self.lift_tracked_freevar_to_input(arg)

    # See NOTE: [Auto lift basic free symbols when create_graph_input] for overall design
    # You MUST call this API every time when creating a proxy in wrap_fx_proxy for a call
    # that produced unbacked symints or tensors with unbacked symint shapes.
    # This function is used to track the unbacked symints with its proxies created during
    # dynamo tracing so that subgraph knows how to bind a symbol input with parent's proxy.
    # LazyProxy are created for tensor shapes that're unbacked so that we don't create proxies
    # for symbols that're not going to be used.
    def track_unbacked_symbols(
        self, example_value, e_proxy: Union[LazyProxy, torch.fx.Proxy]
    ):
        # When binding the symbols in an exmaple_value, we bind the symbols
        # to the proxy's associatied Tracer instead of current tracer.
        # This is because:
        # 1. We may be calling wrap_tensors during speculate_subgraph because
        # the variables are lazily realized. The proxy are top-level phs but
        # current tracer is a subtracer.
        # 2. For autograd.Function, we trace the backward graph with a new tracer
        # whose parent is the forward tracer, but we're using all the proxies created
        # in forward tracer to trace the backward.
        # For example, forward calls save_for_backward for a input tensor t.
        # Backward calls t.tolist(). In this case, all the proxies that backward tracer
        # sees are from parent tracer (i.e. the forward tracer). (e.g. t[0].item())
        # See test_validate_outputs_unbacked for repro on 2.
        tracer = e_proxy.tracer
        assert isinstance(tracer, SubgraphTracer)

        def need_bind(s) -> bool:
            from torch.fx.experimental.symbolic_shapes import is_symbolic

            return (
                is_symbolic(s)
                and isinstance(s.node.expr, sympy.Symbol)
                and s.node.shape_env.is_unbacked_symint(s.node.expr)
                and s.node.expr not in self.bound_symbols
            )

        def _proxy_with_example_value(example_value, *args, **kwargs):
            proxy = tracer.create_proxy(*args, **kwargs)
            set_example_value(proxy.node, example_value)
            return proxy

        if isinstance(example_value, torch.Tensor):
            for i, s in enumerate(example_value.size()):
                if need_bind(s):
                    log.debug(
                        "_track_unbacked_symbols %s for %s.size()[%s] at debug_level %s",
                        s,
                        e_proxy,
                        i,
                        tracer.debug_level,
                    )
                    lazy_proxy = LazyProxy(
                        tracer,
                        _proxy_with_example_value,
                        s,
                        "call_function",
                        torch.ops.aten.sym_size.int,
                        (e_proxy, i),
                        {},
                        type_expr=type(s),
                    )
                    self.track_unbacked_symbols(s, lazy_proxy)

            if example_value.layout is torch.strided:
                for i, s in enumerate(example_value.stride()):
                    if need_bind(s):
                        log.debug(
                            "_track_unbacked_symbols %s for %s.stride()[%s] at debug_level %s",
                            s,
                            e_proxy,
                            i,
                            tracer.debug_level,
                        )
                        lazy_proxy = LazyProxy(
                            tracer,
                            _proxy_with_example_value,
                            s,
                            "call_function",
                            torch.ops.aten.sym_stride.int,
                            (e_proxy, i),
                            {},
                            type_expr=type(s),
                        )
                        self.track_unbacked_symbols(s, lazy_proxy)

            elif example_value.layout is torch.sparse_coo:
                self.track_unbacked_symbols(example_value._indices(), e_proxy)
                self.track_unbacked_symbols(example_value._values(), e_proxy)
            elif example_value.layout in {torch.sparse_csr, torch.sparse_bsr}:
                self.track_unbacked_symbols(example_value.crow_indices(), e_proxy)
                self.track_unbacked_symbols(example_value.col_indices(), e_proxy)
            elif example_value.layout in {torch.sparse_csc, torch.sparse_bsc}:
                self.track_unbacked_symbols(example_value.ccol_indices(), e_proxy)
                self.track_unbacked_symbols(example_value.row_indices(), e_proxy)
            if is_traceable_wrapper_subclass(example_value):
                attrs, ctx = example_value.__tensor_flatten__()
                for attr in attrs:
                    inner_t = getattr(example_value, attr)
                    self.track_unbacked_symbols(inner_t, getattr(e_proxy, attr))
        elif isinstance(example_value, torch.SymInt):
            # Only bind unbacked symbols. backed symbols are lifted as inputs.
            if need_bind(example_value):
                expr = example_value.node.expr
                tracer.bound_symbols[expr] = e_proxy

    # See Note [Auto lift basic free symbols when create_graph_input]
    def _lift_basic_symbols(
        self, example_value: Union[torch.SymInt, torch.Tensor], src: Optional[Source]
    ):
        # The before arg is for inserting symints in the sizes/strides of a tensor
        # before the tensor. This odering ensures that when we look at the tensor's
        # symbols, they're already lifted/tracked. E.g. this assumption is used
        # in insert_deferred_runtime_asserts.
        def _lift_symbols_in_symint(
            s: Union[int, torch.SymInt],
            source: Optional[Source],
            before: bool = False,
        ) -> None:
            if not is_symbolic(s):
                return

            assert isinstance(s, torch.SymInt)
            self_to_be_bound = self.lookup_unbound_symbols(s)
            if len(self_to_be_bound) == 0:
                return

            # For subgraph
            if self.parent is not None:
                # Recursively lift symbols in symint until top-level.
                self.parent._lift_basic_symbols(s, source)
                for s0 in self_to_be_bound:
                    parent_proxy = self.parent.bound_symbols[s0]
                    example_val = parent_proxy.node.meta["example_value"]
                    assert isinstance(example_val, torch.SymInt)
                    ph = self.create_graph_input(
                        str(s0),
                        type(example_val),
                        example_val,
                        before=before,
                        source=source,
                    )
                    log.debug(
                        "_lift_symbols_in_symint %s from %s at debug_level %s",
                        s0,
                        source.name() if source is not None else "subgraph inputs",
                        self.debug_level,
                    )
                    self.lifted_freevars[parent_proxy] = ph
            # For root_tracer:
            else:
                assert len(self_to_be_bound) == 1, (
                    f"For root tracer, we only expect to bind basic symbols (compound symbols "
                    f"should be cached before) but got unbound symbols {self_to_be_bound} in {s}"
                )
                assert source is not None, (
                    f"Source of '{s}' is None when lifting it to input of top-level. If it's an unbacked symbol, "
                    "this could be because it's not tracked with lazy_bind_unbacked_symbols. "
                    f"Otherwise, should provide a source when create_graph_input for `{s}` at root tracer."
                )
                s0 = next(iter(self_to_be_bound))
                ph = self.create_graph_input(
                    str(s0),
                    type(s),
                    s,
                    before=before,
                    source=source,
                )
                log.debug(
                    "_lift_symbols_in_symint %s from %s at debug_level %s",
                    s,
                    source.name() if source is not None else "subgraph inputs",
                    self.debug_level,
                )
                ph.node.meta["grapharg"] = GraphArg(
                    source,
                    s,
                    pass_arg_as_tensor=False,
                    fake_tensor=None,
                    is_tensor=False,
                )

        if isinstance(example_value, torch.Tensor):
            for i, s in enumerate(example_value.size()):
                _lift_symbols_in_symint(
                    s,
                    (
                        TensorPropertySource(src, TensorProperty.SIZE, i)
                        if src is not None
                        else None
                    ),
                    before=True,
                )
            if example_value.layout is torch.strided:
                for i, s in enumerate(example_value.stride()):
                    _lift_symbols_in_symint(
                        s,
                        (
                            TensorPropertySource(src, TensorProperty.STRIDE, i)
                            if src is not None
                            else None
                        ),
                        before=True,
                    )
                _lift_symbols_in_symint(
                    example_value.storage_offset(),
                    (
                        TensorPropertySource(src, TensorProperty.STORAGE_OFFSET)
                        if src is not None
                        else None
                    ),
                    before=True,
                )
            elif example_value.layout is torch.sparse_coo:
                self._lift_basic_symbols(example_value._indices(), src)
                self._lift_basic_symbols(example_value._values(), src)
            elif example_value.layout in {torch.sparse_csr, torch.sparse_bsr}:
                self._lift_basic_symbols(example_value.crow_indices(), src)
                self._lift_basic_symbols(example_value.col_indices(), src)
            elif example_value.layout in {torch.sparse_csc, torch.sparse_bsc}:
                self._lift_basic_symbols(example_value.ccol_indices(), src)
                self._lift_basic_symbols(example_value.row_indices(), src)
            if is_traceable_wrapper_subclass(example_value):
                attrs, ctx = example_value.__tensor_flatten__()
                for attr in attrs:
                    inner_t = getattr(example_value, attr)
                    self._lift_basic_symbols(
                        inner_t, AttrSource(src, attr) if src is not None else None
                    )
        elif isinstance(example_value, torch.SymInt):
            _lift_symbols_in_symint(
                example_value,
                src,
            )

    # Lookup the proxy in current tracer for each symbol in expressions of s,
    # See Note [Auto lift basic free symbols when create_graph_input]
    def lookup_unbound_symbols(self, s: torch.SymInt) -> list[sympy.Symbol]:
        free_symbols = s.node.expr.free_symbols
        if len(free_symbols) == 0:
            return []

        to_be_bound = []
        for s0 in free_symbols:
            if s0 not in self.bound_symbols:
                to_be_bound.append(s0)
                continue

            proxy = self.bound_symbols[s0]
            if isinstance(proxy, LazyProxy):
                proxy = proxy()
                self.bound_symbols[s0] = proxy
            assert isinstance(proxy, torch.fx.Proxy) and proxy.tracer is self, (
                f"The proxy of symbol {s0} doesn't belong to current tracer."
            )
        # Sort the symbols so that we can have a deterministic lifting order
        return sorted(to_be_bound, key=lambda s: s.name)


# NOTE: [HigherOrderOperator tracing design]
# Ignoring HigherOrderOperators for a moment,
# OutputGraph represents the graph being built by Dynamo that may be compiled
# and executed. It holds a root SubgraphTracer where the FX graph is built.
#
# HigherOrderOperators are operators that take functions as their arguments.
# When Dynamo encounters a HigherOrderOperator, then it attempts to introspect
# the function passed to it (call this the "body function"), capture it into a
# GraphModule, and rewrite the call to the HigherOrderOperator to use the
# GraphModule.
#
# The way we handle the capture of body functions is through having
# (possibly nested) SubgraphTracers, one per body function.
#
# Mechanically, we do the introspection by:
# - Creating a new SubgraphTracer via OutputGraph.subtracer
# - Executing the body function.
# This constructs the graph of the body function in the new SubgraphTracer
# while modifying the state of the OutputGraph. For example:
# - the OutputGraph can receive new GraphArgs (if we discover any new
#   untracked Tensors)
# - side effects from the body function get accumulated into
#   OutputGraph.side_effects
# - guards produced by the body function get accumulated into OutputGraph.guards
#
# The traced function has some special properties that make it easier for us
# to transform later down the line:
# - we lift all free variables to being inputs.
#
# If the introspection fails (due to the existence of graph breaks), then
# we roll back the current OutputGraph state and graph break on the
# HigherOrderOperator.<|MERGE_RESOLUTION|>--- conflicted
+++ resolved
@@ -81,13 +81,8 @@
     BackendCompilerFailed,
     exceptions_allowed_to_be_fallback,
     SkipFrame,
-<<<<<<< HEAD
-    unimplemented,
-    unimplemented_with_warning,
-=======
     unimplemented_v2,
     unimplemented_v2_with_warning,
->>>>>>> d54b2b7f
 )
 from .graph_deduplication import apply_graph_deduplication
 from .graph_region_tracker import GraphRegionTracker
@@ -663,9 +658,11 @@
         """
         global_state = cast(
             dict[str, tuple[Callable[..., Any], bool]],
-            out
-            if out is not None
-            else self.tracing_context.global_context.global_state,
+            (
+                out
+                if out is not None
+                else self.tracing_context.global_context.global_state
+            ),
         )
 
         # TODO - Consider having a torch level API for torch_function_state. As
@@ -1506,12 +1503,12 @@
         gm._param_name_to_source = self.param_name_to_source  # type: ignore[assignment]
         gm._source_to_user_stacks = self.source_to_user_stacks  # type: ignore[assignment]
 
+        name = (
+            self.compiler_fn.__name__
+            if hasattr(self.compiler_fn, "__name__")
+            else "<unknown compiler_fn>"
+        )
         try:
-            name = (
-                self.compiler_fn.__name__
-                if hasattr(self.compiler_fn, "__name__")
-                else ""
-            )
             _step_logger()(logging.INFO, f"calling compiler function {name}")
             compiler_fn = self.compiler_fn
             if config.verify_correctness:
@@ -1526,12 +1523,16 @@
                 raise BackendCompilerFailed(
                     self.compiler_fn, e, inspect.currentframe()
                 ).with_traceback(e.__traceback__) from None
-            msg = (
-                f"Backend compiler failed with {str(e)} at \n"
-                f"{self.root_tx.format_frame_summary()}"
-                "Adding a graph break."
-            )
-            unimplemented_with_warning(e, self.root_tx.f_code, msg)
+            unimplemented_v2_with_warning(
+                e,
+                self.root_tx.f_code,
+                gb_type="Backend compiler exception",
+                context=f"Backend: {name}\nException:{str(e)}\nTraceback:\n{self.root_tx.format_frame_summary()}",
+                explanation=f"Backend compiler `{name}` failed with {str(e)}. Adding a graph break.",
+                hints=[
+                    "Report an issue to the backend compiler repo.",
+                ],
+            )
         except SkipFrame as e:
             # The backend compiler has requested that we skip the frame, instead of
             # aborting execution.
