# mypy: allow-untyped-defs

"""
Core module responsible for converting Python bytecode into TorchDynamo's symbolic execution format.

This module implements the bytecode-level tracing system that allows TorchDynamo to analyze
and transform Python code. It converts Python bytecode instructions into a symbolic format
that tracks the flow of tensors and other values through the program.

Key components:
- InstructionTranslatorBase: Base class for converting bytecode to symbolic execution
- InstructionTranslator: Main translator for function bytecode
- InliningInstructionTranslator: Handles inlining of called functions
- SpeculationLog: Manages state for speculative execution and rollback

The symbolic conversion process handles:
- Control flow (loops, conditionals, etc.)
- Function inlining and call stack management
- Tracking of program values and side effects
- Graph breaks and resumption points
- Exception handling and stack frame management

This is a core part of TorchDynamo's tracing system that enables ahead-of-time
optimization of PyTorch programs.
"""

import collections
import collections.abc
import contextlib
import copy
import dataclasses
import dis
import functools
import importlib
import inspect
import itertools
import linecache
import logging
import operator
import re
import sys
import threading
import traceback
import types
import typing
import weakref
from typing import Any, Callable, cast, Optional, Union
from unittest.mock import patch

import torch
import torch._logging
from torch._dynamo.exc import TensorifyScalarRestartAnalysis
from torch._guards import tracing, TracingContext
from torch.fx.experimental.symbolic_shapes import guard_bool
from torch.utils._functools import cache_method

from . import config, exc, logging as torchdynamo_logging, trace_rules, variables
from .bytecode_analysis import (
    get_indexof,
    JUMP_OPNAMES,
    livevars_analysis,
    propagate_line_nums,
)
from .bytecode_transformation import (
    cleaned_instructions,
    create_call_function,
    create_instruction,
    create_jump_absolute,
    create_swap,
    get_code_keys,
    Instruction,
    is_generator,
    unique_id,
)
from .code_context import code_context
from .codegen import PyCodegen
from .exc import (
    ArgsMismatchError,
    BackendCompilerFailed,
<<<<<<< HEAD
    unimplemented,
=======
    format_graph_break_message,
>>>>>>> 02e1580e
    unimplemented_v2,
    Unsupported,
)
from .funcname_cache import get_funcname
from .guards import GuardBuilder, install_guard
from .output_graph import GraphCompileReason, OutputGraph
from .replay_record import DummyModule, ExecutionRecorder
from .resume_execution import ContinueExecutionCache, ReenterWith
from .source import (
    AttrSource,
    DictGetItemSource,
    GlobalSource,
    GlobalWeakRefSource,
    LocalCellSource,
    LocalSource,
    Source,
)
from .trace_rules import is_builtin_constant, is_forbidden
from .utils import (
    counters,
    get_fake_value,
    get_instruction_source_311,
    graph_break_dup_warning_checker,
    istype,
    LazyString,
    proxy_args_kwargs,
)
from .variables.base import typestr, ValueMutationNew, VariableTracker
from .variables.builder import FrameStateSizeEntry, wrap_fx_proxy
from .variables.builtin import BuiltinVariable
from .variables.constant import ConstantVariable
from .variables.ctx_manager import (
    ContextWrappingVariable,
    GenericContextWrappingVariable,
    WithExitFunctionVariable,
)
from .variables.dicts import ConstDictVariable, SetVariable
from .variables.functions import (
    BaseUserFunctionVariable,
    LocalGeneratorFunctionVariable,
    LocalGeneratorObjectVariable,
    NestedUserFunctionVariable,
    SkipFunctionVariable,
    UserFunctionVariable,
    UserMethodVariable,
)
from .variables.iter import MAX_ITERATOR_LIMIT
from .variables.lazy import LazyVariableTracker
from .variables.lists import (
    BaseListVariable,
    ListIteratorVariable,
    ListVariable,
    SliceVariable,
    TupleVariable,
)
from .variables.misc import (
    CellVariable,
    ExceptionVariable,
    GetAttrVariable,
    NullVariable,
    PythonModuleVariable,
    UnknownVariable,
)
from .variables.nn_module import NNModuleVariable
from .variables.tensor import supported_comparison_ops, SymNodeVariable, TensorVariable
from .variables.torch_function import (
    SymbolicTorchFunctionState,
    TorchFunctionModeVariable,
)
from .variables.user_defined import (
    RemovableHandleVariable,
    UserDefinedClassVariable,
    UserDefinedObjectVariable,
)


log = logging.getLogger(__name__)
graph_break_log = torch._logging.getArtifactLogger(__name__, "graph_breaks")
trace_call_log = torch._logging.getArtifactLogger(__name__, "trace_call")
trace_source_log = torch._logging.getArtifactLogger(__name__, "trace_source")
trace_bytecode_log = torch._logging.getArtifactLogger(__name__, "trace_bytecode")
tls = threading.local()
compare_op_handlers: dict[str, Any] = {
    k: BuiltinVariable(v).call_function for k, v in supported_comparison_ops.items()
}
handle_contains = BuiltinVariable(operator.contains).call_function
handle_not = BuiltinVariable(operator.not_).call_function
compare_op_handlers["in"] = lambda tx, args, _: handle_contains(
    tx, [*reversed(args)], {}
)
compare_op_handlers["not in"] = lambda tx, args, _: handle_not(
    tx, [handle_contains(tx, [*reversed(args)], {})], {}
)


PT2_ISSUE_TRACKER_URL = "https://github.com/pytorch/pytorch/issues/new?&labels=oncall%3A+pt2&projects=&template=pt2-bug-report.yml"


@functools.cache
def _import_module(name: str) -> types.ModuleType:
    """
    Import the named module and cache the result. importlib.import_module()
    seems to do some filesystem checking to validate the name so not caching
    this can be slow.
    """
    return importlib.import_module(name)


@dataclasses.dataclass
class SpeculationEntry:
    filename: str
    lineno: int
    instruction_pointer: int
    inst: Instruction  # for debugging only
    failed: bool = False
    reason: Optional[GraphCompileReason] = None

    def fail_and_restart_analysis(self):
        """
        Start tracing of the current frame over again, and don't take this branch.
        """
        self.failed = True
        if self.reason is not None:
            restart_reason = self.reason.reason
        else:
            restart_reason = "Unknown fail_and_restart_analysis"
        raise exc.SpeculationRestartAnalysis(restart_reason=restart_reason)


@dataclasses.dataclass
class SpeculationLog:
    """
    SpeculationLog replaces the prior copy_graphstate/restore_graphstate
    checkpointing.  Rather than saving/restoring state, we restart the
    dynamo conversion process over from the beginning -- but when we
    hit the start of the speculation that failed, we instead generate
    a graph break.
    """

    entries: list[SpeculationEntry] = dataclasses.field(default_factory=list)
    index: int = 0

    def restart(self):
        self.index = 0

    def clear(self):
        self.entries.clear()
        self.index = 0

    def next(
        self, filename: str, lineno: int, instruction_pointer, inst
    ) -> SpeculationEntry:
        """
        Lookup or create a SpeculationEntry() that is shared across
        RestartAnalysis calls.  Args are used only for debug checks.
        """
        if len(self.entries) == self.index:
            self.entries.append(
                SpeculationEntry(filename, lineno, instruction_pointer, inst)
            )
        entry = self.entries[self.index]
        prev_entry_msg = ""
        if self.index != 0:
            prev_entry = self.entries[self.index - 1]
            prev_entry_msg = (
                f"Previous instruction: {prev_entry.filename}:{prev_entry.lineno}"
                f"({prev_entry.inst.opname} @ {prev_entry.instruction_pointer})\n"
            )
        if not (
            entry.instruction_pointer == instruction_pointer
            and entry.filename == filename
            and entry.lineno == lineno
        ):
            raise SpeculationLogDivergence(
                f"""
SpeculationLog diverged at index {self.index} (log had {len(self.entries)} entries):
- Expected: {entry.filename}:{entry.lineno} ({entry.inst.opname} at ip={entry.instruction_pointer})
- Actual: {filename}:{lineno} ({inst.opname} at ip={instruction_pointer})
{prev_entry_msg}
There are two usual reasons why this may have occured:
- When Dynamo analysis restarted, the second run took a different path than
  the first.  If this occurred, the previous instruction is the critical instruction that
  behaved differently.
- Speculation entries are only added under certain conditions (as seen in
  step()), e.g., there must exist operators in the graph; those conditions may
  have changed on restart.

If this divergence was intentional, clear the speculation log before restarting (do NOT
do this for graph breaks, you will infinite loop).

Otherwise, please submit a bug report, ideally including the contents of TORCH_LOGS=+dynamo
"""
            )
        self.index += 1
        return entry


@dataclasses.dataclass
class LocalState:
    automatic_dynamic: dict[str, FrameStateSizeEntry] = dataclasses.field(
        default_factory=dict
    )

    def render(self) -> str:
        return "\n".join(
            f"{k}: {v.render()}" for k, v in self.automatic_dynamic.items()
        )


# Mutable box that is shared across restarts
@dataclasses.dataclass
class DistributedState:
    compile_pg: Any
    local_state: LocalState
    all_states: Optional[list[LocalState]] = None


class TensorifyState:
    # These are the set of string symfloats names (eg. "zf0") that we collect
    # from the tensorify_python_scalars.py joint fx pass to inform us about
    # which float inputs we should specialize when we restart analysis.
    force_specializations: set[str] = set()

    @classmethod
    def specialize(cls, index: str) -> None:
        cls.force_specializations.add(index)

    @classmethod
    def should_specialize(cls, index: str) -> bool:
        return index in cls.force_specializations

    @classmethod
    def clear(cls) -> None:
        cls.force_specializations.clear()

    @classmethod
    def empty(cls) -> bool:
        return len(cls.force_specializations) == 0


@functools.lru_cache(None)
def _step_logger():
    return torchdynamo_logging.get_step_logger(log)


@contextlib.contextmanager
def save_and_restart_speculation_log(tx: "InstructionTranslatorBase"):
    # When reconstructing a generator after a graph break, we advance it until
    # it is fully exhausted. This process adds new entries to the speculation
    # log that were not previously observed. Without temporarily clearing the
    # speculation log, this could lead to a divergence error.

    entries = tx.speculation_log.entries
    index = tx.speculation_log.index
    try:
        tx.speculation_log.entries = []
        tx.speculation_log.index = 0
        yield
    finally:
        tx.speculation_log.entries = entries
        tx.speculation_log.index = index


@contextlib.contextmanager
def temporarely_allow_writes_to_output_graph(tx: "InstructionTranslatorBase"):
    try:
        tmp = tx.output.should_exit
        tx.output.should_exit = False
        yield
    finally:
        tx.output.should_exit = tmp


@dataclasses.dataclass
class BlockStackEntry:
    # Current instruction that pushes something to block_stack
    inst: Instruction
    target: Instruction
    stack_index: int
    with_context: Optional[
        Union[ContextWrappingVariable, GenericContextWrappingVariable]
    ] = None

    def can_restore(self):
        return self.with_context is not None

    def resume_fn(self):
        assert self.stack_index is not None
        if (
            self.with_context
            and hasattr(self.with_context, "target_values")
            and self.with_context.target_values
        ):
            return ReenterWith(self.stack_index, tuple(self.with_context.target_values))
        else:
            return ReenterWith(self.stack_index)

    def exit(self, tx, is_graph_break):
        assert self.with_context is not None
        if (
            is_graph_break and self.with_context.exit_on_graph_break()
        ) or not is_graph_break:
            return self.with_context.exit(tx)


class SpeculationLogDivergence(AssertionError):
    pass


class ReturnValueOp(Exception):
    pass


class YieldValueOp(Exception):
    """
    Signal to the symbolic tracer to stop and return control flow to the
    caller
    """


def stack_op(fn: typing.Callable[..., object]):
    nargs = len(inspect.signature(fn).parameters)
    fn_var = BuiltinVariable(fn)

    @functools.wraps(fn)
    def impl(self: "InstructionTranslator", inst: Instruction):
        self.push(fn_var.call_function(self, self.popn(nargs), {}))

    return impl


def _detect_and_normalize_assert_statement(
    self: "InstructionTranslatorBase",
    truth_fn: typing.Callable[[object], bool],
    push: bool,
):
    # Detect if this jump instruction is assert and normalize the assert
    # by pushing dummy error message when nothing is given.
    #
    # Python 3.9 assertion is in following format:
    # 18 POP_JUMP_IF_TRUE       28
    # 20 LOAD_ASSERTION_ERROR
    # 22 LOAD_CONST               3 ('Assert message') -> optional instruction
    # 24 CALL_FUNCTION            1                    -> optional instruction
    # 26 RAISE_VARARGS
    #
    # Python 3.8 assertion is in following format:
    # 18 POP_JUMP_IF_TRUE       28
    # 20 LOAD_GLOBAL              0 (Assertion type)
    # 22 LOAD_CONST               3 ('Assert message') -> optional instruction
    # 24 CALL_FUNCTION            1                    -> optional instruction
    # 26 RAISE_VARARGS            1

    if (truth_fn is not operator.truth) or push:
        return False

    assert isinstance(self.instruction_pointer, int)
    current_instruction_pointer = self.instruction_pointer
    inst = self.instructions[current_instruction_pointer]
    # Detect LOAD_ASSERTION_ERROR or LOAD_GLOBAL 0
    if inst.opname != "LOAD_ASSERTION_ERROR":
        return False

    current_instruction_pointer += 1

    # Use dummy error message if its hard to extract
    error_msg = "assertion error"

    inst = self.instructions[current_instruction_pointer]
    # DETECT RAISE_VARARGS or LOAD CONST
    if inst.opname == "LOAD_CONST":
        if not isinstance(inst.argval, str):
            return False
        error_msg = inst.argval

        # if it is LOAD_CONSTANT, it must be followed by CALL_FUNCTION
        # (PRECALL for Python 3.11, CALL for Python 3.12+)
        current_instruction_pointer += 1
        inst = self.instructions[current_instruction_pointer]
        if inst.opname not in ("CALL_FUNCTION", "PRECALL", "CALL"):
            return False

        # for Python 3.11, PRECALL should be followed by CALL, then RAISE_VARARGS
        # for Python != 3.11, CALL_FUNCTION/CALL should be followed by RAISE_VARARGS
        current_instruction_pointer += 1
        if inst.opname == "PRECALL":
            current_instruction_pointer += 1
        inst = self.instructions[current_instruction_pointer]

    if inst.opname != "RAISE_VARARGS":
        return False

    self.push(ConstantVariable.create(error_msg))

    return True


explain = False


def log_graph_break(code_options, reason="", exc_info=False, user_stack=None):
    if user_stack is None:
        user_stack = torch._guards.TracingContext.extract_stack()

    # TODO: Also report the traceback from the parent frame
    try:
        frame_loc = (user_stack[-1].filename, user_stack[-1].lineno)
    except IndexError:
        # first instruction
        frame_loc = (
            code_options["co_filename"],
            code_options["co_firstlineno"],
        )

    user_stack_formatted = "".join(traceback.format_list(user_stack))
    user_stack_trace = (
        "Graph break in user code at %s:%s\nGraph Break Reason: %s\nUser code traceback:\n%s"  # noqa: UP031
        % (
            frame_loc[0],
            frame_loc[1],
            reason,
            user_stack_formatted,
        )
    )
    torch._logging.trace_structured(
        "artifact",
        metadata_fn=lambda: {
            "name": "dynamo_graph_break_reason",
            "encoding": "string",
        },
        payload_fn=lambda: f"{user_stack_trace}\n{traceback.format_exc() if exc_info else ''}",
    )

    # torch._dynamo.explain() formats this a little nicer, and presents a slightly
    # more actionable user code pointer
    if (
        graph_break_log.isEnabledFor(logging.DEBUG)
        and not explain
        and graph_break_dup_warning_checker.add(frame_loc)
    ):
        # This log line MUST contain the string "Graph break in user code",
        # This log line is exercised from
        #   python test/dynamo/test_exc.py -k test_graph_break_log
        graph_break_log.debug(
            user_stack_trace,
        )
    else:
        # This log line MUST not contain the string "Graph break in user code",
        # exercised by
        #   python test/dynamo/test_misc.py -k test_duplicate_graph_break_log
        graph_break_log.debug(
            "Graph break (user stack suppressed due to duplicate graph break) in user code at %s:%s\nGraph Break Reason: %s",
            frame_loc[0],
            frame_loc[1],
            reason,
        )


def generic_jump(truth_fn: typing.Callable[[object], bool], push: bool):
    # graph break message fields for data dependent branching
    _gb_type = "Data-dependent branching"
    _explanation = (
        "Detected data-dependent branching (e.g. `if my_tensor.sum() > 0:`). "
        "Dynamo does not support tracing dynamic control flow."
    )
    _hints = [
        *graph_break_hints.FUNDAMENTAL,
        "Use `torch.cond` to express dynamic control flow.",
    ]

    def jump_graph_break(self, inst, value, extra_msg=""):
<<<<<<< HEAD
        log_graph_break(self.code_options, reason="Data-dependent jump")
=======
        log_graph_break(
            self.code_options,
            reason=format_graph_break_message(
                gb_type=_gb_type,
                context=f"attempted to jump with {value}",
                explanation=_explanation,
                hints=_hints,
            ),
        )
>>>>>>> 02e1580e
        if not self.should_compile_partial_graph():
            unimplemented("should_compile_partial_graph=False")
        # compile a partial subgraph prefix then jump into user code
        if self.maybe_has_backedge():
            msg = (
                "Skipping frame because there is a graph break in a for/while loop\n"
                f"{self.frame_summary()}"
            )
            log.info(msg)
            raise exc.SkipFrame(msg)

        self.push(value)
        log.debug("generic_jump triggered compile")
        self.output.compile_subgraph(
            self,
            reason=GraphCompileReason(
                f"generic_jump {typestr(value)}{extra_msg}", [self.frame_summary()]
            ),
        )
        self.pop()

        if_next = self.create_call_resume_at(self.next_instruction)
        if push:
            self.push(value)
        if_jump = self.create_call_resume_at(inst.target)

        if sys.version_info >= (3, 13):
            # 3.13 requires stack[-1] to be bool type
            self.output.add_output_instructions([create_instruction("TO_BOOL")])

        self.output.add_output_instructions(
            [create_instruction(inst.opname, target=if_jump[0])] + if_next + if_jump
        )

    def inner(self: "InstructionTranslatorBase", inst: Instruction):
        value: VariableTracker = self.pop()
        if (
            config.rewrite_assert_with_torch_assert
            and _detect_and_normalize_assert_statement(self, truth_fn, push)
        ):
            error_msg: VariableTracker = self.pop()
            # Skip over things like `assert True`
            if value.is_python_constant():
                if bool(value.as_python_constant()):
                    return self.jump(inst)
                else:
                    jump_graph_break(self, inst, value)

            # TODO maybe should respect DtoH sync intention of users later??
            # Manually insert torch._assert_async instead of python assert and jump over
            # assert related instructions as we don't need them anymore.

            # if we see Tensor as assert statement, no need to call scalar_tensor
            if isinstance(value, TensorVariable):
                self.output.create_proxy(
                    "call_function",
                    torch._assert_async,
                    *proxy_args_kwargs((value, error_msg), {}),
                )
                self.jump(inst)
                return

            if isinstance(value, SymNodeVariable):
                # if the assertion is normal shape expression.
                # just install guard and bail out.
                sym_expr = value.sym_num
                if not isinstance(sym_expr, torch.SymBool):
                    sym_expr = sym_expr != 0

                result = torch.fx.experimental.symbolic_shapes.expect_true(sym_expr)
                if not result:
                    unimplemented(
                        "Assertion failed on symbolic shapes. Did you make sure eager mode succeeds?"
                    )
                self.jump(inst)
                return

            scalar_to_tensor_proxy = self.output.create_proxy(
                "call_function", torch.scalar_tensor, *proxy_args_kwargs((value,), {})
            )

            scalar_to_tensor = wrap_fx_proxy(
                self,
                scalar_to_tensor_proxy,
                example_value=get_fake_value(scalar_to_tensor_proxy.node, self),
            )

            self.output.create_proxy(
                "call_function",
                torch._assert_async,
                *proxy_args_kwargs((scalar_to_tensor, error_msg), {}),
            )
            self.jump(inst)
            return

        if value.is_python_constant():
            # ConstDictVariable is optimized to be very lazy about insertion of
            # guards, so we have to manually insert a SEQUENCE_LENGTH guard
            # here.
            if isinstance(value, ConstDictVariable) and value.source:
                install_guard(value.source.make_guard(GuardBuilder.SEQUENCE_LENGTH))
            if truth_fn(value.as_python_constant()):
                if push:
                    self.push(value)
                self.jump(inst)
        elif (
            isinstance(value, (TensorVariable)) and self.should_compile_partial_graph()
        ):
            jump_graph_break(self, inst, value)
        elif isinstance(value, NNModuleVariable):
            # Equivalent of "self.nn_module is not None"
            mod = self.output.get_submodule(value.module_key)
            if truth_fn(mod):
                if push:
                    self.push(value)
                self.jump(inst)
        elif isinstance(value, UserDefinedObjectVariable):
            try:
                x = value.var_getattr(self, "__bool__")  # type: ignore[arg-type]
            except exc.ObservedAttributeError:
                exc.handle_observed_exception(self)
                # if __bool__ is missing, trying __len__ to infer a truth value.
                try:
                    x = value.var_getattr(self, "__len__")  # type: ignore[arg-type]
                except exc.ObservedAttributeError:
                    exc.handle_observed_exception(self)
                    x = None

            # __bool__ or __len__ is function
            if isinstance(x, UserMethodVariable):
                result = x.call_function(self, [], {})  # type: ignore[arg-type, assignment]
                if isinstance(result, ConstantVariable) and isinstance(
                    result.value, (bool, int)
                ):
                    if truth_fn(result.value):
                        if push:
                            self.push(value)
                        self.jump(inst)
                elif isinstance(result, SymNodeVariable):
                    if result.evaluate_expr():
                        if push:
                            self.push(value)
                        self.jump(inst)
                else:
                    unimplemented(
                        "generic_jump on UserDefined with __bool__ returning non-constant"
                    )
            # __bool__ or __len__ is non-function or not existed in the user defined object
            else:
                if truth_fn(True):
                    if push:
                        self.push(value)
                    self.jump(inst)
        elif not isinstance(value, TensorVariable) and value.has_unpack_var_sequence(
            self
        ):
            if truth_fn(len(value.unpack_var_sequence(self))):
                if push:
                    self.push(value)
                self.jump(inst)
        elif isinstance(value, SymNodeVariable):
            try:
                # if the user is branching on a SymBool, guard on it
                # if the user has code like:
                #    if size:
                #        ...
                # then they are just testing truthiness: guard that the expr != 0
                if isinstance(value.sym_num, torch.SymBool):
                    eval_result = value.evaluate_expr(self.output)
                else:
                    eval_result = guard_bool(value.sym_num != 0)
            except exc.UserError as e:
                if self.should_compile_partial_graph():
                    return jump_graph_break(self, inst, value, extra_msg=f"\n{e}")
                raise
            if truth_fn(eval_result):
                if push:
                    self.push(value)
                self.jump(inst)
        elif isinstance(value, variables.BackwardHookVariable):
            if truth_fn(True):
                if push:
                    self.push(value)
                self.jump(inst)
        else:
            from .source import is_constant_source

            if value.source is not None and is_constant_source(value.source):
                if truth_fn(value.get_real_value()):  # type: ignore[attr-defined]
                    if push:
                        self.push(value)
                    self.jump(inst)
            else:
                unimplemented_v2(
                    gb_type=_gb_type,
                    context=f"attempted to jump with {value}",
                    explanation=_explanation,
                    hints=_hints,
                )

    return inner


def break_graph_if_unsupported(*, push):
    def decorator(inner_fn):
        @functools.wraps(inner_fn)
        def wrapper(self: "InstructionTranslatorBase", inst: Instruction):
            speculation = self.speculate()
            if speculation.failed:
                assert speculation.reason is not None
                return handle_graph_break(self, inst, speculation.reason)
            try:
                return inner_fn(self, inst)
            except Unsupported as excp:
                if self.active_generic_context_managers:
                    # We don't support graph break under GenericContextWrappingVariable,
                    # If there is, we roll back to the checkpoint and fall back.
                    excp.remove_from_stats()
<<<<<<< HEAD
                    unimplemented("Graph break under GenericContextWrappingVariable")
=======
                    unimplemented_v2(
                        gb_type="Graph break under GenericContextWrappingVariable",
                        context=f"Active generic context managers: {self.active_generic_context_managers}",
                        explanation="Attempted to graph break in an active context manager(s) that doesn't support graph breaking.",
                        hints=[
                            "Move the offending context manager(s) to outside the compiled region.",
                            *graph_break_hints.CAUSED_BY_EARLIER_GRAPH_BREAK,
                        ],
                        from_exc=excp,
                    )
>>>>>>> 02e1580e

                if isinstance(excp, exc.UncapturedHigherOrderOpError):
                    raise

                if not self.should_compile_partial_graph():
                    raise

                log_graph_break(
                    self.code_options,
                    exc_info=True,
                    reason=str(excp),
                    user_stack=excp.real_stack,
                )

                if self.maybe_has_backedge():
                    msg = (
                        "Skipping frame because there is a graph break in a for/while loop\n"
                        f"{self.frame_summary()}"
                    )
                    log.info(msg)
                    raise exc.SkipFrame(msg) from excp

                excp.remove_from_stats()
                excp.add_to_stats("graph_break")
                speculation.reason = GraphCompileReason(excp.msg, excp.real_stack)
            speculation.fail_and_restart_analysis()

        def handle_graph_break(
            self: "InstructionTranslatorBase",
            inst: Instruction,
            reason: GraphCompileReason,
        ):
            self.output.compile_subgraph(self, reason=reason)
            cg = PyCodegen(self)
            cleanup: list[Instruction] = []
            # Reconstruct the context variable CLASS in the block stack
            for b in self.block_stack:
                # Don't exit any modes we have entered,
                # output bytecode will mutate the tf mode stack accordingly
                if isinstance(b.with_context, TorchFunctionModeVariable):
                    cg.extend_output(
                        b.resume_fn().try_except_torch_function_mode(
                            cg.code_options, cleanup
                        )
                    )
                    continue
                assert b.with_context is not None
                assert isinstance(b.with_context, (ContextWrappingVariable))
                b.with_context.reconstruct_type(cg)
                cg.extend_output(b.resume_fn().try_finally(cg.code_options, cleanup))
            self.output.add_output_instructions(cg.get_instructions())
            del cg

            if sys.version_info >= (3, 11) and inst.opname == "CALL":
                kw_names = (
                    self.kw_names.as_python_constant()
                    if self.kw_names is not None
                    else ()
                )
                if len(kw_names) > 0:
                    # KW_NAMES no longer used in 3.13
                    assert sys.version_info < (3, 13)
                    self.output.add_output_instructions(
                        [create_instruction("KW_NAMES", argval=kw_names)]
                    )
                self.output.add_output_instructions(
                    create_call_function(inst.arg, False)
                )
            else:
                # copy instruction, but without exception table data
                assert inst.target is None
                inst_copy = copy.copy(inst)
                inst_copy.exn_tab_entry = None
                self.output.add_output_instructions([inst_copy])

            self.output.add_output_instructions(cleanup)

            if (
                sys.version_info >= (3, 11)
                and sys.version_info < (3, 12)
                and inst.opname == "CALL"
            ):
                # stack effect for PRECALL + CALL is split between the two instructions
                stack_effect = dis.stack_effect(
                    dis.opmap["PRECALL"], inst.arg
                ) + dis.stack_effect(dis.opmap["CALL"], inst.arg)
            else:
                stack_effect = dis.stack_effect(inst.opcode, inst.arg)
            self.popn(push - stack_effect)

            for _ in range(push):
                self.push(UnknownVariable())
            self.output.add_output_instructions(
                self.create_call_resume_at(self.next_instruction)
            )

        return wrapper

    return decorator


class BytecodeDistpatchTableMeta(type):
    """Installs a `cls.dispatch_table` on every subclass to speed up calls to self.OPCODE()"""

    def __init__(cls, name, bases, dct) -> None:
        super().__init__(name, bases, dct)

        def _missing(opname, *args):
<<<<<<< HEAD
            unimplemented(f"missing: {opname}")
=======
            unimplemented_v2(
                gb_type="Missing bytecode handler",
                context=f"{opname} with args {args}",
                explanation=f"Dynamo does not know how to handle the bytecode instruction `{opname}`.",
                hints=[
                    f"Do not trace code that produces the `{opname}` bytecode instruction "
                    "(see https://docs.python.org/3/library/dis.html for bytecode semantics).",
                    *graph_break_hints.SUPPORTABLE,
                ],
            )
>>>>>>> 02e1580e

        dispatch_table = {
            op: getattr(cls, opname, functools.partial(_missing, opname))
            for opname, op in dis.opmap.items()
        }
        cls.dispatch_table = [dispatch_table.get(i) for i in range(2**8)]


class InstructionTranslatorBase(
    metaclass=BytecodeDistpatchTableMeta,
):
    output: OutputGraph
    symbolic_locals: dict[str, VariableTracker]
    symbolic_globals: dict[str, VariableTracker]
    symbolic_torch_function_state: SymbolicTorchFunctionState
    stack: list[VariableTracker]
    instruction_pointer: Optional[int]
    current_instruction: Instruction
    block_stack: list[BlockStackEntry]
    lineno: int
    kw_names: Optional[ConstantVariable]
    accept_prefix_inst: bool
    prefix_insts: list[Instruction]
    inline_depth: int
    inconsistent_side_effects: bool
    current_speculation: Optional[SpeculationEntry]
    dispatch_table: list[Any]
    exn_vt_stack: list[VariableTracker]
    exec_recorder: Optional[ExecutionRecorder]
    strict_checks_fn: Optional[Callable[[VariableTracker], bool]]

    def mark_inconsistent_side_effects(self):
        """
        InstructionTranslator has encountered instructions which may cause
        dynamo to see a different version of history from eager
        See: https://github.com/pytorch/pytorch/issues/110765
        """
        self.inconsistent_side_effects = True

    def maybe_has_backedge(self):
        # This function employs a heuristic. It does not reliably detect a backedge.
        # The heuristic is straightforward: starting from the current instruction and
        # continuing to the end, if any jump instruction targets an instruction before
        # the current one, there might be a backedge.

        # Python 3.12 introduced changes to bytecode that group common paths in
        # blockstacks (with or try...else) and allow for early returns. Consequently,
        # there can be multiple RETURN_VALUE instructions. Another heuristic is to
        # halt detection upon encountering the first RETURN_VALUE or RETURN_CONST.

        # These heuristics can result in both false positives and negatives, but
        # in either case, the Dynamo code remains valid. For false positives
        # (where an edge is incorrectly marked as a backedge), Dynamo will
        # perform a SkipFrame instead of potentially applying optimizations. For
        # false negatives (where an edge that should be marked as a backedge
        # isn't), multiple graphs may be generated if there's a break in the
        # graph during a for loop. In general, its better to have fewer false
        # negatives so that Dynamo does not skip the whole frame.

        cur_offset = self.current_instruction.offset
        assert self.instruction_pointer is not None
        for inst in self.instructions[self.instruction_pointer :]:
            if inst.opname in ("RETURN_VALUE", "RETURN_CONST"):
                return False
            if inst.opname in JUMP_OPNAMES:
                jump_offset = inst.argval
                if jump_offset < cur_offset:
                    return True
        return False

    def cellvars(self):
        if not hasattr(self, "_cellvars"):
            self._cellvars = tuple(self.code_options["co_cellvars"] or [])
            # An inlined function might depend on the cellvar of the parent
            # function. So, recursively obtain parent cellvars.
            if isinstance(self, InliningInstructionTranslator):
                self._cellvars += self.parent.cellvars()
        return self._cellvars

    def freevars(self):
        if not hasattr(self, "_freevars"):
            self._freevars = tuple(self.code_options["co_freevars"] or [])
            # An inlined function might depend on the freevar of the parent
            # function. So, recursively obtain parent freevars.
            if isinstance(self, InliningInstructionTranslator):
                self._freevars += self.parent.freevars()
        return self._freevars

    def cell_and_freevars(self):
        if not hasattr(self, "_cell_and_freevars"):
            self._cell_and_freevars = self.cellvars() + self.freevars()
        return self._cell_and_freevars

    def prune_dead_locals(self):
        # Only keep the locals that must remain on the stack.
        reads = livevars_analysis(self.instructions, self.current_instruction)
        self.symbolic_locals = {
            k: v for k, v in self.symbolic_locals.items() if k in reads
        }
        # "Garbage collect the heap".
        self.output.side_effects.prune_dead_object_new(self)

    def call_function(
        self,
        fn: VariableTracker,
        args: list[VariableTracker],
        kwargs: dict[str, VariableTracker],
    ):
        assert isinstance(fn, VariableTracker)
        assert isinstance(args, list)
        assert isinstance(kwargs, dict)
        assert all(
            isinstance(x, VariableTracker)
            for x in itertools.chain(args, kwargs.values())
        )
        inner_fn = None
        if hasattr(fn, "value"):
            inner_fn = fn.value
        if hasattr(fn, "fn"):
            inner_fn = fn.fn
        if inner_fn and callable(inner_fn) and is_forbidden(inner_fn):
            raise AssertionError(f"Attempt to trace forbidden callable {inner_fn}")
        self.push(fn.call_function(self, args, kwargs))  # type: ignore[arg-type]

    def inline_generator_function(self, fn, args, kwargs):
        """
        Redirect the call to the generator "call_function"
        """
        if not isinstance(fn, LocalGeneratorFunctionVariable):
            fn = LocalGeneratorFunctionVariable(fn)
        return fn.call_function(self, args, kwargs)

    def inline_user_function_return(self, fn, args, kwargs):
        """
        A call to some user defined function by inlining it.
        """
        if config.enable_faithful_generator_behavior and is_generator(fn.get_code()):
            return self.inline_generator_function(fn, args, kwargs)
        else:
            return InliningInstructionTranslator.inline_call(self, fn, args, kwargs)

    def get_line_of_code_header(self, lineno=None):
        if lineno is None:
            lineno = self.lineno
        inline_depth_str = (
            f" (inline depth: {self.inline_depth})" if self.inline_depth > 0 else ""
        )
        funcname = get_funcname(self.f_code.co_filename, lineno)
        funcname_str = "" if funcname is None else f" ({funcname})"
        return f"{self.f_code.co_filename}:{lineno} in {self.f_code.co_name}{funcname_str}{inline_depth_str}"

    def get_log_starts_line_log_str(self):
        log_str = f"TRACE starts_line {self.get_line_of_code_header()}\n"
        line = linecache.getline(self.f_code.co_filename, self.lineno).rstrip()
        log_str += f"    {line}"
        return log_str

    def starts_line(self, lineno):
        if self.lineno == lineno:
            return
        self.lineno = lineno
        TracingContext.set_current_loc(
            self.f_code.co_filename, lineno, self.f_code.co_name
        )
        from torch._logging.structured import dump_file

        dump_file(self.f_code.co_filename)
        if trace_source_log.isEnabledFor(logging.DEBUG):
            trace_source_log.debug("%s", LazyString(self.get_log_starts_line_log_str))

    def step(self):
        """Process exactly one instruction, return False we should exit"""
        ip = self.instruction_pointer
        if ip is None:
            return False
        self.current_instruction = inst = self.instructions[ip]
        self.instruction_pointer = ip + 1

        if inst.starts_line:
            self.starts_line(inst.starts_line)

        if (
            not self.stack
            and self.should_compile_partial_graph()
            and self.is_non_empty_graph()
        ):
            self.current_speculation = self.speculate()
            if self.current_speculation.failed:
                return self.step_graph_break(inst)

        if trace_bytecode_log.isEnabledFor(logging.DEBUG):
            trace_bytecode_log.debug(
                "TRACE %s %s %s", inst.opname, inst.argval, self.stack
            )

        self.update_block_stack(inst)

        try:
            self.dispatch_table[inst.opcode](self, inst)
            return not self.output.should_exit
        except TensorifyScalarRestartAnalysis:
            raise
        except exc.ObservedException as e:
            self.exception_handler(e)
            return True
        except (ReturnValueOp, YieldValueOp):
            return False
        except Unsupported:
            if self.current_speculation is None:
                log.debug("empty checkpoint")
                raise
            log.debug("step triggered compile", exc_info=True)

        self.current_speculation.fail_and_restart_analysis()

    if sys.version_info >= (3, 11):

        def update_block_stack(self, inst):
            # 3.11+ no longer uses a block stack, but we still keep track of one
            # so that we know which contexts are currently active.
            # For our purposes, all exception table entries with the same target
            # are considered to be part of the same "block".
            # NOTE: we only keep track of with blocks that are not contained in try blocks.
            # This is because we will not create continuation functions on graph breaks in try blocks,
            # but we may for with blocks. We do not push blocks here since
            # with blocks are pushed when handling BEFORE_WITH.
            entry = inst.exn_tab_entry
            if entry:
                # Detect when we have exited the top with block.
                # The with blocks on the block stack are not enclosed in try
                # blocks, so a with block's cleanup code should be in the
                # previous with block (if any).
                if (
                    len(self.block_stack) >= 2
                    and entry.target is not self.block_stack[-1].target
                    and entry.target is self.block_stack[-2].target
                ):
                    # exit the current block
                    self.block_stack.pop()
            else:
                # no longer in any block
                # It is possible for NOPs to be between two instructions
                # in the same block, but the NOPs are not covered by an
                # exception table entry. In this case, assume that we
                # are still in the same block.
                # In 3.12+, JUMP_BACKWARD might also not be covered by
                # an exception table entry, so we also assume that we
                # are still in the same block. It is probably safe to do
                # this in 3.11, even though we haven't encountered this case before.
                if self.block_stack and inst.opname not in ("NOP", "JUMP_BACKWARD"):
                    # If we really escape from a block and the current
                    # instruction is not in another block, then there
                    # should be no other nested blocks that we are in.
                    assert len(self.block_stack) == 1
                    self.block_stack.pop()

    else:

        def update_block_stack(self, inst):
            pass

    @property
    def next_instruction(self):
        return self.instructions[self.instruction_pointer]  # type: ignore[index]

    def step_graph_break(self, continue_inst):
        # generate code from checkpoint
        assert not self.output.output_instructions
        assert self.current_speculation is not None
        self.output.compile_subgraph(
            self,
            partial_convert=True,
            reason=GraphCompileReason("step_unsupported", [self.frame_summary()]),
        )
        self.output.add_output_instructions(
            [create_jump_absolute(continue_inst)] + self.instructions
        )

    def run_ctx_mgr(self):
        # NB: Don't push the top level frame summary; set_current_loc will
        # take care of it.  However, DO make sure we attach real_stack to
        # exceptions
        return TracingContext.current_frame(None)

    def run(self):
        with self.run_ctx_mgr():
            try:
                self.output.push_tx(self)
                while self.step():
                    pass
            except TensorifyScalarRestartAnalysis:
                raise
            except BackendCompilerFailed:
                raise
            except RuntimeError as e:
                if hasattr(e, "msg") and "Data-dependent" in e.msg:
                    print(
                        "\n"
                        + torch.fx.GraphModule(
                            self.output.nn_modules, self.output.graph
                        ).print_readable(
                            print_output=False, include_stride=True, include_device=True
                        ),
                        file=sys.stderr,
                    )

                raise
            except Exception as e:
                if self.exec_recorder:
                    e.exec_record = self.exec_recorder.get_record()  # type: ignore[attr-defined]

                raise
            finally:
                self.output.pop_tx()
                # Cleanup the outputGraph to delete the held tensors. We perform the
                # cleanup only for InstructionTranslator and not
                # InliningInstructionTranslator. The InliningInstructionTranslator
                # mutates the output object and is restored to original state if
                # there was an exception.
                if isinstance(self, InstructionTranslator):
                    self.output.cleanup()

    def push(self, val: Optional[VariableTracker]):
        assert val is None or isinstance(val, VariableTracker), (
            f"push expects VariableTracker, got {typestr(val)}"
        )
        self.stack.append(val)  # type: ignore[arg-type]

    def push_many(self, vals: list[VariableTracker]):
        for val in vals:
            self.push(val)

    def pop(self) -> VariableTracker:
        return self.stack.pop()

    def popn(self, n: int) -> list[VariableTracker]:
        return [*reversed([self.pop() for _ in range(n)])]

    def LOAD_FAST(self, inst):
        name = inst.argval
        if self.exec_recorder and name in self.f_locals:
            self.exec_recorder.add_local_var(name, self.f_locals[name])

        try:
            self.push(self.symbolic_locals[name].unwrap())
        except KeyError:
            if name.startswith("."):
                try:
                    # This happens in dict/list comprehensions
                    new_name = name.replace(".", "implicit")
                    self.push(self.symbolic_locals[new_name])
                except KeyError:
                    unimplemented("undefined LOAD_FAST (implicit)")
            else:
                unimplemented("undefined LOAD_FAST")

        # for continuation functions
        if name.startswith("___stack"):
            self.symbolic_locals.pop(name)

    def LOAD_DEREF(self, inst):
        assert inst.argval in self.cell_and_freevars()
        cell = self.symbolic_locals[inst.argval]
        contents_var = self.output.side_effects.load_cell(cell)
        self.push(contents_var)

        if self.exec_recorder and inst.argval in self.f_locals:
            self.exec_recorder.add_local_var(inst.argval, self.f_locals[inst.argval])

    def STORE_FAST(self, inst):
        name = inst.argval
        loaded_vt = self.pop()
        loaded_vt.set_name_hint(name)
        self.symbolic_locals[name] = loaded_vt

    def DELETE_FAST(self, inst):
        del self.symbolic_locals[inst.argval]

    def STORE_DEREF(self, inst):  # type: ignore[override]
        assert inst.argval in self.cell_and_freevars()
        cell = self.symbolic_locals[inst.argval]
        val = self.pop()
        self.output.side_effects.store_cell(cell, val)

        assert isinstance(cell, CellVariable)  # tame mypy
        if cell.local_name is not None:
            val.set_name_hint(cell.local_name)  # type: ignore[attr-defined]

    LOAD_CLOSURE = LOAD_FAST

    def _load_const(self, inst):
        i = inst.arg
        if i is None:
            return ConstantVariable.create(value=inst.argval)
        val = self._constants_cache[i]
        if not val:
            self._constants_cache[i] = val = ConstantVariable.create(value=inst.argval)
        return val

    def LOAD_CONST(self, inst):
        self.push(self._load_const(inst))

    def _load_global(self, inst):
        name = inst.argval

        if self.exec_recorder:
            if name in self.f_globals:
                self.exec_recorder.add_global_var(name, self.f_globals[name])
            else:
                assert name in self.f_builtins
                self.exec_recorder.builtins[name] = self.f_builtins[name]

        if name in self.symbolic_globals:
            variable = self.output.side_effects[self.symbolic_globals[name]]
            self.push(self.output.side_effects.load_global(variable, name))
            return

        try:
            value = self.f_globals[name]
        except KeyError:
            return self.load_builtin(inst)

        self.push(VariableTracker.build(self, value, GlobalSource(name)))

    @functools.cached_property
    def nn_modules_globals_vt(self):
        module_name = "torch.nn.modules.module"
        module_source = self.import_source(module_name)
        fglobals_value = _import_module(module_name)
        return VariableTracker.build(self, fglobals_value, module_source)

    def LOAD_GLOBAL(self, inst):
        if sys.version_info >= (3, 11) and sys.version_info < (3, 13) and inst.arg % 2:
            self.PUSH_NULL(inst)
        self._load_global(inst)
        if sys.version_info >= (3, 13) and inst.arg % 2:
            self.PUSH_NULL(inst)

    def STORE_GLOBAL(self, inst):
        value = self.pop()
        name = inst.argval
        source = GlobalSource(name)
        if name not in self.symbolic_globals:
            self.symbolic_globals[name] = object()  # type: ignore[assignment]  # sentinel object
        variable = self.output.side_effects.track_global_existing(
            source, self.symbolic_globals[name]
        )
        if isinstance(value, RemovableHandleVariable):
            unimplemented("Storing handles in globals - NYI")
        self.output.side_effects.store_global(variable, name, value)

    # Cache note: This cache only exists for the duration of this
    # InstructionTranslator - so it should be safe to do.
    @cache_method
    def import_source(self, module_name):
        """Create an alias to a module for use in guards"""
        if "torch_package" in module_name:
            value = torch.package.package_importer._package_imported_modules[
                module_name
            ]
            alias = (
                module_name.replace(">", "_").replace("<", "_").replace(".", "_dot_")
            )
        else:
            value = _import_module(module_name)
            alias = f"__import_{module_name.replace('.', '_dot_')}"
        f_globals = self.output.global_scope
        assert alias not in f_globals or f_globals[alias] is value
        f_globals[alias] = value
        self.output.update_co_names(alias)
        return GlobalSource(alias)

    def resolve_name(self, name, package, level):
        """
        Copied from the Cpython implementation of __import__
        Resolve a relative module name to an absolute one.
        https://github.com/python/cpython/blob/5a094f0255eea1db58fb2cf14c200971e64ec36e/Lib/importlib/_bootstrap.py#L902
        """
        bits = package.rsplit(".", level - 1)
        if len(bits) < level:
            raise ImportError("attempted relative import beyond top-level package")
        base = bits[0]
        return f"{base}.{name}" if name else base

    def calc_package(self):
        """
        Copied from the Cpython implementation of __import__
        https://github.com/python/cpython/blob/5a094f0255eea1db58fb2cf14c200971e64ec36e/Lib/importlib/_bootstrap.py#L1090
        """
        package = self.f_globals.get("__package__")
        spec = self.f_globals.get("__spec__")
        if package is not None:
            if spec is not None and package != spec.parent:
                log.warning(
                    "__package__ != __spec__.parent (%r != %r)",
                    package,
                    spec.parent,
                    stacklevel=3,
                )
            return package
        elif spec is not None:
            return spec.parent
        else:
            log.warning(
                "can't resolve package from __spec__ or __package__, "
                "falling back on __name__ and __path__",
                stacklevel=3,
            )
            package = self.f_globals["__name__"]
            if "__path__" not in self.f_globals:
                package = package.rpartition(".")[0]
        return package

    def IMPORT_NAME(self, inst):
        level, fromlist = self.popn(2)
        level = level.as_python_constant()
        fromlist = fromlist.as_python_constant()
        module_name = inst.argval

        # Are we replaying? if so, load recorded module
        recorded_name = (
            f"{ExecutionRecorder.LOCAL_MOD_PREFIX}_{level}_{fromlist}_{module_name}"
        )
        if recorded_name in self.f_globals:
            value = self.f_globals[recorded_name]
            source = GlobalSource(recorded_name)
        else:
            try:
                value = __import__(
                    module_name,
                    fromlist=fromlist,
                    level=level,
                    globals=self.f_globals,
                )
            except ImportError:
                unimplemented("import a module that does not exist")

            if level != 0:
                pkg = self.calc_package()
                module_name = self.resolve_name(module_name, pkg, level)

            # For __import__, when the name variable is of the form package.module,
            # normally, the top-level package (the name up till the first dot) is
            # returned, not the module named by module_name. However, when a
            # non-empty fromlist argument is given, the module named by name is
            # returned. Therefore, we set the source correctly here.
            if not fromlist:
                top_level_module_name = module_name.partition(".")[0]
                source = self.import_source(top_level_module_name)
            else:
                source = self.import_source(module_name)

        if self.exec_recorder:
            self.exec_recorder.add_local_mod(recorded_name, value)

        if istype(value, (types.ModuleType, DummyModule)):
            self.push(PythonModuleVariable(value, source=source))
        else:
            unimplemented(f"IMPORT_NAME {typestr(value)}")

    def IMPORT_FROM(self, inst):
        self.DUP_TOP(inst)
        self._load_attr(inst)

    def load_builtin_from_argval(self, argval):
        if argval not in self.f_builtins:
            raise Unsupported(f"name '{argval}' is not defined")
        val = self.f_builtins[argval]

        if callable(val):
            builtins_source = GlobalSource(
                self.output.name_of_builtins_dict_key_in_fglobals
            )
            var_source = DictGetItemSource(builtins_source, argval)
            self.push(VariableTracker.build(self, val, var_source))
        else:
            assert is_builtin_constant(val)
            self.push(ConstantVariable.create(value=val))

    def load_builtin(self, inst):
        self.load_builtin_from_argval(inst.argval)

    def jump(self, inst):
        self.instruction_pointer = self.indexof[inst.target]

    JUMP_FORWARD = jump
    JUMP_ABSOLUTE = jump

    POP_JUMP_IF_FALSE = generic_jump(operator.not_, False)
    POP_JUMP_IF_TRUE = generic_jump(operator.truth, False)
    JUMP_IF_FALSE_OR_POP = generic_jump(operator.not_, True)
    JUMP_IF_TRUE_OR_POP = generic_jump(operator.truth, True)

    def SETUP_LOOP(self, inst):
        # only exists in python<=3.7
        self.block_stack.append(BlockStackEntry(inst, inst.target, len(self.stack)))

    def SETUP_EXCEPT(self, inst):
        # only exists in python<=3.7
        self.block_stack.append(BlockStackEntry(inst, inst.target, len(self.stack)))

    def POP_BLOCK(self, inst):
        self.block_stack.pop()

    def SETUP_WITH(self, inst):
        self.setup_or_before_with(inst)

    def SETUP_FINALLY(self, inst):
        self.block_stack.append(BlockStackEntry(inst, inst.target, len(self.stack)))

    def BEGIN_FINALLY(self, inst):
        self.push(None)

    def WITH_CLEANUP_START(self, inst):
        exit, exc = self.popn(2)
        assert exc is None
        self.push(exc)
        self.push(exit.call_function(self, [ConstantVariable.create(None)] * 3, {}))

    def WITH_CLEANUP_FINISH(self, inst):
        self.popn(2)
        self.push(None)

    def CALL_FINALLY(self, inst):
        """
        pushes the address of the next instruction onto the stack and increments
        bytecode counter by delta
        """
        # Python 3.8 only
        addr = self.indexof[self.next_instruction]
        self.push(ConstantVariable.create(addr))
        self.jump(inst)

    def END_FINALLY(self, inst):
        # Python 3.8 only
        # https://docs.python.org/3.8/library/dis.html#opcode-END_FINALLY
        tos = self.pop()
        if isinstance(tos, ConstantVariable):
            self.instruction_pointer = tos.as_python_constant()
        else:
            pass

    def POP_FINALLY(self, inst):
        # Python 3.8 only
        preserve_tos = inst.argval
        if preserve_tos:
            tos = self.pop()
        _ = self.pop()
        if preserve_tos:
            self.push(tos)  # type: ignore[possibly-undefined]

    def FOR_ITER(self, inst):
        it = self.pop().realize()
        try:
            val = it.next_variable(self)
            self.push(it)
            self.push(val)
        except (StopIteration, exc.ObservedUserStopIteration) as e:
            if isinstance(e, exc.ObservedUserStopIteration):
                exc.handle_observed_exception(self)

            # leave iterator upon exhaustion in 3.12
            if sys.version_info >= (3, 12):
                # CPython 3.12 actually jumps to the instruction after the END_FOR
                # and performs the action of END_FOR as part of FOR_ITER. We jump
                # to the END_FOR and run it, so we need to make sure 2 values are
                # on the stack for it to pop.
                self.push(it)
                self.push(ConstantVariable.create(None))
            self.jump(inst)

    def _raise_exception_variable(self, inst):
        val = self.pop()
        # User can raise exception in 2 ways
        #   1) raise exception type - raise NotImplementedError
        #   2) raise execption instance - raise NotImplemetedError("foo")

        # 1) when user raises exception type
        if isinstance(val, variables.BuiltinVariable):
            # Create the instance of the exception type
            # https://github.com/python/cpython/blob/3.11/Python/ceval.c#L6547-L6549
            val = val.call_function(self, [], {})  # type: ignore[arg-type]

        # Handle https://peps.python.org/pep-0479/
        if (
            is_generator(self.f_code)
            and isinstance(val, variables.ExceptionVariable)
            and val.exc_type is StopIteration
        ):
            val = variables.BuiltinVariable(RuntimeError).call_function(self, [], {})  # type: ignore[arg-type]

        # Save the exception in a global data structure
        self.exn_vt_stack.append(val)

        # 2) when user raises exception instance
        if isinstance(val, variables.ExceptionVariable):
            if observed_exception_type := exc.observed_exception_map.get(val.exc_type):
                raise observed_exception_type(f"raised exception {val}")
            raise exc.ObservedException(f"raised exception {val}")
        unimplemented(f"raise {exc}")

    def RAISE_VARARGS(self, inst):
        if inst.arg == 0:
            # duplicate the top of the stack and re-raise it
            if sys.version_info < (3, 11):
                unimplemented("re-raise")
            assert isinstance(self.stack[-1], ExceptionVariable)
            self.stack.append(self.stack[-1])
            self._raise_exception_variable(inst)
        elif inst.arg == 1:
            self._raise_exception_variable(inst)
        else:
            # Support raise .. from None ... Dynamo does not track __cause__ and other attributes of exception. So we
            # ignore `from None` part.
            from_vt = self.pop()
            if isinstance(from_vt, ConstantVariable) and from_vt.value is None:
                self._raise_exception_variable(inst)
            unimplemented("raise ... from ...")

    def CLEANUP_THROW(self, inst):
        # https://github.com/python/cpython/pull/96010
        tos = self.stack[-1]
        assert isinstance(tos, ExceptionVariable)
        if tos.exc_type is StopIteration:
            unimplemented("CLEANUP_THROW with StopIteration")
        else:
            self.RERAISE(inst)

    def RERAISE(self, inst):
        if sys.version_info >= (3, 11):
            # RERAISE is currently supported in a narrow case of `raise ... from None`
            self._raise_exception_variable(inst)
        unimplemented("RERAISE")

    def WITH_EXCEPT_START(self, inst):
        if sys.version_info >= (3, 11):
            # At the top of the stack are 4 values:
            #    - TOP = exc_info()
            #    - SECOND = previous exception
            #    - THIRD: lasti of exception in exc_info()
            #    - FOURTH: the context.__exit__ bound method
            #    We call FOURTH(type(TOP), TOP, GetTraceback(TOP)).
            #    Then we push the __exit__ return value.
            assert len(self.stack) >= 4
            fn = self.stack[-4]
            val = self.stack[-1]
            assert isinstance(val, variables.ExceptionVariable)
            typ = BuiltinVariable(val.exc_type)
            tb = ConstantVariable(None)
        else:
            assert len(self.stack) >= 7
            fn = self.stack[-7]
            val = self.stack[-4]
            assert isinstance(val, variables.ExceptionVariable)
            typ = BuiltinVariable(val.exc_type)
            tb = ConstantVariable(None)

        self.call_function(fn, [typ, val, tb], {})

    def exception_handler(self, raised_exception):
        observed_exn_gb_explanation = (
            "Dynamo found no exception handler at the top-level compiled function "
            "when encountering an exception. Exception will propagate outside the compiled region."
        )

        if sys.version_info >= (3, 11):
            exn_tab_entry = self.current_instruction.exn_tab_entry
            if exn_tab_entry:
                # Implementation is based on https://github.com/python/cpython/blob/3.11/Objects/exception_handling_notes.txt

                # 1) pop values from the stack until it matches the stack depth
                # for the handler
                while len(self.stack) > exn_tab_entry.depth:
                    self.pop()

                # 2) if 'lasti' is true, then push the offset that the exception was raised at
                if exn_tab_entry.lasti:
                    self.push(
                        variables.ConstantVariable(self.current_instruction.offset)
                    )

                # 3) push the exception to the stack
                assert len(self.exn_vt_stack)
                self.push(self.exn_vt_stack[-1])

                # 4) jump to the handler
                self.jump(exn_tab_entry)
            else:
                # No handler found. Bubble the exception to the parent
                # instruction translater. We use special exception for this.
                self.stack.clear()
                if type(self) is InstructionTranslator:
                    unimplemented_v2(
                        gb_type="Observed exception",
                        context=str(raised_exception),
                        explanation=observed_exn_gb_explanation,
                        hints=[
                            *graph_break_hints.USER_ERROR,
                            *graph_break_hints.SUPPORTABLE,
                        ],
                    )
                raise raised_exception
        else:
            if len(self.block_stack):
                # base implementation - https://github.com/python/cpython/blob/3.10/Python/ceval.c#L4455

                assert len(self.exn_vt_stack)
                exception_var = self.exn_vt_stack[-1]

                block_stack_entry = self.block_stack.pop()

                while block_stack_entry.inst.opname == "EXCEPT_HANDLER":
                    # TODO(anijain2305) - This is not tested .. unable to create a testcase
                    # https://github.com/python/cpython/blob/3.10/Python/ceval.c#L1456
                    self.popn(3)
                    if len(self.block_stack) == 0:
                        # No handler found in this frame. Bubble the exception to the parent
                        # instruction translater.
                        self.stack.clear()
                        if type(self) is InstructionTranslator:
                            unimplemented_v2(
                                gb_type="Observed exception (EXCEPT_HANDLER)",
                                context=str(raised_exception),
                                explanation=observed_exn_gb_explanation
                                + " This graph break is unexpected.",
                                hints=[*graph_break_hints.DYNAMO_BUG],
                            )

                        raise raised_exception
                    block_stack_entry = self.block_stack.pop()

                if block_stack_entry.inst.opname != "SETUP_FINALLY":
                    unimplemented(
                        "exception is raised when top of the block stack "
                        "is not exception handler (e.g. try .. with .. except). "
                        f"Current TOS is {block_stack_entry.inst}"
                    )

                # 1) pop values from the stack until it matches the stack depth
                # for the handler
                while len(self.stack) > block_stack_entry.stack_index:
                    self.pop()

                # Push a dummy block stack entry of EXCEPT_HANDLER
                # https://github.com/python/cpython/blob/3.10/Python/ceval.c#L1456
                except_handler_inst = Instruction(1e6, "EXCEPT_HANDLER", None, 0)
                self.block_stack.append(
                    BlockStackEntry(except_handler_inst, None, len(self.stack))
                )

                # Push old exception
                if len(self.exn_vt_stack) >= 2:
                    old_exception = self.exn_vt_stack[-2]

                    # Push the old exception on to stack - tb, value, type
                    # Traceback is currently mapped to UnknownVariable
                    self.push(variables.UnknownVariable())
                    self.push(old_exception)
                    self.push(variables.BuiltinVariable(old_exception.exc_type))
                else:
                    # Push empty exception tb, value, type
                    self.push(variables.ConstantVariable(None))
                    self.push(variables.ConstantVariable(None))
                    self.push(variables.ConstantVariable(None))

                # Push new exception - tb, val, type
                # Traceback is currently mapped to UnknownVariable
                self.push(variables.UnknownVariable())
                self.push(exception_var)
                self.push(variables.BuiltinVariable(exception_var.exc_type))

                # Jump to target
                self.jump(block_stack_entry)
            else:
                # No handler found. Bubble the exception to the parent
                # instruction translater. We use special exception for this.
                self.stack.clear()
                if type(self) is InstructionTranslator:
                    unimplemented_v2(
                        gb_type="Observed exception",
                        context=str(raised_exception),
                        explanation=observed_exn_gb_explanation,
                        hints=[
                            *graph_break_hints.USER_ERROR,
                            *graph_break_hints.SUPPORTABLE,
                        ],
                    )
                raise raised_exception

    def PUSH_EXC_INFO(self, inst):
        val = self.pop()
        assert len(self.exn_vt_stack)
        self.push(self.exn_vt_stack[-1])
        self.push(val)

    def POP_EXCEPT(self, inst):
        if sys.version_info >= (3, 11):
            val = self.pop()
            assert isinstance(val, variables.ExceptionVariable)

            # This exception is handled and therefore we can clear the error indicator
            assert len(self.exn_vt_stack)
            self.exn_vt_stack.pop()
        else:
            assert len(self.block_stack) > 0
            if self.block_stack[-1].inst.opname != "EXCEPT_HANDLER":
                raise AssertionError(
                    "Bug in Dynamo tracing of exception handling."
                    "Top of the block stack is not EXCEPT_HANDLER."
                )
            self.block_stack.pop()

            self.popn(3)

            # This exception is handled and therefore we can clear the error indicator
            assert len(self.exn_vt_stack)
            self.exn_vt_stack.pop()

    def check_if_exc_matches(self):
        assert len(self.stack) >= 2
        expected_exc_types = self.pop()
        if sys.version_info >= (3, 11):
            # CHECK_EXC_MATCH (which is used from 3.11 onwards) does not pop.
            # This is the description from the disassembly doc
            #
            # Performs exception matching for ``except``. Tests whether the ``STACK[-2]``
            # is an exception matching ``STACK[-1]``. Pops ``STACK[-1]`` and pushes the boolean
            # result of the test.
            exc_instance = self.stack[-1]
        else:
            # This is used prior to 3.11 via opcode JUMP_IF_NOT_EXC_MATCH
            # There is no documentation but here is the code pointer that does 2 pops
            # https://github.com/python/cpython/blob/3.10/Python/ceval.c#L3650-L3665
            exc_instance = self.stack.pop()

        # Users can check exception in 2 ways
        # 1) except NotImplementedError --> BuilinVariable
        # 2) except (NotImplemetedError, AttributeError) -> TupleVariable

        if not isinstance(expected_exc_types, (BuiltinVariable, TupleVariable)):
            unimplemented(
                f"except has an unsupported types of objects {expected_exc_types}"
            )

        if sys.version_info >= (3, 11):
            if not isinstance(exc_instance, variables.ExceptionVariable):
                unimplemented(
                    f"except expects to recieve an object of exception type but received {exc_instance}"
                )

        if isinstance(expected_exc_types, TupleVariable):
            expected_types = expected_exc_types.items
        else:
            expected_types = [
                expected_exc_types,
            ]

        for expected_type in expected_types:
            if not isinstance(expected_type, BuiltinVariable):
                unimplemented(
                    f"except has an unsupported types of object {expected_type}"
                )
            if isinstance(exc_instance, variables.ExceptionVariable) and issubclass(
                exc_instance.exc_type, expected_type.fn
            ):
                return True
            elif isinstance(exc_instance, variables.BuiltinVariable) and issubclass(
                exc_instance.fn, expected_type.fn
            ):
                return True

        return False

    def CHECK_EXC_MATCH(self, inst):
        self.push(variables.ConstantVariable(self.check_if_exc_matches()))

    def JUMP_IF_NOT_EXC_MATCH(self, inst):
        if not self.check_if_exc_matches():
            self.jump(inst)

    def COMPARE_OP(self, inst):
        if inst.argval == "exception match":
            self.CHECK_EXC_MATCH(inst)
        else:
            self.push(compare_op_handlers[inst.argval](self, self.popn(2), {}))

    def GET_ITER(self, inst):
        self.call_function(BuiltinVariable(iter), [self.pop()], {})

    @break_graph_if_unsupported(push=1)
    def CALL_FUNCTION(self, inst):
        args = self.popn(inst.argval)
        fn = self.pop()
        self.call_function(fn, args, {})

    @break_graph_if_unsupported(push=1)
    def CALL_FUNCTION_EX(self, inst):
        kwargsvars: VariableTracker
        if inst.argval == 0:
            kwargsvars = ConstDictVariable({})
            argsvars = self.pop()
        elif inst.argval == 1:
            kwargsvars = self.pop()
            argsvars = self.pop()
        else:
            unimplemented("CALL_FUNCTION_EX")

        if sys.version_info >= (3, 13):
            # 3.13 swapped null and callable
            null = self.pop()
            assert isinstance(null, NullVariable)

        fn = self.pop()

        if sys.version_info >= (3, 11) and sys.version_info < (3, 13):
            null = self.pop()
            assert isinstance(null, NullVariable)

        if isinstance(fn, GetAttrVariable) and isinstance(fn.obj, TensorVariable):
            # realize is requires for Python 3.8
            kwargsvars = kwargsvars.realize()
            if fn.name == "view" and isinstance(
                argsvars, (ConstantVariable, TensorVariable)
            ):
                # Hack to handle special case in some bert models.  Converts
                # x.view(*shape) into x.view(shape), which is correct for view()
                # but not generally.  See test_transpose_for_scores().
                argsvars = TupleVariable([argsvars])
            elif (
                fn.name == "random_"
                and isinstance(argsvars, TupleVariable)
                and len(argsvars.items) == 0
                and isinstance(kwargsvars, ConstDictVariable)
                and ConstantVariable.create("from") in kwargsvars
            ):
                # `from`` is python keyword. Adding random_ with `from` in the
                # Fx graph causes syntax error. Even if we convert the kwargs to
                # args, aot_autograd/inductor while lowering generates
                # aten.random.from, again causing syntax errors. Since this
                # usecase is uncommon, graph break.
                unimplemented("random_ op is called with from keyword")
            elif (
                fn.name == "uniform_"
                and isinstance(argsvars, TupleVariable)
                and len(argsvars.items) == 0
                and isinstance(kwargsvars, ConstDictVariable)
                and ConstantVariable.create("from") in kwargsvars
            ):
                # `from`` is python keyword. Adding uniform_ with `from` in the
                # Fx graph causes syntax error. Even if we convert the kwargs to
                # args, aot_autograd/inductor while lowering generates
                # aten.uniform.from, again causing syntax errors. Since this
                # usecase is uncommon, graph break.
                unimplemented("uniform_ op is called with from keyword")

        if not isinstance(
            argsvars, BaseListVariable
        ) and argsvars.has_force_unpack_var_sequence(self):
            argsvars = TupleVariable(argsvars.force_unpack_var_sequence(self))

        # Unpack for cases like fn(**obj) where obj is a map
        if isinstance(kwargsvars, UserDefinedObjectVariable):
            kwargsvars = BuiltinVariable.call_custom_dict(self, dict, kwargsvars)  # type: ignore[arg-type]

        if not isinstance(argsvars, BaseListVariable) or not isinstance(
            kwargsvars, ConstDictVariable
        ):
            unimplemented(f"non-static call {typestr(argsvars)} {typestr(kwargsvars)}")

        # Map to a dictionary of str -> VariableTracker
        kwargsvars = kwargsvars.keys_as_python_constant()
        self.call_function(fn, argsvars.items, kwargsvars)

    @break_graph_if_unsupported(push=1)
    def CALL_FUNCTION_KW(self, inst):
        argnames = self.pop()
        args = self.popn(inst.argval)
        fn = self.pop()
        assert isinstance(argnames, TupleVariable) and argnames.is_python_constant()
        argnames = argnames.as_python_constant()
        args, kwargs_list = args[: -len(argnames)], args[-len(argnames) :]
        kwargs = dict(zip(argnames, kwargs_list))
        assert len(kwargs) == len(argnames)
        self.call_function(fn, args, kwargs)

    def LOAD_METHOD_SUPER(self, inst):
        self.CALL_FUNCTION(dataclasses.replace(inst, argval=2))
        arg = inst.argval[0]
        argval = self.code_options["co_names"][arg]
        if sys.version_info < (3, 11):
            self._load_attr(dataclasses.replace(inst, argval=argval))
        else:
            self.LOAD_METHOD(dataclasses.replace(inst, argval=argval))

    def LOAD_ATTR_SUPER(self, inst):
        self.CALL_FUNCTION(dataclasses.replace(inst, argval=2))
        arg = inst.argval[0]
        argval = self.code_options["co_names"][arg]
        self._load_attr(dataclasses.replace(inst, argval=argval))

    def LOAD_METHOD(self, inst):
        self._load_attr(inst)
        obj = self.pop()
        if sys.version_info >= (3, 13):
            self.push(obj)
            self.PUSH_NULL(inst)
        elif sys.version_info >= (3, 11):
            # always follow the NULL + fn convention, since if obj
            # is actually a method, self is already bound to it, so it
            # doesn't need to be passed in as an arg.
            self.PUSH_NULL(inst)
            self.push(obj)
        else:
            self.push(obj)
            self.push(None)

    def CALL_METHOD(self, inst):
        args = self.popn(inst.argval)
        dummy = self.pop()
        assert dummy is None
        fn = self.pop()
        self.call_function(fn, args, {})

    def _load_attr(self, inst):
        obj = self.pop()
        result = BuiltinVariable(getattr).call_function(
            self,  # type: ignore[arg-type]
            [obj, ConstantVariable.create(inst.argval)],
            {},
        )
        self.push(result)

    def LOAD_ATTR(self, inst):
        if sys.version_info >= (3, 12):
            if inst.arg % 2:
                self.LOAD_METHOD(inst)
                return
        self._load_attr(inst)

    def STORE_ATTR(self, inst):
        speculation = self.speculate()
        if speculation.failed:
            return self.store_attr_graph_break(inst)
        val, obj = self.popn(2)

        if isinstance(obj, NNModuleVariable) and not isinstance(val, ConstantVariable):
            # We don't allow side effects during export on non-constant values
            # https://github.com/pytorch/torchdynamo/issues/1475
            assert not self.export, (
                f"Mutating module attribute {inst.argval} during export."
            )

        try:
            BuiltinVariable(setattr).call_function(
                self,  # type: ignore[arg-type]
                [obj, ConstantVariable.create(inst.argval), val],
                {},
            )
            return
        except Unsupported as e:
            if not self.should_compile_partial_graph():
                raise
            log.debug("STORE_ATTR triggered compile", exc_info=True)
            e.remove_from_stats()
            e.add_to_stats("graph_break")
        speculation.fail_and_restart_analysis()

    def store_attr_graph_break(self, inst):
        log_graph_break(self.code_options, reason="STORE_ATTR-caused graph break")
        if not self.should_compile_partial_graph():
            unimplemented("should_compile_partial_graph=False")
        self.output.compile_subgraph(
            self, reason=GraphCompileReason("store_attr", [self.frame_summary()])
        )
        self.output.add_output_instructions([copy.copy(inst)])
        self.popn(2)
        self.output.add_output_instructions(
            self.create_call_resume_at(self.next_instruction)
        )

    def DELETE_ATTR(self, inst):
        obj = self.pop()
        BuiltinVariable(delattr).call_function(
            self,  # type: ignore[arg-type]
            [obj, ConstantVariable.create(inst.argval)],
            {},
        )

    def create_call_resume_at(self, offset):
        raise AssertionError(
            f"create_call_resume_at not overridden by subclass {type(self)}"
        )

    def should_compile_partial_graph(self) -> bool:
        raise AssertionError(
            f"should_compile_partial_graph not overridden by subclass {type(self)}"
        )

    @break_graph_if_unsupported(push=0)
    def STORE_SUBSCR(self, inst):
        val, obj, key = self.popn(3)
        obj.call_method(self, "__setitem__", [key, val], {})

    def DELETE_SUBSCR(self, inst):
        obj, key = self.popn(2)
        obj.call_method(self, "__delitem__", [key], {})

    def BUILD_TUPLE(self, inst):
        items = self.popn(inst.argval)
        self.push(TupleVariable(items))

    def BUILD_SLICE(self, inst):
        items = self.popn(inst.argval)
        self.push(SliceVariable(items))

    def BUILD_LIST(self, inst):
        items = self.popn(inst.argval)
        self.push(ListVariable(items, mutation_type=ValueMutationNew()))

    def BUILD_SET(self, inst):
        if config.inject_BUILD_SET_unimplemented_TESTING_ONLY:
            unimplemented("missing: BUILD_SET")
        items = self.popn(inst.argval)
        new_set = SetVariable(items, mutation_type=ValueMutationNew())
        self.push(new_set)

    def BUILD_LIST_UNPACK(self, inst, cls=ListVariable):
        seqs = self.popn(inst.argval)
        items = []
        for seq in seqs:
            try:
                items.extend(seq.force_unpack_var_sequence(self))
            except NotImplementedError:
                unimplemented(f"BUILD_LIST_UNPACK {seq}")
        self.push(cls(items, mutation_type=ValueMutationNew()))

    def BUILD_TUPLE_UNPACK(self, inst):
        self.BUILD_LIST_UNPACK(inst, cls=TupleVariable)

    BUILD_TUPLE_UNPACK_WITH_CALL = BUILD_TUPLE_UNPACK

    def BUILD_MAP(self, inst):
        items = self.popn(inst.argval * 2)
        d = dict(zip(items[::2], items[1::2]))
        self.push(ConstDictVariable(d, mutation_type=ValueMutationNew()))

    def BUILD_MAP_UNPACK(self, inst):
        items = self.popn(inst.argval)
        # ensure everything is a dict
        items = [BuiltinVariable(dict).call_function(self, [x], {}) for x in items]  # type: ignore[arg-type]
        result = {}
        for x in items:
            assert isinstance(x, ConstDictVariable)
            result.update(x.items)
        self.push(
            ConstDictVariable(
                result,
                mutation_type=ValueMutationNew(),
            )
        )

    BUILD_MAP_UNPACK_WITH_CALL = BUILD_MAP_UNPACK

    def BUILD_CONST_KEY_MAP(self, inst):
        keys = self.pop()
        values = self.popn(inst.argval)
        assert isinstance(keys, TupleVariable)
        assert keys.is_python_constant()

        keys = keys.force_unpack_var_sequence(self)
        assert len(keys) == len(values)

        self.push(
            ConstDictVariable(
                dict(zip(keys, values)),
                mutation_type=ValueMutationNew(),
            )
        )

    def MAP_ADD(self, inst):
        k, v = self.popn(2)
        assert inst.argval > 0
        obj = self.stack[-inst.arg].realize()
        assert isinstance(obj, ConstDictVariable)
        obj.call_method(self, "__setitem__", (k, v), {})  # type: ignore[arg-type]

    def SET_ADD(self, inst):
        v = self.pop()
        assert inst.argval > 0
        obj = self.stack[-inst.arg]
        assert isinstance(obj, SetVariable)
        assert obj.is_mutable()
        return obj.call_method(self, "add", [v], {})

    def SET_UPDATE(self, inst):
        v = self.pop()
        assert inst.argval > 0
        obj = self.stack[-inst.arg]
        assert isinstance(obj, SetVariable)
        assert obj.is_mutable()
        obj.call_method(self, "update", [v], {})

    def LIST_APPEND(self, inst):
        v = self.pop()
        assert inst.argval > 0
        obj = self.stack[-inst.arg].realize()
        assert isinstance(obj, ListVariable)
        assert obj.is_mutable()
        self.output.side_effects.mutation(obj)
        obj.items.append(v)

    def MAKE_FUNCTION(self, inst):
        flags = inst.arg
        if sys.version_info < (3, 11):
            fn_name = self.pop()
        code = self.pop()
        if sys.version_info >= (3, 11):
            # MAKE_FUNCTION behavior actually changed in 3.11, see
            # https://github.com/python/cpython/pull/93189/
            assert hasattr(code.value, "co_qualname")  # type: ignore[attr-defined]
            fn_name = ConstantVariable.create(value=code.value.co_qualname)  # type: ignore[attr-defined]
        defaults = None
        closure = None
        annotations = None
        kwdefaults = None

        if sys.version_info < (3, 13):
            # in 3.13, this is handled in SET_FUNCTION_ATTRIBUTE
            if flags & 0x08:
                closure = self.pop()
            if flags & 0x04:
                annotations = self.pop()
            if flags & 0x02:
                kwdefaults = self.pop()
            if flags & 0x01:
                defaults = self.pop()

        self.push(
            NestedUserFunctionVariable(
                fn_name,
                code,
                self.f_globals,
                defaults,
                kwdefaults,
                annotations,
                closure,
            )
        )

    def UNPACK_SEQUENCE(self, inst):
        seq = self.pop()
        if isinstance(seq, TensorVariable):
            val = seq.unpack_var_sequence(self, idxes=range(inst.argval))  # type: ignore[arg-type]
        elif isinstance(seq, GetAttrVariable) and isinstance(seq.obj, TensorVariable):
            # x, y = a.shape
            proxy = getattr(seq.obj.as_proxy(), seq.name)
            val = [wrap_fx_proxy(self, proxy[i]) for i in range(inst.argval)]
        elif seq.has_force_unpack_var_sequence(self):
            val = seq.force_unpack_var_sequence(self)
        else:
            unimplemented(f"UNPACK_SEQUENCE {seq}")
        if len(val) != inst.argval:
            unimplemented("UNPACK_SEQUENCE length mismatch")
        for i in reversed(val):
            self.push(i)

    def UNPACK_EX(self, inst):
        assert 0 <= inst.argval <= 0xFFFF
        prefix = inst.argval & 0xFF  # low byte
        suffix = inst.argval >> 8  # high byte
        seq = self.pop()
        if seq.has_force_unpack_var_sequence(self):
            vals = list(seq.force_unpack_var_sequence(self))
            assert len(vals) >= prefix + suffix
            vals_prefix = vals[:prefix]
            vals_list = vals[prefix : len(vals) - suffix]
            vals_suffix = vals[len(vals) - suffix :]
            for item in reversed(vals_suffix):
                self.push(item)
            self.push(TupleVariable(vals_list))
            for item in reversed(vals_prefix):
                self.push(item)
        else:
            unimplemented(f"UNPACK_EX {seq}")

    def NOP(self, inst):
        pass

    def POP_TOP(self, inst):
        self.pop()

    def ROT_TWO(self, inst):
        a = self.pop()
        b = self.pop()
        self.push(a)
        self.push(b)

    def ROT_THREE(self, inst):
        a = self.pop()
        b = self.pop()
        c = self.pop()
        self.push(a)
        self.push(c)
        self.push(b)

    def ROT_FOUR(self, inst):
        a = self.pop()
        b = self.pop()
        c = self.pop()
        d = self.pop()
        self.push(a)
        self.push(d)
        self.push(c)
        self.push(b)

    def DUP_TOP(self, inst):
        a = self.pop()
        self.push(a)
        self.push(a)

    def DUP_TOP_TWO(self, inst):
        a = self.pop()
        b = self.pop()
        self.push(b)
        self.push(a)
        self.push(b)
        self.push(a)

    def _convert_value(self, value, flag):
        if flag == 1:
            return BuiltinVariable(str).call_function(self, [value], {})  # type: ignore[arg-type]
        elif flag == 2:
            return BuiltinVariable(repr).call_function(self, [value], {})  # type: ignore[arg-type]
        elif flag == 3:
            return BuiltinVariable(ascii).call_function(self, [value], {})  # type: ignore[arg-type]
        return value

    def _format_value(self, fmt_spec, flags):
        value = self.pop()
        if isinstance(value, SymNodeVariable):
            from torch._dynamo.variables.lazy import (
                LazySymNodeFormatString,
                LazyVariableTracker,
            )

            value = LazyVariableTracker.create(
                LazySymNodeFormatString(value, fmt_spec), source=value.source
            )
            self.push(value)
            return

        value = self._convert_value(value, flags & 0x03)

        fmt_var = ConstantVariable.create("{:" + fmt_spec.as_python_constant() + "}")

        self.call_function(BuiltinVariable(str.format), [fmt_var, value], {})

    def FORMAT_VALUE(self, inst):
        flags = inst.arg
        if (flags & 0x04) == 0x04:
            fmt_spec = self.pop()
        else:
            fmt_spec = ConstantVariable.create("")

        return self._format_value(fmt_spec, flags)

    def BUILD_STRING(self, inst):
        format_string_parts: list[str] = []
        args: list[VariableTracker] = []
        kwargs: dict[str, VariableTracker] = {}
        for part in self.popn(inst.arg):
            if isinstance(part, ConstantVariable):
                format_string_parts.append("{}")
                args.append(part)
            elif isinstance(part, variables.StringFormatVariable):
                format_string_parts.append(part.format_string)
                args.extend(part.sym_args)
                if set(kwargs.keys()) & set(part.sym_kwargs.keys()):
                    unimplemented(
                        f"BUILD_STRING key conflict {kwargs} & {part.sym_kwargs}"
                    )
                kwargs.update(part.sym_kwargs)
            else:
                unimplemented(f"BUILD_STRING {part}")
        self.push(
            variables.StringFormatVariable.create(
                "".join(format_string_parts), args, kwargs
            )
        )

    def IS_OP(self, inst):
        assert inst.argval == 0 or inst.argval == 1
        if inst.argval == 0:
            new_argval = "is"
        else:
            new_argval = "is not"
        new_inst = create_instruction("COMPARE_OP", argval=new_argval)
        self.COMPARE_OP(new_inst)

    def CONTAINS_OP(self, inst):
        assert inst.argval == 0 or inst.argval == 1
        left, right = self.popn(2)
        op = inst.argval
        self.push(right.call_method(self, "__contains__", [left], {}))
        if op == 1:
            self.UNARY_NOT(inst)

    def LIST_EXTEND(self, inst):
        v = self.pop()
        assert inst.argval > 0
        obj = self.stack[-inst.arg]
        assert isinstance(obj, ListVariable)
        assert obj.is_mutable()
        obj.call_method(self, "extend", [v], {})

    def LIST_TO_TUPLE(self, inst):
        self.push(BuiltinVariable(tuple).call_function(self, [self.pop()], {}))  # type: ignore[arg-type]

    def STOPITERATION_ERROR(self, inst):
        # wrap the generator body in a try: ... except StopIteration: ... which
        # converts the StopIteration into a RuntimeError
        # https://peps.python.org/pep-0479/
        # https://github.com/python/cpython/pull/99006
        # https://github.com/python/cpython/commit/28187141cc34063ef857976ddbca87ba09a882c2
        val = self.stack[-1]
        assert isinstance(val, ExceptionVariable)
        if val.exc_type is StopIteration:
            new_val = variables.BuiltinVariable(RuntimeError).call_function(
                self,  # type: ignore[arg-type]
                [],
                {},
            )
            self.stack[-1] = new_val

    def DICT_MERGE(self, inst):
        v = self.pop()
        assert inst.argval > 0
        obj = self.stack[-inst.arg].realize()
        assert isinstance(obj, ConstDictVariable)
        assert obj.is_mutable()
        obj.call_method(self, "update", [v], {})

    DICT_UPDATE = DICT_MERGE

    def GEN_START(self, inst):
        self.pop()

    def GET_LEN(self, inst):
        tos = self.stack[-1]
        if tos.is_python_constant():
            self.push(ConstantVariable.create(len(tos.as_python_constant())))
        else:
            self.push(tos.call_method(self, "__len__", [], {}))

    def MATCH_MAPPING(self, inst):
        tos = self.stack[-1]
        assert isinstance(tos, ConstDictVariable)
        if isinstance(tos.items, collections.abc.Mapping):
            self.push(ConstantVariable.create(True))
        else:
            self.push(ConstantVariable.create(False))

    def MATCH_SEQUENCE(self, inst):
        tos = self.stack[-1]
        assert tos.is_python_constant()
        tos_value = tos.as_python_constant()
        if isinstance(tos_value, collections.abc.Sequence) and not isinstance(
            tos_value, (str, bytes, bytearray)
        ):
            self.push(ConstantVariable.create(True))
        else:
            self.push(ConstantVariable.create(False))

    def MATCH_KEYS(self, inst):
        tos = self.stack[-1]
        tos1 = self.stack[-2]
        assert isinstance(tos1, ConstDictVariable)

        if all(k in tos1 for k in tos):  # type: ignore[attr-defined]
            self.push(TupleVariable([tos1.getitem_const(self, k) for k in tos]))  # type: ignore[attr-defined,arg-type]
            if sys.version_info < (3, 11):
                self.push(ConstantVariable.create(True))
        else:
            self.push(ConstantVariable.create(None))
            if sys.version_info < (3, 11):
                self.push(ConstantVariable.create(False))

    def LOAD_ASSERTION_ERROR(self, inst):
        self.load_builtin_from_argval("AssertionError")

    UNARY_POSITIVE = stack_op(operator.pos)
    UNARY_NEGATIVE = stack_op(operator.neg)
    UNARY_NOT = stack_op(operator.not_)
    UNARY_INVERT = stack_op(operator.invert)

    BINARY_POWER = stack_op(operator.pow)
    BINARY_MULTIPLY = stack_op(operator.mul)
    BINARY_MATRIX_MULTIPLY = stack_op(operator.matmul)
    BINARY_FLOOR_DIVIDE = stack_op(operator.floordiv)
    BINARY_TRUE_DIVIDE = stack_op(operator.truediv)
    BINARY_MODULO = stack_op(operator.mod)
    BINARY_REMAINDER = stack_op(operator.mod)
    BINARY_ADD = stack_op(operator.add)
    BINARY_SUBTRACT = stack_op(operator.sub)
    BINARY_SUBSCR = break_graph_if_unsupported(push=1)(stack_op(operator.getitem))
    BINARY_LSHIFT = stack_op(operator.lshift)
    BINARY_RSHIFT = stack_op(operator.rshift)
    BINARY_AND = stack_op(operator.and_)
    BINARY_OR = stack_op(operator.or_)
    BINARY_XOR = stack_op(operator.xor)

    INPLACE_POWER = stack_op(operator.ipow)
    INPLACE_MULTIPLY = stack_op(operator.imul)
    INPLACE_MATRIX_MULTIPLY = stack_op(operator.imatmul)
    INPLACE_FLOOR_DIVIDE = stack_op(operator.ifloordiv)
    INPLACE_TRUE_DIVIDE = stack_op(operator.itruediv)
    INPLACE_MODULO = stack_op(operator.imod)
    INPLACE_REMAINDER = stack_op(operator.imod)
    INPLACE_ADD = stack_op(operator.iadd)
    INPLACE_SUBTRACT = stack_op(operator.isub)
    INPLACE_LSHIFT = stack_op(operator.ilshift)
    INPLACE_RSHIFT = stack_op(operator.irshift)
    INPLACE_AND = stack_op(operator.iand)
    INPLACE_XOR = stack_op(operator.ixor)
    INPLACE_OR = stack_op(operator.ior)

    # 3.11 opcodes
    def RESUME(self, inst):
        if inst.arg == 0:
            self.append_prefix_inst(inst)
            self.accept_prefix_inst = False
        else:
            assert not self.accept_prefix_inst

    if sys.version_info >= (3, 11):

        def BINARY_OP(self, inst):
            return _binary_op_lookup[inst.arg](self, inst)

    def PRECALL(self, inst):
        pass

    def KW_NAMES(self, inst):
        kw_names = self.code_options["co_consts"][inst.arg]
        assert isinstance(kw_names, tuple)
        for name in kw_names:
            assert isinstance(name, str)
        assert self.kw_names is None
        self.kw_names = ConstantVariable.create(value=kw_names)  # type: ignore[assignment]

    def PUSH_NULL(self, inst):
        self.push(NullVariable())

    def _call(self, inst, call_kw=False):
        # see https://docs.python.org/3.11/library/dis.html#opcode-CALL
        # for convention
        if call_kw:
            # TOS is kw_names for CALL_KW instruction
            assert sys.version_info >= (3, 13)
            kw_names = self.pop()
            assert isinstance(kw_names, TupleVariable) and kw_names.is_python_constant()
            kw_names = kw_names.as_python_constant()
        else:
            kw_names = self.kw_names.value if self.kw_names else ()

        contents = self.popn(inst.arg + 2)
        if sys.version_info >= (3, 13):
            # NULL and callable swapped
            fn = contents[0]
            args = [] if isinstance(contents[1], NullVariable) else [contents[1]]
        else:
            if isinstance(contents[0], NullVariable):
                fn = contents[1]
                args = []
            else:
                fn = contents[0]
                args = [contents[1]]

        if kw_names:
            args = args + contents[2 : -len(kw_names)]
            kwargs_list = contents[-len(kw_names) :]
            kwargs = dict(zip(kw_names, kwargs_list))
            assert len(kwargs) == len(kw_names)
        else:
            args = args + contents[2:]
            kwargs = {}

        try:
            # if call_function fails, need to set kw_names to None, otherwise
            # a subsequent call may have self.kw_names set to an old value
            self.call_function(fn, args, kwargs)
        finally:
            self.kw_names = None

    @break_graph_if_unsupported(push=1)
    def CALL(self, inst):
        self._call(inst)

    def COPY(self, inst):
        self.push(self.stack[-inst.arg])

    def SWAP(self, inst):
        self.stack[-1], self.stack[-inst.arg] = self.stack[-inst.arg], self.stack[-1]

    JUMP_BACKWARD = jump
    JUMP_BACKWARD_NO_INTERRUPT = jump

    POP_JUMP_FORWARD_IF_TRUE = generic_jump(operator.truth, False)
    POP_JUMP_BACKWARD_IF_TRUE = generic_jump(operator.truth, False)
    POP_JUMP_FORWARD_IF_FALSE = generic_jump(operator.not_, False)
    POP_JUMP_BACKWARD_IF_FALSE = generic_jump(operator.not_, False)

    def CACHE(self, inst):
        pass

    def BEFORE_WITH(self, inst):
        self.setup_or_before_with(inst)

    def setup_or_before_with(self, inst):
        ctx = self.pop()
        if not isinstance(
            ctx, (ContextWrappingVariable, GenericContextWrappingVariable)
        ):
            unimplemented_v2(
                gb_type="Unsupported context manager",
                context=f"Attempted SETUP_WITH/BEFORE_WITH on {ctx}",
                explanation=f"Dynamo does not know how to enter a `{ctx.python_type_name()}` context manager.",
                hints=[
                    "Avoid using the unsupported context manager.",
                    "File an issue to PyTorch. Simple context managers can potentially be supported, "
                    "but note that context managers can't be supported in general",
                ],
            )

        if (
            isinstance(ctx, GenericContextWrappingVariable)
            and not ctx.supports_graph_breaks()
        ):
            self.active_generic_context_managers.append(ctx)

        # Need this redundant check for mypy
        assert isinstance(
            ctx, (ContextWrappingVariable, GenericContextWrappingVariable)
        )

        exit = WithExitFunctionVariable(
            ctx,
            inst.target,
        )

        if sys.version_info >= (3, 11):
            # See create_call_resume_at for block stack details.
            # Only push a block if the current instruction's block is a
            # with block that is not nested in a try block - that is, the current
            # instruction's block target is the same as the top block's target.
            if inst.exn_tab_entry and (
                not self.block_stack
                or inst.exn_tab_entry.target is not self.block_stack[-1].target
            ):
                target = None
            else:
                target = self.next_instruction.exn_tab_entry.target
        else:
            target = inst.target

        if target:
            if isinstance(self, InstructionTranslator):
                self.block_stack.append(
                    BlockStackEntry(inst, target, len(self.stack), ctx)
                )
            else:
                self.block_stack.append(BlockStackEntry(inst, target, len(self.stack)))

        self.push(exit)
        self.push(ctx.enter(self))

    def append_prefix_inst(self, inst):
        assert self.accept_prefix_inst
        self.prefix_insts.append(inst)

    def MAKE_CELL(self, inst):
        if sys.version_info >= (3, 12) and not self.accept_prefix_inst:
            # In 3.12+, MAKE_CELL is not longer necessarily a prefix instruction.
            # It can be generated by inlined comprehensions.
            assert isinstance(self.symbolic_locals[inst.argval], NullVariable)
            self.symbolic_locals[inst.argval] = (
                self.output.side_effects.track_cell_new()
            )
        else:
            self.append_prefix_inst(inst)

    def COPY_FREE_VARS(self, inst):
        self.append_prefix_inst(inst)

    def RETURN_GENERATOR(self, inst):
        self.append_prefix_inst(inst)

    # 3.12 opcodes
    # BINARY/STORE_SLICE opcodes are broken down into
    # BUILD_SLICE 2 and BINARY/STORE_SUBSCR

    def END_FOR(self, inst):
        if sys.version_info >= (3, 13):
            self.pop()
        else:
            self.popn(2)

    def LOAD_FAST_CHECK(self, inst):
        if isinstance(self.symbolic_locals[inst.argval], NullVariable):
            unimplemented("LOAD_FAST_CHECK on uninitialized variable")
        self.LOAD_FAST(inst)

    def LOAD_FAST_AND_CLEAR(self, inst):
        if inst.argval not in self.symbolic_locals:
            self.push(NullVariable())
        else:
            self.LOAD_FAST(inst)
        self.symbolic_locals[inst.argval] = NullVariable()

    def LOAD_SUPER_ATTR(self, inst):
        self.CALL_FUNCTION(dataclasses.replace(inst, argval=2))
        if inst.arg & 1:
            self.LOAD_METHOD(inst)
        else:
            self._load_attr(inst)

    def CALL_INTRINSIC_1(self, inst):
        if inst.argval == 3:
            # INTRINSIC_STOPITERATION_ERROR
            self.STOPITERATION_ERROR(inst)
        elif inst.argval == 5:
            # INTRINSIC_UNARY_POSITIVE
            self.UNARY_POSITIVE(inst)
        elif inst.argval == 6:
            # INTRINSIC_LIST_TO_TUPLE
            self.push(TupleVariable(self.pop().force_unpack_var_sequence(self)))
        else:
            unimplemented(f"missing CALL_INTRINSIC_1 operand {inst.argval}")

    def END_SEND(self, inst):
        tos = self.pop()
        self.pop()
        self.push(tos)

    # 3.13 opcodes
    # fused instructions LOAD_FAST_LOAD_FAST, STORE_FAST_STORE_FAST, STORE_FAST_LOAD_FAST
    # are broken down.
    @break_graph_if_unsupported(push=1)
    def CALL_KW(self, inst):
        self._call(inst, call_kw=True)

    def TO_BOOL(self, inst):
        # TO_BOOL only precedes a conditional jump or UNARY_NOT (see compile.c in CPython)
        # So we can skip this instruction as long as we remember to codegen a TO_BOOL
        # before conditional jumps/UNARY_NOT.
        assert self.next_instruction.opname in (
            "POP_JUMP_IF_TRUE",
            "POP_JUMP_IF_FALSE",
            "UNARY_NOT",
        )

    def SET_FUNCTION_ATTRIBUTE(self, inst):
        flags = inst.arg
        fn = self.pop()
        assert isinstance(fn, NestedUserFunctionVariable)
        attr = self.pop()

        if flags & 0x08:
            fn.closure = attr
        elif flags & 0x04:
            fn.annotations = attr
        elif flags & 0x02:
            fn.kwdefaults = attr
        elif flags & 0x01:
            fn.defaults = attr

        self.push(fn)

    def CONVERT_VALUE(self, inst):
        self.push(self._convert_value(self.pop(), inst.argval))

    def FORMAT_SIMPLE(self, inst):
        self._format_value(ConstantVariable.create(""), 0)

    def FORMAT_WITH_SPEC(self, inst):
        self._format_value(self.pop(), 0)

    def is_non_empty_graph(self):
        if self.output.count_calls() > 1:
            # perf optimization only
            self.is_non_empty_graph = lambda: True  # type: ignore[method-assign]
            return True
        return False

    def format_frame_summary(self, additional_stack_frames=None):
        if additional_stack_frames is None:
            additional_stack_frames = []
        return "".join(
            traceback.format_list(
                [self.frame_summary()] + list(reversed(additional_stack_frames))
            )
        )

    def frame_summary(self):
        return traceback.FrameSummary(
            getattr(self.f_code, "co_filename", "<unknown>"),
            self.lineno,
            getattr(self.f_code, "co_name", "<unknown>"),
            lookup_line=False,
        )

    def is_co_filename_from_nn_modules(self):
        filename = getattr(self.f_code, "co_filename", "<unknown>")
        nn_modules_pattern = re.compile(r".*torch/nn/modules.*")
        return nn_modules_pattern.match(filename) is not None

    def store_global_weakref_by_id(self, prefix, value):
        global_name = self.output.install_global_by_id(prefix, weakref.ref(value))
        install_guard(
            GlobalWeakRefSource(global_name).make_guard(GuardBuilder.WEAKREF_ALIVE)
        )
        return global_name

    @property
    def fake_mode(self):
        return self.output.tracing_context.fake_mode

    @contextlib.contextmanager
    def strict_translation_mode(self, check_fn: Callable[[VariableTracker], bool]):
        """
        Strict mode is enabled on a per-VariableTracker level depending on the return value of check_fn(node).
        """
        prior = self.strict_checks_fn
        self.strict_checks_fn = check_fn
        try:
            yield
        finally:
            self.strict_checks_fn = prior

    def speculate(self) -> SpeculationEntry:
        assert self.instruction_pointer is not None
        assert self.instruction_pointer > 0
        return self.speculation_log.next(
            self.f_code.co_filename,
            self.lineno,
            self.instruction_pointer - 1,
            self.instructions[self.instruction_pointer - 1],
        )

    def __init__(
        self,
        output: OutputGraph,
        instructions: list[Instruction],
        f_locals: dict[str, Any],
        f_globals: dict[str, Any],
        f_builtins: dict[str, Any],
        code_options: dict[str, Any],
        symbolic_locals: dict[str, VariableTracker],
        symbolic_globals: dict[str, VariableTracker],
        symbolic_torch_function_state: SymbolicTorchFunctionState,
        f_code: types.CodeType,
        export: bool,
        inline_depth: int,
        speculation_log: SpeculationLog,
        distributed_state: Optional[DistributedState],
        # This determines whether to use the execution recorder.
        closure: Optional[tuple[types.CellType]] = None,
    ) -> None:
        super().__init__()
        self.speculation_log = speculation_log
        self.distributed_state = distributed_state

        # Mutable state checkpointed by copy_graphstate()
        self.output = output
        self.symbolic_locals = symbolic_locals
        self.symbolic_globals = symbolic_globals
        self.symbolic_torch_function_state = symbolic_torch_function_state
        self.stack = []
        self.instruction_pointer = 0
        self.current_instruction = create_instruction("NOP")
        self.block_stack = []
        # states before SETUP_WITH for checkpointing and fallback
        self.active_generic_context_managers: list[GenericContextWrappingVariable] = []
        self.lineno = -1
        self.kw_names = None
        self.accept_prefix_inst = True
        self.prefix_insts = []
        self.exn_vt_stack = []

        # Properties of the input/output code
        self.instructions: list[Instruction] = instructions
        self.indexof: dict[Instruction, int] = get_indexof(self.instructions)
        self.f_locals: dict[str, Any] = (
            f_locals  # needed for recording accessed locals for replay
        )
        self.f_globals: dict[str, Any] = f_globals
        self.f_builtins: dict[str, Any] = f_builtins
        self.code_options: dict[str, Any] = code_options
        self.f_code: types.CodeType = f_code

        # Execution record for replaying errors
        if closure is not None and config.replay_record_enabled:
            self.exec_recorder = ExecutionRecorder(
                code=f_code, closure=closure, code_options=code_options
            )
        else:
            self.exec_recorder = None
        # Stack of module being parsed, current nn.module is at the end of ordered dict.
        # The first field of tuple is the fully qualified name of current module
        # in original hierarchy.  The second field is the type of current nn.module
        self.nn_module_stack: dict[str, tuple[str, type[Any]]] = {}
        self.num_calls: dict[str, int] = {}
        # Flag to indicate whether tracing is used for export.
        self.export = export
        self.one_graph = False

        self.current_speculation = None

        self.strict_checks_fn = None

        if sys.version_info >= (3, 10):
            from .resume_execution import (
                CO_ASYNC_GENERATOR,
                CO_COROUTINE,
                CO_GENERATOR,
                CO_ITERABLE_COROUTINE,
            )

            if f_code.co_flags & (
                CO_GENERATOR | CO_COROUTINE | CO_ITERABLE_COROUTINE | CO_ASYNC_GENERATOR
            ):
                self.push(BuiltinVariable(None))

        self.inline_depth = inline_depth
        self.inconsistent_side_effects = False
        self._constants_cache: list[Optional[VariableTracker]] = [None] * len(
            f_code.co_consts
        )
        linecache.lazycache(f_code.co_filename, f_globals)


class InstructionTranslator(InstructionTranslatorBase):
    @staticmethod
    def current_tx() -> "InstructionTranslator":
        return tls.current_tx

    @contextlib.contextmanager
    def set_current_tx(self):
        prior = getattr(tls, "current_tx", None)
        tls.current_tx = self
        try:
            yield
        finally:
            tls.current_tx = prior

    def __init__(
        self,
        instructions: list[Instruction],
        f_code,
        f_locals,
        f_globals,
        f_builtins,
        closure,
        torch_function_mode_stack,
        code_options,
        compiler_fn,
        one_graph,
        export,
        export_constraints,
        dynamism,
        frame_state,
        speculation_log: SpeculationLog,
        distributed_state: Optional[DistributedState],
    ) -> None:
        _step_logger()(
            logging.INFO,
            f"torchdynamo start tracing {f_code.co_name} {code_options['co_filename']}:{code_options['co_firstlineno']}",
        )
        super().__init__(
            output=OutputGraph(
                code_options,
                compiler_fn,
                self,
                export,
                export_constraints,
                frame_state,
                local_scope=f_locals,
                global_scope=f_globals,
                f_code=f_code,
                torch_function_mode_stack=torch_function_mode_stack,
            ),
            instructions=instructions,
            f_locals=f_locals,
            f_globals=f_globals,
            f_builtins=f_builtins,
            closure=closure,
            code_options=code_options,
            symbolic_locals={},  # set below
            # A global var is inserted only after a STORE_GLOBAL happens to it
            symbolic_globals={},
            symbolic_torch_function_state=None,  # type: ignore[arg-type] # set below
            f_code=f_code,
            export=export,
            inline_depth=0,
            speculation_log=speculation_log,
            distributed_state=distributed_state,
        )

        self._throw_if_in_functorch()

        # as soon as we create the tracing context we should keep it active, so any calls
        # into dynamo apis can rely on finding it
        with tracing(self.output.tracing_context), self.set_current_tx():
            self.one_graph: bool = one_graph
            self.export = export
            if self.export:
                assert self.one_graph, (
                    "Export without one graph - something has gone wrong."
                )

            self.symbolic_locals = {}
            # Populate `symbolic_locals` with non-cell variables.
            cell_and_freevars: set[str] = set(self.cell_and_freevars())

            for name, value in f_locals.items():
                if name not in cell_and_freevars:
                    local_dynamism = None
                    if dynamism:
                        local_dynamism = frozenset(dynamism.get(name, {}).items())
                    var = LazyVariableTracker.create(
                        value,
                        LocalSource(
                            name,
                            is_input=True,
                            dynamism=local_dynamism,
                        ),
                    )
                    self.symbolic_locals[name] = var

            # Populate `symbolic_locals` with cells created by this frame,
            # effectively implementing the `MAKE_CELL` instructions.
            side_effects = self.output.side_effects
            for name in self.cellvars():
                if name in f_locals:
                    # This models cells that are also function inputs.
                    value = f_locals[name]
                    # NOTE: root frame inputs that are captured by a nested
                    # function become special cell objects -- they exist in
                    # `f_locals` as contents of the cells, rather than the cells
                    # objects themselves.
                    #
                    # In Dynamo, we choose to represent such input cell objects
                    # as newly created (rather than pre-existing) cell objects,
                    # because
                    #
                    # 1. The reason for representing a pre-existing cell object
                    # is to emit guard or codegen mutations. However, local
                    # cells should never be used for guards. Moreover, at this
                    # point these input cell objects should've never been
                    # accessed by anyone else, since Dynamo intercepts the frame
                    # right after its evaluation starts, i.e., right after these
                    # cell objects are created. So they should have no external
                    # reference, meaning no mutation needs to be propagated.
                    #
                    # 2. This conveniently allows codegen to prune away
                    # mutations to these cells, unless they escape the frame.
                    contents_source = LocalSource(
                        name, is_input=True, is_derefed_cell_contents=True
                    )
                    contents_var: VariableTracker = LazyVariableTracker.create(
                        value, contents_source
                    )
                    cell_var = side_effects.track_cell_new()
                    side_effects.store_cell(cell_var, contents_var)
                else:
                    cell_var = side_effects.track_cell_new()
                cell_var.local_name = name
                self.symbolic_locals[name] = cell_var

            # Populate `symbolic_locals` with cells captured by this frame,
            # effectively implementing the `COPY_FREE_VARS` instruction.
            for name, cell in zip(self.freevars(), closure):
                cell_source = LocalCellSource(name)
                contents_source = LocalSource(name, is_derefed_cell_contents=True)
                try:
                    contents_var = LazyVariableTracker.create(
                        cell.cell_contents, contents_source
                    )
                except ValueError:
                    # Cell has not yet been assigned
                    contents_var = variables.DeletedVariable()
                cell_var = side_effects.track_cell_existing(
                    cell_source, cell, contents_var
                )
                cell_var.local_name = name
                self.symbolic_locals[name] = cell_var

            self.symbolic_torch_function_state = SymbolicTorchFunctionState(
                torch_function_mode_stack
            )

            self.debug_locals: list[tuple[VariableTracker, list[VariableTracker]]] = []
            if export:
                # export gets confused if we never realize unused inputs
                # in export mode just eagerly realize everything
                self.symbolic_locals = variables.LazyVariableTracker.realize_all(
                    self.symbolic_locals
                )

    def _throw_if_in_functorch(self):
        # Fallback to eager in case of a graph break inside vmap
        eager = torch._dynamo.lookup_backend("eager")
        compiler_fn = inspect.getattr_static(
            self.output.compiler_fn, "compiler_fn", self.output.compiler_fn
        )
        ci = torch._C._functorch.peek_interpreter_stack()
        forbidden_keys = (
            torch._C._functorch.TransformType.Vmap,
            torch._C._functorch.TransformType.Grad,
            torch._C._functorch.TransformType.Jvp,
        )

        if ci is not None and ci.key() in forbidden_keys and compiler_fn is not eager:
            name = ci.key().name.lower()
            msg = (
                "If you are reaching here, it means dynamo failed for one of the following reasons:\n"
                # Calling a torch.compiled function
                f"- Calling torch.func.{name}(compiled_fn) function from eager mode is not supported. "
                f"Ensure that torch.func.{name} is also wrapped within a torch.compile function. "
                "For more information, see PyTorch issue #128711.\n"
                # if it reaches here, it means Dynamo failed to inline a functorch function
                f"- torch.func.{name}(fn) requires the function to be inlined by dynamo"
            )
            unimplemented(msg)

    def get_example_value(self, source: Source):
        if isinstance(source, LocalSource):
            return self.f_locals[source.local_name]
        if isinstance(source, GlobalSource):
            return self.f_globals[source.global_name]
        raise KeyError

    def run(self):
        super().run()

    def should_compile_partial_graph(self):
        if sys.version_info >= (3, 11):
            # Do not compile if current instruction's block is not the top with block
            entry = self.current_instruction.exn_tab_entry
            if entry and (
                not self.block_stack or entry.target is not self.block_stack[-1].target
            ):
                return False
        return (
            all(b.can_restore() for b in self.block_stack)
            and not self.one_graph
            and not self.active_generic_context_managers
        )

    def create_call_resume_at(self, inst):
        self.instruction_pointer = None

        if inst.opname == "RETURN_VALUE":
            return [create_instruction("RETURN_VALUE")]
        elif inst.opname == "RETURN_CONST":
            return [create_instruction("RETURN_CONST", argval=inst.argval)]

        reads = livevars_analysis(self.instructions, inst)
        all_argnames = tuple(
            k
            for k in self.symbolic_locals.keys()
            if k in reads and k not in self.cell_and_freevars()
        )
        # NOTE: do not use isinstance, since it realizes lazy VT's
        argnames = tuple(
            k
            for k in all_argnames
            if not type.__instancecheck__(NullVariable, self.symbolic_locals[k])
        )
        argnames_null = tuple(
            k
            for k in all_argnames
            if type.__instancecheck__(NullVariable, self.symbolic_locals[k])
        )
        if sys.version_info < (3, 12):
            assert len(argnames_null) == 0, "variables should not be NULL in < 3.12"

        cg = PyCodegen(self)

        # Handle inactive context variables.
        # The resume function assumes that context variables are the class, NOT the object.
        # e.g. torch.set_grad_enabled(True) will be reconstructed as torch.set_grad_enabled
        stack_ctx_vars = []
        for i, var in enumerate(self.stack):
            if type.__instancecheck__(ContextWrappingVariable, var):
                ctx = cast(ContextWrappingVariable, var)
                target_values = (
                    () if ctx.target_values is None else tuple(ctx.target_values)
                )
                stack_ctx_vars.append((i, target_values))
                # Replace the current stack var with the context class
                ctx.reconstruct_type(cg)
                cg.extend_output(create_swap(len(self.stack) - i + 1))
                cg.append_output(create_instruction("POP_TOP"))

        argnames_ctx_vars = []
        for name in argnames:
            if type.__instancecheck__(
                ContextWrappingVariable, var := self.symbolic_locals[name]
            ):
                ctx = cast(ContextWrappingVariable, var)
                target_values = (
                    () if ctx.target_values is None else tuple(ctx.target_values)
                )
                argnames_ctx_vars.append((name, target_values))
                # Replace the local with the context class
                ctx.reconstruct_type(cg)
                cg.append_output(create_instruction("STORE_FAST", argval=name))

        # Python does not allow null to be an arg to a function, so
        # we remove nulls from the stack and restore them in the
        # prologue of the resume function

        # sorted list of indices of nulls on the stack
        null_idxes: list[int] = []
        if sys.version_info >= (3, 11):
            # find indices of NullVariables
            for i, var in enumerate(self.stack):
                if type.__instancecheck__(NullVariable, var):
                    null_idxes.append(i)
            # generate bytecode to pop the nulls
            null_cnt = 0
            for i, var in enumerate(reversed(self.stack)):
                if type.__instancecheck__(NullVariable, var):
                    for j in range(2, i + 2 - null_cnt):
                        cg.append_output(create_instruction("SWAP", arg=j))
                    cg.extend_output(cg.pop_null())
                    null_cnt += 1

        # we popped all nulls from the stack at runtime,
        # so we should not count NullVariables
        stack_len = len(self.stack) - len(null_idxes)
        nargs = stack_len + len(argnames)

        name = unique_id(f"__resume_at_{inst.offset}")

        new_code: types.CodeType = ContinueExecutionCache.lookup(
            self.f_code,
            self.lineno,
            inst.offset,
            tuple(b.target.offset for b in self.block_stack),
            stack_len,
            argnames,
            argnames_null,
            tuple(b.resume_fn() for b in self.block_stack),
            tuple(stack_ctx_vars),
            tuple(argnames_ctx_vars),
            tuple(null_idxes),
        )

        # Add original GraphModule context to the resume function to handle
        # the case of a graph break while tracing a GraphModule
        orig_graphmodule_maybe = code_context.get_context(self.f_code).get(
            "orig_graphmodule", lambda: None
        )()
        if orig_graphmodule_maybe is not None:
            code_context.get_context(new_code)["orig_graphmodule"] = weakref.ref(
                orig_graphmodule_maybe
            )

        if new_code.co_freevars:
            # expose code object for debugging purposes
            self.output.install_global_unsafe(name, new_code)
            cg.make_function_with_closure(name, new_code, True, stack_len)
        else:
            # This is safe: we pre-generate a unique name
            self.output.install_global_unsafe(
                name, types.FunctionType(new_code, self.f_globals, name)
            )
            cg.extend_output(cg.load_function_name(name, True, stack_len))

        cg.extend_output([cg.create_load(k) for k in argnames])
        cg.extend_output(create_call_function(nargs, False))
        cg.append_output(create_instruction("RETURN_VALUE"))
        return cg.get_instructions()

    def symbolic_locals_contain_module_class(self):
        for v in self.symbolic_locals.values():
            if isinstance(v, UserDefinedClassVariable) and issubclass(
                v.as_python_constant(), torch.nn.Module
            ):
                return True
        return False

    def replace_tos_if_return_is_generator(self):
        if (
            len(self.stack)
            and (tos := self.stack[-1])
            and isinstance(tos, LocalGeneratorObjectVariable)
        ):
            self.stack[-1] = ListIteratorVariable(
                tos.force_unpack_var_sequence(self),
                mutation_type=ValueMutationNew(),
            )

    def _return(self, inst):
        self.replace_tos_if_return_is_generator()

        if (
            not config.allow_empty_graphs
            and self.output.count_calls() == 0
            and not self.inconsistent_side_effects
            and not self.symbolic_locals_contain_module_class()
            and not self.export
            and not self.one_graph
        ):
            raise exc.SkipFrame("because no content in function call")

        self.instruction_pointer = None
        _step_logger()(
            logging.INFO,
            f"torchdynamo done tracing {self.f_code.co_name} ({inst.opname})",
        )
        log.debug("%s triggered compile", inst.opname)
        self.output.compile_subgraph(
            self,
            reason=GraphCompileReason(
                "return_value", [self.frame_summary()], graph_break=False
            ),
        )
        return_inst = (
            create_instruction("RETURN_VALUE")
            if inst.opname == "RETURN_VALUE"
            else create_instruction("RETURN_CONST", argval=inst.argval)
        )
        self.output.add_output_instructions([return_inst])
        raise ReturnValueOp

    def RETURN_VALUE(self, inst):
        self._return(inst)

    def RETURN_CONST(self, inst):
        self._return(inst)


if sys.version_info >= (3, 11):
    _binary_op_lookup = [
        getattr(
            InstructionTranslator,
            opname[3:] if "INPLACE" in opname else f"BINARY_{opname[3:]}",
        )
        for opname, _ in dis._nb_ops  # type: ignore[attr-defined]
    ]


class InliningInstructionTranslator(InstructionTranslatorBase):
    """Trace and inline a called method"""

    symbolic_result: Optional[VariableTracker]

    @classmethod
    def inline_call(cls, parent, func, args, kwargs):
        with patch.dict(counters, {"unimplemented": counters["inline_call"]}):
            tracer = cls.build_inline_tracer(parent, func, args, kwargs)
            return tracer.inline_call_()

    @staticmethod
    def check_inlineable(func):
        if func.has_self():
            unimplemented("inline with __self__")

        result = trace_rules.check_verbose(func, is_inlined_call=True)
        if result.skipped:
            from torch._dynamo.variables.misc import produce_trampoline_autograd_apply

            # _origin marks this as coming from an internal dynamo known function that is safe to
            # trace through.
            if hasattr(getattr(func, "fn", None), "_origin") and func.fn._origin in [
                produce_trampoline_autograd_apply,
            ]:
                # Known sound
                return trace_rules.SkipResult(
                    False, "allowlist in dynamo known function"
                )
            fn_qualname = func.fn.__qualname__ if hasattr(func, "fn") else ""
            hints = [
                f"Avoid calling the function `{fn_qualname}`.",
            ]
            if "_dynamo" not in func.get_filename():
                hints += [
                    f"Remove the function `{fn_qualname}` or the file `{func.get_filename()}` "
                    "from torch/_dynamo/trace_rules.py. More graph breaks may occur as a result of "
                    "attempting to trace into the function.",
                    "Please file an issue to PyTorch.",
                    # TODO suggest mark_force_inline when implemented
                ]
            unimplemented_v2(
                gb_type="Attempted to inline function marked as skipped",
                context=f"qualname: {fn_qualname}, name: {func.get_name()}, "
                f"filename: `{func.get_filename()}`, skip reason: {result.reason}",
                explanation=f"Dynamo developers have intentionally marked that the function `{fn_qualname}` "
                "should not be traced.",
                hints=hints,
            )

        if isinstance(func, UserFunctionVariable) and inspect.getattr_static(
            func.get_function(), "_torchdynamo_disable", False
        ):
            unimplemented_v2(
                gb_type="Skip inlining `torch.compiler.disable()`d function",
                context=str(func.get_function()),
                explanation=f"Skip inlining function {func.get_function()} since it was wrapped with `torch.compiler.disable`",
                hints=[
                    "Remove the `torch.compiler.disable` call",
                ],
            )
        else:
            return result

    @staticmethod
    def build_inline_tracer(
        parent,
        func: VariableTracker,
        args: list[VariableTracker],
        kwargs,
    ):
        if isinstance(func, SkipFunctionVariable):
            unimplemented("inline with functions in skip files")
        assert isinstance(
            func,
            (
                UserFunctionVariable,
                NestedUserFunctionVariable,
                LocalGeneratorFunctionVariable,
                LocalGeneratorObjectVariable,
            ),
        )
        result = InliningInstructionTranslator.check_inlineable(func)
        assert result.skipped is False
        try:
            sub_locals = func.bind_args(parent, args, kwargs)
        except TypeError as e:
            # Wrap the general TypeError during bind_args() to the internal ArgsMismatchError with detailed info
            raise ArgsMismatchError(  # noqa: B904
                "{reason}.\n  func = {func}, args = {args}, kwargs = {kwargs}".format(
                    reason=str(e),
                    func=f"'{func.get_name()}' {func.get_filename()}:{func.get_code().co_firstlineno}",
                    args=[arg.python_type() for arg in args],
                    kwargs=kwargs,
                ),
            )

        for v in itertools.chain(sub_locals.values()):
            if not isinstance(v, VariableTracker):
                unimplemented(f"unconverted arg {v}")

        code: types.CodeType = func.get_code()
        if code.co_name in ("__setitem__", "__setattr__") and not (
            args and isinstance(args[0], variables.UserDefinedObjectVariable)
        ):
            unimplemented(f"inline {code.co_name}")

        suffix = ""
        # TODO: mlazos, add support for enabling multiple artifact logs
        # with a single alias
        if torch._logging._internal.log_state.is_artifact_enabled("bytecode"):
            suffix = f"\n{dis.Bytecode(code).dis()}"
        if sys.version_info >= (3, 11):
            cur_inst = parent.current_instruction
            parent_code = parent.f_code
            header = parent.get_line_of_code_header(lineno=cur_inst.positions.lineno)

            def get_trace_call_log_str():
                line = get_instruction_source_311(parent_code, cur_inst).rstrip()
                return f"TRACE inlined call {code.co_name} from {header}\n{line}"

            trace_call_log.debug("%s", LazyString(get_trace_call_log_str))
        log.debug("INLINING %s%s, %s", code, suffix, result.reason)

        # Detect inline GraphModule calls in order to propagate node metadata,
        # by checking if the first argument (self) is a variable tracking a GraphModule.
        if args and isinstance(args[0], NNModuleVariable):
            module = parent.output.get_submodule(args[0].module_key)
            if isinstance(module, torch.fx.GraphModule):
                # The inline call might not actually be a call to `forward`,
                # but it is enough to add a context for `forward` in case it is called.
                code_context.get_context(module.forward.__code__)[
                    "orig_graphmodule"
                ] = weakref.ref(module)

        tracer: InliningInstructionTranslator
        if is_generator(code):
            tracer = InliningGeneratorInstructionTranslator(
                parent,
                code,
                sub_locals,
                parent.symbolic_globals,
                parent.symbolic_torch_function_state,
                func,
            )
        else:
            # need the line below to make MyPy happy
            assert not isinstance(func, LocalGeneratorObjectVariable)
            tracer = InliningInstructionTranslator(
                parent,
                code,
                sub_locals,
                parent.symbolic_globals,
                parent.symbolic_torch_function_state,
                func,
            )
        return tracer

    def inline_call_(self):
        parent = self.parent
        code = self.f_code

        strict_ctx: Any = contextlib.nullcontext()
        if parent.strict_checks_fn:
            strict_ctx = self.strict_translation_mode(parent.strict_checks_fn)
        try:
            with strict_ctx:
                self.run()
        except exc.ObservedException as e:
            msg = f"Observed exception DURING INLING {code} : {e}"
            # TODO(anijain2305) - This works but we should probably have a
            # global/central data structure for the exception stack.
            parent.exn_vt_stack.extend(self.exn_vt_stack)
            log.debug(msg)
            # bubble up the exception to the parent frame.
            raise
        except exc.SkipFrame as e:
            msg = f"SKIPPED INLINING {code}: {e}"
            log.debug(msg)
            raise Unsupported(msg) from e
        except Exception:
            log.debug("FAILED INLINING %s", code)
            raise
        assert self.symbolic_result is not None

        if self.f_globals is parent.f_globals:
            # Merge symbolic_globals back if parent and child are in the same namespace
            parent.symbolic_globals.update(self.symbolic_globals)

        parent.inconsistent_side_effects |= self.inconsistent_side_effects

        log.debug("DONE INLINING %s", code)

        if config.enable_faithful_generator_behavior or (
            isinstance(self, InliningGeneratorInstructionTranslator)
            and self.is_generator_from_ctx_manager
        ):
            if (
                is_generator(code)
                and isinstance(self, InliningGeneratorInstructionTranslator)
                and self.generator_exhausted
            ):
                assert isinstance(self, InliningGeneratorInstructionTranslator)
                # When the generator returns None, we raise StopIteration
                exc.raise_observed_exception(StopIteration, self)
            else:
                return self.symbolic_result
        else:
            if is_generator(code):
                assert isinstance(self, InliningGeneratorInstructionTranslator)
                assert self.symbolic_result.as_python_constant() is None
                return ListIteratorVariable(
                    self.generated_items,
                    mutation_type=ValueMutationNew(),
                )
            else:
                return self.symbolic_result

    def __init__(
        self,
        parent: InstructionTranslatorBase,
        code: types.CodeType,
        symbolic_locals: dict[str, VariableTracker],
        symbolic_globals: dict[str, VariableTracker],
        symbolic_torch_function_state: SymbolicTorchFunctionState,
        funcvar: BaseUserFunctionVariable,
    ) -> None:
        f_globals = funcvar.get_globals()  # type: ignore[attr-defined]
        f_builtins = f_globals["__builtins__"]
        if not isinstance(f_builtins, dict):
            f_builtins = f_builtins.__dict__
        instructions = cleaned_instructions(code)
        propagate_line_nums(instructions)
        super().__init__(
            output=parent.output,
            f_locals={},
            f_globals=f_globals,
            f_builtins=f_builtins,
            symbolic_locals=symbolic_locals,
            symbolic_globals=symbolic_globals,
            symbolic_torch_function_state=symbolic_torch_function_state,
            instructions=instructions,
            code_options={k: getattr(code, k) for k in get_code_keys()},
            f_code=code,
            export=parent.export,
            inline_depth=parent.inline_depth + 1,
            speculation_log=parent.speculation_log,
            distributed_state=parent.distributed_state,
        )
        self.funcvar = funcvar
        self.parent = parent
        self.num_calls = parent.num_calls
        self.symbolic_result = None
        self.nn_module_stack = parent.nn_module_stack.copy()
        self.one_graph = parent.one_graph

    @property
    def fake_mode(self):
        return self.parent.fake_mode

    def run_ctx_mgr(self):
        return TracingContext.current_frame(self.parent.frame_summary())

    def should_compile_partial_graph(self):
        return False  # inlining functions is all-or-nothing

    def create_call_resume_at(self, offset):
        unimplemented("cant resume while inlining")

    def RETURN_VALUE(self, inst):
        self.symbolic_result = self.pop()  # type: ignore[assignment]
        self.instruction_pointer = None
        raise ReturnValueOp

    def RETURN_CONST(self, inst):
        self.symbolic_result = self._load_const(inst)
        self.instruction_pointer = None
        raise ReturnValueOp

    def get_globals_source_and_value(self, name):
        if "__name__" in self.f_globals:
            module_name = self.f_globals["__name__"]
            module_source = self.import_source(module_name)
            if "torch_package" in module_name:
                fglobals_value = (
                    torch.package.package_importer._package_imported_modules[
                        module_name
                    ]
                )  # type: ignore[assignment]
            else:
                fglobals_value = _import_module(module_name)
            fglobals_vt = VariableTracker.build(self, fglobals_value, module_source)
            global_source = AttrSource(module_source, name)
        else:
            globals_name = self.output.install_global_by_id(
                "___unnamed_scope", self.f_globals
            )
            globals_source = GlobalSource(globals_name)
            fglobals_value = self.f_globals  # type: ignore[assignment]
            fglobals_vt = VariableTracker.build(self, fglobals_value, globals_source)
            global_source = DictGetItemSource(globals_source, name)  # type: ignore[assignment]
        return fglobals_value, fglobals_vt, global_source

    def _load_global(self, inst):
        if self.output.global_scope is self.f_globals:
            # If the global scope matches that of the root frame, use handler in
            # root frame instruction translator, to enforce consistency.
            super()._load_global(inst)
        else:
            name = inst.argval

            _, fglobals_vt, global_source = self.get_globals_source_and_value(name)
            if self.output.side_effects.has_pending_mutation_of_attr(fglobals_vt, name):
                self.push(self.output.side_effects.load_attr(fglobals_vt, name))
            else:
                try:
                    value = self.f_globals[name]
                except KeyError:
                    return self.load_builtin(inst)

                self.push(VariableTracker.build(self, value, global_source))

    def STORE_GLOBAL(self, inst):
        if self.output.global_scope is self.f_globals:
            # If the global scope matches that of the root frame, use handler in
            # root frame instruction translator, to enforce consistency.
            super().STORE_GLOBAL(inst)
        else:
            value = self.pop()
            if isinstance(value, RemovableHandleVariable):
                unimplemented("Storing handles in globals - NYI")
            name = inst.argval
            _fglobals_value, fglobals_vt, _ = self.get_globals_source_and_value(name)
            self.output.side_effects.store_attr(fglobals_vt, name, value)


class InliningGeneratorInstructionTranslator(InliningInstructionTranslator):
    generated_items: list[VariableTracker]
    # Flag wether or not the InlineGenerator should consume the entire iterator

    def __init__(self, *args, **kwargs) -> None:
        super().__init__(*args, **kwargs)
        self.generated_items = []
        self.generator_exhausted = False
        self.is_generator_from_ctx_manager = False

    def YIELD_VALUE(self, inst: Instruction):
        top = self.pop()
        self.generated_items.append(top)
        if len(self.generated_items) > MAX_ITERATOR_LIMIT:
            raise exc.InfiniteGeneratorError(
                "Too many yield values in generator. Maybe you are inlining an infinite generator. "
                f"If not, please report a bug at {PT2_ISSUE_TRACKER_URL}",
            )
        self.push(ConstantVariable.create(None))
        if (
            config.enable_faithful_generator_behavior
            or self.is_generator_from_ctx_manager
        ):
            self.symbolic_result = top
            # Stop tracing
            raise YieldValueOp

    def GET_YIELD_FROM_ITER(self, inst):
        tos = self.stack[-1]
        if not isinstance(tos, ListIteratorVariable):
            self.pop()
            res = BuiltinVariable(iter).call_function(self, [tos], {})  # type: ignore[arg-type]
            self.push(res)

    def RETURN_VALUE(self, inst):
        self.generator_exhausted = True
        return super().RETURN_VALUE(inst)

    def RETURN_CONST(self, inst):
        self.generator_exhausted = True
        return super().RETURN_CONST(inst)

    def YIELD_FROM(self, inst):
        assert len(self.stack) >= 2
        val = self.pop()
        tos = self.stack[-1]
        if not (isinstance(val, ConstantVariable) and val.value is None):
            # invoke send
            # Unreachable code - if you hit this, you are implementing generator support and have
            # lifted the `unimplemented("generator")` in frame conversion. This codepath handles
            # subgenerator and lines up with this line in Python 3.10
            # https://github.com/python/cpython/blob/3.10/Python/ceval.c#L2599
            unimplemented("Unreachable sub-generator code")

        try:
            val = tos.next_variable(self)
        except (StopIteration, exc.ObservedUserStopIteration) as ex:
            if isinstance(ex, exc.ObservedUserStopIteration):
                exc.handle_observed_exception(self)

            # The iterator is exhausted. Stop the loop and return.
            self.pop()
            self.push(ConstantVariable.create(ex.value))
        else:
            # Repeat the YIELD_FROM instruction in the next eval loop
            assert (
                isinstance(self.instruction_pointer, int)
                and self.instruction_pointer > 0
            )
            self.instruction_pointer -= 1

            self.push(val)
            # Add the value to yield into generated_items and replace the top of the stack with None
            self.YIELD_VALUE(inst)

    def SEND(self, inst):
        assert len(self.stack) >= 2
        val = self.pop()
        tos = self.stack[-1]
        if isinstance(tos, (ListIteratorVariable, LocalGeneratorObjectVariable)) or (
            isinstance(tos, UserDefinedObjectVariable)
            and isinstance(tos.value, collections.abc.Iterator)
        ):
            if isinstance(val, ConstantVariable) and val.value is None:
                try:
                    val = tos.next_variable(self)
                except (StopIteration, exc.ObservedUserStopIteration) as ex:
                    # To implement SEND, we have to look at the implementation
                    # when the iterator returns StopIteration. This translates to this code
                    # 3.11: https://github.com/python/cpython/blob/3.11/Python/ceval.c#L2613-L2619
                    # 3.12: https://github.com/python/cpython/blob/3.12/Python/bytecodes.c#L863-L866
                    # The implementation is different in 3.11 and 3.12. In 3.12, we rely
                    # on END_SEND to clean up. In 3.11, SEND does the cleanup as well.
                    if sys.version_info < (3, 12):
                        self.pop()  # Python 3.12 uses new opcode END_SEND
                    self.push(ConstantVariable.create(ex.value))
                    self.jump(inst)
                else:
                    self.push(val)
            else:
                # invoke send
                # Unreachable code - if you hit this, you are implementing generator support and have
                # lifted the `unimplemented("generator")` in frame conversion. This codepath handles
                # subgenerator and lines up with this line in Python 3.11
                # https://github.com/python/cpython/blob/3.11/Python/ceval.c#L2597
                unimplemented("Unreachable sub-generator code")
        else:
            unimplemented(f"SEND {typestr(tos)}")<|MERGE_RESOLUTION|>--- conflicted
+++ resolved
@@ -54,7 +54,14 @@
 from torch.fx.experimental.symbolic_shapes import guard_bool
 from torch.utils._functools import cache_method
 
-from . import config, exc, logging as torchdynamo_logging, trace_rules, variables
+from . import (
+    config,
+    exc,
+    graph_break_hints,
+    logging as torchdynamo_logging,
+    trace_rules,
+    variables,
+)
 from .bytecode_analysis import (
     get_indexof,
     JUMP_OPNAMES,
@@ -77,11 +84,7 @@
 from .exc import (
     ArgsMismatchError,
     BackendCompilerFailed,
-<<<<<<< HEAD
-    unimplemented,
-=======
     format_graph_break_message,
->>>>>>> 02e1580e
     unimplemented_v2,
     Unsupported,
 )
@@ -553,9 +556,6 @@
     ]
 
     def jump_graph_break(self, inst, value, extra_msg=""):
-<<<<<<< HEAD
-        log_graph_break(self.code_options, reason="Data-dependent jump")
-=======
         log_graph_break(
             self.code_options,
             reason=format_graph_break_message(
@@ -565,9 +565,15 @@
                 hints=_hints,
             ),
         )
->>>>>>> 02e1580e
         if not self.should_compile_partial_graph():
-            unimplemented("should_compile_partial_graph=False")
+            unimplemented_v2(
+                gb_type="Should not compile partial graph (data-dependent branching)",
+                context="",
+                explanation="Dynamo has determined when encountering data-dependent "
+                "branching (e.g. `if my_tensor.item() > 0:`) that it should not "
+                "compile the partial graph.",
+                hints=[],
+            )
         # compile a partial subgraph prefix then jump into user code
         if self.maybe_has_backedge():
             msg = (
@@ -637,8 +643,11 @@
 
                 result = torch.fx.experimental.symbolic_shapes.expect_true(sym_expr)
                 if not result:
-                    unimplemented(
-                        "Assertion failed on symbolic shapes. Did you make sure eager mode succeeds?"
+                    unimplemented_v2(
+                        gb_type="Assertion failed on symbolic shapes",
+                        context=str(sym_expr),
+                        explanation="",
+                        hints=[*graph_break_hints.USER_ERROR],
                     )
                 self.jump(inst)
                 return
@@ -710,8 +719,12 @@
                             self.push(value)
                         self.jump(inst)
                 else:
-                    unimplemented(
-                        "generic_jump on UserDefined with __bool__ returning non-constant"
+                    unimplemented_v2(
+                        gb_type="Data-dependent branching with non-constant __bool__",
+                        context=f"method: {x}, result: {result}",
+                        explanation="Attempted to perform data-dependent branching on a user-defined "
+                        "object with a __bool__ method that did not return a constant.",
+                        hints=[],
                     )
             # __bool__ or __len__ is non-function or not existed in the user defined object
             else:
@@ -784,9 +797,6 @@
                     # We don't support graph break under GenericContextWrappingVariable,
                     # If there is, we roll back to the checkpoint and fall back.
                     excp.remove_from_stats()
-<<<<<<< HEAD
-                    unimplemented("Graph break under GenericContextWrappingVariable")
-=======
                     unimplemented_v2(
                         gb_type="Graph break under GenericContextWrappingVariable",
                         context=f"Active generic context managers: {self.active_generic_context_managers}",
@@ -797,7 +807,6 @@
                         ],
                         from_exc=excp,
                     )
->>>>>>> 02e1580e
 
                 if isinstance(excp, exc.UncapturedHigherOrderOpError):
                     raise
@@ -906,9 +915,6 @@
         super().__init__(name, bases, dct)
 
         def _missing(opname, *args):
-<<<<<<< HEAD
-            unimplemented(f"missing: {opname}")
-=======
             unimplemented_v2(
                 gb_type="Missing bytecode handler",
                 context=f"{opname} with args {args}",
@@ -919,7 +925,6 @@
                     *graph_break_hints.SUPPORTABLE,
                 ],
             )
->>>>>>> 02e1580e
 
         dispatch_table = {
             op: getattr(cls, opname, functools.partial(_missing, opname))
@@ -1272,9 +1277,22 @@
                     new_name = name.replace(".", "implicit")
                     self.push(self.symbolic_locals[new_name])
                 except KeyError:
-                    unimplemented("undefined LOAD_FAST (implicit)")
+                    unimplemented_v2(
+                        gb_type="Attempted to read undefined local variable (implicit)",
+                        context=f"LOAD_FAST {name}",
+                        explanation=f"Could not find an implicit local variable with name `{name}`",
+                        hints=[
+                            "This happens in dict/list comprehensions",
+                            *graph_break_hints.USER_ERROR,
+                        ],
+                    )
             else:
-                unimplemented("undefined LOAD_FAST")
+                unimplemented_v2(
+                    gb_type="Attempted to read undefined local variable",
+                    context=f"LOAD_FAST {name}",
+                    explanation=f"Could not find a local variable with name `{name}`",
+                    hints=[*graph_break_hints.USER_ERROR],
+                )
 
         # for continuation functions
         if name.startswith("___stack"):
@@ -1368,7 +1386,12 @@
             source, self.symbolic_globals[name]
         )
         if isinstance(value, RemovableHandleVariable):
-            unimplemented("Storing handles in globals - NYI")
+            unimplemented_v2(
+                gb_type="Storing Tensor hook handle in globals",
+                context=name,
+                explanation="This is not supported.",
+                hints=[],
+            )
         self.output.side_effects.store_global(variable, name, value)
 
     # Cache note: This cache only exists for the duration of this
@@ -1455,7 +1478,12 @@
                     globals=self.f_globals,
                 )
             except ImportError:
-                unimplemented("import a module that does not exist")
+                unimplemented_v2(
+                    gb_type="Import failure",
+                    context=f"module_name: {module_name}, fromlist: {fromlist}, level={level}",
+                    explanation="Failure when attempting to import.",
+                    hints=[*graph_break_hints.USER_ERROR],
+                )
 
             if level != 0:
                 pkg = self.calc_package()
@@ -1478,7 +1506,12 @@
         if istype(value, (types.ModuleType, DummyModule)):
             self.push(PythonModuleVariable(value, source=source))
         else:
-            unimplemented(f"IMPORT_NAME {typestr(value)}")
+            unimplemented_v2(
+                gb_type="Bad import result",
+                context=typestr(value),
+                explanation="Import result is not a Python module.",
+                hints=[],
+            )
 
     def IMPORT_FROM(self, inst):
         self.DUP_TOP(inst)
@@ -1619,13 +1652,24 @@
             if observed_exception_type := exc.observed_exception_map.get(val.exc_type):
                 raise observed_exception_type(f"raised exception {val}")
             raise exc.ObservedException(f"raised exception {val}")
-        unimplemented(f"raise {exc}")
+        unimplemented_v2(
+            gb_type="Failed to raise exception",
+            context=str(exc),
+            explanation="Attempted to raise a non-Exception type/value.",
+            hints=[*graph_break_hints.USER_ERROR],
+        )
 
     def RAISE_VARARGS(self, inst):
         if inst.arg == 0:
             # duplicate the top of the stack and re-raise it
             if sys.version_info < (3, 11):
-                unimplemented("re-raise")
+                unimplemented_v2(
+                    gb_type="Re-raise with no arguments",
+                    context="",
+                    explanation="Dynamo does not support re-raising the previous exception "
+                    "in Python < 3.11 (empty `raise`)",
+                    hints=[],
+                )
             assert isinstance(self.stack[-1], ExceptionVariable)
             self.stack.append(self.stack[-1])
             self._raise_exception_variable(inst)
@@ -1637,14 +1681,24 @@
             from_vt = self.pop()
             if isinstance(from_vt, ConstantVariable) and from_vt.value is None:
                 self._raise_exception_variable(inst)
-            unimplemented("raise ... from ...")
+            unimplemented_v2(
+                gb_type="Re-raise with 2 arguments",
+                context=str(from_vt),
+                explanation="Dynamo does not support `raise ... from [not-None]`",
+                hints=[],
+            )
 
     def CLEANUP_THROW(self, inst):
         # https://github.com/python/cpython/pull/96010
         tos = self.stack[-1]
         assert isinstance(tos, ExceptionVariable)
         if tos.exc_type is StopIteration:
-            unimplemented("CLEANUP_THROW with StopIteration")
+            unimplemented_v2(
+                gb_type="CLEANUP_THROW with StopIteration",
+                context="",
+                explanation="Received StopIteration when handling generator.throw/close. This is not supported.",
+                hints=[],
+            )
         else:
             self.RERAISE(inst)
 
@@ -1652,7 +1706,13 @@
         if sys.version_info >= (3, 11):
             # RERAISE is currently supported in a narrow case of `raise ... from None`
             self._raise_exception_variable(inst)
-        unimplemented("RERAISE")
+        unimplemented_v2(
+            gb_type="RERAISE in Python < 3.11",
+            context="",
+            explanation="RERAISE bytecode (https://docs.python.org/3.10/library/dis.html#opcode-RERAISE) "
+            "not supported in Python < 3.11. This bytecode is generated by try/with blocks.",
+            hints=[],
+        )
 
     def WITH_EXCEPT_START(self, inst):
         if sys.version_info >= (3, 11):
@@ -1752,10 +1812,13 @@
                     block_stack_entry = self.block_stack.pop()
 
                 if block_stack_entry.inst.opname != "SETUP_FINALLY":
-                    unimplemented(
-                        "exception is raised when top of the block stack "
+                    unimplemented_v2(
+                        gb_type="Exception raised with invalid exception handler",
+                        context="",
+                        explanation="Exception raised when top of the block stack "
                         "is not exception handler (e.g. try .. with .. except). "
-                        f"Current TOS is {block_stack_entry.inst}"
+                        f"Current TOS is {block_stack_entry.inst}",
+                        hints=[],
                     )
 
                 # 1) pop values from the stack until it matches the stack depth
@@ -1860,14 +1923,20 @@
         # 2) except (NotImplemetedError, AttributeError) -> TupleVariable
 
         if not isinstance(expected_exc_types, (BuiltinVariable, TupleVariable)):
-            unimplemented(
-                f"except has an unsupported types of objects {expected_exc_types}"
+            unimplemented_v2(
+                gb_type="Exception with bad expected type",
+                context=str(expected_exc_types),
+                explanation=f"`except ...` has unsupported type {expected_exc_types}.",
+                hints=[*graph_break_hints.USER_ERROR],
             )
 
         if sys.version_info >= (3, 11):
             if not isinstance(exc_instance, variables.ExceptionVariable):
-                unimplemented(
-                    f"except expects to recieve an object of exception type but received {exc_instance}"
+                unimplemented_v2(
+                    gb_type="Caught non-Exception value",
+                    context=str(exc_instance),
+                    explanation=f"Except expects to recieve an object of Exception type but received {exc_instance}.",
+                    hints=[*graph_break_hints.USER_ERROR],
                 )
 
         if isinstance(expected_exc_types, TupleVariable):
@@ -1879,8 +1948,11 @@
 
         for expected_type in expected_types:
             if not isinstance(expected_type, BuiltinVariable):
-                unimplemented(
-                    f"except has an unsupported types of object {expected_type}"
+                unimplemented_v2(
+                    gb_type="Exception with non-type expectation",
+                    context=str(expected_type),
+                    explanation=f"`except ...` expects a non-type: {expected_type}.",
+                    hints=[*graph_break_hints.USER_ERROR],
                 )
             if isinstance(exc_instance, variables.ExceptionVariable) and issubclass(
                 exc_instance.exc_type, expected_type.fn
@@ -1925,7 +1997,12 @@
             kwargsvars = self.pop()
             argsvars = self.pop()
         else:
-            unimplemented("CALL_FUNCTION_EX")
+            unimplemented_v2(
+                gb_type="Variadic function call with bad flags",
+                context=f"flags: {inst.argval}",
+                explanation=f"Attempted to call a variadic function (CALL_FUNCTION_EX) with bad flags {inst.argval}",
+                hints=[*graph_break_hints.DYNAMO_BUG],
+            )
 
         if sys.version_info >= (3, 13):
             # 3.13 swapped null and callable
@@ -1960,7 +2037,12 @@
                 # args, aot_autograd/inductor while lowering generates
                 # aten.random.from, again causing syntax errors. Since this
                 # usecase is uncommon, graph break.
-                unimplemented("random_ op is called with from keyword")
+                unimplemented_v2(
+                    gb_type="Tensor.random_ op called with `from` keyword",
+                    context="",
+                    explanation="This is not supported.",
+                    hints=[],
+                )
             elif (
                 fn.name == "uniform_"
                 and isinstance(argsvars, TupleVariable)
@@ -1973,7 +2055,12 @@
                 # args, aot_autograd/inductor while lowering generates
                 # aten.uniform.from, again causing syntax errors. Since this
                 # usecase is uncommon, graph break.
-                unimplemented("uniform_ op is called with from keyword")
+                unimplemented_v2(
+                    gb_type="Tensor.uniform_ op called with `from` keyword",
+                    context="",
+                    explanation="This is not supported.",
+                    hints=[],
+                )
 
         if not isinstance(
             argsvars, BaseListVariable
@@ -1987,7 +2074,12 @@
         if not isinstance(argsvars, BaseListVariable) or not isinstance(
             kwargsvars, ConstDictVariable
         ):
-            unimplemented(f"non-static call {typestr(argsvars)} {typestr(kwargsvars)}")
+            unimplemented_v2(
+                gb_type="Variadic function call with bad args/kwargs type",
+                context=f"args type: {typestr(argsvars)}, kwargs type: {typestr(kwargsvars)}",
+                explanation="Expected args to be a list and kwargs to be a dict",
+                hints=[*graph_break_hints.USER_ERROR],
+            )
 
         # Map to a dictionary of str -> VariableTracker
         kwargsvars = kwargsvars.keys_as_python_constant()
@@ -2090,7 +2182,13 @@
     def store_attr_graph_break(self, inst):
         log_graph_break(self.code_options, reason="STORE_ATTR-caused graph break")
         if not self.should_compile_partial_graph():
-            unimplemented("should_compile_partial_graph=False")
+            unimplemented_v2(
+                gb_type="Should not compile partial graph (STORE_ATTR)",
+                context="",
+                explanation="Dynamo has determined when encountering an unsupported "
+                "STORE_ATTR instruction (i.e. `obj.attr = val`) that it should not compile the partial graph.",
+                hints=[],
+            )
         self.output.compile_subgraph(
             self, reason=GraphCompileReason("store_attr", [self.frame_summary()])
         )
@@ -2141,7 +2239,12 @@
 
     def BUILD_SET(self, inst):
         if config.inject_BUILD_SET_unimplemented_TESTING_ONLY:
-            unimplemented("missing: BUILD_SET")
+            unimplemented_v2(
+                gb_type="missing BUILD_SET handler",
+                context="",
+                explanation="Missing BUILD_SET bytecode handler (for testing purposes).",
+                hints=[],
+            )
         items = self.popn(inst.argval)
         new_set = SetVariable(items, mutation_type=ValueMutationNew())
         self.push(new_set)
@@ -2153,7 +2256,13 @@
             try:
                 items.extend(seq.force_unpack_var_sequence(self))
             except NotImplementedError:
-                unimplemented(f"BUILD_LIST_UNPACK {seq}")
+                unimplemented_v2(
+                    gb_type="Failed to unpack object for BUILD_LIST_UNPACK",
+                    context=str(seq),
+                    explanation=f"{seq} cannot be unpacked into a list for the BUILD_LIST_UNPACK "
+                    "bytecode (`[*x, *y, ...]`).",
+                    hints=[*graph_break_hints.USER_ERROR],
+                )
         self.push(cls(items, mutation_type=ValueMutationNew()))
 
     def BUILD_TUPLE_UNPACK(self, inst):
@@ -2280,9 +2389,21 @@
         elif seq.has_force_unpack_var_sequence(self):
             val = seq.force_unpack_var_sequence(self)
         else:
-            unimplemented(f"UNPACK_SEQUENCE {seq}")
+            unimplemented_v2(
+                gb_type="Failed to unpack object for UNPACK_SEQUENCE",
+                context=str(seq),
+                explanation=f"{seq} cannot be unpacked into a list for the UNPACK_SEQUENCE bytecode "
+                "(i.e. `a, b, c = d`).",
+                hints=[*graph_break_hints.USER_ERROR],
+            )
         if len(val) != inst.argval:
-            unimplemented("UNPACK_SEQUENCE length mismatch")
+            unimplemented_v2(
+                gb_type="Length mismatch when unpacking object for UNPACK_SEQUENCE",
+                context=f"expected length: {inst.argval}, actual: {len(val)}",
+                explanation=f"{seq} unpacked to a list for the UNPACK_SEQUENCE bytecode "
+                "(i.e. `a, b, c = d`) with unexpected length.",
+                hints=[*graph_break_hints.DYNAMO_BUG],
+            )
         for i in reversed(val):
             self.push(i)
 
@@ -2303,7 +2424,12 @@
             for item in reversed(vals_prefix):
                 self.push(item)
         else:
-            unimplemented(f"UNPACK_EX {seq}")
+            unimplemented_v2(
+                gb_type="Failed to unpack object for UNPACK_EX",
+                context=str(seq),
+                explanation=f"{seq} cannot be unpacked into a list for the UNPACK_EX bytecode.",
+                hints=[*graph_break_hints.USER_ERROR],
+            )
 
     def NOP(self, inst):
         pass
@@ -2398,12 +2524,20 @@
                 format_string_parts.append(part.format_string)
                 args.extend(part.sym_args)
                 if set(kwargs.keys()) & set(part.sym_kwargs.keys()):
-                    unimplemented(
-                        f"BUILD_STRING key conflict {kwargs} & {part.sym_kwargs}"
+                    unimplemented_v2(
+                        gb_type="BUILD_STRING key conflict",
+                        context=f"format_string_parts: {format_string_parts}, kwargs: {kwargs}, part.sym_kwargs: {part.sym_kwargs}",
+                        explanation="Failed to build format string due to key conflict",
+                        hints=[*graph_break_hints.USER_ERROR],
                     )
                 kwargs.update(part.sym_kwargs)
             else:
-                unimplemented(f"BUILD_STRING {part}")
+                unimplemented_v2(
+                    gb_type="BUILD_STRING type error",
+                    context=str(part),
+                    explanation="Format string part type is not correct - expected constant or format string.",
+                    hints=[*graph_break_hints.USER_ERROR],
+                )
         self.push(
             variables.StringFormatVariable.create(
                 "".join(format_string_parts), args, kwargs
@@ -2729,7 +2863,12 @@
 
     def LOAD_FAST_CHECK(self, inst):
         if isinstance(self.symbolic_locals[inst.argval], NullVariable):
-            unimplemented("LOAD_FAST_CHECK on uninitialized variable")
+            unimplemented_v2(
+                gb_type="LOAD_FAST_CHECK on uninitialized variable",
+                context=inst.argval,
+                explanation=f"Attempted to load uninitialized local variable {inst.argval}",
+                hints=[*graph_break_hints.USER_ERROR],
+            )
         self.LOAD_FAST(inst)
 
     def LOAD_FAST_AND_CLEAR(self, inst):
@@ -2757,7 +2896,12 @@
             # INTRINSIC_LIST_TO_TUPLE
             self.push(TupleVariable(self.pop().force_unpack_var_sequence(self)))
         else:
-            unimplemented(f"missing CALL_INTRINSIC_1 operand {inst.argval}")
+            unimplemented_v2(
+                gb_type="Missing CALL_INTRINSIC_1 handler",
+                context=f"CALL_INTRINSIC_1 operand: {inst.argval}",
+                explanation=f"No handler implemented for CALL_INTRINSIC_1 {inst.argval} instruction.",
+                hints=[*graph_break_hints.SUPPORTABLE],
+            )
 
     def END_SEND(self, inst):
         tos = self.pop()
@@ -3153,7 +3297,12 @@
                 # if it reaches here, it means Dynamo failed to inline a functorch function
                 f"- torch.func.{name}(fn) requires the function to be inlined by dynamo"
             )
-            unimplemented(msg)
+            unimplemented_v2(
+                gb_type="Unsupported functorch tracing attempt",
+                context="",
+                explanation=msg,
+                hints=[],
+            )
 
     def get_example_value(self, source: Source):
         if isinstance(source, LocalSource):
@@ -3389,7 +3538,13 @@
     @staticmethod
     def check_inlineable(func):
         if func.has_self():
-            unimplemented("inline with __self__")
+            unimplemented_v2(
+                gb_type="Inline attempt with __self__",
+                context=str(func),
+                explanation="Attempted to inline a function with the `__self__` attribute. "
+                "Dynamo is expected to decompose method calls into function calls with a `self` argument.",
+                hints=[],
+            )
 
         result = trace_rules.check_verbose(func, is_inlined_call=True)
         if result.skipped:
@@ -3447,7 +3602,12 @@
         kwargs,
     ):
         if isinstance(func, SkipFunctionVariable):
-            unimplemented("inline with functions in skip files")
+            unimplemented_v2(
+                gb_type="Attempted to inline function marked as skipped (SkipFunctionVariable)",
+                context=f"Attempted to inline a SkipFunctionVariable {func}",
+                explanation="Attempted to inline a function that was previously determined to be marked as intentionally skipped.",
+                hints=[],
+            )
         assert isinstance(
             func,
             (
@@ -3474,13 +3634,23 @@
 
         for v in itertools.chain(sub_locals.values()):
             if not isinstance(v, VariableTracker):
-                unimplemented(f"unconverted arg {v}")
+                unimplemented_v2(
+                    gb_type="Encountered unconverted argument when attempting to inline",
+                    context=f"func: {func}, arg: {v}",
+                    explanation="An argument to an inlined function was not successfully converted to a VariableTracker.",
+                    hints=[*graph_break_hints.DYNAMO_BUG],
+                )
 
         code: types.CodeType = func.get_code()
         if code.co_name in ("__setitem__", "__setattr__") and not (
             args and isinstance(args[0], variables.UserDefinedObjectVariable)
         ):
-            unimplemented(f"inline {code.co_name}")
+            unimplemented_v2(
+                gb_type="Unsupported __setitem__/__setattr__ inline attempt",
+                context=f"code name: {code.co_name}, args: {args}",
+                explanation=f"Attempted to inline {code.co_name} where first argument (self) is not a user-defined object.",
+                hints=[],
+            )
 
         suffix = ""
         # TODO: mlazos, add support for enabling multiple artifact logs
@@ -3642,7 +3812,12 @@
         return False  # inlining functions is all-or-nothing
 
     def create_call_resume_at(self, offset):
-        unimplemented("cant resume while inlining")
+        unimplemented_v2(
+            gb_type="Graph break in inlined function",
+            context="",
+            explanation="Graph breaks in an inlined call are not supported.",
+            hints=[],
+        )
 
     def RETURN_VALUE(self, inst):
         self.symbolic_result = self.pop()  # type: ignore[assignment]
@@ -3705,7 +3880,12 @@
         else:
             value = self.pop()
             if isinstance(value, RemovableHandleVariable):
-                unimplemented("Storing handles in globals - NYI")
+                unimplemented_v2(
+                    gb_type="Storing Tensor hook handle in globals (inline call)",
+                    context=inst.argval,
+                    explanation="This is not supported.",
+                    hints=[],
+                )
             name = inst.argval
             _fglobals_value, fglobals_vt, _ = self.get_globals_source_and_value(name)
             self.output.side_effects.store_attr(fglobals_vt, name, value)
@@ -3763,7 +3943,12 @@
             # lifted the `unimplemented("generator")` in frame conversion. This codepath handles
             # subgenerator and lines up with this line in Python 3.10
             # https://github.com/python/cpython/blob/3.10/Python/ceval.c#L2599
-            unimplemented("Unreachable sub-generator code")
+            unimplemented_v2(
+                gb_type="Unreachable sub-generator code",
+                context="",
+                explanation="Should only be encountered while implementing generator support.",
+                hints=[],
+            )
 
         try:
             val = tos.next_variable(self)
@@ -3816,6 +4001,16 @@
                 # lifted the `unimplemented("generator")` in frame conversion. This codepath handles
                 # subgenerator and lines up with this line in Python 3.11
                 # https://github.com/python/cpython/blob/3.11/Python/ceval.c#L2597
-                unimplemented("Unreachable sub-generator code")
-        else:
-            unimplemented(f"SEND {typestr(tos)}")+                unimplemented_v2(
+                    gb_type="Unreachable sub-generator code",
+                    context="",
+                    explanation="Should only be encountered while implementing generator support.",
+                    hints=[],
+                )
+        else:
+            unimplemented_v2(
+                gb_type="SEND with bad type",
+                context=f"TOS type: {typestr(tos)}",
+                explanation=f"Attempted to SEND with unsupported type {typestr(tos)}.",
+                hints=[],
+            )