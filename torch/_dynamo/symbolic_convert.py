--- conflicted
+++ resolved
@@ -81,9 +81,6 @@
 )
 from .code_context import code_context
 from .codegen import PyCodegen
-<<<<<<< HEAD
-from .exc import ArgsMismatchError, BackendCompilerFailed, unimplemented, Unsupported
-=======
 from .exc import (
     ArgsMismatchError,
     BackendCompilerFailed,
@@ -91,7 +88,6 @@
     unimplemented_v2,
     Unsupported,
 )
->>>>>>> d54b2b7f
 from .funcname_cache import get_funcname
 from .guards import GuardBuilder, install_guard
 from .output_graph import GraphCompileReason, OutputGraph
@@ -505,7 +501,7 @@
 
     user_stack_formatted = "".join(traceback.format_list(user_stack))
     user_stack_trace = (
-        "Graph break in user code at %s:%s\nReason: %s\nUser code traceback:\n%s"  # noqa: UP031
+        "Graph break in user code at %s:%s\nGraph Break Reason: %s\nUser code traceback:\n%s"  # noqa: UP031
         % (
             frame_loc[0],
             frame_loc[1],
@@ -540,7 +536,7 @@
         # exercised by
         #   python test/dynamo/test_misc.py -k test_duplicate_graph_break_log
         graph_break_log.debug(
-            "Graph break (details suppressed) in user code at %s:%s\nReason: %s",
+            "Graph break (user stack suppressed due to duplicate graph break) in user code at %s:%s\nGraph Break Reason: %s",
             frame_loc[0],
             frame_loc[1],
             reason,
@@ -821,7 +817,7 @@
                 log_graph_break(
                     self.code_options,
                     exc_info=True,
-                    reason=f"Unsupported: {excp}",
+                    reason=str(excp),
                     user_stack=excp.real_stack,
                 )
 
@@ -2781,7 +2777,16 @@
         if not isinstance(
             ctx, (ContextWrappingVariable, GenericContextWrappingVariable)
         ):
-            unimplemented(f"{inst.opname} {ctx}")
+            unimplemented_v2(
+                gb_type="Unsupported context manager",
+                context=f"Attempted SETUP_WITH/BEFORE_WITH on {ctx}",
+                explanation=f"Dynamo does not know how to enter a `{ctx.python_type_name()}` context manager.",
+                hints=[
+                    "Avoid using the unsupported context manager.",
+                    "File an issue to PyTorch. Simple context managers can potentially be supported, "
+                    "but note that context managers can't be supported in general",
+                ],
+            )
 
         if (
             isinstance(ctx, GenericContextWrappingVariable)
@@ -3555,15 +3560,36 @@
                     False, "allowlist in dynamo known function"
                 )
             fn_qualname = func.fn.__qualname__ if hasattr(func, "fn") else ""
-            unimplemented(
-                f"'inline in skipfiles: {fn_qualname} | {func.get_name()} {func.get_filename()}, {result.reason}'"
+            hints = [
+                f"Avoid calling the function `{fn_qualname}`.",
+            ]
+            if "_dynamo" not in func.get_filename():
+                hints += [
+                    f"Remove the function `{fn_qualname}` or the file `{func.get_filename()}` "
+                    "from torch/_dynamo/trace_rules.py. More graph breaks may occur as a result of "
+                    "attempting to trace into the function.",
+                    "Please file an issue to PyTorch.",
+                    # TODO suggest mark_force_inline when implemented
+                ]
+            unimplemented_v2(
+                gb_type="Attempted to inline function marked as skipped",
+                context=f"qualname: {fn_qualname}, name: {func.get_name()}, "
+                f"filename: `{func.get_filename()}`, skip reason: {result.reason}",
+                explanation=f"Dynamo developers have intentionally marked that the function `{fn_qualname}` "
+                "should not be traced.",
+                hints=hints,
             )
 
         if isinstance(func, UserFunctionVariable) and inspect.getattr_static(
             func.get_function(), "_torchdynamo_disable", False
         ):
-            unimplemented(
-                f"call torch._dynamo.disable() wrapped function {func.get_function()}"
+            unimplemented_v2(
+                gb_type="Skip inlining `torch.compiler.disable()`d function",
+                context=str(func.get_function()),
+                explanation=f"Skip inlining function {func.get_function()} since it was wrapped with `torch.compiler.disable`",
+                hints=[
+                    "Remove the `torch.compiler.disable` call",
+                ],
             )
         else:
             return result
