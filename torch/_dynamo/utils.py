--- conflicted
+++ resolved
@@ -59,7 +59,6 @@
     Generic,
     Optional,
     overload,
-    Set,
     TypeVar,
     Union,
 )
@@ -1421,7 +1420,7 @@
             except Exception:
                 return "Value is not JSON serializable"
 
-    keys_to_scrub: Set[Any] = set()
+    keys_to_scrub: set[Any] = set()
     inductor_conf_str = None
     inductor_config_copy = (
         torch._inductor.config.get_config_copy() if torch._inductor.config else None
@@ -3076,11 +3075,7 @@
 
     from .exc import (
         TorchRuntimeError,
-<<<<<<< HEAD
-        unimplemented,
-=======
         unimplemented_v2,
->>>>>>> d54b2b7f
         Unsupported,
         UserError,
         UserErrorType,
@@ -3140,23 +3135,50 @@
         if isinstance(
             cause, torch._subclasses.fake_tensor.DataDependentOutputException
         ):
-            unimplemented(
-                f"data dependent operator: {cause.func}; "
-                "to enable, set torch._dynamo.config.capture_scalar_outputs = True"
+            # capture_scalar_outputs only works for these ops right now
+            # see torch/_subclasses/fake_impls.py
+            if cause.func in (
+                torch.ops.aten.item.default,
+                torch.ops.aten._local_scalar_dense.default,
+            ):
+                # does this actually get triggered?
+                hints = [
+                    "Enable tracing of data-dependent output operators with "
+                    "`torch._dynamo.config.capture_scalar_outputs = True`",
+                ]
+            else:
+                hints = [
+                    "Consider wrapping the operator into a PyTorch-understood custom operator "
+                    "(see https://pytorch.org/tutorials/advanced/custom_ops_landing_page.html)",
+                ]
+            unimplemented_v2(
+                gb_type="Data dependent operator",
+                context=str(cause.func),
+                explanation=f"Operator `{cause.func}` has a non-Tensor output "
+                "whose value is dependent on the data of Tensor inputs.",
+                hints=hints,
             )
         elif isinstance(
             cause, torch._subclasses.fake_tensor.DynamicOutputShapeException
         ):
             if not torch._dynamo.config.capture_dynamic_output_shape_ops:
-                unimplemented(
-                    f"dynamic shape operator: {cause.func}; "
-                    "to enable, set torch._dynamo.config.capture_dynamic_output_shape_ops = True"
+                unimplemented_v2(
+                    gb_type="Dynamic shape operator",
+                    context=str(cause.func),
+                    explanation=f"Operator `{cause.func}`'s output shape depends on input Tensor data.",
+                    hints=[
+                        "Enable tracing of dynamic shape operators with "
+                        "`torch._dynamo.config.capture_dynamic_output_shape_ops = True`",
+                    ],
                 )
             else:
-                unimplemented(
-                    f"dynamic shape operator: {cause.func}; "
-                    "Operator does not have a meta kernel that supports dynamic output shapes, "
-                    "please report an issue to PyTorch"
+                unimplemented_v2(
+                    gb_type="Dynamic shape operator (no meta kernel)",
+                    context=str(cause.func),
+                    explanation=f"Operator `{cause.func}` does not have a meta kernel that supports dynamic output shapes",
+                    hints=[
+                        "Please report an issue to PyTorch",
+                    ],
                 )
         elif isinstance(
             cause, torch._subclasses.fake_tensor.UnsupportedOperatorException
