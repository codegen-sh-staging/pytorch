--- conflicted
+++ resolved
@@ -1024,8 +1024,6 @@
     )
 
 
-<<<<<<< HEAD
-=======
 cmp_name_to_op_mapping = {
     "__eq__": operator.eq,
     "__ne__": operator.ne,
@@ -1046,7 +1044,6 @@
 }
 
 
->>>>>>> b8b1b364
 def is_wrapper_or_member_descriptor(value):
     return isinstance(
         value,
@@ -1423,12 +1420,7 @@
             except Exception:
                 return "Value is not JSON serializable"
 
-<<<<<<< HEAD
-    configs_to_scrub_re = r"((^TYPE_CHECKING$)|(.*_progress$)|(.*TESTING.*)|(.*(rocm|halide).*)|(^trace\..*)|(^_))"
-    keys_to_scrub = set()
-=======
     keys_to_scrub: set[Any] = set()
->>>>>>> b8b1b364
     inductor_conf_str = None
     inductor_config_copy = (
         torch._inductor.config.get_config_copy() if torch._inductor.config else None
@@ -1436,7 +1428,7 @@
     if inductor_config_copy is not None:
         try:
             for key, val in inductor_config_copy.items():
-                if not isinstance(key, str) or re.search(configs_to_scrub_re, key):
+                if not isinstance(key, str):
                     keys_to_scrub.add(key)
                 # Convert set() to list for json.dumps()
                 if isinstance(val, set):
