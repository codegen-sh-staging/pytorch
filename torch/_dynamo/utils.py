--- conflicted
+++ resolved
@@ -27,12 +27,8 @@
 import weakref
 from contextlib import contextmanager
 from functools import lru_cache, wraps
-<<<<<<< HEAD
+from pathlib import Path
 from typing import Any, ClassVar, Dict, Optional, Tuple, Union
-=======
-from pathlib import Path
-from typing import Any, Dict, Optional, Tuple, Union
->>>>>>> 90bf6e39
 
 try:
     import numpy as np
