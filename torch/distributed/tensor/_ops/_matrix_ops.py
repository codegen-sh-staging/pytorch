--- conflicted
+++ resolved
@@ -1,6 +1,8 @@
 # Copyright (c) Meta Platforms, Inc. and affiliates
 # implement matrix related ops for distributed tensor
 
+
+from typing import Optional
 
 import torch
 from torch.distributed.device_mesh import DeviceMesh
@@ -569,7 +571,6 @@
         op_schema,
         single_mesh_dim_strategies,
         input_index=4,
-<<<<<<< HEAD
     )
 
 
@@ -577,9 +578,9 @@
     aten._scaled_dot_product_cudnn_attention.default,
     schema_info=RuntimeSchemaInfo(4),
 )
-def scaled_scaled_dot_product_cudnn_attention_strategy(
-    mesh: DeviceMesh, op_schema: OpSchema
-) -> OpStrategy:
+def scaled_dot_product_cudnn_attention_strategy(op_schema: OpSchema) -> OpStrategy:
+    mesh = op_schema.get_mesh_from_args()
+
     (
         query_strategy,  # query
         _,  # key
@@ -675,8 +676,11 @@
 
 @register_op_strategy(aten._scaled_dot_product_cudnn_attention_backward.default)
 def scaled_scaled_dot_product_cudnn_attention_backward_strategy(
-    mesh: DeviceMesh, op_schema: OpSchema
+    op_schema: OpSchema,
 ) -> OpStrategy:
+    # backward op does not need to validate the mesh since forward op has already done it
+    mesh = op_schema.get_mesh_from_args(validate=False)
+
     assert len(op_schema.args_schema) >= 15
     has_attn_bias = op_schema.args_schema[8] is not None
     has_scale = len(op_schema.args_schema) >= 16 and False
@@ -715,7 +719,9 @@
         Replicate(),  # dv
     ]
     all_replicate_inp: PlacementList = [Replicate()] * 6
-    all_replicate_inp += [Replicate()] * 2  # philox_seed, philox_offset is casted to Replicate() in DTensor
+    all_replicate_inp += [
+        Replicate()
+    ] * 2  # philox_seed, philox_offset is casted to Replicate() in DTensor
     all_replicate_inp += [Replicate() if has_attn_bias else None]
     all_replicate_inp += [None] * 6
     if has_scale:
@@ -734,7 +740,9 @@
     num_heads_dim_sharding_inp: PlacementList = [qkv_sharding] * 4
     num_heads_dim_sharding_inp += [output_sharding]
     num_heads_dim_sharding_inp += [logsumexp_sharding]
-    num_heads_dim_sharding_inp += [Replicate()] * 2  # philox_seed, philox_offset is casted to Replicate() in DTensor
+    num_heads_dim_sharding_inp += [
+        Replicate()
+    ] * 2  # philox_seed, philox_offset is casted to Replicate() in DTensor
     num_heads_dim_sharding_inp += [Shard(1) if has_attn_bias else None]
     num_heads_dim_sharding_inp += [None] * 6
     if has_scale:
@@ -746,17 +754,19 @@
     # case 3: Context Parallelism which shards on the sequence dim
     context_parallel_sharding_out: PlacementList = [Shard(2)] * 3
     context_parallel_sharding_inp: PlacementList = [Shard(2)] * 6
-    context_parallel_sharding_inp += [Replicate()] * 2  # philox_seed, philox_offset is casted to Replicate() in DTensor
+    context_parallel_sharding_inp += [
+        Replicate()
+    ] * 2  # philox_seed, philox_offset is casted to Replicate() in DTensor
     context_parallel_sharding_inp += [Shard(2) if has_attn_bias else None]
     context_parallel_sharding_inp += [None] * 6
     if has_scale:
         context_parallel_sharding_inp.append(None)
 
-    context_parallel_sharding = context_parallel_sharding_out + context_parallel_sharding_inp
+    context_parallel_sharding = (
+        context_parallel_sharding_out + context_parallel_sharding_inp
+    )
     single_mesh_dim_strategies.append(context_parallel_sharding)
 
     return expand_to_full_mesh_op_strategy(
         mesh, op_schema, single_mesh_dim_strategies, input_index=3
-=======
->>>>>>> 6a1faff6
     )