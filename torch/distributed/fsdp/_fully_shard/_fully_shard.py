# mypy: allow-untyped-decorators
# mypy: allow-untyped-defs
import functools
from collections.abc import Iterable
from typing import Any, Callable, cast, NoReturn, Optional, Union

import torch
import torch.nn as nn
from torch.distributed._composable import contract
from torch.distributed.tensor import DeviceMesh, Shard
from torch.distributed.utils import _get_root_modules

from ._fsdp_api import MixedPrecisionPolicy, OffloadPolicy
from ._fsdp_common import FSDPMeshInfo, HSDPMeshInfo
from ._fsdp_init import (
    _get_device_from_mesh,
    _get_managed_modules,
    _get_managed_states,
    _get_post_forward_mesh_info,
    _init_default_fully_shard_mesh,
    _move_states_to_device,
)
from ._fsdp_param_group import FSDPParamGroup
from ._fsdp_state import _get_module_fsdp_state, FSDPState


__all__ = [
    "fully_shard",
    "FSDPModule",
    "UnshardHandle",
    "register_fsdp_forward_method",
]


cls_to_fsdp_cls: dict[type, type] = {}


<<<<<<< HEAD
=======
@overload
def fully_shard(
    module: nn.Module,
    *,
    mesh: Optional[DeviceMesh] = ...,
    reshard_after_forward: Union[bool, int] = ...,
    shard_placement_fn: Optional[Callable[[nn.Parameter], Optional[Shard]]] = ...,
    mp_policy: MixedPrecisionPolicy = ...,
    offload_policy: OffloadPolicy = ...,
    ignored_params: Optional[set[nn.Parameter]] = ...,
) -> FSDPModule: ...


@overload
def fully_shard(
    module: list[nn.Module],
    *,
    mesh: Optional[DeviceMesh] = ...,
    reshard_after_forward: Union[bool, int] = ...,
    shard_placement_fn: Optional[Callable[[nn.Parameter], Optional[Shard]]] = ...,
    mp_policy: MixedPrecisionPolicy = ...,
    offload_policy: OffloadPolicy = ...,
    ignored_params: Optional[set[nn.Parameter]] = ...,
) -> list[FSDPModule]: ...


>>>>>>> d54b2b7f
# The decorator adds a state object to `module` that can be accessed via
# `fully_shard.state(module)`. The state object and module are 1:1.
@contract(state_cls=FSDPState)
def fully_shard(
    module: Union[nn.Module, list[nn.Module]],
    *,
    mesh: Optional[DeviceMesh] = None,
    reshard_after_forward: Union[bool, int] = True,
    shard_placement_fn: Optional[Callable[[nn.Parameter], Optional[Shard]]] = None,
    mp_policy: MixedPrecisionPolicy = MixedPrecisionPolicy(),
    offload_policy: OffloadPolicy = OffloadPolicy(),
    ignored_params: Optional[set[nn.Parameter]] = None,
):
    """
    Apply fully sharded data parallelism (FSDP) to ``module``, where FSDP
    shards module parameters, gradients, and optimizer states across data
    parallel workers to save memory at the cost of communication.

    At initialization, FSDP shards the module's parameters across the data
    parallel workers given by ``mesh``. Before forward, FSDP all-gathers the
    sharded parameters across the data-parallel workers to get the unsharded
    parameters for forward computation. If ``reshard_after_forward`` is
    ``True``, then FSDP frees the unsharded parameters after forward and
    re-all-gathers them in backward before gradient computation. After gradient
    computation, FSDP frees the unsharded parameters and reduce-scatters the
    unsharded gradients across data-parallel workers.

    This implementation represents the sharded parameters as :class:`DTensor` s
    sharded on dim-0, while the unsharded parameters will be like the original
    parameters on ``module`` (e.g. :class:`torch.Tensor` if originally
    :class:`torch.Tensor`). A module
    `forward pre-hook <https://pytorch.org/docs/main/generated/torch.nn.Module.html#torch.nn.Module.register_forward_pre_hook>`_
    on ``module`` all-gathers the parameters, and a module
    `forward hook <https://pytorch.org/docs/main/generated/torch.nn.Module.html#torch.nn.Module.register_forward_hook>`_
    on ``module`` frees them (if needed). Similar backward hooks all-gather
    parameters and later free parameters and reduce-scatter gradients.

    Since grouping multiple tensors together for one collective is critical for
    communication efficiency, this implementation makes this grouping first
    class. Calling :meth:`fully_shard` on ``module`` constructs one group that
    includes the parameters in ``module.parameters()`` except those already
    assigned to a group from an earlier call on a submodule. This means that
    :meth:`fully_shard` should be called bottom-up on your model. Each group's
    parameters are all-gathered in one collective, and its gradients are
    reduce-scattered in one collective. Partitioning the model into multiple
    groups ("layer by layer") allows for peak memory savings and communication/computation
    overlap. Users generally should *not* call :meth:`fully_shard` only on the
    topmost root module.

    Args:
        module (Union[nn.Module, List[nn.Module]): The module or modules to
            shard with FSDP and group together for communication.
        mesh (Optional[DeviceMesh]): This data parallel mesh defines the
            sharding and device. If 1D, then parameters are fully sharded
            across the 1D mesh (FSDP) with ``(Shard(0),)`` placement. If 2D,
            then parameters are sharded across the 1st dim and replicated
            across the 0th dim (HSDP) with ``(Replicate(), Shard(0))``
            placement. The mesh's device type gives the device type used for
            communication; if a CUDA or CUDA-like device type, then we use the
            current device.
        reshard_after_forward (Union[bool, int]): This controls the parameter
            behavior after forward and can trade off memory and communication:

            - If ``True``, then this reshards parameters after forward and
              re-all-gathers in backward.
            - If ``False``, then this keeps the unsharded parameters in memory
              after forward and avoids the all-gather in backward.
            - If an ``int``, then this represents the world size to reshard to
              after forward. It should be a non-trivial divisor of the ``mesh``
              shard dim size (i.e. excluding 1 and the dim size itself). A
              choice may be the intra-node size (e.g. ``torch.cuda.device_count()``).
              This allows the all-gather in backward to be over a smaller world
              size at the cost of higher memory usage than setting to ``True``.
            - The root FSDP state has its value specially set to ``False`` as a
              heuristic since its parameters would typically be immediately
              all-gathered for backward.
            - After forward, the parameters registered to the module depend on
              to this: The registered parameters are the sharded parameters if
              ``True``; unsharded parameters if ``False``; and the paramters
              resharded to the smaller mesh otherwise. To modify the parameters
              between forward and backward, the registered parameters must be
              the sharded parameters. For ``False`` or an ``int``, this can be
              done by manually resharding via :meth:`reshard`.
        shard_placement_fn (Optional[Callable[[nn.Parameter], Optional[Shard]]]):
            This callable can be used to override the sharding placement for a
            parameter to shard a parameter on a dimension other than dim-0. If
            this callable returns a :class:`Shard` placement (not ``None``),
            then FSDP will shard according to that placement (e.g. ``Shard(1)``).
            If sharding on a nonzero dim, we currently require even sharding,
            i.e. the tensor dim size on that dim must be divisible by the FSDP
            shard mesh size.
        mp_policy (MixedPrecisionPolicy): This controls the mixed precision
            policy, which offers parameter/reduction mixed precision for this
            module. See :class:`MixedPrecisionPolicy` for details.
        offload_policy (OffloadPolicy): This controls the offloading policy,
            which offers parameter/gradient/optimizer state offloading. See
            :class:`OffloadPolicy` and its subclasses for details.
        ignored_params: Optional(Set[nn.Parameter]): The set of parameters that we
            don't want to shard with FSDP.
    """
    if isinstance(module, (nn.ModuleList, nn.ModuleDict)):
        raise ValueError(
            f"fully_shard does not support containers that do not implement forward: {module}"
        )
    mesh = mesh or _init_default_fully_shard_mesh()
    if mesh.ndim not in (1, 2):
        raise ValueError(f"fully_shard expects a 1D or 2D DeviceMesh but got {mesh}")
    elif mesh.ndim == 1:
        mesh_info = FSDPMeshInfo(mesh, shard_mesh_dim=0)
    else:
        if mesh.mesh_dim_names is None:
            raise AssertionError(
                "Please init the 2D mesh for HSDP with mesh_dim_names specified"
            )
        mesh_info = HSDPMeshInfo(mesh, shard_mesh_dim=1, replicate_mesh_dim=0)
    device = _get_device_from_mesh(mesh)
    post_forward_mesh_info = _get_post_forward_mesh_info(
        reshard_after_forward, mesh_info
    )

    arg_module = module
    modules = (
        (module,) if isinstance(module, nn.Module) else tuple(_get_root_modules(module))
    )
    state = fully_shard.state(modules[0])
    state.init(modules, device, mp_policy)

    managed_modules = _get_managed_modules(modules, ignored_params)
    params, buffers = _get_managed_states(managed_modules, ignored_params)

    _move_states_to_device(params, buffers, device)
    if params:
        state._fsdp_param_group = FSDPParamGroup(
            params,
            modules,
            mesh_info,
            post_forward_mesh_info,
            device,
            shard_placement_fn,
            mp_policy,
            offload_policy,
        )

    # For Dynamo
    for managed_module in managed_modules:
        managed_module._is_fsdp_managed_module = True  # type: ignore[assignment]
        managed_module._fsdp_use_orig_params = True  # type: ignore[assignment]

    # Place FSDP leftmost for highest priority in the method resolution order
    for module in modules:
        cls = module.__class__
        new_cls = cls_to_fsdp_cls.get(cls, None)
        if not new_cls:
            dct = {"__deepcopy__": _unimplemented_deepcopy}
            new_cls = type(f"FSDP{cls.__name__}", (FSDPModule, cls), dct)
            cls_to_fsdp_cls[cls] = new_cls
        module.__class__ = new_cls
    return arg_module


def _unimplemented_deepcopy(*args: Any, **kwargs: Any) -> NoReturn:
    raise AssertionError(
        "FSDP does not support deepcopy. Please use state dict for serialization."
    )


class FSDPModule:
    def __new__(cls, *args, **kwargs):
        """
        Override ``__new__`` to remove the FSDP class and directly construct
        the original class for cases like indexing into a container module.
        """
        # Use index 2 since 0 is the dynamically constructed `FSDP<...>` class
        # and index 1 is the `FSDPModule` class itself
        orig_cls = cls.__mro__[2]
        self = orig_cls.__new__(orig_cls, *args, **kwargs)
        self.__init__(*args, **kwargs)
        return self

    def reshard(self) -> None:
        """
        Reshards the module's parameters, freeing the unsharded parameters if
        they are allocated and registering the sharded parameters to the
        module. This method is *not* recursive.
        """
        state = self._get_fsdp_state()
        if fsdp_param_group := state._fsdp_param_group:
            fsdp_param_group.reshard()

    def unshard(self, async_op: bool = False) -> Optional["UnshardHandle"]:
        """
        Unshards the module's parameters by allocating memory and all-gathering
        the parameters. This method is *not* recursive. The unshard follows the
        :class:`MixedPrecisionPolicy`, so it will all-gather following
        ``param_dtype`` if set.

        Args:
            async_op (bool): If ``True``, then returns a :class:`UnshardHandle`
                that has a :meth:`wait` method to wait on the unshard op. If
                ``False``, then returns ``None`` and waits on the handle inside
                this function.

        .. note:: If ``async_op=True``, then FSDP will wait on the pending
            unshard in the module's pre-forward for the user. The user only
            needs to call :meth:`wait` explicitly if the wait should happen
            before pre-forward.
        """
        state = self._get_fsdp_state()
        fsdp_param_group = state._fsdp_param_group
        if fsdp_param_group is not None:
            fsdp_param_group.lazy_init()
            fsdp_param_group.unshard(async_op=async_op)
        handle = _UnshardHandleImpl(fsdp_param_group)
        if async_op:
            return handle
        handle.wait()
        return None

    def set_is_last_backward(self, is_last_backward: bool) -> None:
        """
        Sets whether the next backward is the last one. On the last backward,
        FSDP waits on pending gradient reduction and clears internal data
        data structures for backward prefetching. This can be useful for
        microbatching.
        """
        state = self._get_fsdp_state()
        state._state_ctx.is_last_backward = is_last_backward

    def set_requires_gradient_sync(
        self, requires_gradient_sync: bool, *, recurse: bool = True
    ) -> None:
        """
        Sets if the module should sync gradients. This can be used to implement
        gradient accumulation *without communication*. For HSDP, this controls
        both reduce-scatter and all-reduce together. This is the equivalence of
        `no_sync` in FSDP1.

        Args:
            requires_gradient_sync (bool): Whether to reduce gradients for the
                module's parameters.
            recurse (bool): Whether to set for all FSDP submodules or just the
                passed-in module.
        """
        self_module = cast(nn.Module, self)
        modules = list(self_module.modules()) if recurse else [self_module]
        for module in modules:
            if isinstance(module, FSDPModule):
                state = module._get_fsdp_state()
                if fsdp_param_group := state._fsdp_param_group:
                    fsdp_param_group.reduce_grads = requires_gradient_sync
                    fsdp_param_group.all_reduce_grads = requires_gradient_sync

    def set_requires_all_reduce(
        self, requires_all_reduce: bool, *, recurse: bool = True
    ) -> None:
        """
        Sets if the module should all-reduce gradients. This can be used to
        implement gradient accumulation with only reduce-scatter but not
        all-reduce for HSDP.
        """
        self_module = cast(nn.Module, self)
        modules = list(self_module.modules()) if recurse else [self_module]
        for module in modules:
            if isinstance(module, FSDPModule):
                state = module._get_fsdp_state()
                if fsdp_param_group := state._fsdp_param_group:
                    fsdp_param_group.all_reduce_grads = requires_all_reduce

    def set_reshard_after_backward(
        self, reshard_after_backward: bool, *, recurse: bool = True
    ) -> None:
        """
        Sets if the module should reshard parameters after backward. This can
        be used during gradient accumulation to trade off higher memory for
        reduced communication since the unsharded parameters do not need to be
        re-all-gathered before the next forward.

        Args:
            reshard_after_backward (bool): Whether to reshard parameters after
                backward.
            recurse (bool): Whether to set for all FSDP submodules or just the
                passed-in module.
        """
        self_module = cast(nn.Module, self)
        modules = list(self_module.modules()) if recurse else [self_module]
        for module in modules:
            if isinstance(module, FSDPModule):
                state = module._get_fsdp_state()
                if fsdp_param_group := state._fsdp_param_group:
                    fsdp_param_group.reshard_after_backward = reshard_after_backward

    def set_modules_to_forward_prefetch(self, modules: list["FSDPModule"]) -> None:
        """
        Sets the FSDP modules for which this FSDP module should explicitly
        prefetch all-gathers in forward. The prefetching runs after this
        module's all-gather copy-out.

        Passing a singleton list containing the next FSDP module gives the same
        all-gather overlap behavior as the default overlap behavior, except the
        prefetched all-gather is issued earlier from the CPU. Passing a list
        with at least length two is required for more aggressive overlap and
        will use more reserved memory.

        Args:
            modules (List[FSDPModule]): FSDP modules to prefetch.
        """
        _assert_all_fsdp_modules(modules)
        self._get_fsdp_state()._states_to_forward_prefetch = [
            module._get_fsdp_state() for module in modules
        ]

    def set_modules_to_backward_prefetch(self, modules: list["FSDPModule"]) -> None:
        """
        Sets the FSDP modules for which this FSDP module should explicitly
        prefetch all-gathers in backward. This overrides the default backward
        pretching implementation that prefetches the next FSDP module based on
        the reverse post-forward order.

        Passing a singleton list containing the previous FSDP module gives the
        same all-gather overlap behavior as the default overlap behavior.
        Passing a list with at least length two is required for more aggressive
        overlap and will use more reserved memory.

        Args:
            modules (List[FSDPModule]): FSDP modules to prefetch.
        """
        _assert_all_fsdp_modules(modules)
        self._get_fsdp_state()._states_to_backward_prefetch = [
            module._get_fsdp_state() for module in modules
        ]

    def set_all_reduce_hook(
        self,
        hook: Callable[[torch.Tensor], None],
        *,
        stream: Optional[torch.cuda.Stream] = None,
    ):
        """
        Args:
            hook (Callable[[torch.Tensor], None]): User-defined all-reduce hook
                with expected signature ``hook(reduce_output: torch.Tensor) -> None``
                where ``reduce_output`` is the reduce-scatter output if only
                using FSDP or the all-reduce output if using native HSDP.
            stream (Optional[torch.cuda.Stream]): Stream to run the all-reduce
                hook in. This should only be set if not using native HSDP. If
                using native HSDP, the hook will run in the internally defined
                all-reduce stream used by the native HSDP all-reduce.
        """
        state = self._get_fsdp_state()
        if (fsdp_param_group := state._fsdp_param_group) is not None:
            fsdp_param_group._all_reduce_hook = hook
            if stream is not None:
                if fsdp_param_group._is_hsdp:
                    raise ValueError("stream cannot be set when using native HSDP")
                fsdp_param_group._all_reduce_hook_stream = stream

    def set_post_optim_event(self, event: torch.Event) -> None:
        """
        Sets a post-optimizer-step event for the root FSDP module to wait the
        all-gather streams on.

        By default, the root FSDP module waits the all-gather streams on the
        current stream to ensure that the optimizer step has finished before
        all-gathering. However, this may introduce false dependencies if
        there is unrelated computation after the optimizer step. This API
        allows the user to provide their own event to wait on. After the root
        waits on the event, the event is discarded, so this API should be
        called with a new event each iteration.

        Args:
            event (torch.Event): Event recorded after the optimizer step
                to wait all-gather streams on.
        """
        self._get_fsdp_state()._state_ctx.post_optim_event = event

    def set_reduce_scatter_divide_factor(self, factor: float) -> None:
        """
        Sets a custom divide factor for the reduce-scatter. This becomes a
        custom reduce op using NCCL's PreMulSum, which allows multiplying by
        the factor before reduction.

        Args:
            factor (float): Custom divide factor.
        """
        state = self._get_fsdp_state()
        if (fsdp_param_group := state._fsdp_param_group) is not None:
            mul_factor = 1.0 / float(factor)
            reduce_op = torch.distributed._make_nccl_premul_sum(mul_factor)
            fsdp_param_group.reduce_scatter_reduce_op = reduce_op

    def set_unshard_in_backward(self, unshard_in_backward: bool) -> None:
        """
        Sets whether the FSDP module's parameters need to be unsharded in
        backward. This can be used in expert cases when the user knows that all
        parameters in this FSDP module's parameter group are not needed for
        backward computation (e.g. embedding).
        """
        state = self._get_fsdp_state()
        if (fsdp_param_group := state._fsdp_param_group) is not None:
            fsdp_param_group.unshard_in_backward = unshard_in_backward

    def _set_unshard_async_op(self, async_op: bool):
        """
        Sets whether to use ``async_op=True`` or ``False`` for the pre-forward
        and pre-backward unshard op. This defaults to ``False`` but can be set
        to ``True`` with this method.

        Setting this to ``True`` allows the all-gather allocations to happen in
        the default stream, avoiding inter-stream memory fragmentation.
        However, you must use explicit prefetching (e.g. via :meth:`unshard`)
        in forward to still get overlap, and the pre-all-gather ops like dtype
        casting and copy-in will not overlap with compute.
        """
        self_module = cast(nn.Module, self)
        for module in self_module.modules():
            if isinstance(module, FSDPModule):
                state = module._get_fsdp_state()
                if fsdp_param_group := state._fsdp_param_group:
                    fsdp_param_group.unshard_async_op = async_op

    def _get_fsdp_state(self) -> FSDPState:
        if (state := _get_module_fsdp_state(cast(nn.Module, self))) is None:
            raise AssertionError(f"No FSDP state found on {self}")
        return state

    def _apply(self, *args: Any, **kwargs: Any) -> Any:
        # Reshard to ensure that sharded parameters are registered
        self.reshard()
        ret = super()._apply(*args, **kwargs)  # type: ignore[misc]
        state = self._get_fsdp_state()
        if not (fsdp_param_group := state._fsdp_param_group):
            return ret
        # TODO: Remove this padding logic once DTensor pads the local tensor:
        # https://github.com/pytorch/pytorch/issues/113045
        with torch.no_grad():
            for fsdp_param in fsdp_param_group.fsdp_params:
                fsdp_param.reset_sharded_param()
        return ret


class UnshardHandle:
    """
    A handle to wait on a :meth:`FSDPModule.unshard` op.
    """

    def wait(self) -> None:
        """
        Waits on the unshard op. This ensures that the current stream can use
        the unsharded parameters, which are now registered to the module.
        """
        return


class _UnshardHandleImpl(UnshardHandle):
    def __init__(self, fsdp_param_group: Optional[FSDPParamGroup]):
        self._fsdp_param_group = fsdp_param_group

    def wait(self):
        if self._fsdp_param_group is not None:
            self._fsdp_param_group.wait_for_unshard()
            # Avoid keeping a reference
            self._fsdp_param_group = None


def register_fsdp_forward_method(module: nn.Module, method_name: str) -> None:
    """
    Registers a method on ``module`` to be considered a forward method for
    FSDP.

    FSDP all-gathers parameters pre-forward and optionally frees parameters
    post-forward (depending on ``reshard_after_forward``). FSDP only knows to
    do this for :meth:`nn.Module.forward` by default. This function patches a
    user-specified method to run the pre/post-forward hooks before/after the
    method, respectively. If ``module`` is not an :class:`FSDPModule`, then
    this is a no-op.

    Args:
        module (nn.Module): Module to register the forward method on.
        method_name (str): Name of the forward method.
    """
    if not isinstance(module, FSDPModule):
        # Make no-op to allow including both when using/not using FSDP
        return
    if not hasattr(module, method_name):
        raise ValueError(f"{type(module)} does not have a method {method_name}")
    orig_method = getattr(module, method_name)

    @functools.wraps(orig_method)
    def wrapped_method(self, *args, **kwargs):
        fsdp_state = self._get_fsdp_state()
        args, kwargs = fsdp_state._pre_forward(self, args, kwargs)
        out = orig_method(*args, **kwargs)
        return fsdp_state._post_forward(self, args, out)

    # Use `__get__` to make `wrapped_method` an instance method
    setattr(
        module,
        method_name,
        wrapped_method.__get__(module, type(module)),  # type:ignore[attr-defined]
    )


def _assert_all_fsdp_modules(modules: Iterable[Any]) -> None:
    for module in modules:
        if not isinstance(module, FSDPModule):
            raise ValueError(f"Expects FSDPModule but got {type(module)}: {module}")<|MERGE_RESOLUTION|>--- conflicted
+++ resolved
@@ -1,13 +1,23 @@
 # mypy: allow-untyped-decorators
 # mypy: allow-untyped-defs
+
+from __future__ import annotations
+
 import functools
-from collections.abc import Iterable
-from typing import Any, Callable, cast, NoReturn, Optional, Union
+from typing import (
+    Any,
+    Callable,
+    cast,
+    NoReturn,
+    Optional,
+    overload,
+    TYPE_CHECKING,
+    Union,
+)
 
 import torch
 import torch.nn as nn
 from torch.distributed._composable import contract
-from torch.distributed.tensor import DeviceMesh, Shard
 from torch.distributed.utils import _get_root_modules
 
 from ._fsdp_api import MixedPrecisionPolicy, OffloadPolicy
@@ -24,6 +34,11 @@
 from ._fsdp_state import _get_module_fsdp_state, FSDPState
 
 
+if TYPE_CHECKING:
+    from collections.abc import Iterable
+
+    from torch.distributed.tensor import DeviceMesh, Shard
+
 __all__ = [
     "fully_shard",
     "FSDPModule",
@@ -35,8 +50,6 @@
 cls_to_fsdp_cls: dict[type, type] = {}
 
 
-<<<<<<< HEAD
-=======
 @overload
 def fully_shard(
     module: nn.Module,
@@ -63,12 +76,14 @@
 ) -> list[FSDPModule]: ...
 
 
->>>>>>> d54b2b7f
 # The decorator adds a state object to `module` that can be accessed via
 # `fully_shard.state(module)`. The state object and module are 1:1.
-@contract(state_cls=FSDPState)
+# [1] Python runtime decorator does not play well with static type checking
+# so suppressing some type checks to support type overloads
+# such that caller can still get correct return types based on input type
+@contract(state_cls=FSDPState)  # type: ignore[misc] # see [1]
 def fully_shard(
-    module: Union[nn.Module, list[nn.Module]],
+    module,
     *,
     mesh: Optional[DeviceMesh] = None,
     reshard_after_forward: Union[bool, int] = True,
@@ -163,6 +178,9 @@
             :class:`OffloadPolicy` and its subclasses for details.
         ignored_params: Optional(Set[nn.Parameter]): The set of parameters that we
             don't want to shard with FSDP.
+
+    Returns:
+        FSDPModule: The module with FSDP applied (in-place).
     """
     if isinstance(module, (nn.ModuleList, nn.ModuleDict)):
         raise ValueError(
@@ -188,7 +206,7 @@
     modules = (
         (module,) if isinstance(module, nn.Module) else tuple(_get_root_modules(module))
     )
-    state = fully_shard.state(modules[0])
+    state = fully_shard.state(modules[0])  # type: ignore[attr-defined] # see [1]
     state.init(modules, device, mp_policy)
 
     managed_modules = _get_managed_modules(modules, ignored_params)
@@ -253,7 +271,7 @@
         if fsdp_param_group := state._fsdp_param_group:
             fsdp_param_group.reshard()
 
-    def unshard(self, async_op: bool = False) -> Optional["UnshardHandle"]:
+    def unshard(self, async_op: bool = False) -> Optional[UnshardHandle]:
         """
         Unshards the module's parameters by allocating memory and all-gathering
         the parameters. This method is *not* recursive. The unshard follows the
@@ -355,7 +373,7 @@
                 if fsdp_param_group := state._fsdp_param_group:
                     fsdp_param_group.reshard_after_backward = reshard_after_backward
 
-    def set_modules_to_forward_prefetch(self, modules: list["FSDPModule"]) -> None:
+    def set_modules_to_forward_prefetch(self, modules: list[FSDPModule]) -> None:
         """
         Sets the FSDP modules for which this FSDP module should explicitly
         prefetch all-gathers in forward. The prefetching runs after this
@@ -375,7 +393,7 @@
             module._get_fsdp_state() for module in modules
         ]
 
-    def set_modules_to_backward_prefetch(self, modules: list["FSDPModule"]) -> None:
+    def set_modules_to_backward_prefetch(self, modules: list[FSDPModule]) -> None:
         """
         Sets the FSDP modules for which this FSDP module should explicitly
         prefetch all-gathers in backward. This overrides the default backward
