# mypy: allow-untyped-defs
import uuid
from collections import OrderedDict
from collections.abc import Sequence
from functools import wraps
from typing import Callable, Generic, Optional, overload, Protocol, TypeVar, Union
from typing_extensions import Concatenate, ParamSpec

import torch
import torch.nn as nn
from torch.distributed._composable_state import _State
from torch.distributed.utils import _get_root_modules


_T = TypeVar("_T", covariant=True)
_P = ParamSpec("_P")


def generate_state_key(string="__composable_api_state_key"):
    return f"{string}_{str(uuid.uuid4())}"


STATE_KEY = generate_state_key()
REGISTRY_KEY = generate_state_key()


# TODO: we can add additional info to RegistryItem to share across APIs. E.g.,
# we can add args and kwargs here, and then we can detect whether fully_shard
# is combined with reentrant activation checkpointing and error out with a clear
# message.
class RegistryItem:
    pass


_TState = TypeVar("_TState", bound="_State", covariant=True)


class _ContractFn(Protocol, Generic[_P, _T, _TState]):
    def __call__(self, *args: _P.args, **kwargs: _P.kwargs) -> _T: ...

    def state(self, module: nn.Module) -> _TState: ...


@overload
def contract() -> (
    Callable[
        [Callable[Concatenate[nn.Module, _P], Optional[nn.Module]]],
        _ContractFn[Concatenate[nn.Module, _P], _T, _State],
    ]
):
    ...


@overload
def contract(
    state_cls: type[_TState],
) -> Callable[
    [Callable[Concatenate[nn.Module, _P], Optional[nn.Module]]],
    _ContractFn[Concatenate[nn.Module, _P], _T, _TState],
]:
    ...


def contract(
    state_cls: type = _State,
) -> Callable[
    [
        Callable[
            Concatenate[Union[nn.Module, Sequence[nn.Module]], _P], Optional[nn.Module]
        ]
    ],
    _ContractFn,
]:
    r"""
    Decorate a function as a composable distributed API, where the first
    argument of the function must be an :class:`nn.Module` instance or sequence
    of :class:`nn.Module` instances.

    The decorator verifies that the decorated function does not modify
    fully-qualified names (FQNs) for parameters, buffers, or modules. The
    decorated function can return different module instances than the input
    modules; the FQN invariant will be enforced following the input order.

    When a function ``func`` is decorated by ``@contract()``, a
    ``.state(module: nn.Module)`` method will be installed to the decorated
    function. Then you can retrieve and modify the state on a module by calling
    ``func.state(module)``.

    Example::
        >>> # xdoctest: +SKIP
        >>> import torch.nn as nn
        >>>
        >>> class MyModel(nn.Module):
        >>>     def __init__(self) -> None:
        >>>         super().__init__()
        >>>         self.l1 = nn.Linear(10, 10)
        >>>         self.l2 = nn.Linear(10, 10)
        >>>
        >>>     def forward(self, x):
        >>>         return self.l2(self.l1(x))
        >>>
        >>> @contract()
        >>> def my_feature(module: nn.Module) -> nn.Module:
        >>>     my_feature.state(module).some_state = "any value"
        >>>     return module
        >>>
        >>> model = MyModel()
        >>> my_feature(model.l1)
        >>> assert my_feature.state(model.l1).some_state == "any value"
        >>> my_feature(model.l2)
        >>> model(torch.randn(2, 10)).sum().backward()
    """

    # wraps will make functions decorated with contract() pickleable - needed for integration with torch.package
    @wraps(state_cls)  # type: ignore[arg-type]
    def inner(
<<<<<<< HEAD
        func: Callable[
            Concatenate[Union[nn.Module, Sequence[nn.Module]], _P], Optional[nn.Module]
        ]
    ) -> _ContractFn[
        Concatenate[Union[nn.Module, Sequence[nn.Module]], _P], _T, _TState
    ]:
=======
        func: Callable[Concatenate[_M, _P], _M],
    ) -> _ContractFn[Concatenate[_M, _P], _M, _TState]:
>>>>>>> d54b2b7f
        @wraps(func)
        def wrapper(
            module: Union[nn.Module, Sequence[nn.Module]],
            *args: _P.args,
            **kwargs: _P.kwargs,
        ) -> Optional[nn.Module]:
            inp_module = module
            if isinstance(module, nn.Module):
                modules = [module]
            else:
                # If the user passes a sequence of modules, then we assume that
                # we only need to insert the state object on the root modules
                # (i.e. those without a parent) among the passed-in modules.
                modules = _get_root_modules(list(module))
            state = state_cls()  # shared across all modules
            registry_item = RegistryItem()  # shared across all modules

            # `func` is allowed to return different module instances than the
            # input modules as long as FQNs are preserved following the input
            # module order
            all_orig_named_params: list[dict[str, nn.Parameter]] = []
            all_orig_named_buffers: list[dict[str, torch.Tensor]] = []
            all_orig_named_modules: list[dict[str, nn.Module]] = []

            for module in modules:
                default_all_state: dict[Callable, _State] = OrderedDict()
                default_registry: dict[str, RegistryItem] = OrderedDict()
                all_state: dict[Callable, _State] = module.__dict__.setdefault(  # type: ignore[call-overload]
                    STATE_KEY, default_all_state
                )
                if not isinstance(all_state, dict):
                    raise AssertionError(
                        f"Distributed composable API states corrupted: {all_state}"
                    )
                registry: dict[str, RegistryItem] = module.__dict__.setdefault(  # type: ignore[call-overload]
                    REGISTRY_KEY, default_registry
                )
                if not isinstance(registry, dict):
                    raise AssertionError(
                        f"Distributed composable API registry corrupted: {registry}"
                    )
                if func in all_state or func.__name__ in registry:
                    raise AssertionError(
                        "Each distinct composable distributed API can only be applied to a "
                        f"module once. {func.__name__} has already been applied to the "
                        f"following module:\n{module}"
                    )
                all_state.setdefault(func, state)
                registry.setdefault(func.__name__, registry_item)

                all_orig_named_params.append(OrderedDict(module.named_parameters()))
                all_orig_named_buffers.append(OrderedDict(module.named_buffers()))
                all_orig_named_modules.append(OrderedDict(module.named_modules()))

            updated = func(inp_module, *args, **kwargs)
            if updated is None:
                updated = inp_module  # type: ignore[assignment]
            if isinstance(updated, nn.Module):
                updated_modules = [updated]
            else:
                updated_modules = _get_root_modules(list(inp_module))  # type: ignore[arg-type]

            all_new_named_params: list[dict[str, nn.Parameter]] = []
            all_new_named_buffers: list[dict[str, torch.Tensor]] = []
            all_new_named_modules: list[dict[str, nn.Module]] = []
            for module in updated_modules:
                all_new_named_params.append(OrderedDict(module.named_parameters()))
                all_new_named_buffers.append(OrderedDict(module.named_buffers()))
                all_new_named_modules.append(OrderedDict(module.named_modules()))

            num_orig_modules = len(all_orig_named_modules)
            num_new_modules = len(all_new_named_modules)
            if num_orig_modules != num_new_modules:
                raise AssertionError(
                    f"{func.__name__} should return the same number of modules as input modules"
                    f"Inputs: {num_orig_modules} modules\n"
                    f"Outputs: {num_new_modules} modules"
                )

            def check_fqn(orig_fqns: list[str], new_fqns: list[str], check_key: str):
                if orig_fqns == new_fqns:
                    return

                orig_fqn_set, new_fqn_set = set(orig_fqns), set(new_fqns)
                orig_only = orig_fqn_set - new_fqn_set
                new_only = new_fqn_set - orig_fqn_set
                if len(orig_only) or len(new_only):
                    raise RuntimeError(
                        f"{check_key}"
                        "Composable distributed API implementations cannot modify FQNs.\n"
                        f"FQNs only in original: {orig_only}\n"
                        f"FQNs only in new: {new_only}"
                    )
                else:
                    raise RuntimeError(
                        f"{check_key}"
                        "Composable distributed API implementations cannot modify "
                        "the order of FQNs.\n"
                        f"Original FQNs: {orig_only}\n"
                        f"New FQNs: {new_only}"
                    )

            for orig_named_params, new_named_params in zip(
                all_orig_named_params, all_new_named_params
            ):
                check_fqn(
                    list(orig_named_params.keys()),
                    list(new_named_params.keys()),
                    "Checking parameters: ",
                )
            for orig_named_buffers, new_named_buffers in zip(
                all_orig_named_buffers, all_new_named_buffers
            ):
                check_fqn(
                    list(orig_named_buffers.keys()),
                    list(new_named_buffers.keys()),
                    "Checking buffers: ",
                )
            for orig_named_modules, new_named_modules in zip(
                all_orig_named_modules, all_new_named_modules
            ):
                check_fqn(
                    list(orig_named_modules.keys()),
                    list(new_named_modules.keys()),
                    "Checking modules: ",
                )

            # TODO: verify that installed distributed paradigms are compatible with
            # each other.

            return updated

        def get_state(module: nn.Module) -> _State:
            return module.__dict__.setdefault(  # type: ignore[call-overload]
                STATE_KEY,
                {},  # TODO(@yhcharles): this is a temporary fix, need a better way
            ).get(func)  # type: ignore[call-overload]

        wrapper.state = get_state  # type: ignore[attr-defined]

        return wrapper  # type: ignore[return-value]

    return inner


def _get_registry(module: nn.Module) -> Optional[dict[str, RegistryItem]]:
    r"""
    Get an ``OrderedDict`` of composable APIs that have been applied to the
    ``module``, indexed by the API name. If no API has been applied, then this
    returns ``None``.
    """
    return getattr(module, REGISTRY_KEY, None)<|MERGE_RESOLUTION|>--- conflicted
+++ resolved
@@ -1,10 +1,9 @@
 # mypy: allow-untyped-defs
 import uuid
 from collections import OrderedDict
-from collections.abc import Sequence
 from functools import wraps
-from typing import Callable, Generic, Optional, overload, Protocol, TypeVar, Union
-from typing_extensions import Concatenate, ParamSpec
+from typing import Callable, Generic, Optional, Protocol
+from typing_extensions import Concatenate, ParamSpec, TypeVar
 
 import torch
 import torch.nn as nn
@@ -33,6 +32,7 @@
 
 
 _TState = TypeVar("_TState", bound="_State", covariant=True)
+_M = TypeVar("_M", nn.Module, list[nn.Module])
 
 
 class _ContractFn(Protocol, Generic[_P, _T, _TState]):
@@ -41,35 +41,11 @@
     def state(self, module: nn.Module) -> _TState: ...
 
 
-@overload
-def contract() -> (
-    Callable[
-        [Callable[Concatenate[nn.Module, _P], Optional[nn.Module]]],
-        _ContractFn[Concatenate[nn.Module, _P], _T, _State],
-    ]
-):
-    ...
-
-
-@overload
 def contract(
-    state_cls: type[_TState],
+    state_cls: type[_TState] = _State,  # type: ignore[assignment]
 ) -> Callable[
-    [Callable[Concatenate[nn.Module, _P], Optional[nn.Module]]],
-    _ContractFn[Concatenate[nn.Module, _P], _T, _TState],
-]:
-    ...
-
-
-def contract(
-    state_cls: type = _State,
-) -> Callable[
-    [
-        Callable[
-            Concatenate[Union[nn.Module, Sequence[nn.Module]], _P], Optional[nn.Module]
-        ]
-    ],
-    _ContractFn,
+    [Callable[Concatenate[_M, _P], _M]],
+    _ContractFn[Concatenate[_M, _P], _M, _TState],
 ]:
     r"""
     Decorate a function as a composable distributed API, where the first
@@ -114,24 +90,16 @@
     # wraps will make functions decorated with contract() pickleable - needed for integration with torch.package
     @wraps(state_cls)  # type: ignore[arg-type]
     def inner(
-<<<<<<< HEAD
-        func: Callable[
-            Concatenate[Union[nn.Module, Sequence[nn.Module]], _P], Optional[nn.Module]
-        ]
-    ) -> _ContractFn[
-        Concatenate[Union[nn.Module, Sequence[nn.Module]], _P], _T, _TState
-    ]:
-=======
         func: Callable[Concatenate[_M, _P], _M],
     ) -> _ContractFn[Concatenate[_M, _P], _M, _TState]:
->>>>>>> d54b2b7f
         @wraps(func)
         def wrapper(
-            module: Union[nn.Module, Sequence[nn.Module]],
+            module: _M,
             *args: _P.args,
             **kwargs: _P.kwargs,
-        ) -> Optional[nn.Module]:
+        ) -> _M:
             inp_module = module
+            modules: list[nn.Module]
             if isinstance(module, nn.Module):
                 modules = [module]
             else:
@@ -182,10 +150,11 @@
             updated = func(inp_module, *args, **kwargs)
             if updated is None:
                 updated = inp_module  # type: ignore[assignment]
+            updated_modules: list[nn.Module]
             if isinstance(updated, nn.Module):
                 updated_modules = [updated]
             else:
-                updated_modules = _get_root_modules(list(inp_module))  # type: ignore[arg-type]
+                updated_modules = _get_root_modules(list(inp_module))  # type: ignore[arg-type, call-overload]
 
             all_new_named_params: list[dict[str, nn.Parameter]] = []
             all_new_named_buffers: list[dict[str, torch.Tensor]] = []
@@ -267,7 +236,7 @@
 
         return wrapper  # type: ignore[return-value]
 
-    return inner
+    return inner  # type: ignore[return-value]
 
 
 def _get_registry(module: nn.Module) -> Optional[dict[str, RegistryItem]]:
