# Copyright (c) Meta Platforms, Inc. and affiliates
import dataclasses
from collections import defaultdict
from typing import TYPE_CHECKING

from torch.distributed.checkpoint.planner import SavePlan, WriteItem


if TYPE_CHECKING:
    from torch.distributed.checkpoint.metadata import MetadataIndex

__all__ = ["dedup_save_plans"]


def dedup_save_plans(
    all_plans: list[SavePlan],
    save_to_lowest_rank: bool = False,
) -> list[SavePlan]:
    """
    Removes duplicate entries from appearing on multiple SavePlans. For each duplicate across
    a set of SavePlans, only the smallest SavePlan in terms of planned storage keeps the entry.
    """

    write_item_to_plan_indices: dict[MetadataIndex, set[int]] = defaultdict(set)
    write_item_idx_to_write_item: dict[MetadataIndex, WriteItem] = {}
    for plan_idx, plan in enumerate(all_plans):
        for write_item in plan.items:
            # map each write item to its plan
            write_item_to_plan_indices[write_item.index].add(plan_idx)
            write_item_idx_to_write_item[write_item.index] = write_item

    # put item in the plan with the smallest size and remove it from the other plan_indices
    to_remove: list[set] = [set() for _ in range(len(all_plans))]
    plan_to_size = [0] * len(all_plans)
    for write_item_idx, plan_indices in write_item_to_plan_indices.items():
        if save_to_lowest_rank:
            select_plan_idx = min(plan_indices)
        else:
            select_plan_idx = min(
                plan_indices, key=lambda plan_idx: plan_to_size[plan_idx]
            )

        write_item = write_item_idx_to_write_item[write_item_idx]
        # essentially ignores the storage size of anything that is not a tensor, since
        # we don't know how much storage they represent
        plan_to_size[select_plan_idx] += write_item.tensor_storage_size() or 1
<<<<<<< HEAD

        plan_indices.remove(select_plan_idx)
        for plan_idx in plan_indices:
            to_remove[plan_idx].add(write_item_idx)
=======
        for plan_idx in plan_indices - {select_plan_idx}:
            plan_to_item_indices[plan_idx].discard(write_item_idx)
    # Sanity check
    assert len(all_plans) == len(plan_to_item_indices)
    # Create new plans with the updated write items post deduplication
    return [
        dataclasses.replace(
            plan, items=[item for item in plan.items if item.index in item_indexes]
        )
        for plan, item_indexes in zip(all_plans, plan_to_item_indices)
    ]


def dedup_save_plans_with_fqn_to_index_mapping(
    all_plans: list[SavePlan], fqn_to_index_mapping: dict[str, int]
) -> list[SavePlan]:
    num_plans = len(all_plans)

    to_remove: list[set] = [set() for _ in range(len(all_plans))]
    for plan_idx, plan in enumerate(all_plans):
        for item_idx, item in enumerate(plan.items):
            if (fqn_to_index_mapping[item.index.fqn] - 1) % num_plans != plan_idx:
                to_remove[plan_idx].add(item_idx)
>>>>>>> 039ebdc1

    for plan_idx, remove_set in enumerate(to_remove):
        new_items = [
            write_item
<<<<<<< HEAD
            for write_item in all_plans[plan_idx].items
            if write_item.index not in remove_set
=======
            for item_idx, write_item in enumerate(all_plans[plan_idx].items)
            if item_idx not in remove_set
>>>>>>> 039ebdc1
        ]
        all_plans[plan_idx] = dataclasses.replace(all_plans[plan_idx], items=new_items)

    return all_plans<|MERGE_RESOLUTION|>--- conflicted
+++ resolved
@@ -19,18 +19,25 @@
     """
     Removes duplicate entries from appearing on multiple SavePlans. For each duplicate across
     a set of SavePlans, only the smallest SavePlan in terms of planned storage keeps the entry.
+
+    Please note that this function does not modify the original SavePlans, but rather returns
     """
 
+    # Map to query the plan indices that a write item is duplicated in
     write_item_to_plan_indices: dict[MetadataIndex, set[int]] = defaultdict(set)
+    # Map to query the write item from its index
     write_item_idx_to_write_item: dict[MetadataIndex, WriteItem] = {}
+    # Set of write item indices that are present in each plan
+    # After deduplication, this will be the set of write item indices that are present in the final plans
+    plan_to_item_indices: list[set[MetadataIndex]] = [
+        {item.index for item in plan.items} for plan in all_plans
+    ]
+
     for plan_idx, plan in enumerate(all_plans):
         for write_item in plan.items:
             # map each write item to its plan
             write_item_to_plan_indices[write_item.index].add(plan_idx)
             write_item_idx_to_write_item[write_item.index] = write_item
-
-    # put item in the plan with the smallest size and remove it from the other plan_indices
-    to_remove: list[set] = [set() for _ in range(len(all_plans))]
     plan_to_size = [0] * len(all_plans)
     for write_item_idx, plan_indices in write_item_to_plan_indices.items():
         if save_to_lowest_rank:
@@ -41,15 +48,9 @@
             )
 
         write_item = write_item_idx_to_write_item[write_item_idx]
-        # essentially ignores the storage size of anything that is not a tensor, since
+        # Ignore the storage size of anything that is not a tensor, since
         # we don't know how much storage they represent
         plan_to_size[select_plan_idx] += write_item.tensor_storage_size() or 1
-<<<<<<< HEAD
-
-        plan_indices.remove(select_plan_idx)
-        for plan_idx in plan_indices:
-            to_remove[plan_idx].add(write_item_idx)
-=======
         for plan_idx in plan_indices - {select_plan_idx}:
             plan_to_item_indices[plan_idx].discard(write_item_idx)
     # Sanity check
@@ -73,18 +74,12 @@
         for item_idx, item in enumerate(plan.items):
             if (fqn_to_index_mapping[item.index.fqn] - 1) % num_plans != plan_idx:
                 to_remove[plan_idx].add(item_idx)
->>>>>>> 039ebdc1
 
     for plan_idx, remove_set in enumerate(to_remove):
         new_items = [
             write_item
-<<<<<<< HEAD
-            for write_item in all_plans[plan_idx].items
-            if write_item.index not in remove_set
-=======
             for item_idx, write_item in enumerate(all_plans[plan_idx].items)
             if item_idx not in remove_set
->>>>>>> 039ebdc1
         ]
         all_plans[plan_idx] = dataclasses.replace(all_plans[plan_idx], items=new_items)
 
