--- conflicted
+++ resolved
@@ -1,9 +1,5 @@
 # mypy: allow-untyped-defs
-<<<<<<< HEAD
-from typing import cast, Union
-=======
 from typing import Union
->>>>>>> fb5eaf3f
 
 import torch
 from torch import Tensor
@@ -61,11 +57,7 @@
         """
         Method to compute the entropy using Bregman divergence of the log normalizer.
         """
-<<<<<<< HEAD
-        result: Union[float, torch.Tensor] = -self._mean_carrier_measure
-=======
         result: Union[Tensor, float] = -self._mean_carrier_measure
->>>>>>> fb5eaf3f
         nparams = [p.detach().requires_grad_() for p in self._natural_params]
         lg_normal = self._log_normalizer(*nparams)
         gradients = torch.autograd.grad(lg_normal.sum(), nparams, create_graph=True)
