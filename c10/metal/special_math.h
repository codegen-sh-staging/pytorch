--- conflicted
+++ resolved
@@ -531,8 +531,6 @@
   return x * log1p(y);
 }
 
-<<<<<<< HEAD
-=======
 template <typename T>
 inline T entr(T a) {
   if (a != a) {
@@ -550,6 +548,5 @@
   return static_cast<T>(-INFINITY);
 }
 
->>>>>>> 02e1580e
 } // namespace metal
 } // namespace c10