#!/bin/bash

# Common util **functions** that can be sourced in other scripts.

# note: printf is used instead of echo to avoid backslash
# processing and to properly handle values that begin with a '-'.

log() { printf '%s\n' "$*"; }
error() { log "ERROR: $*" >&2; }
fatal() { error "$@"; exit 1; }

retry () {
    "$@" || (sleep 10 && "$@") || (sleep 20 && "$@") || (sleep 40 && "$@")
}

# compositional trap taken from https://stackoverflow.com/a/7287873/23845
# appends a command to a trap
#
# - 1st arg:  code to add
# - remaining args:  names of traps to modify
#
trap_add() {
    trap_add_cmd=$1; shift || fatal "${FUNCNAME[0]} usage error"
    for trap_add_name in "$@"; do
        trap -- "$(
            # helper fn to get existing trap command from output
            # of trap -p
            extract_trap_cmd() { printf '%s\n' "$3"; }
            # print existing trap command with newline
            eval "extract_trap_cmd $(trap -p "${trap_add_name}")"
            # print the new trap command
            printf '%s\n' "${trap_add_cmd}"
        )" "${trap_add_name}" \
            || fatal "unable to add to trap ${trap_add_name}"
    done
}
# set the trace attribute for the above function.  this is
# required to modify DEBUG or RETURN traps because functions don't
# inherit them unless the trace attribute is set
declare -f -t trap_add

function assert_git_not_dirty() {
    # TODO: we should add an option to `build_amd.py` that reverts the repo to
    #       an unmodified state.
    if [[ "$BUILD_ENVIRONMENT" != *rocm* ]] && [[ "$BUILD_ENVIRONMENT" != *xla* ]] ; then
        git_status=$(git status --porcelain | grep -v '?? third_party' || true)
        if [[ $git_status ]]; then
            echo "Build left local git repository checkout dirty"
            echo "git status --porcelain:"
            echo "${git_status}"
            exit 1
        fi
    fi
}

function pip_install_whl() {
  # This is used to install PyTorch and other build artifacts wheel locally
  # without using any network connection

  # Convert the input arguments into an array
  local args=("$@")

  # Check if the first argument contains multiple paths separated by spaces
  if [[ "${args[0]}" == *" "* ]]; then
    # Split the string by spaces into an array
    IFS=' ' read -r -a paths <<< "${args[0]}"
    # Loop through each path and install individually
    for path in "${paths[@]}"; do
      echo "Installing $path"
      python3 -mpip install --no-index --no-deps "$path"
    done
  else
    # Loop through each argument and install individually
    for path in "${args[@]}"; do
      echo "Installing $path"
      python3 -mpip install --no-index --no-deps "$path"
    done
  fi
}


function pip_install() {
  # retry 3 times
  pip_install_pkg="python3 -m pip install --progress-bar off"
  ${pip_install_pkg} "$@" || \
    ${pip_install_pkg} "$@" || \
    ${pip_install_pkg} "$@"
}

function pip_uninstall() {
  # uninstall 2 times
  pip3 uninstall -y "$@" || pip3 uninstall -y "$@"
}

function get_exit_code() {
  set +e
  "$@"
  retcode=$?
  set -e
  return $retcode
}

function get_bazel() {
  # Download and use the cross-platform, dependency-free Python
  # version of Bazelisk to fetch the platform specific version of
  # Bazel to use from .bazelversion.
  retry curl --location --output tools/bazel \
    https://raw.githubusercontent.com/bazelbuild/bazelisk/v1.23.0/bazelisk.py
  shasum --algorithm=1 --check \
    <(echo '01df9cf7f08dd80d83979ed0d0666a99349ae93c  tools/bazel')
  chmod u+x tools/bazel
}

function install_monkeytype {
  # Install MonkeyType
  pip_install MonkeyType
}


function get_pinned_commit() {
  cat .github/ci_commit_pins/"${1}".txt
}

function install_torchaudio() {
  local commit
  commit=$(get_pinned_commit audio)
  if [[ "$1" == "cuda" ]]; then
    # TODO: This is better to be passed as a parameter from _linux-test workflow
    # so that it can be consistent with what is set in build
    TORCH_CUDA_ARCH_LIST="8.0;8.6" pip_install --no-use-pep517 --user "git+https://github.com/pytorch/audio.git@${commit}"
  else
    pip_install --no-use-pep517 --user "git+https://github.com/pytorch/audio.git@${commit}"
  fi

}

function install_torchtext() {
  local data_commit
  local text_commit
  data_commit=$(get_pinned_commit data)
  text_commit=$(get_pinned_commit text)
  pip_install --no-use-pep517 --user "git+https://github.com/pytorch/data.git@${data_commit}"
  pip_install --no-use-pep517 --user "git+https://github.com/pytorch/text.git@${text_commit}"
}

function install_torchvision() {
  local orig_preload
  local commit
  commit=$(get_pinned_commit vision)
  orig_preload=${LD_PRELOAD}
  if [ -n "${LD_PRELOAD}" ]; then
    # Silence dlerror to work-around glibc ASAN bug, see https://sourceware.org/bugzilla/show_bug.cgi?id=27653#c9
    echo 'char* dlerror(void) { return "";}'|gcc -fpic -shared -o "${HOME}/dlerror.so" -x c -
    LD_PRELOAD=${orig_preload}:${HOME}/dlerror.so
  fi
  pip_install --no-use-pep517 --user "git+https://github.com/pytorch/vision.git@${commit}"
  if [ -n "${LD_PRELOAD}" ]; then
    LD_PRELOAD=${orig_preload}
  fi
}

function install_tlparse() {
  pip_install --user "tlparse==0.3.30"
  PATH="$(python -m site --user-base)/bin:$PATH"
}

function install_torchrec_and_fbgemm() {
  local torchrec_commit
  torchrec_commit=$(get_pinned_commit torchrec)
  local fbgemm_commit
  fbgemm_commit=$(get_pinned_commit fbgemm)
  if [[ "$BUILD_ENVIRONMENT" == *rocm* ]] ; then
    fbgemm_commit=$(get_pinned_commit fbgemm_rocm)
  fi
  pip_uninstall torchrec-nightly
  pip_uninstall fbgemm-gpu-nightly
  pip_install setuptools-git-versioning scikit-build pyre-extensions

<<<<<<< HEAD
  # TODO (huydhn): I still have no clue on why sccache doesn't work with only fbgemm_gpu here, but it
  # seems to be an sccache-related issue
  if [[ "$IS_A100_RUNNER" == "1" ]]; then
    unset CMAKE_CUDA_COMPILER_LAUNCHER
    sudo mv /opt/cache/bin /opt/cache/bin-backup
  fi

  # See https://github.com/pytorch/pytorch/issues/106971
  CUDA_PATH=/usr/local/cuda-12.1 pip_install --no-use-pep517 --user "git+https://github.com/pytorch/FBGEMM.git@${fbgemm_commit}#egg=fbgemm-gpu&subdirectory=fbgemm_gpu"
  pip_install --no-use-pep517 --user "git+https://github.com/pytorch/torchrec.git@${torchrec_commit}"

  if [[ "$IS_A100_RUNNER" == "1" ]]; then
    export CMAKE_CUDA_COMPILER_LAUNCHER=/opt/cache/bin/sccache
    sudo mv /opt/cache/bin-backup /opt/cache/bin
=======
  if [[ "$BUILD_ENVIRONMENT" == *rocm* ]] ; then
    # install torchrec first because it installs fbgemm nightly on top of rocm fbgemm
    pip_install --no-use-pep517 --user "git+https://github.com/pytorch/torchrec.git@${torchrec_commit}"
    pip_uninstall fbgemm-gpu-nightly

    pip_install tabulate  # needed for newer fbgemm
    pip_install patchelf  # needed for rocm fbgemm
    git clone --recursive https://github.com/pytorch/fbgemm
    pushd fbgemm/fbgemm_gpu
    git checkout "${fbgemm_commit}"
    python setup.py install \
      --package_variant=rocm \
      -DHIP_ROOT_DIR="${ROCM_PATH}" \
      -DCMAKE_C_FLAGS="-DTORCH_USE_HIP_DSA" \
      -DCMAKE_CXX_FLAGS="-DTORCH_USE_HIP_DSA"
    popd
    rm -rf fbgemm
  else
    # See https://github.com/pytorch/pytorch/issues/106971
    CUDA_PATH=/usr/local/cuda-12.1 pip_install --no-use-pep517 --user "git+https://github.com/pytorch/FBGEMM.git@${fbgemm_commit}#egg=fbgemm-gpu&subdirectory=fbgemm_gpu"
    pip_install --no-use-pep517 --user "git+https://github.com/pytorch/torchrec.git@${torchrec_commit}"
>>>>>>> b8b1b364
  fi
}

function clone_pytorch_xla() {
  if [[ ! -d ./xla ]]; then
    git clone --recursive --quiet https://github.com/pytorch/xla.git
    pushd xla
    # pin the xla hash so that we don't get broken by changes to xla
    git checkout "$(cat ../.github/ci_commit_pins/xla.txt)"
    git submodule sync
    git submodule update --init --recursive
    popd
  fi
}

function checkout_install_torchbench() {
  local commit
  commit=$(get_pinned_commit torchbench)
  git clone https://github.com/pytorch/benchmark torchbench
  pushd torchbench
  git checkout "$commit"

  if [ "$1" ]; then
    python install.py --continue_on_fail models "$@"
  else
    # Occasionally the installation may fail on one model but it is ok to continue
    # to install and test other models
    python install.py --continue_on_fail
  fi

  # TODO (huydhn): transformers-4.44.2 added by https://github.com/pytorch/benchmark/pull/2488
  # is regressing speedup metric. This needs to be investigated further
  pip install transformers==4.38.1

  echo "Print all dependencies after TorchBench is installed"
  python -mpip freeze
  popd
}

function install_torchao() {
  local commit
  commit=$(get_pinned_commit torchao)
  pip_install --no-use-pep517 --user "git+https://github.com/pytorch/ao.git@${commit}"
}

function print_sccache_stats() {
  echo 'PyTorch Build Statistics'
  sccache --show-stats

  if [[ -n "${OUR_GITHUB_JOB_ID}" ]]; then
    sccache --show-stats --stats-format json | jq .stats \
      > "sccache-stats-${BUILD_ENVIRONMENT}-${OUR_GITHUB_JOB_ID}.json"
  else
    echo "env var OUR_GITHUB_JOB_ID not set, will not write sccache stats to json"
  fi
}<|MERGE_RESOLUTION|>--- conflicted
+++ resolved
@@ -176,22 +176,6 @@
   pip_uninstall fbgemm-gpu-nightly
   pip_install setuptools-git-versioning scikit-build pyre-extensions
 
-<<<<<<< HEAD
-  # TODO (huydhn): I still have no clue on why sccache doesn't work with only fbgemm_gpu here, but it
-  # seems to be an sccache-related issue
-  if [[ "$IS_A100_RUNNER" == "1" ]]; then
-    unset CMAKE_CUDA_COMPILER_LAUNCHER
-    sudo mv /opt/cache/bin /opt/cache/bin-backup
-  fi
-
-  # See https://github.com/pytorch/pytorch/issues/106971
-  CUDA_PATH=/usr/local/cuda-12.1 pip_install --no-use-pep517 --user "git+https://github.com/pytorch/FBGEMM.git@${fbgemm_commit}#egg=fbgemm-gpu&subdirectory=fbgemm_gpu"
-  pip_install --no-use-pep517 --user "git+https://github.com/pytorch/torchrec.git@${torchrec_commit}"
-
-  if [[ "$IS_A100_RUNNER" == "1" ]]; then
-    export CMAKE_CUDA_COMPILER_LAUNCHER=/opt/cache/bin/sccache
-    sudo mv /opt/cache/bin-backup /opt/cache/bin
-=======
   if [[ "$BUILD_ENVIRONMENT" == *rocm* ]] ; then
     # install torchrec first because it installs fbgemm nightly on top of rocm fbgemm
     pip_install --no-use-pep517 --user "git+https://github.com/pytorch/torchrec.git@${torchrec_commit}"
@@ -213,7 +197,6 @@
     # See https://github.com/pytorch/pytorch/issues/106971
     CUDA_PATH=/usr/local/cuda-12.1 pip_install --no-use-pep517 --user "git+https://github.com/pytorch/FBGEMM.git@${fbgemm_commit}#egg=fbgemm-gpu&subdirectory=fbgemm_gpu"
     pip_install --no-use-pep517 --user "git+https://github.com/pytorch/torchrec.git@${torchrec_commit}"
->>>>>>> b8b1b364
   fi
 }
 
