--- conflicted
+++ resolved
@@ -38,10 +38,7 @@
     torchgen/api/types/__init__.py: F401,F403
     torchgen/executorch/api/types/__init__.py: F401,F403
     test/dynamo/test_higher_order_ops.py: B950
-<<<<<<< HEAD
-=======
     test/dynamo/test_error_messages.py: B950
->>>>>>> d54b2b7f
     torch/testing/_internal/dynamo_test_failures.py: B950
     # TOR901 is only for test, we want to ignore it for everything else.
     # It's not easy to configure this without affecting other per-file-ignores,
