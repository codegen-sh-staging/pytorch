#pragma once

// This file provides two functions to help write GPU elementwise kernels:
//
//   gpu_kernel(TensorIterator iter, <lambda>)
//   gpu_kernel_with_scalars(TensorIterator iter, <lambda>)
//
// The gpu_kernel_with_scalars generates specializations that support a
// single scalar CPU argument, such as from `cuda_tensor + 5`. The CPU scalar
// is lifted to a kernel parameter instead of copying to device memory.
// This should be  used in conjunction with TensorIterator::allow_cpu_scalars_,
// which is the default for TensorIterator::binary_op. Otherwise, all inputs
// and the output must be on the GPU.
//
// For example, to write a reciprocal kernel for GPU float Tensors:
//
//   gpu_kernel(iter, []GPU_LAMBDA(float a) {
//    return 1.0f / a;
//   });
//
// To write a multiplication kernel for GPU float Tensors where one argument
// may be a CPU scalar:
//
//   gpu_kernel_with_scalars(iter, []GPU_LAMBDA(float a, float b) {
//     return a * b;
//   });
//
// See BinaryOpsKernel.cu for the complete implementation
//

#include <array>
#include <tuple>
#include <type_traits>

#include <ATen/cuda/CUDAContext.h>
#include <ATen/detail/FunctionTraits.h>
#include <ATen/native/TensorIterator.h>
#include <c10/core/DynamicCast.h>
#include <c10/core/ScalarType.h>
#include <c10/macros/Macros.h>
#include <c10/util/TypeCast.h>

#ifdef __NVCC__
#define ASSERT_HOST_DEVICE_LAMBDA(type)                       \
  static_assert(                                              \
      __nv_is_extended_host_device_lambda_closure_type(type), \
      #type " must be a __host__ __device__ lambda")
#else
#define ASSERT_HOST_DEVICE_LAMBDA(type)
#endif

namespace at::native {


template <typename args_t, size_t... Is>
constexpr auto sum_of_sizes(args_t args, std::index_sequence<Is...>) {
    if constexpr (sizeof...(Is) == 0) {
      return 0;
    } else {
      return (sizeof(std::tuple_element_t<Is, args_t>) + ...);
    }
}

template <int io_sizes>
constexpr auto elems_per_thread(){
  if constexpr (io_sizes == 1) {
    return 16;
  } else if constexpr (io_sizes < 4) {
    return 8;
  } else {
    return 4;
  }
}

template <int io_sizes>
constexpr auto io_block_work_size() {
  return num_threads() * elems_per_thread<io_sizes>();
}

#ifdef USE_ROCM
template <typename args_t, size_t... Is>
constexpr auto input_size(args_t args, std::index_sequence<Is...>) {
  if constexpr (sizeof...(Is) == 0) {
    return 0;
  } else {
    return sizeof(std::tuple_element_t<0, args_t>);
  }
}

template <int vec_size, int io_size>
constexpr auto calc_optimal_vec_size() {
  static_assert(vec_size != 0);
  static_assert(io_size != 0);
  if constexpr (io_size == 1 && vec_size >= 16) {
    return 16;
  } else if constexpr (io_size <= 2 && vec_size >= 8) {
    return 8;
  } else if constexpr (io_size <= 4 && vec_size >= 4) {
    return 4;
  } else if constexpr (vec_size >= 4) {
    return 4;
  } else if constexpr (vec_size >= 2) {
    return 2;
  } else {
    return 1;
  }
}
#endif

template <typename func_t>
constexpr auto calc_io_size(){
  using traits = function_traits<func_t>;
  using args_t = typename traits::ArgsTuple;
#ifdef USE_ROCM
  constexpr auto input_size = at::native::input_size(args_t{}, std::make_index_sequence<std::tuple_size_v<args_t>>{});
  constexpr auto output_size = sizeof(typename traits::result_type);
  return (input_size > 0) ? ((input_size < output_size) ? input_size : output_size) : output_size;
#else
  constexpr auto input_size = at::native::sum_of_sizes(args_t{}, std::make_index_sequence<std::tuple_size_v<args_t>>{});
  constexpr auto output_size = sizeof(typename traits::result_type);
  return input_size + output_size;
#endif
}

template <int vec_size, typename func_t, typename array_t>
C10_LAUNCH_BOUNDS_1(num_threads())
__global__ void vectorized_elementwise_kernel(int N, func_t f, array_t data) {
  using traits = function_traits<func_t>;
  constexpr auto io_size = calc_io_size<func_t>();
  int remaining = N - io_block_work_size<io_size>() * blockIdx.x;

  if (remaining < io_block_work_size<io_size>()) { // if this block handles the reminder,
                                       // just do a naive unrolled loop
    auto input_calc = TrivialOffsetCalculator<traits::arity>();
    auto output_calc = TrivialOffsetCalculator<1>();
    auto loader = memory::LoadWithoutCast();
    auto storer = memory::StoreWithoutCast();
    auto policy = memory::policies::unroll<
        array_t,
        decltype(input_calc),
        decltype(output_calc),
        memory::LoadWithoutCast,
        memory::StoreWithoutCast,
        elems_per_thread<io_size>()>(
        data, remaining, input_calc, output_calc, loader, storer);
    elementwise_kernel_helper(f, policy);
  } else { // if this block has a full `block_work_size` data to handle, use
           // vectorized memory access
#ifdef USE_ROCM
    constexpr auto optimal_vec_size = calc_optimal_vec_size<vec_size, io_size>();
#else
    constexpr auto optimal_vec_size = vec_size;
#endif
    elementwise_kernel_helper(
        f, memory::policies::vectorized<optimal_vec_size, array_t, elems_per_thread<io_size>()>(data));
  }
}

template <
    typename func_t,
    typename array_t,
    int elems_per_thread,
    typename inp_calc_t,
    typename out_calc_t,
    typename loader_t,
    typename storer_t>
C10_LAUNCH_BOUNDS_1(num_threads())
__global__ void unrolled_elementwise_kernel(
    int N,
    func_t f,
    array_t data,
    inp_calc_t ic,
    out_calc_t oc,
    loader_t l,
    storer_t s) {
  int remaining = N - elems_per_thread * num_threads() * blockIdx.x;
  auto policy = memory::policies::
      unroll<array_t, inp_calc_t, out_calc_t, loader_t, storer_t, elems_per_thread>(
          data, remaining, ic, oc, l, s);
  elementwise_kernel_helper(f, policy);
}

// this function assume trivial 1d and no dynamic casting
template <typename func_t, typename array_t>
static inline void launch_vectorized_kernel(
    int64_t N,
    const func_t& f,
    array_t data) {
  TORCH_INTERNAL_ASSERT(N > 0 && N <= std::numeric_limits<int32_t>::max());
  using traits = function_traits<func_t>;
  constexpr auto io_size = calc_io_size<func_t>();
  int64_t grid = (N + io_block_work_size<io_size>() - 1) / io_block_work_size<io_size>();
  auto stream = at::cuda::getCurrentCUDAStream();
  int vec_size = memory::can_vectorize_up_to<func_t>(data);
<<<<<<< HEAD

=======
#else
  using cpp_type = typename function_traits<func_t>::result_type;
  const uint16_t max_vec_size = memory::can_vectorize_up_to<func_t>(data);
  uint16_t vec_size = 16 / static_cast<uint16_t>(sizeof(cpp_type));
  vec_size = std::min<uint16_t>(vec_size, max_vec_size);
  // Here we purposely omit vec8 for 1-byte data because of a bug in NVCC
  // that causes some numerical mismatches with uint8 on sm80 and sm90.
  // TODO: Revisit this after CUDA 12.8 update.
  if constexpr (sizeof(cpp_type) < 2) {
    vec_size = std::min<uint16_t>(vec_size, 4);
  }
#endif
>>>>>>> b8b1b364
  switch (vec_size) {
#ifdef USE_ROCM
    case 16:
      vectorized_elementwise_kernel<16, func_t, array_t>
          <<<grid, num_threads(), 0, stream>>>(N, f, data);
      C10_CUDA_KERNEL_LAUNCH_CHECK();
      break;
    case 8:
      vectorized_elementwise_kernel<8, func_t, array_t>
          <<<grid, num_threads(), 0, stream>>>(N, f, data);
      C10_CUDA_KERNEL_LAUNCH_CHECK();
      break;
#endif
    case 4:
      vectorized_elementwise_kernel<4, func_t, array_t>
          <<<grid, num_threads(), 0, stream>>>(N, f, data);
      C10_CUDA_KERNEL_LAUNCH_CHECK();
      break;
    case 2:
      vectorized_elementwise_kernel<2, func_t, array_t>
          <<<grid, num_threads(), 0, stream>>>(N, f, data);
      C10_CUDA_KERNEL_LAUNCH_CHECK();
      break;
    case 1: {
      auto input_calc = TrivialOffsetCalculator<traits::arity>();
      auto output_calc = TrivialOffsetCalculator<1>();
      auto loader = memory::LoadWithoutCast();
      auto storer = memory::StoreWithoutCast();
      unrolled_elementwise_kernel<func_t, array_t, elems_per_thread<io_size>()>
          <<<grid, num_threads(), 0, stream>>>(
              N, f, data, input_calc, output_calc, loader, storer);
      C10_CUDA_KERNEL_LAUNCH_CHECK();
      break;
    }
    default:
      TORCH_INTERNAL_ASSERT(false, "Unexpected vectorization size");
  }
}

template <
    typename func_t,
    typename array_t,
    typename inp_calc_t,
    typename out_calc_t,
    typename loader_t,
    typename storer_t>
static inline void launch_unrolled_kernel(
    int64_t N,
    const func_t& f,
    array_t data,
    inp_calc_t ic,
    out_calc_t oc,
    loader_t l,
    storer_t s) {
  TORCH_INTERNAL_ASSERT(N > 0 && N <= std::numeric_limits<int32_t>::max());
  int64_t grid = (N + block_work_size() - 1) / block_work_size();
  auto stream = at::cuda::getCurrentCUDAStream();
  unrolled_elementwise_kernel<func_t, array_t, thread_work_size()>
      <<<grid, num_threads(), 0, stream>>>(N, f, data, ic, oc, l, s);
  C10_CUDA_KERNEL_LAUNCH_CHECK();
}

template <int nt, int vt, typename func_t>
C10_LAUNCH_BOUNDS_2(nt, 4)
__global__ void elementwise_kernel(int N, func_t f) {
  int tid = threadIdx.x;
  int nv = nt * vt;
  int idx = nv * blockIdx.x + tid;
#pragma unroll
  for (int i = 0; i < vt; i++) {
    if (idx < N) {
      f(idx);
      idx += nt;
    }
  }
}

template <int nt, int vt, typename func_t>
static void launch_legacy_kernel(int64_t N, const func_t& f) {
  TORCH_INTERNAL_ASSERT(N >= 0 && N <= std::numeric_limits<int32_t>::max());
  if (N == 0) {
    return;
  }
  dim3 block(nt);
  dim3 grid((N + block.x * vt - 1) / (block.x * vt));
  auto stream = at::cuda::getCurrentCUDAStream();
  elementwise_kernel<nt, vt, func_t><<<grid, block, 0, stream>>>(N, f);
  C10_CUDA_KERNEL_LAUNCH_CHECK();
}

template <typename traits, typename func_t, typename index_t, size_t... INDEX>
C10_HOST_DEVICE typename traits::result_type invoke_impl(
    const func_t& f,
    char* const C10_RESTRICT data[],
    const index_t strides[],
    int i,
    std::index_sequence<INDEX...>) {
  (void)strides;
  (void)i;
  return f(c10::load<typename traits::template arg<INDEX>::type>(
      data[INDEX] + i * strides[INDEX])...);
}

template <
    typename func_t,
    typename index_t,
    typename traits = function_traits<func_t>>
C10_HOST_DEVICE typename traits::result_type invoke(
    const func_t& f,
    char* const C10_RESTRICT data[],
    const index_t strides[],
    int i) {
  using Indices = std::make_index_sequence<traits::arity>;
  return invoke_impl<traits>(f, data, strides, i, Indices{});
}

template <typename traits, typename func_t, typename index_t, size_t... I>
C10_HOST_DEVICE typename traits::result_type invoke_impl(
    const func_t& f,
    char* const C10_RESTRICT data[],
    const index_t strides[],
    const ScalarType dtypes[],
    int i,
    std::index_sequence<I...>) {
  (void)strides;
  (void)i;
  return f(c10::fetch_and_cast<typename traits::template arg<I>::type>(
      dtypes[I], data[I] + i * strides[I])...);
}

template <
    typename func_t,
    typename index_t,
    typename traits = function_traits<func_t>>
C10_HOST_DEVICE typename traits::result_type invoke(
    const func_t& f,
    char* const C10_RESTRICT data[],
    const index_t strides[],
    const ScalarType dtypes[],
    int i) {
  using Indices = std::make_index_sequence<traits::arity>;
  return invoke_impl<traits>(f, data, strides, dtypes, i, Indices{});
}

template <typename func_t>
void gpu_kernel_impl_nocast(TensorIteratorBase& iter, const func_t& f) {
  using traits = function_traits<func_t>;
  using arg0_t = typename traits::result_type;
  constexpr int ntensors = traits::arity + 1;

  TORCH_INTERNAL_ASSERT(iter.can_use_32bit_indexing());
  TORCH_INTERNAL_ASSERT(iter.ninputs() == traits::arity);
  TORCH_INTERNAL_ASSERT(iter.noutputs() == 1);
  TORCH_INTERNAL_ASSERT(!needs_dynamic_casting<func_t>::check(iter));

  std::array<char*, ntensors> data;
  for (int i = 0; i < ntensors; i++) {
    data[i] = (char*)iter.data_ptr(i);
  }

  int64_t numel = iter.numel();

  bool contiguous = iter.is_contiguous();

  if (contiguous) {
    return launch_vectorized_kernel(numel, f, data);
  }
  auto offset_calc = ::make_offset_calculator<traits::arity + 1>(iter);
  constexpr int unroll_factor = sizeof(arg0_t) >= 4 ? 2 : 4;
  launch_legacy_kernel<128, unroll_factor>(numel, [=] GPU_LAMBDA(int idx) {
    auto offsets = offset_calc.get(idx);
    arg0_t* out = (arg0_t*)(data[0] + offsets[0]);
    *out = invoke(f, &data[1], &offsets[1], 1);
  });
}

template <typename func_t>
void gpu_kernel_impl(TensorIteratorBase& iter, const func_t& f) {
  if (!needs_dynamic_casting<func_t>::check(iter)) {
    return gpu_kernel_impl_nocast(iter, f);
  }
  using traits = function_traits<func_t>;
  using arg0_t = typename traits::result_type;
  constexpr int ntensors = traits::arity + 1;

  TORCH_INTERNAL_ASSERT(iter.can_use_32bit_indexing());
  TORCH_INTERNAL_ASSERT(iter.ninputs() == traits::arity);
  TORCH_INTERNAL_ASSERT(iter.noutputs() == 1);

  std::array<char*, ntensors> data;
  for (int i = 0; i < ntensors; i++) {
    data[i] = (char*)iter.data_ptr(i);
  }

  int64_t numel = iter.numel();

  bool contiguous = iter.is_contiguous();

  if (contiguous) {
#ifdef USE_ROCM
    std::array<ScalarType, ntensors> dtypes;
    auto inner_strides = iter.get_inner_strides();
    std::array<int, ntensors> strides;
    for (int i = 0; i < ntensors; i++) {
      dtypes[i] = iter.dtype(i);
      strides[i] = inner_strides[i];
    }
    launch_legacy_kernel<512, 1>(numel, [=]GPU_LAMBDA(int idx) {
      void* out = data[0] + strides[0] * idx;
      arg0_t result = invoke(f, &data[1], &strides[1], &dtypes[1], idx);
      c10::cast_and_store<arg0_t>(dtypes[0], out, result);
    });
#else
    auto loader = memory::LoadWithCast<traits::arity>(iter);
    auto storer = memory::StoreWithCast<1>(iter);
    auto input_offset_calculator = TrivialOffsetCalculator<traits::arity>();
    auto output_offset_calculator = TrivialOffsetCalculator<1>();
    launch_unrolled_kernel(
        numel,
        f,
        data,
        input_offset_calculator,
        output_offset_calculator,
        loader,
        storer);
#endif
  } else {
    std::array<ScalarType, ntensors> dtypes;
    for (int i = 0; i < ntensors; i++) {
      dtypes[i] = iter.dtype(i);
    }
    auto offset_calc = ::make_offset_calculator<traits::arity + 1>(iter);
    launch_legacy_kernel<128, 4>(numel, [=] GPU_LAMBDA(int idx) {
      auto offsets = offset_calc.get(idx);
      void* out = data[0] + offsets[0];
      arg0_t result = invoke(f, &data[1], &offsets[1], &dtypes[1], 1);
      c10::cast_and_store<arg0_t>(dtypes[0], out, result);
    });
  }
}

} // namespace at::native<|MERGE_RESOLUTION|>--- conflicted
+++ resolved
@@ -61,6 +61,7 @@
     }
 }
 
+#ifdef USE_ROCM
 template <int io_sizes>
 constexpr auto elems_per_thread(){
   if constexpr (io_sizes == 1) {
@@ -71,6 +72,16 @@
     return 4;
   }
 }
+#else
+template <int io_sizes>
+constexpr auto elems_per_thread(){
+  if constexpr (io_sizes == 1) {
+    return 16;
+  } else {
+    return 8;
+  }
+}
+#endif
 
 template <int io_sizes>
 constexpr auto io_block_work_size() {
@@ -191,10 +202,8 @@
   constexpr auto io_size = calc_io_size<func_t>();
   int64_t grid = (N + io_block_work_size<io_size>() - 1) / io_block_work_size<io_size>();
   auto stream = at::cuda::getCurrentCUDAStream();
+#ifdef USE_ROCM
   int vec_size = memory::can_vectorize_up_to<func_t>(data);
-<<<<<<< HEAD
-
-=======
 #else
   using cpp_type = typename function_traits<func_t>::result_type;
   const uint16_t max_vec_size = memory::can_vectorize_up_to<func_t>(data);
@@ -207,7 +216,6 @@
     vec_size = std::min<uint16_t>(vec_size, 4);
   }
 #endif
->>>>>>> b8b1b364
   switch (vec_size) {
 #ifdef USE_ROCM
     case 16:
@@ -215,12 +223,12 @@
           <<<grid, num_threads(), 0, stream>>>(N, f, data);
       C10_CUDA_KERNEL_LAUNCH_CHECK();
       break;
+#endif
     case 8:
       vectorized_elementwise_kernel<8, func_t, array_t>
           <<<grid, num_threads(), 0, stream>>>(N, f, data);
       C10_CUDA_KERNEL_LAUNCH_CHECK();
       break;
-#endif
     case 4:
       vectorized_elementwise_kernel<4, func_t, array_t>
           <<<grid, num_threads(), 0, stream>>>(N, f, data);
