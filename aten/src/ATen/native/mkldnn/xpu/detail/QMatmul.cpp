#include <ATen/Tensor.h>
#include <ATen/core/Tensor.h>
#include <c10/core/ScalarType.h>

#include <ATen/native/mkldnn/xpu/detail/Attr.h>
#include <ATen/native/mkldnn/xpu/detail/oneDNNContext.h>

#include <oneapi/dnnl/dnnl.hpp>

namespace at::native::onednn {

at::Tensor broadcast_bias2D(
    at::Tensor& dst,
    at::Tensor& bias,
    int64_t m,
    int64_t n) {
  switch (bias.dim()) {
    case 1:
      TORCH_CHECK(
          bias.size(0) == n || bias.size(0) == 1,
          "matmul supports [n] or [1] when bias dim is 1, but b.size() is:",
          bias.size(0));
      break;
    case 2:
      if ((bias.size(0) == m && bias.size(1) == n) ||
          (bias.size(0) == m && bias.size(1) == 1) ||
          (bias.size(0) == m && bias.size(1) == 1))
        return bias; // No need to broadcast
      TORCH_CHECK(
          bias.size(0) == 1 && bias.size(1) == 1,
          "matmul supports [m, n] or [1, n] or [m, 1] or [1, 1] when bias dim is 2 ...")
      break;
    case 0:
      TORCH_CHECK(
          bias.numel() == 1, "matmul supports 1 numel when bias dim is [] ...");
      break;
    default:
      TORCH_CHECK(0, "unsupported bias dim in matmul ...");
  }
  bias = bias.expand({1, n}).contiguous();
  return bias;
}

at::Tensor broadcast_bias3D(
    at::Tensor& dst,
    at::Tensor bias,
    int64_t mb,
    int64_t m,
    int64_t n) {
  switch (bias.dim()) {
    case 1:
      TORCH_CHECK(
          bias.size(0) == n || bias.size(0) == 1,
          "matmul supports [n] or [1] when bias dim is 1, but b.size() is:",
          bias.size(0));
      break;
    case 3:
      TORCH_CHECK(
          are_expandable({mb, m, n}, bias.sizes()),
          "matmul bias must be expandable to:",
          dst.sizes(),
          " but got:",
          bias.sizes());
      break;
    case 0:
      TORCH_CHECK(
          bias.numel() == 1, "matmul supports 1 numel when bias dim is [] ...");
      break;
    default:
      TORCH_CHECK(0, "unsupported bias dim in matmul ...");
  }
  bias = bias.expand({mb, m, n}).contiguous();
  return bias;
}

at::Tensor broadcast_bias(
    at::Tensor& dst,
    at::Tensor bias,
    int64_t mb,
    int64_t m,
    int64_t n) {
  if (dst.dim() == 2) {
    return broadcast_bias2D(dst, bias, m, n);
  } else {
    return broadcast_bias3D(dst, bias, mb, m, n);
  }
}

void quantized_matmul(
    at::Tensor mat1, // act
    double input_scale,
    int64_t input_zero_point,
    at::Tensor mat2, // weight
    at::Tensor& weight_scales,
    at::Tensor& weight_zero_points,
    at::Tensor& bias,
    at::Tensor result, // output
    double output_scale,
    int64_t output_zero_point,
    std::optional<c10::ScalarType> output_dtype,
    std::optional<at::Tensor> other, // extra input for binary-post-op
    double other_scale,
    int64_t other_zero_point,
    const c10::string_view& binary_post_op,
    double binary_alpha,
    const c10::string_view& unary_post_op,
    torch::List<std::optional<at::Scalar>>& unary_post_op_args,
    c10::string_view unary_post_op_algorithm,
    bool m2_trans) {
  // [Note] Quantized Matrix Multiplication at XPU
  // The following code integrates oneDNN quantized gemm. The quantization
  // config we support:
  // activation: s8&u8; per tensor calibrated; symmetric&asymmetric
  // weight: s8; per_tensor/per_channel calibrated; symmetric
  auto attr = Attr(1.0 / output_scale, output_zero_point);
  construct_attr_by_post_op(
      binary_post_op,
      binary_alpha,
<<<<<<< HEAD
      input_scale,
      input_zero_point,
=======
      other_scale,
      other_zero_point,
      other,
>>>>>>> d54b2b7f
      unary_post_op,
      unary_post_op_args,
      unary_post_op_algorithm,
      attr);

  size_t dims = result.dim();
  at::Device cur_device = at::Device(at::kXPU, c10::xpu::current_device());
  auto engine = GpuEngineManager::Instance().get_engine(cur_device);
  auto stream = GpuStreamManager::Instance().get_stream();

  at::Tensor m1 = is_onednn_matmul_strides(mat1) ? mat1 : mat1.contiguous();
  at::Tensor m2 = is_onednn_matmul_strides(mat2) ? mat2 : mat2.contiguous();
  at::Tensor dst =
      is_onednn_matmul_strides(result) ? result : result.contiguous();

  int64_t m = dst.size(-2);
  int64_t n = dst.size(-1);
  int64_t k = m1.size(-1);
  int64_t mb = 1;

  if (dims == 3) {
    mb = dst.size(0);
    TORCH_CHECK(
        mb == m1.size(0) && mb == m2.size(0),
        "batch size mismatch, dst mb: ",
        mb,
        "m1 mb",
        m1.size(0),
        " m2 mb: ",
        m2.size(0));
  }

  bool with_bias = false;
  at::Tensor b = bias;
  if (b.defined()) {
    with_bias = true;
    b = broadcast_bias(dst, b, mb, m, n);
  }
  // bias is fused in post-op for quantized path
  b = b.contiguous(); // avoid reorder 2 times

  auto m1_usr_dt = get_onednn_dtype(m1);
  auto m2_usr_dt = get_onednn_dtype(m2);
  auto dst_usr_dt = get_onednn_dtype(dst);

  auto m1_dt = m1_usr_dt;
  auto m2_dt = m2_usr_dt;
  auto dst_dt = dst_usr_dt;
  dnnl::memory::data_type bias_dt;

  dnnl::memory::desc m1_md, m1_usr_md;
  dnnl::memory::desc m2_md, m2_usr_md;
  dnnl::memory::desc dst_md, dst_usr_md;
  dnnl::memory::desc b_md;

  dnnl::memory::dims m1_dims, m2_dims, dst_dims, bias_dims;
  dnnl::memory::dims m1_strides, m2_strides, dst_strides, bias_strides;
  if (dims == 2) {
    m1_dims = {m, k};
    m2_dims = {k, n}; // (n, 1) (1, n)
    dst_dims = {m, n};

    m1_strides = {m1.stride(0), m1.stride(1)};
    if (m2_trans) {
      m2_strides = {m2.stride(0), m2.stride(1)};
    } else {
      m2_strides = {m2.stride(1), m2.stride(0)};
    }
    dst_strides = {dst.stride(0), dst.stride(1)};
  } else {
    m1_dims = {mb, m, k};
    m2_dims = {mb, k, n};
    dst_dims = {mb, m, n};

    m1_strides = {m1.stride(0), m1.stride(1), m1.stride(2)};
    if (m2_trans) {
      m2_strides = {m2.stride(0), m2.stride(1), m2.stride(2)};
    } else {
      m2_strides = {m2.stride(0), m2.stride(2), m2.stride(1)};
    }
    dst_strides = {dst.stride(0), dst.stride(1), dst.stride(2)};
  }

  if (with_bias) {
    bias_dims = get_onednn_dims(b);
    bias_dt = get_onednn_dtype(b);
    bias_strides = get_onednn_strides(b);
  }

  std::unordered_map<int, dnnl::memory> args;

  dnnl::post_ops po;
  po = attr.extract_post_ops(
      dst,
      true,
      dst.scalar_type() == at::kByte || dst.scalar_type() == at::kChar);
  bool m1_need_zp = (input_zero_point != 0);
  bool wgh_is_per_channel = weight_scales.numel() > 1;

  dnnl::matmul matmul_p;
  dnnl::matmul::primitive_desc matmul_pd;

  m1_md = dnnl::memory::desc(m1_dims, m1_dt, m1_strides);
  m2_md = dnnl::memory::desc(m2_dims, m2_dt, m2_strides);
  dst_md = dnnl::memory::desc(dst_dims, dst_dt, dst_strides);
  dnnl::primitive_attr pattr;
  pattr.set_post_ops(po);
  pattr.set_scratchpad_mode(dnnl::scratchpad_mode::user);

  at::Tensor m2_sc;
  if (!wgh_is_per_channel) {
    pattr.set_scales_mask(DNNL_ARG_WEIGHTS, 0);
  } else {
    pattr.set_scales_mask(DNNL_ARG_WEIGHTS, 1 << 1);
  }

  at::Tensor m1_sc;
  dnnl::memory::desc m1_sc_md = dnnl::memory::desc(
      {1}, dnnl::memory::data_type::f32, dnnl::memory::format_tag::x);
  int mask_ac = 0;
  pattr.set_scales_mask(DNNL_ARG_SRC, mask_ac);
  if (m1_need_zp) {
    pattr.set_zero_points_mask(DNNL_ARG_SRC, mask_ac);
  }

  if (with_bias) {
    b_md = dnnl::memory::desc(bias_dims, bias_dt, bias_strides);
    matmul_pd =
        dnnl::matmul::primitive_desc(engine, m1_md, m2_md, b_md, dst_md, pattr);
  } else {
    matmul_pd =
        dnnl::matmul::primitive_desc(engine, m1_md, m2_md, dst_md, pattr);
  }

  matmul_p = dnnl::matmul(matmul_pd);

  m1_usr_md = dnnl::memory::desc(m1_dims, m1_usr_dt, m1_strides);
  m2_usr_md = dnnl::memory::desc(m2_dims, m2_usr_dt, m2_strides);
  dst_usr_md = dnnl::memory::desc(dst_dims, dst_usr_dt, dst_strides);

  auto m1_usr_m = make_onednn_memory(m1_usr_md, engine, m1.data_ptr());
  auto m2_usr_m = make_onednn_memory(m2_usr_md, engine, m2.data_ptr());
  auto dst_usr_m = make_onednn_memory(dst_usr_md, engine, dst.data_ptr());

  auto expected_m1_md = matmul_pd.src_desc();
  auto expected_m2_md = matmul_pd.weights_desc();
  auto expected_dst_md = matmul_pd.dst_desc();

  dnnl::memory m1_m = m1_usr_m, m2_m = m2_usr_m, dst_m = dst_usr_m;
  at::Tensor m1_, m2_, dst_;

  int scratchpad_size = matmul_pd.scratchpad_desc().get_size();
  at::Tensor scratchpad_tensor =
      at::empty({scratchpad_size}, m1.options().dtype(at::kByte), c10::nullopt);
  auto scratchpad_memory = make_onednn_memory(
      matmul_pd.scratchpad_desc(), engine, scratchpad_tensor.data_ptr());
  args.insert({DNNL_ARG_SCRATCHPAD, scratchpad_memory});

  if (attr.with_binary())
    attr.construct_post_binary(matmul_pd, args);

  args.insert({DNNL_ARG_SRC, m1_m});
  args.insert({DNNL_ARG_WEIGHTS, m2_m});
  args.insert({DNNL_ARG_DST, dst_m});
  if (b.defined()) {
    auto b_m = make_onednn_memory(b_md, engine, b.data_ptr());
    args.insert({DNNL_ARG_BIAS, b_m});
  }

  // Add scale/zp md
  weight_scales = weight_scales.to(at::kFloat);
  dnnl::memory m2_sc_m, m2_zp_m;
  dnnl::memory::desc m2_sc_md = dnnl::memory::desc(
      get_onednn_dims(weight_scales),
      dnnl::memory::data_type::f32,
      dnnl::memory::format_tag::x);
  m2_sc_m = make_onednn_memory(m2_sc_md, engine, weight_scales.data_ptr());
  args.insert({DNNL_ARG_ATTR_SCALES | DNNL_ARG_WEIGHTS, m2_sc_m});

  dnnl::memory m1_sc_m, m1_zp_m;
  Tensor m1_sc_tensor, m1_zp_tensor;
  m1_sc_m = dnnl_memory_from_host_scalar(
      static_cast<float>(input_scale), m1_sc_tensor, engine);
  args.insert({DNNL_ARG_ATTR_SCALES | DNNL_ARG_SRC, m1_sc_m});
  if (m1_need_zp) {
    m1_zp_m = dnnl_memory_from_host_scalar(
        static_cast<int32_t>(input_zero_point), m1_zp_tensor, engine);
    args.insert({DNNL_ARG_ATTR_ZERO_POINTS | DNNL_ARG_SRC, m1_zp_m});
  }

<<<<<<< HEAD
=======
  dnnl::memory dst_sc_m, dst_zp_m;
  Tensor dst_sc_tensor, dst_zp_tensor;
  dst_sc_m = dnnl_memory_from_host_scalar(
      static_cast<float>(output_scale), dst_sc_tensor, engine);
  args.insert({DNNL_ARG_ATTR_SCALES | DNNL_ARG_DST, dst_sc_m});
  if (dst_need_zp) {
    dst_zp_m = dnnl_memory_from_host_scalar(
        static_cast<int32_t>(output_zero_point), dst_zp_tensor, engine);
    args.insert({DNNL_ARG_ATTR_ZERO_POINTS | DNNL_ARG_DST, dst_zp_m});
  }

>>>>>>> d54b2b7f
  auto qmatmul_event = dnnl::sycl_interop::execute(matmul_p, stream, args);

  if (!dst.is_same(result))
    result.copy_(dst);
}

} // namespace at::native::onednn<|MERGE_RESOLUTION|>--- conflicted
+++ resolved
@@ -116,14 +116,9 @@
   construct_attr_by_post_op(
       binary_post_op,
       binary_alpha,
-<<<<<<< HEAD
-      input_scale,
-      input_zero_point,
-=======
       other_scale,
       other_zero_point,
       other,
->>>>>>> d54b2b7f
       unary_post_op,
       unary_post_op_args,
       unary_post_op_algorithm,
@@ -216,11 +211,9 @@
   std::unordered_map<int, dnnl::memory> args;
 
   dnnl::post_ops po;
-  po = attr.extract_post_ops(
-      dst,
-      true,
-      dst.scalar_type() == at::kByte || dst.scalar_type() == at::kChar);
+  po = attr.extract_post_ops(dst);
   bool m1_need_zp = (input_zero_point != 0);
+  bool dst_need_zp = (output_zero_point != 0);
   bool wgh_is_per_channel = weight_scales.numel() > 1;
 
   dnnl::matmul matmul_p;
@@ -247,6 +240,10 @@
   pattr.set_scales_mask(DNNL_ARG_SRC, mask_ac);
   if (m1_need_zp) {
     pattr.set_zero_points_mask(DNNL_ARG_SRC, mask_ac);
+  }
+  pattr.set_scales_mask(DNNL_ARG_DST, mask_ac);
+  if (dst_need_zp) {
+    pattr.set_zero_points_mask(DNNL_ARG_DST, mask_ac);
   }
 
   if (with_bias) {
@@ -314,8 +311,6 @@
     args.insert({DNNL_ARG_ATTR_ZERO_POINTS | DNNL_ARG_SRC, m1_zp_m});
   }
 
-<<<<<<< HEAD
-=======
   dnnl::memory dst_sc_m, dst_zp_m;
   Tensor dst_sc_tensor, dst_zp_tensor;
   dst_sc_m = dnnl_memory_from_host_scalar(
@@ -327,7 +322,6 @@
     args.insert({DNNL_ARG_ATTR_ZERO_POINTS | DNNL_ARG_DST, dst_zp_m});
   }
 
->>>>>>> d54b2b7f
   auto qmatmul_event = dnnl::sycl_interop::execute(matmul_p, stream, args);
 
   if (!dst.is_same(result))
