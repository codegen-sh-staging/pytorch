--- conflicted
+++ resolved
@@ -1011,8 +1011,6 @@
   }
 }
 
-<<<<<<< HEAD
-=======
 void MetalShaderLibrary::exec_binary_kernel(TensorIteratorBase& iter, const std::string& name) {
   TORCH_CHECK(iter.common_dtype() != at::kDouble, "float64 is not supported on MPS");
   TORCH_CHECK(iter.can_use_32bit_indexing(), "Can't be indexed using 32-bit iterator");
@@ -1072,7 +1070,6 @@
   });
 }
 
->>>>>>> 039ebdc1
 MetalShaderLibrary& MetalShaderLibrary::getBundledLibrary() {
   static BundledShaderLibary l;
   return l;
