--- conflicted
+++ resolved
@@ -963,36 +963,21 @@
 void MetalShaderLibrary::exec_unary_kernel(TensorIteratorBase& iter,
                                            const std::string& name,
                                            std::optional<int64_t> extra) {
-  auto inputTensor = iter.input(0).contiguous();
+  auto inputTensor = iter.input(0);
   auto outputTensor = iter.output(0);
-<<<<<<< HEAD
-  bool needs_output_copy = false;
-  uint32_t length = outputTensor.numel();
-=======
   bool is_storage_dense = is_dense_in_storage(inputTensor) && inputTensor.strides().equals(outputTensor.strides());
   uint32_t length = iter.numel();
->>>>>>> f2221b2f
   if (length == 0) {
     return;
   }
   using namespace mps;
   @autoreleasepool {
     id<MTLComputePipelineState> cplState = nil;
-<<<<<<< HEAD
-    cplState = getPipelineStateForFunc(fmt::format(
-        "{}_dense_{}_{}", name, scalarToMetalTypeString(outputTensor), scalarToMetalTypeString(inputTensor)));
-
-    if (!outputTensor.is_contiguous()) {
-      outputTensor = outputTensor.contiguous();
-      needs_output_copy = true;
-    }
-=======
     cplState = getPipelineStateForFunc(fmt::format("{}_{}_{}_{}",
                                                    name,
                                                    is_storage_dense ? "dense" : "strided",
                                                    scalarToMetalTypeString(outputTensor),
                                                    scalarToMetalTypeString(inputTensor)));
->>>>>>> f2221b2f
 
     MPSStream* mpsStream = getCurrentMPSStream();
     dispatch_sync(mpsStream->queue(), ^() {
