--- conflicted
+++ resolved
@@ -125,12 +125,9 @@
         opt_tensors[idx] = cpu_tensors[i];
       }
       (*stack)[arguments_begin + idx] = c10::IValue(opt_tensors);
-<<<<<<< HEAD
-=======
     } else if (ivalue.isDevice()) {
       tgt_device = ivalue.toDevice();
       (*stack)[arguments_begin + idx] = c10::IValue(c10::Device(kCPU));
->>>>>>> f34905f6
     }
   }
   // XLA requires all of the tensor arguments to be gathered up and converted to CPU together.
