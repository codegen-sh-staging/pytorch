--- conflicted
+++ resolved
@@ -12,649 +12,6 @@
 
 #if defined(CPU_CAPABILITY_AVX2)
 
-<<<<<<< HEAD
-#ifndef SLEEF_CONST
-#if (defined(__GNUC__) || defined(__CLANG__)) && !defined(__INTEL_COMPILER)
-#define SLEEF_CONST const
-#else
-#define SLEEF_CONST
-#endif
-#define SLEEF_CONST_OLD SLEEF_CONST
-#else
-#define SLEEF_CONST_OLD
-#endif
-
-// bfloat16 conversion
-static inline void cvtbf16_fp32(const __m128i& a, __m256& o) {
-  o = _mm256_castsi256_ps(_mm256_slli_epi32(_mm256_cvtepu16_epi32(a), 16));
-}
-
-static inline void cvtbf16_fp32(const __m256i& a, __m256& o1, __m256& o2) {
-  __m128i lo = _mm256_extractf128_si256(a, 0);
-  __m128i hi = _mm256_extractf128_si256(a, 1);
-  cvtbf16_fp32(lo, o1);
-  cvtbf16_fp32(hi, o2);
-}
-
-static inline __m128i cvtfp32_bf16(const __m256& src) {
-  __m256i value = _mm256_castps_si256(src);
-  __m256i nan = _mm256_set1_epi32(0xffff);
-  __m256i mask = _mm256_castps_si256(_mm256_cmp_ps(src, src, _CMP_ORD_Q));
-  __m256i ones = _mm256_set1_epi32(0x1);
-  __m256i vec_bias = _mm256_set1_epi32(0x7fff);
-  // uint32_t lsb = (input >> 16) & 1;
-  auto t_value = _mm256_and_si256(_mm256_srli_epi32(value, 16), ones);
-  // uint32_t rounding_bias = 0x7fff + lsb;
-  t_value = _mm256_add_epi32(t_value, vec_bias);
-  // input += rounding_bias;
-  t_value = _mm256_add_epi32(t_value, value);
-  // input = input >> 16;
-  t_value = _mm256_srli_epi32(t_value, 16);
-  // Check NaN before converting back to bf16
-  t_value = _mm256_blendv_epi8(nan, t_value, mask);
-  t_value = _mm256_packus_epi32(t_value, t_value);   // t[4-7] t[4-7] t[0-4] t[0-4]
-  t_value = _mm256_permute4x64_epi64(t_value, 0xd8); // 11     01     10     00
-  return _mm256_castsi256_si128(t_value);
-}
-
-static inline __m256i cvtfp32_bf16(const __m256& a, const __m256& b) {
-  __m256i lo = _mm256_castps_si256(a);
-  __m256i hi = _mm256_castps_si256(b);
-  __m256i nan = _mm256_set1_epi32(0xffff);
-  __m256i mask_lo = _mm256_castps_si256(_mm256_cmp_ps(a, a, _CMP_ORD_Q));
-  __m256i mask_hi = _mm256_castps_si256(_mm256_cmp_ps(b, b, _CMP_ORD_Q));
-  __m256i ones = _mm256_set1_epi32(0x1);
-  __m256i vec_bias = _mm256_set1_epi32(0x7fff);
-  // uint32_t lsb = (input >> 16) & 1;
-  auto t_lo = _mm256_and_si256(_mm256_srli_epi32(lo, 16), ones);
-  auto t_hi = _mm256_and_si256(_mm256_srli_epi32(hi, 16), ones);
-  // uint32_t rounding_bias = 0x7fff + lsb;
-  t_lo = _mm256_add_epi32(t_lo, vec_bias);
-  t_hi = _mm256_add_epi32(t_hi, vec_bias);
-  // input += rounding_bias;
-  t_lo = _mm256_add_epi32(t_lo, lo);
-  t_hi = _mm256_add_epi32(t_hi, hi);
-  // input = input >> 16;
-  t_lo = _mm256_srli_epi32(t_lo, 16);
-  t_hi = _mm256_srli_epi32(t_hi, 16);
-  // Check NaN before converting back to bf16
-  t_lo = _mm256_blendv_epi8(nan, t_lo, mask_lo);
-  t_hi = _mm256_blendv_epi8(nan, t_hi, mask_hi);
-
-  t_lo = _mm256_packus_epi32(t_lo, t_hi);      // t_hi[4-7] t_lo[4-7] t_hi[0-4] t_lo[0-4]
-  return _mm256_permute4x64_epi64(t_lo, 0xd8); // 11        01        10        00
-}
-
-static inline __m256i merge_compare_result(const __m256& a, const __m256& b) {
-  __m256i lo = _mm256_castps_si256(a);
-  __m256i hi = _mm256_castps_si256(b);
-  lo = _mm256_srli_epi32(lo, 16);
-  hi = _mm256_srli_epi32(hi, 16);
-  auto out = _mm256_packus_epi32(lo, hi);
-  return _mm256_permute4x64_epi64(out, 0xd8);
-}
-
-// float16 conversion
-static inline void cvtfp16_fp32(const __m128i& a, __m256& o) {
-  o = _mm256_cvtph_ps(a);
-}
-
-static inline void cvtfp16_fp32(const __m256i& a, __m256& o1, __m256& o2) {
-  __m128i lo = _mm256_extractf128_si256(a, 0);
-  __m128i hi = _mm256_extractf128_si256(a, 1);
-  cvtfp16_fp32(lo, o1);
-  cvtfp16_fp32(hi, o2);
-}
-
-static inline __m128i cvtfp32_fp16(const __m256& src) {
-  return _mm256_cvtps_ph(
-      src, (_MM_FROUND_TO_NEAREST_INT | _MM_FROUND_NO_EXC));
-}
-
-static inline __m256i cvtfp32_fp16(const __m256& a, const __m256& b) {
-  __m128i lo = _mm256_cvtps_ph(
-      a, (_MM_FROUND_TO_NEAREST_INT | _MM_FROUND_NO_EXC));
-  __m128i hi = _mm256_cvtps_ph(
-      b, (_MM_FROUND_TO_NEAREST_INT | _MM_FROUND_NO_EXC));
-  return _mm256_insertf128_si256(_mm256_castsi128_si256(lo), hi, 1);
-}
-
-// dtype conversion between float16/bfloat16 and float32
-template <typename T, typename std::enable_if_t<is_reduced_floating_point_v<T>, int> = 0>
-inline void cvt_to_fp32(const __m128i& a, __m256& o);
-template <> inline void cvt_to_fp32<BFloat16>(const __m128i& a, __m256& o) {
-  cvtbf16_fp32(a, o);
-}
-template <> inline void cvt_to_fp32<Half>(const __m128i& a, __m256& o) {
-  cvtfp16_fp32(a, o);
-}
-
-template <typename T, typename std::enable_if_t<is_reduced_floating_point_v<T>, int> = 0>
-inline void cvt_to_fp32(const __m256i& a, __m256& o1, __m256& o2);
-template <> inline void cvt_to_fp32<BFloat16>(const __m256i& a, __m256& o1, __m256& o2) {
-  cvtbf16_fp32(a, o1, o2);
-}
-template <> inline void cvt_to_fp32<Half>(const __m256i& a, __m256& o1, __m256& o2) {
-  cvtfp16_fp32(a, o1, o2);
-}
-
-template <typename T, bool is_compare_op = false,
-          typename std::enable_if_t<is_reduced_floating_point_v<T>, int> = 0>
-inline __m256i cvt_from_fp32(const __m256& a, const __m256& b);
-template <> inline __m256i cvt_from_fp32<BFloat16, false>(const __m256& a, const __m256& b) {
-  return cvtfp32_bf16(a, b);
-}
-template <> inline __m256i cvt_from_fp32<BFloat16, true>(const __m256& a, const __m256& b) {
-  return merge_compare_result(a, b);
-}
-template <> inline __m256i cvt_from_fp32<Half, false>(const __m256& a, const __m256& b) {
-  return cvtfp32_fp16(a, b);
-}
-template <> inline __m256i cvt_from_fp32<Half, true>(const __m256& a, const __m256& b) {
-  return cvtfp32_fp16(a, b);
-}
-
-template <typename T>
-class Vectorized16 {
-static_assert(
-  is_reduced_floating_point_v<T>,
-  "Support only float16 and bfloat16.");
-protected:
-  __m256i values;
-public:
-  using value_type = uint16_t;
-  using size_type = int;
-  static constexpr size_type size() {
-    return 16;
-  }
-  Vectorized16() {}
-  Vectorized16(__m256i v) : values(v) {}
-  Vectorized16(T val) {
-    value_type uw = val.x;
-    values = _mm256_set1_epi16(uw);
-  }
-  Vectorized16(T val1, T val2, T val3, T val4,
-         T val5, T val6, T val7, T val8,
-         T val9, T val10, T val11, T val12,
-         T val13, T val14, T val15, T val16) {
-    values = _mm256_setr_epi16(
-        val1.x, val2.x, val3.x, val4.x, val5.x, val6.x, val7.x, val8.x,
-        val9.x, val10.x, val11.x, val12.x, val13.x, val14.x, val15.x, val16.x);
-  }
-  operator __m256i() const {
-    return values;
-  }
-  T& operator[](int idx) = delete;
-  const T& operator[](int idx) const  = delete;
-  int zero_mask() const {
-    // returns an integer mask where all zero elements are translated to 1-bit and others are translated to 0-bit
-    __m256i cmp = _mm256_cmpeq_epi16(values, _mm256_set1_epi16(0));
-    return _mm256_movemask_epi8(cmp);
-  }
-  static Vectorized<T> loadu(const void* ptr, int16_t count = size()) {
-    if (count == size())
-      return _mm256_loadu_si256(reinterpret_cast<const __m256i*>(ptr));
-
-    __at_align__ int16_t tmp_values[size()];
-    std::memcpy(tmp_values, ptr, count * sizeof(int16_t));
-    return _mm256_loadu_si256(reinterpret_cast<const __m256i*>(tmp_values));
-  }
-  void store(void* ptr, int count = size()) const {
-    if (count == size()) {
-      _mm256_storeu_si256(reinterpret_cast<__m256i*>(ptr), values);
-    } else if (count > 0) {
-      __at_align__ int16_t tmp_values[size()];
-      _mm256_storeu_si256(reinterpret_cast<__m256i*>(tmp_values), values);
-      std::memcpy(ptr, tmp_values, count * sizeof(int16_t));
-    }
-  }
-  template <int64_t mask>
-  static Vectorized<T> blend(const Vectorized<T>& a, const Vectorized<T>& b) {
-    __at_align__ int16_t tmp_values[size()];
-    a.store(tmp_values);
-    if (mask & 0x01)
-      tmp_values[0] = _mm256_extract_epi16(b.values, 0);
-    if (mask & 0x02)
-      tmp_values[1] = _mm256_extract_epi16(b.values, 1);
-    if (mask & 0x04)
-      tmp_values[2] = _mm256_extract_epi16(b.values, 2);
-    if (mask & 0x08)
-      tmp_values[3] = _mm256_extract_epi16(b.values, 3);
-    if (mask & 0x10)
-      tmp_values[4] = _mm256_extract_epi16(b.values, 4);
-    if (mask & 0x20)
-      tmp_values[5] = _mm256_extract_epi16(b.values, 5);
-    if (mask & 0x40)
-      tmp_values[6] = _mm256_extract_epi16(b.values, 6);
-    if (mask & 0x80)
-      tmp_values[7] = _mm256_extract_epi16(b.values, 7);
-    if (mask & 0x100)
-      tmp_values[8] = _mm256_extract_epi16(b.values, 8);
-    if (mask & 0x200)
-      tmp_values[9] = _mm256_extract_epi16(b.values, 9);
-    if (mask & 0x400)
-      tmp_values[10] = _mm256_extract_epi16(b.values, 10);
-    if (mask & 0x800)
-      tmp_values[11] = _mm256_extract_epi16(b.values, 11);
-    if (mask & 0x1000)
-      tmp_values[12] = _mm256_extract_epi16(b.values, 12);
-    if (mask & 0x2000)
-      tmp_values[13] = _mm256_extract_epi16(b.values, 13);
-    if (mask & 0x4000)
-      tmp_values[14] = _mm256_extract_epi16(b.values, 14);
-    if (mask & 0x8000)
-      tmp_values[15] = _mm256_extract_epi16(b.values, 15);
-    return loadu(tmp_values);
-  }
-  static Vectorized<T> blendv(const Vectorized<T>& a,
-      const Vectorized<T>& b, const Vectorized<T>& mask) {
-    return _mm256_blendv_epi8(a.values, b.values, mask.values);
-  }
-  template<typename step_t>
-  static Vectorized<T> arange(T base = 0.f, step_t step = static_cast<step_t>(1)) {
-    return Vectorized<T>(
-      base,             base +      step, base +  2 * step, base +  3 * step,
-      base +  4 * step, base +  5 * step, base +  6 * step, base +  7 * step,
-      base +  8 * step, base +  9 * step, base + 10 * step, base + 11 * step,
-      base + 12 * step, base + 13 * step, base + 14 * step, base + 15 * step);
-  }
-  static Vectorized<T> set(const Vectorized<T>& a,
-      const Vectorized<T>& b, int64_t count = size()) {
-    switch (count) {
-      case 0:
-        return a;
-      case 1:
-        return blend<1>(a, b);
-      case 2:
-        return blend<3>(a, b);
-      case 3:
-        return blend<7>(a, b);
-      case 4:
-        return blend<15>(a, b);
-      case 5:
-        return blend<31>(a, b);
-      case 6:
-        return blend<63>(a, b);
-      case 7:
-        return blend<127>(a, b);
-      case 8:
-        return blend<255>(a, b);
-      case 9:
-        return blend<511>(a, b);
-      case 10:
-        return blend<1023>(a, b);
-      case 11:
-        return blend<2047>(a, b);
-      case 12:
-        return blend<4095>(a, b);
-      case 13:
-        return blend<8191>(a, b);
-      case 14:
-        return blend<16383>(a, b);
-      case 15:
-        return blend<32767>(a, b);
-    }
-    return b;
-  }
-
-  Vectorized<T> map(SLEEF_CONST __m256 (*SLEEF_CONST_OLD vop)(__m256)) const {
-    __m256 lo, hi;
-    cvt_to_fp32<T>(values, lo, hi);
-    const auto o1 = vop(lo);
-    const auto o2 = vop(hi);
-    return cvt_from_fp32<T>(o1, o2);
-  }
-  Vectorized<T> isnan() const {
-    __m256 lo, hi;
-    cvt_to_fp32<T>(values, lo, hi);
-    lo = _mm256_cmp_ps(lo, _mm256_set1_ps(0.0f), _CMP_UNORD_Q);
-    hi = _mm256_cmp_ps(hi, _mm256_set1_ps(0.0f), _CMP_UNORD_Q);
-    return merge_compare_result(lo, hi);
-  }
-  Vectorized<T> abs() const {
-    return _mm256_andnot_si256(_mm256_set1_epi16(0x8000), values);
-  }
-  Vectorized<T> angle() const {
-    __m256 lo, hi;
-    cvt_to_fp32<T>(values, lo, hi);
-    auto angle_lambda = [](__m256 values_2) {
-      const auto zero_vec = _mm256_set1_ps(0.f);
-      const auto nan_vec = _mm256_set1_ps(NAN);
-      const auto not_nan_mask = _mm256_cmp_ps(values_2, values_2, _CMP_EQ_OQ);
-      const auto nan_mask = _mm256_cmp_ps(not_nan_mask, zero_vec, _CMP_EQ_OQ);
-      const auto pi = _mm256_set1_ps(c10::pi<float>);
-
-      const auto neg_mask = _mm256_cmp_ps(values_2, zero_vec, _CMP_LT_OQ);
-      auto angle = _mm256_blendv_ps(zero_vec, pi, neg_mask);
-      angle = _mm256_blendv_ps(angle, nan_vec, nan_mask);
-      return angle;
-    };
-    auto o1 = angle_lambda(lo);
-    auto o2 = angle_lambda(hi);
-    return cvt_from_fp32<T>(o1, o2);
-  }
-  Vectorized<T> real() const {
-    return *this;
-  }
-  Vectorized<T> imag() const {
-    return _mm256_set1_epi16(0);
-  }
-  Vectorized<T> conj() const {
-    return *this;
-  }
-  Vectorized<T> acos() const {
-    return map(Sleef_acosf8_u10);
-  }
-  Vectorized<T> acosh() const {
-    return map(Sleef_acoshf8_u10);
-  }
-  Vectorized<T> asin() const {
-    return map(Sleef_asinf8_u10);
-  }
-  Vectorized<T> asinh() const {
-    return map(Sleef_asinhf8_u10);
-  }
-  Vectorized<T> atan() const {
-    return map(Sleef_atanf8_u10);
-  }
-  Vectorized<T> atanh() const {
-    return map(Sleef_atanhf8_u10);
-  }
-  Vectorized<T> atan2(const Vectorized<T> &b) const {
-    __m256 lo, hi;
-    __m256 b1, b2;
-    cvt_to_fp32<T>(values, lo, hi);
-    cvt_to_fp32<T>(b.values, b1, b2);
-    auto o1 = Sleef_atan2f8_u10(lo, b1);
-    auto o2 = Sleef_atan2f8_u10(hi, b2);
-    return cvt_from_fp32<T>(o1, o2);
-  }
-  Vectorized<T> copysign(const Vectorized<T> &sign) const {
-    // copy sign bit (0x8000) from sign and remaining bits from values
-    __m256i mask_value = _mm256_set1_epi32(~0x80008000);
-    __m256i mask_signbit = _mm256_set1_epi32(0x80008000);
-    return Vectorized<T>(
-      _mm256_or_si256(
-        _mm256_and_si256(values, mask_value),
-        _mm256_and_si256(sign, mask_signbit)));
-  }
-  Vectorized<T> erf() const {
-    return map(Sleef_erff8_u10);
-  }
-  Vectorized<T> erfc() const {
-    return map(Sleef_erfcf8_u15);
-  }
-  Vectorized<T> erfinv() const {
-    __m256 lo, hi;
-    cvt_to_fp32<T>(values, lo, hi);
-    __at_align__ float tmp1[size() / 2], tmp2[size() / 2];
-    _mm256_storeu_ps(reinterpret_cast<float*>(tmp1), lo);
-    _mm256_storeu_ps(reinterpret_cast<float*>(tmp2), hi);
-    for (int64_t i = 0; i < size() / 2; i++) {
-      tmp1[i] = calc_erfinv(tmp1[i]);
-      tmp2[i] = calc_erfinv(tmp2[i]);
-    }
-    auto o1 = _mm256_loadu_ps(tmp1);
-    auto o2 = _mm256_loadu_ps(tmp2);
-    return cvt_from_fp32<T>(o1, o2);
-  }
-  Vectorized<T> exp() const {
-    return map(Sleef_expf8_u10);
-  }
-  Vectorized<T> exp2() const {
-    return map(Sleef_exp2f8_u10);
-  }
-  Vectorized<T> expm1() const {
-    return map(Sleef_expm1f8_u10);
-  }
-  Vectorized<T> exp_u20() const {
-    return exp();
-  }
-  Vectorized<T> fmod(const Vectorized<T> & q) const {
-    __m256 x_lo, x_hi;
-    cvt_to_fp32<T>(values, x_lo, x_hi);
-    __m256 q_lo, q_hi;
-    cvt_to_fp32<T>(q.values, q_lo, q_hi);
-    auto o1 = Sleef_fmodf8(x_lo, q_lo);
-    auto o2 = Sleef_fmodf8(x_hi, q_hi);
-    return cvt_from_fp32<T>(o1, o2);
-  }
-  Vectorized<T> hypot(const Vectorized<T> &b) const {
-    __m256 lo, hi;
-    __m256 b1, b2;
-    cvt_to_fp32<T>(values, lo, hi);
-    cvt_to_fp32<T>(b.values, b1, b2);
-    auto o1 = Sleef_hypotf8_u05(lo, b1);
-    auto o2 = Sleef_hypotf8_u05(hi, b2);
-    return cvt_from_fp32<T>(o1, o2);
-  }
-  Vectorized<T> i0() const {
-    __m256 lo, hi;
-    cvt_to_fp32<T>(values, lo, hi);
-    __at_align__ float tmp1[size() / 2], tmp2[size() / 2];
-    _mm256_storeu_ps(reinterpret_cast<float*>(tmp1), lo);
-    _mm256_storeu_ps(reinterpret_cast<float*>(tmp2), hi);
-    for (int64_t i = 0; i < size() / 2; i++) {
-      tmp1[i] = calc_i0(tmp1[i]);
-      tmp2[i] = calc_i0(tmp2[i]);
-    }
-    auto o1 = _mm256_loadu_ps(tmp1);
-    auto o2 = _mm256_loadu_ps(tmp2);
-    return cvt_from_fp32<T>(o1, o2);
-  }
-  Vectorized<T> i0e() const {
-    __m256 lo, hi;
-    cvt_to_fp32<T>(values, lo, hi);
-    constexpr auto sz = size();
-    __at_align__ float tmp1[sz / 2], tmp2[sz / 2];
-    _mm256_storeu_ps(reinterpret_cast<float*>(tmp1), lo);
-    _mm256_storeu_ps(reinterpret_cast<float*>(tmp2), hi);
-
-    for (auto i = decltype(sz){0}; i < sz / 2; i++) {
-      tmp1[i] = calc_i0e(tmp1[i]);
-      tmp2[i] = calc_i0e(tmp2[i]);
-    }
-    const auto o1 = _mm256_loadu_ps(tmp1);
-    const auto o2 = _mm256_loadu_ps(tmp2);
-    return cvt_from_fp32<T>(o1, o2);
-  }
-  Vectorized<T> digamma() const {
-    __m256 lo, hi;
-    cvt_to_fp32<T>(values, lo, hi);
-    constexpr auto sz = size();
-    __at_align__ float tmp1[sz / 2], tmp2[sz / 2];
-    _mm256_storeu_ps(reinterpret_cast<float*>(tmp1), lo);
-    _mm256_storeu_ps(reinterpret_cast<float*>(tmp2), hi);
-
-    for (auto i = decltype(sz){0}; i < sz / 2; i++) {
-      tmp1[i] = calc_digamma(tmp1[i]);
-      tmp2[i] = calc_digamma(tmp2[i]);
-    }
-    const auto o1 = _mm256_loadu_ps(tmp1);
-    const auto o2 = _mm256_loadu_ps(tmp2);
-    return cvt_from_fp32<T>(o1, o2);
-  }
-  Vectorized<T> igamma(const Vectorized<T> &x) const {
-    __m256 lo, hi;
-    __m256 xlo, xhi;
-    cvt_to_fp32<T>(values, lo, hi);
-    cvt_to_fp32<T>(x.values, xlo, xhi);
-    __at_align__ float tmp1[size() / 2], tmp2[size() / 2];
-    _mm256_storeu_ps(reinterpret_cast<float*>(tmp1), lo);
-    _mm256_storeu_ps(reinterpret_cast<float*>(tmp2), hi);
-    __at_align__ float tmpx1[size() / 2], tmpx2[size() / 2];
-    _mm256_storeu_ps(reinterpret_cast<float*>(tmpx1), xlo);
-    _mm256_storeu_ps(reinterpret_cast<float*>(tmpx2), xhi);
-    for (int64_t i = 0; i < size() / 2; ++i) {
-      tmp1[i] = calc_igamma(tmp1[i], tmpx1[i]);
-      tmp2[i] = calc_igamma(tmp2[i], tmpx2[i]);
-    }
-    auto o1 = _mm256_loadu_ps(tmp1);
-    auto o2 = _mm256_loadu_ps(tmp2);
-    return cvt_from_fp32<T>(o1, o2);
-  }
-
-  Vectorized<T> igammac(const Vectorized<T> &x) const {
-    __m256 lo, hi;
-    __m256 xlo, xhi;
-    cvt_to_fp32<T>(values, lo, hi);
-    cvt_to_fp32<T>(x.values, xlo, xhi);
-    __at_align__ float tmp1[size() / 2], tmp2[size() / 2];
-    _mm256_storeu_ps(reinterpret_cast<float*>(tmp1), lo);
-    _mm256_storeu_ps(reinterpret_cast<float*>(tmp2), hi);
-    __at_align__ float tmpx1[size() / 2], tmpx2[size() / 2];
-    _mm256_storeu_ps(reinterpret_cast<float*>(tmpx1), xlo);
-    _mm256_storeu_ps(reinterpret_cast<float*>(tmpx2), xhi);
-    for (int64_t i = 0; i < size() / 2; ++i) {
-      tmp1[i] = calc_igammac(tmp1[i], tmpx1[i]);
-      tmp2[i] = calc_igammac(tmp2[i], tmpx2[i]);
-    }
-    auto o1 = _mm256_loadu_ps(tmp1);
-    auto o2 = _mm256_loadu_ps(tmp2);
-    return cvt_from_fp32<T>(o1, o2);
-  }
-  Vectorized<T> log() const {
-    return map(Sleef_logf8_u10);
-  }
-  Vectorized<T> log2() const {
-    return map(Sleef_log2f8_u10);
-  }
-  Vectorized<T> log10() const {
-    return map(Sleef_log10f8_u10);
-  }
-  Vectorized<T> log1p() const {
-    return map(Sleef_log1pf8_u10);
-  }
-  Vectorized<T> sin() const {
-    return map(Sleef_sinf8_u10);
-  }
-  Vectorized<T> sinh() const {
-    return map(Sleef_sinhf8_u10);
-  }
-  Vectorized<T> cos() const {
-    return map(Sleef_cosf8_u10);
-  }
-  Vectorized<T> cosh() const {
-    return map(Sleef_coshf8_u10);
-  }
-  Vectorized<T> ceil() const {
-    __m256 lo, hi;
-    cvt_to_fp32<T>(values, lo, hi);
-    auto o1 = _mm256_ceil_ps(lo);
-    auto o2 = _mm256_ceil_ps(hi);
-    return cvt_from_fp32<T>(o1, o2);
-  }
-  Vectorized<T> floor() const {
-    __m256 lo, hi;
-    cvt_to_fp32<T>(values, lo, hi);
-    auto o1 = _mm256_floor_ps(lo);
-    auto o2 = _mm256_floor_ps(hi);
-    return cvt_from_fp32<T>(o1, o2);
-  }
-  Vectorized<T> neg() const {
-    return _mm256_xor_si256(values, _mm256_set1_epi16(0x8000));
-  }
-  Vectorized<T> round() const {
-    __m256 lo, hi;
-    cvt_to_fp32<T>(values, lo, hi);
-    auto o1 = _mm256_round_ps(lo, (_MM_FROUND_TO_NEAREST_INT | _MM_FROUND_NO_EXC));
-    auto o2 = _mm256_round_ps(hi, (_MM_FROUND_TO_NEAREST_INT | _MM_FROUND_NO_EXC));
-    return cvt_from_fp32<T>(o1, o2);
-  }
-  Vectorized<T> tan() const {
-    return map(Sleef_tanf8_u10);
-  }
-  Vectorized<T> tanh() const {
-    return map(Sleef_tanhf8_u10);
-  }
-  Vectorized<T> trunc() const {
-    __m256 lo, hi;
-    cvt_to_fp32<T>(values, lo, hi);
-    auto o1 = _mm256_round_ps(lo, (_MM_FROUND_TO_ZERO | _MM_FROUND_NO_EXC));
-    auto o2 = _mm256_round_ps(hi, (_MM_FROUND_TO_ZERO | _MM_FROUND_NO_EXC));
-    return cvt_from_fp32<T>(o1, o2);
-  }
-  Vectorized<T> lgamma() const {
-    return map(Sleef_lgammaf8_u10);
-  }
-  Vectorized<T> sqrt() const {
-    __m256 lo, hi;
-    cvt_to_fp32<T>(values, lo, hi);
-    auto o1 = _mm256_sqrt_ps(lo);
-    auto o2 = _mm256_sqrt_ps(hi);
-    return cvt_from_fp32<T>(o1, o2);
-  }
-  Vectorized<T> reciprocal() const {
-    __m256 lo, hi;
-    cvt_to_fp32<T>(values, lo, hi);
-    auto ones = _mm256_set1_ps(1);
-    auto o1 = _mm256_div_ps(ones, lo);
-    auto o2 = _mm256_div_ps(ones, hi);
-    return cvt_from_fp32<T>(o1, o2);
-  }
-  Vectorized<T> rsqrt() const {
-    __m256 lo, hi;
-    cvt_to_fp32<T>(values, lo, hi);
-    auto ones = _mm256_set1_ps(1);
-    auto o1 = _mm256_div_ps(ones, _mm256_sqrt_ps(lo));
-    auto o2 = _mm256_div_ps(ones, _mm256_sqrt_ps(hi));
-    return cvt_from_fp32<T>(o1, o2);
-  }
-  Vectorized<T> pow(const Vectorized<T> &b) const {
-    __m256 lo, hi;
-    __m256 b1, b2;
-    cvt_to_fp32<T>(values, lo, hi);
-    cvt_to_fp32<T>(b.values, b1, b2);
-    auto o1 = Sleef_powf8_u10(lo, b1);
-    auto o2 = Sleef_powf8_u10(hi, b2);
-    return cvt_from_fp32<T>(o1, o2);
-  }
-private:
-  template<typename Op>
-  Vectorized<T> inline binary_compare(const Vectorized<T>& b, Op op) const {
-    __m256 a_lo, a_hi;
-    __m256 b_lo, b_hi;
-    cvt_to_fp32<T>(values, a_lo, a_hi);
-    cvt_to_fp32<T>(b.values, b_lo, b_hi);
-    auto o1 = op(a_lo, b_lo);
-    auto o2 = op(a_hi, b_hi);
-    return cvt_from_fp32<T, /*is_compare_op*/true>(o1, o2);
-  }
-
-public:
-  Vectorized<T> inline operator>(const Vectorized<T>& other) const {
-    return binary_compare(other, [](__m256 x, __m256 y) { return _mm256_cmp_ps(x, y, _CMP_GT_OQ); });
-  }
-  Vectorized<T> inline operator<(const Vectorized<T>& other) const {
-    return binary_compare(other, [](__m256 x, __m256 y) { return _mm256_cmp_ps(x, y, _CMP_LT_OQ); });
-  }
-  Vectorized<T> inline operator>=(const Vectorized<T>& other) const {
-    return binary_compare(other, [](__m256 x, __m256 y) { return _mm256_cmp_ps(x, y, _CMP_GE_OQ); });
-  }
-  Vectorized<T> inline operator<=(const Vectorized<T>& other) const {
-    return binary_compare(other, [](__m256 x, __m256 y) { return _mm256_cmp_ps(x, y, _CMP_LE_OQ); });
-  }
-  Vectorized<T> inline operator==(const Vectorized<T>& other) const {
-    return binary_compare(other, [](__m256 x, __m256 y) { return _mm256_cmp_ps(x, y, _CMP_EQ_OQ); });
-  }
-  Vectorized<T> inline operator!=(const Vectorized<T>& other) const {
-    return binary_compare(other, [](__m256 x, __m256 y) { return _mm256_cmp_ps(x, y, _CMP_NEQ_UQ); });
-  }
-};
-
-template<typename T, typename Op>
-static inline Vectorized<T> binary_op_as_fp32(const Vectorized<T>& a, const Vectorized<T>& b, Op op) {
-  __m256 a_lo, a_hi;
-  __m256 b_lo, b_hi;
-  cvt_to_fp32<T>(__m256i(a), a_lo, a_hi);
-  cvt_to_fp32<T>(__m256i(b), b_lo, b_hi);
-  auto o1 = op(a_lo, b_lo);
-  auto o2 = op(a_hi, b_hi);
-  return cvt_from_fp32<T>(o1, o2);
-}
-
-=======
->>>>>>> b8b1b364
 template <>
 class Vectorized<BFloat16>: public Vectorized16<BFloat16> {
 public:
